--- conflicted
+++ resolved
@@ -186,6 +186,37 @@
         return makeClique(size, "bidirected");
     };
 
+    // Creates a path of length length.
+    // The parameter kind has the following meaning:
+    //  - "directed" (default):  directed path
+    //  - "bidirected": as "directed" but for every edge (v,w), we also have the edge (w,v)
+    //  - "alternating": as "directed" but every second edge is inverted
+    const makePath = function (length, kind = "directed") {
+        let vertices = makeVertices(length, name_prefix);
+        let edges = [];
+        for (let v = 0; v < length - 1; ++v) {
+            switch (kind) {
+                case "directed":
+                    edges.push(makeEdge(v, v + 1));
+                    break;
+                case "bidirected":
+                    edges.push(makeEdge(v, v + 1));
+                    edges.push(makeEdge(v + 1, v));
+                    break;
+                case "alternating":
+                    const inverted = v % 2 === 0;
+                    if (inverted) {
+                        edges.push(makeEdge(v + 1, v));
+                    } else {
+                        edges.push(makeEdge(v, v + 1));
+                    }
+                    break;
+            }
+
+        }
+        return {vertices, edges};
+    };
+
     return {
         makeVertices,
         makeOneVertex,
@@ -194,57 +225,10 @@
         makeAlternatingCycle,
         makeFullBinaryTree,
         makeClique,
-        makeBidirectedClique
-    };
-
-<<<<<<< HEAD
-// Creates a path of length length.
-// The parameter kind has the following meaning:
-//  - "directed" (default):  directed path
-//  - "bidirected": as "directed" but for every edge (v,w), we also have the edge (w,v)
-//  - "alternating": as "directed" but every second edge is inverted
-function makePath(length, vColl, name_prefix, kind = "directed") {
-    let vertices = makeVertices(length, name_prefix);
-    let edges = [];
-    for (let v = 0; v < length - 1; ++v) {
-        switch (kind) {
-            case "directed":
-                edges.push(makeEdge(v, v + 1, name_prefix));
-                break;
-            case "bidirected":
-                edges.push(makeEdge(v, v + 1, vColl, name_prefix));
-                edges.push(makeEdge(v + 1, v, vColl, name_prefix));
-                break;
-            case "alternating":
-                const inverted = v % 2 === 0;
-                if (inverted) {
-                    edges.push(makeEdge(v + 1, v, vColl, name_prefix));
-                } else {
-                    edges.push(makeEdge(v, v + 1, vColl, name_prefix));
-                }
-                break;
-        }
-
-    }
-    return {vertices, edges};
+        makeBidirectedClique,
+        makePath
+    };
 }
-
-// a wrapper to unify the call of createDirectedCycle, createAlternatingCycle, createFullBinaryTree
-function makeBidirectedClique(size, vColl, name_prefix) {
-    return makeClique(size, vColl, name_prefix, "bidirected");
-}
-
-exports.makeVertex = makeVertex;
-exports.makeEdge = makeEdge;
-exports.makeDirectedCycle = makeDirectedCycle;
-exports.makeAlternatingCycle = makeAlternatingCycle;
-exports.makeFullBinaryTree = makeFullBinaryTree;
-exports.makeClique = makeClique;
-exports.makeBidirectedClique = makeBidirectedClique;
-exports.makeSingleVertex = makeSingleVertex;
-exports.makePath = makePath;
-=======
-};
 
 const makeEdgeBetweenVertices = function(vColl, from, fromLabel, to, toLabel) {
     return {
@@ -256,5 +240,4 @@
 
 exports.communityGenerator = communityGenerator;
 exports.graphGenerator = graphGenerator;
-exports.makeEdgeBetweenVertices = makeEdgeBetweenVertices;
->>>>>>> 1f1af374
+exports.makeEdgeBetweenVertices = makeEdgeBetweenVertices;