--- conflicted
+++ resolved
@@ -234,7 +234,7 @@
         return {vertices, edges};
     };
 
-    // Creates a with numberLeaves many rays. The center has index 0.
+    // Creates a star with numberLeaves many rays. The center has index 0.
     // The parameter kind has the following meaning:
     //  - "fromCenter":  the edges point from the center to the leaves
     //  - "toCenter":  the edges point from the leaves to the center
@@ -270,6 +270,7 @@
                 }
                 break;
         }
+        // console.warn(edges);
         return {vertices, edges};
     };
 
@@ -405,7 +406,6 @@
     return {vertices, edges};
 };
 
-<<<<<<< HEAD
 /**
  * Prints the topology of a graph (for manual testing of generated graphs).
  * @param vertices
@@ -427,9 +427,4 @@
 exports.makeEdgeBetweenVertices = makeEdgeBetweenVertices;
 exports.unionGraph = unionGraph;
 exports.printTopology = printTopology;
-=======
-exports.communityGenerator = communityGenerator;
-exports.graphGenerator = graphGenerator;
-exports.makeEdgeBetweenVertices = makeEdgeBetweenVertices;
->>>>>>> 27b3c9bd
 exports.unionGraph = unionGraph;