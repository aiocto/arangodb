--- conflicted
+++ resolved
@@ -265,21 +265,6 @@
 };
 
 const makeSetUp = function (smart, smartAttribute, numberOfShards) {
-<<<<<<< HEAD
-    return function () {
-        if (smart) {
-            smart_graph_module._create(graphName, [smart_graph_module._relation(eColl, vColl, vColl)], [],
-                {smartGraphAttribute: smartAttribute, numberOfShards: numberOfShards});
-        } else {
-            db._create(vColl, {numberOfShards: numberOfShards, replicationFactor: 1});
-            db._createEdgeCollection(eColl, {
-                shardKeys: ["vertex"],
-                distributeShardsLike: vColl
-            });
-            general_graph_module._create(graphName, [general_graph_module._relation(eColl, vColl, vColl)], []);
-        }
-    };
-=======
   return function () {
     if (smart) {
       smart_graph_module._create(graphName, [smart_graph_module._relation(eColl, vColl, vColl)], [],
@@ -293,7 +278,6 @@
       general_graph_module._create(graphName, [general_graph_module._relation(eColl, vColl, vColl)], []);
     }
   };
->>>>>>> 1b698923
 };
 
 const makeTearDown = function (smart) {
