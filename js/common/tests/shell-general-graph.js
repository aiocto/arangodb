--- conflicted
+++ resolved
@@ -57,7 +57,7 @@
 ////////////////////////////////////////////////////////////////////////////////
 
     test_undirectedRelationDefinition : function () {
-	    var r;
+      var r;
 
       try {
         r = graph._undirectedRelationDefinition("relationName", ["vertexC1", "vertexC2"]);
@@ -66,348 +66,348 @@
       }
 
       assertEqual(r, {
-	      collection: "relationName",
-	      from: ["vertexC1", "vertexC2"],
-	      to: ["vertexC1", "vertexC2"]
+        collection: "relationName",
+        from: ["vertexC1", "vertexC2"],
+        to: ["vertexC1", "vertexC2"]
       });
 
     },
 
-	  test_undirectedRelationDefinitionWithSingleCollection : function () {
-		  var r;
-
-		  try {
-			  r = graph._undirectedRelationDefinition("relationName", "vertexC1");
-		  }
-		  catch (err) {
-			}
-
-		  assertEqual(r, {
-			  collection: "relationName",
-			  from: ["vertexC1"],
-			  to: ["vertexC1"]
-		  });
-
-	  },
-
-	  test_undirectedRelationDefinitionWithMissingName : function () {
-		  var r, exception;
-			try {
-			  r = graph._undirectedRelationDefinition("", ["vertexC1", "vertexC2"]);
-		  }
-		  catch (err) {
-			  exception = err;
-		  }
-
-		  assertEqual(exception, "<relationName> must be a not empty string");
-
-	  },
-
-	  test_undirectedRelationDefinitionWithTooFewArgs : function () {
-		  var r, exception;
-		  try {
-			  r = graph._undirectedRelationDefinition(["vertexC1", "vertexC2"]);
-		  }
-		  catch (err) {
-			  exception = err;
-		  }
-
-		  assertEqual(exception, "method _undirectedRelationDefinition expects 2 arguments");
-
-	  },
-
-	  test_undirectedRelationDefinitionWithInvalidSecondArg : function () {
-		  var r, exception;
-		  try {
-			  r = graph._undirectedRelationDefinition("name", {"vertexC1" : "vertexC2"});
-		  }
-		  catch (err) {
-			  exception = err;
-		  }
-
-		  assertEqual(exception, "<vertexCollections> must be a not empty string or array");
-
-	  },
-
-	  test_directedRelationDefinition : function () {
-		  var r;
-
-		  try {
-			  r = graph._directedRelationDefinition("relationName",
-				  ["vertexC1", "vertexC2"], ["vertexC3", "vertexC4"]);
-		  }
-		  catch (err) {
-		  }
-
-		  assertEqual(r, {
-			  collection: "relationName",
-			  from: ["vertexC1", "vertexC2"],
-			  to: ["vertexC3", "vertexC4"]
-		  });
-
-	  },
-
-	  test_directedRelationDefinitionWithMissingName : function () {
-		  var r, exception;
-		  try {
-			  r = graph._directedRelationDefinition("",
-				  ["vertexC1", "vertexC2"], ["vertexC3", "vertexC4"]);
-		  }
-		  catch (err) {
-			  exception = err;
-		  }
-
-		  assertEqual(exception, "<relationName> must be a not empty string");
-
-	  },
-
-	  test_directedRelationDefinitionWithTooFewArgs : function () {
-		  var r, exception;
-		  try {
-			  r = graph._directedRelationDefinition(["vertexC1", "vertexC2"], ["vertexC3", "vertexC4"]);
-		  }
-		  catch (err) {
-			  exception = err;
-		  }
-
-		  assertEqual(exception, "method _undirectedRelationDefinition expects 3 arguments");
-
-	  },
-
-	  test_directedRelationDefinitionWithInvalidSecondArg : function () {
-		  var r, exception;
-		  try {
-			  r = graph._directedRelationDefinition("name", {"vertexC1" : "vertexC2"}, "");
-		  }
-		  catch (err) {
-			  exception = err;
-		  }
-
-		  assertEqual(exception, "<fromVertexCollections> must be a not empty string or array");
-
-	  },
-
-	  test_directedRelationDefinitionWithInvalidThirdArg : function () {
-		  var r, exception;
-		  try {
-			  r = graph._directedRelationDefinition("name", ["vertexC1", "vertexC2"], []);
-		  }
-		  catch (err) {
-			  exception = err;
-		  }
-
-		  assertEqual(exception, "<toVertexCollections> must be a not empty string or array");
-
-	  },
-
-	  testEdgeDefinitions : function () {
-
-
-		  //with empty args
-		  assertEqual(graph.edgeDefinitions(), []);
-
-		  //with args
-		  assertEqual(graph.edgeDefinitions(
-			  graph._undirectedRelationDefinition("relationName", "vertexC1"),
-			  graph._directedRelationDefinition("relationName",
-				  ["vertexC1", "vertexC2"], ["vertexC3", "vertexC4"])
-		  ), [
-			  {
-				  collection: "relationName",
-				  from: ["vertexC1"],
-				  to: ["vertexC1"]
-			  },
-			  {
-				  collection: "relationName",
-				  from: ["vertexC1", "vertexC2"],
-				  to: ["vertexC3", "vertexC4"]
-			  }
-		  ]);
-
-	  },
-
-
-	  test_create : function () {
-			try {
-		    arangodb.db._collection("_graphs").remove("_graphs/bla3")
-			} catch (err) {
-			}
-			var a = graph._create(
-			  "bla3",
-			  graph.edgeDefinitions(
-			    graph._undirectedRelationDefinition("relationName", "vertexC1"),
-			    graph._directedRelationDefinition("relationName2",
-				  ["vertexC1", "vertexC2"], ["vertexC3", "vertexC4"]
-			    )
-		    )
-		  );
-assertTrue(a.__vertexCollections.hasOwnProperty('vertexC1'));
-		  assertTrue(a.__vertexCollections.hasOwnProperty('vertexC2'));
-		  assertTrue(a.__vertexCollections.hasOwnProperty('vertexC3'));
-		  assertTrue(a.__vertexCollections.hasOwnProperty('vertexC4'));
-		  assertTrue(a.__edgeCollections.hasOwnProperty('relationName'));
-		  assertTrue(a.__edgeCollections.hasOwnProperty('relationName2'));
-		  assertEqual(a.__edgeDefinitions, [
-			  {
-				  "collection" : "relationName",
-				  "from" : [
-					  "vertexC1"
-				  ],
-				  "to" : [
-					  "vertexC1"
-				  ]
-			  },
-			  {
-				  "collection" : "relationName2",
-				  "from" : [
-					  "vertexC1",
-					  "vertexC2"
-				  ],
-				  "to" : [
-					  "vertexC3",
-					  "vertexC4"
-				  ]
-			  }
-		  ]
-		  );
-	  },
-
-	  test_create_WithOut_EdgeDefiniton : function () {
-		  var msg;
-		  try {
-			  arangodb.db._collection("_graphs").remove("_graphs/bla3")
-		  } catch (err) {
-		  }
-
-		  try {
-			  var a = graph._create(
-				  "bla3",
-				  []
-			  );
-		  } catch (err) {
-				msg = err;
-		  }
-
-		  assertEqual(msg, "at least one edge definition is required to create a graph.");
-
-	  },
-
-	  test_create_WithOut_Name : function () {
-		  var msg;
-		  try {
-			  arangodb.db._collection("_graphs").remove("_graphs/bla3")
-		  } catch (err) {
-		  }
-
-		  try {
-			  var a = graph._create(
-				  "",
-				  graph.edgeDefinitions(
-					  graph._undirectedRelationDefinition("relationName", "vertexC1"),
-					  graph._directedRelationDefinition("relationName2",
-						  ["vertexC1", "vertexC2"], ["vertexC3", "vertexC4"]
-					  )
-				  )
-			  );
-		  } catch (err) {
-			  msg = err;
-		  }
-
-		  assertEqual(msg, "a graph name is required to create a graph.");
-
-	  },
-
-	  test_create_With_Already_Existing_Graph : function () {
-		  try {
-			  arangodb.db._collection("_graphs").remove("_graphs/bla3")
-		  } catch (err) {
-		  }
-		  graph._create(
-			  "bla3",
-			  graph.edgeDefinitions(
-				  graph._undirectedRelationDefinition("relationName", "vertexC1"),
-				  graph._directedRelationDefinition("relationName2",
-					  ["vertexC1", "vertexC2"], ["vertexC3", "vertexC4"]
-				  )
-			  )
-		  );
-		  var msg;
-		  try {
-			  var a = graph._create(
-				  "bla3",
-				  graph.edgeDefinitions(
-					  graph._undirectedRelationDefinition("relationName", "vertexC1"),
-					  graph._directedRelationDefinition("relationName2",
-						  ["vertexC1", "vertexC2"], ["vertexC3", "vertexC4"]
-					  )
-				  )
-			  );
-		  } catch (err) {
-			  msg = err;
-		  }
-
-		  assertEqual(msg, "graph bla3 already exists.");
-
-	  },
-
-	  test_get_graph : function () {
-
-		  try {
-			  arangodb.db._collection("_graphs").remove("_graphs/bla3")
-		  } catch (err) {
-		  }
-		  graph._create(
-			  "bla3",
-			  graph.edgeDefinitions(
-				  graph._undirectedRelationDefinition("relationName", "vertexC1"),
-				  graph._directedRelationDefinition("relationName2",
-					  ["vertexC1", "vertexC2"], ["vertexC3", "vertexC4"]
-				  )
-			  )
-		  );
-
-		  var a = graph._graph("bla3");
-
-		  assertTrue(a.__vertexCollections.hasOwnProperty('vertexC1'));
-		  assertTrue(a.__vertexCollections.hasOwnProperty('vertexC2'));
-		  assertTrue(a.__vertexCollections.hasOwnProperty('vertexC3'));
-		  assertTrue(a.__vertexCollections.hasOwnProperty('vertexC4'));
-		  assertTrue(a.__edgeCollections.hasOwnProperty('relationName'));
-		  assertTrue(a.__edgeCollections.hasOwnProperty('relationName2'));
-		  assertEqual(a.__edgeDefinitions, [
-			  {
-				  "collection" : "relationName",
-				  "from" : [
-					  "vertexC1"
-				  ],
-				  "to" : [
-					  "vertexC1"
-				  ]
-			  },
-			  {
-				  "collection" : "relationName2",
-				  "from" : [
-					  "vertexC1",
-					  "vertexC2"
-				  ],
-				  "to" : [
-					  "vertexC3",
-					  "vertexC4"
-				  ]
-			  }
-		  ]
-		  );
-	  },
-
-	  test_get_graph_without_hit : function () {
-		  var msg;
-		  try {
-		    var a = graph._graph("bla4");
-		  } catch (e) {
-			  msg = e;
-		  }
-		  assertEqual(msg, "graph bla4 does not exists.");
-	  }
+    test_undirectedRelationDefinitionWithSingleCollection : function () {
+      var r;
+
+      try {
+        r = graph._undirectedRelationDefinition("relationName", "vertexC1");
+      }
+      catch (err) {
+      }
+
+      assertEqual(r, {
+        collection: "relationName",
+        from: ["vertexC1"],
+        to: ["vertexC1"]
+      });
+
+    },
+
+    test_undirectedRelationDefinitionWithMissingName : function () {
+      var r, exception;
+      try {
+        r = graph._undirectedRelationDefinition("", ["vertexC1", "vertexC2"]);
+      }
+      catch (err) {
+        exception = err;
+      }
+
+      assertEqual(exception, "<relationName> must be a not empty string");
+
+    },
+
+    test_undirectedRelationDefinitionWithTooFewArgs : function () {
+      var r, exception;
+      try {
+        r = graph._undirectedRelationDefinition(["vertexC1", "vertexC2"]);
+      }
+      catch (err) {
+        exception = err;
+      }
+
+      assertEqual(exception, "method _undirectedRelationDefinition expects 2 arguments");
+
+    },
+
+    test_undirectedRelationDefinitionWithInvalidSecondArg : function () {
+      var r, exception;
+      try {
+        r = graph._undirectedRelationDefinition("name", {"vertexC1" : "vertexC2"});
+      }
+      catch (err) {
+        exception = err;
+      }
+
+      assertEqual(exception, "<vertexCollections> must be a not empty string or array");
+
+    },
+
+    test_directedRelationDefinition : function () {
+      var r;
+
+      try {
+        r = graph._directedRelationDefinition("relationName",
+          ["vertexC1", "vertexC2"], ["vertexC3", "vertexC4"]);
+      }
+      catch (err) {
+      }
+
+      assertEqual(r, {
+        collection: "relationName",
+        from: ["vertexC1", "vertexC2"],
+        to: ["vertexC3", "vertexC4"]
+      });
+
+    },
+
+    test_directedRelationDefinitionWithMissingName : function () {
+      var r, exception;
+      try {
+        r = graph._directedRelationDefinition("",
+          ["vertexC1", "vertexC2"], ["vertexC3", "vertexC4"]);
+      }
+      catch (err) {
+        exception = err;
+      }
+
+      assertEqual(exception, "<relationName> must be a not empty string");
+
+    },
+
+    test_directedRelationDefinitionWithTooFewArgs : function () {
+      var r, exception;
+      try {
+        r = graph._directedRelationDefinition(["vertexC1", "vertexC2"], ["vertexC3", "vertexC4"]);
+      }
+      catch (err) {
+        exception = err;
+      }
+
+      assertEqual(exception, "method _undirectedRelationDefinition expects 3 arguments");
+
+    },
+
+    test_directedRelationDefinitionWithInvalidSecondArg : function () {
+      var r, exception;
+      try {
+        r = graph._directedRelationDefinition("name", {"vertexC1" : "vertexC2"}, "");
+      }
+      catch (err) {
+        exception = err;
+      }
+
+      assertEqual(exception, "<fromVertexCollections> must be a not empty string or array");
+
+    },
+
+    test_directedRelationDefinitionWithInvalidThirdArg : function () {
+      var r, exception;
+      try {
+        r = graph._directedRelationDefinition("name", ["vertexC1", "vertexC2"], []);
+      }
+      catch (err) {
+        exception = err;
+      }
+
+      assertEqual(exception, "<toVertexCollections> must be a not empty string or array");
+
+    },
+
+    testEdgeDefinitions : function () {
+
+
+      //with empty args
+      assertEqual(graph.edgeDefinitions(), []);
+
+      //with args
+      assertEqual(graph.edgeDefinitions(
+        graph._undirectedRelationDefinition("relationName", "vertexC1"),
+        graph._directedRelationDefinition("relationName",
+          ["vertexC1", "vertexC2"], ["vertexC3", "vertexC4"])
+      ), [
+        {
+          collection: "relationName",
+          from: ["vertexC1"],
+          to: ["vertexC1"]
+        },
+        {
+          collection: "relationName",
+          from: ["vertexC1", "vertexC2"],
+          to: ["vertexC3", "vertexC4"]
+        }
+      ]);
+
+    },
+
+
+    test_create : function () {
+      try {
+        arangodb.db._collection("_graphs").remove("_graphs/bla3")
+      } catch (err) {
+      }
+      var a = graph._create(
+        "bla3",
+        graph.edgeDefinitions(
+          graph._undirectedRelationDefinition("relationName", "vertexC1"),
+          graph._directedRelationDefinition("relationName2",
+          ["vertexC1", "vertexC2"], ["vertexC3", "vertexC4"]
+          )
+        )
+      );
+    assertTrue(a.__vertexCollections.hasOwnProperty('vertexC1'));
+      assertTrue(a.__vertexCollections.hasOwnProperty('vertexC2'));
+      assertTrue(a.__vertexCollections.hasOwnProperty('vertexC3'));
+      assertTrue(a.__vertexCollections.hasOwnProperty('vertexC4'));
+      assertTrue(a.__edgeCollections.hasOwnProperty('relationName'));
+      assertTrue(a.__edgeCollections.hasOwnProperty('relationName2'));
+      assertEqual(a.__edgeDefinitions, [
+        {
+          "collection" : "relationName",
+          "from" : [
+            "vertexC1"
+          ],
+          "to" : [
+            "vertexC1"
+          ]
+        },
+        {
+          "collection" : "relationName2",
+          "from" : [
+            "vertexC1",
+            "vertexC2"
+          ],
+          "to" : [
+            "vertexC3",
+            "vertexC4"
+          ]
+        }
+      ]
+      );
+    },
+
+    test_create_WithOut_EdgeDefiniton : function () {
+      var msg;
+      try {
+        arangodb.db._collection("_graphs").remove("_graphs/bla3")
+      } catch (err) {
+      }
+
+      try {
+        var a = graph._create(
+          "bla3",
+          []
+        );
+      } catch (err) {
+        msg = err;
+      }
+
+      assertEqual(msg, "at least one edge definition is required to create a graph.");
+
+    },
+
+    test_create_WithOut_Name : function () {
+      var msg;
+      try {
+        arangodb.db._collection("_graphs").remove("_graphs/bla3")
+      } catch (err) {
+      }
+
+      try {
+        var a = graph._create(
+          "",
+          graph.edgeDefinitions(
+            graph._undirectedRelationDefinition("relationName", "vertexC1"),
+            graph._directedRelationDefinition("relationName2",
+              ["vertexC1", "vertexC2"], ["vertexC3", "vertexC4"]
+            )
+          )
+        );
+      } catch (err) {
+        msg = err;
+      }
+
+      assertEqual(msg, "a graph name is required to create a graph.");
+
+    },
+
+    test_create_With_Already_Existing_Graph : function () {
+      try {
+        arangodb.db._collection("_graphs").remove("_graphs/bla3")
+      } catch (err) {
+      }
+      graph._create(
+        "bla3",
+        graph.edgeDefinitions(
+          graph._undirectedRelationDefinition("relationName", "vertexC1"),
+          graph._directedRelationDefinition("relationName2",
+            ["vertexC1", "vertexC2"], ["vertexC3", "vertexC4"]
+          )
+        )
+      );
+      var msg;
+      try {
+        var a = graph._create(
+          "bla3",
+          graph.edgeDefinitions(
+            graph._undirectedRelationDefinition("relationName", "vertexC1"),
+            graph._directedRelationDefinition("relationName2",
+              ["vertexC1", "vertexC2"], ["vertexC3", "vertexC4"]
+            )
+          )
+        );
+      } catch (err) {
+        msg = err;
+      }
+
+      assertEqual(msg, "graph bla3 already exists.");
+
+    },
+
+    test_get_graph : function () {
+
+      try {
+        arangodb.db._collection("_graphs").remove("_graphs/bla3")
+      } catch (err) {
+      }
+      graph._create(
+        "bla3",
+        graph.edgeDefinitions(
+          graph._undirectedRelationDefinition("relationName", "vertexC1"),
+          graph._directedRelationDefinition("relationName2",
+            ["vertexC1", "vertexC2"], ["vertexC3", "vertexC4"]
+          )
+        )
+      );
+
+      var a = graph._graph("bla3");
+
+      assertTrue(a.__vertexCollections.hasOwnProperty('vertexC1'));
+      assertTrue(a.__vertexCollections.hasOwnProperty('vertexC2'));
+      assertTrue(a.__vertexCollections.hasOwnProperty('vertexC3'));
+      assertTrue(a.__vertexCollections.hasOwnProperty('vertexC4'));
+      assertTrue(a.__edgeCollections.hasOwnProperty('relationName'));
+      assertTrue(a.__edgeCollections.hasOwnProperty('relationName2'));
+      assertEqual(a.__edgeDefinitions, [
+        {
+          "collection" : "relationName",
+          "from" : [
+            "vertexC1"
+          ],
+          "to" : [
+            "vertexC1"
+          ]
+        },
+        {
+          "collection" : "relationName2",
+          "from" : [
+            "vertexC1",
+            "vertexC2"
+          ],
+          "to" : [
+            "vertexC3",
+            "vertexC4"
+          ]
+        }
+      ]
+      );
+    },
+
+    test_get_graph_without_hit : function () {
+      var msg;
+      try {
+        var a = graph._graph("bla4");
+      } catch (e) {
+        msg = e;
+      }
+      assertEqual(msg, "graph bla4 does not exists.");
+    }
 
   };
 
@@ -826,14 +826,9 @@
 /// @brief executes the test suites
 ////////////////////////////////////////////////////////////////////////////////
 
-<<<<<<< HEAD
-//jsunity.run(GeneralGraphCreationSuite);
-//jsunity.run(GeneralGraphSimpleQueriesSuite);
 jsunity.run(EdgesAndVerticesSuite);
-=======
 jsunity.run(GeneralGraphCreationSuite);
 jsunity.run(GeneralGraphAQLQueriesSuite);
->>>>>>> 6423b171
 
 return jsunity.done();
 
