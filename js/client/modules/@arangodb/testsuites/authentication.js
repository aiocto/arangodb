--- conflicted
+++ resolved
@@ -33,10 +33,7 @@
 const fs = require('fs');
 const pu = require('@arangodb/testutils/process-utils');
 const tu = require('@arangodb/testutils/test-utils');
-<<<<<<< HEAD
-=======
 const tr = require('@arangodb/testutils/testrunner');
->>>>>>> e4d0716a
 const trs = require('@arangodb/testutils/testrunners');
 const im = require('@arangodb/testutils/instance-manager');
 const yaml = require('js-yaml');
@@ -65,13 +62,6 @@
 
   testCases = tu.splitBuckets(options, testCases);
 
-<<<<<<< HEAD
-  return new trs.runInArangoshRunner(options, 'authentication', Object.assign(
-    {},
-    tu.testServerAuthInfo, {
-      'cluster.create-waits-for-sync-replication': false
-    }), false).run(testCases);
-=======
   return new trs.runInArangoshRunner(
     options,
     'authentication',
@@ -80,7 +70,6 @@
                     'cluster.create-waits-for-sync-replication': false
                   }),
     tr.sutFilters.checkUsers).run(testCases);
->>>>>>> e4d0716a
 }
 
 // //////////////////////////////////////////////////////////////////////////////
