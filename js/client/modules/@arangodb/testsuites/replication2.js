--- conflicted
+++ resolved
@@ -61,12 +61,8 @@
   const opts = _.clone(options);
   opts.cluster = true;
   opts.dbServers = Math.max(opts.dbServers, 6);
-<<<<<<< HEAD
   opts.agencySize = 1;
-
-=======
   opts.enableAliveMonitor = false;
->>>>>>> 1b698923
   return new tu.runOnArangodRunner(opts, 'replication2_server', {
     'javascript.allow-external-process-control': 'true',
     'javascript.allow-port-testing': 'true',
