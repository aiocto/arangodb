--- conflicted
+++ resolved
@@ -513,35 +513,6 @@
         stack: ex.stack
       };
     }
-<<<<<<< HEAD
-    if (result === undefined) {
-      return {
-        timeout: true,
-        status: false,
-        message: "test didn't return any result at all!"
-      };
-    }
-    return result;
-  } catch (ex) {
-    let timeout = SetGlobalExecutionDeadlineTo(0.0);
-    print(RED + 'test has thrown: ' + (timeout? "because of timeout in execution":""));
-    print(ex, ex.stack);
-    print(RESET);
-    return {
-      timeout: timeout,
-      forceTerminate: true,
-      status: false,
-      message: "test has thrown! '" + file + "' - " + ex.message || String(ex),
-      stack: ex.stack
-    };
-  }
-}
-runInLocalArangosh.info = 'runInLocalArangosh';
-
-exports.runThere = runThere;
-exports.runInArangosh = runInArangosh;
-exports.runInLocalArangosh = runInLocalArangosh;
-=======
 
     try {
       SetGlobalExecutionDeadlineTo(this.options.oneTestTimeout * 1000);
@@ -585,7 +556,6 @@
 exports.runOnArangodRunner = runOnArangodRunner;
 exports.runInArangoshRunner = runInArangoshRunner;
 exports.runLocalInArangoshRunner = runLocalInArangoshRunner;
->>>>>>> 5045e623
 
 exports.makePathUnix = makePathUnix;
 exports.makePathGeneric = makePathGeneric;
