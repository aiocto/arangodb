--- conflicted
+++ resolved
@@ -23,11 +23,7 @@
 export const validateAndFix = ajv.addSchema(linksSchema).compile(formSchema);
 
 export function useLinkState(formState: { [key: string]: any }, formField: string) {
-<<<<<<< HEAD
   const [innerField, setInnerField] = useState('');
-=======
-  const [field, setField] = useState('');
->>>>>>> 1c62ffe3
   const [addDisabled, setAddDisabled] = useState(true);
   const innerFields = useMemo(() => (formState[formField] || {}), [formField, formState]);
 
@@ -40,7 +36,6 @@
   return [innerField, setInnerField, addDisabled, innerFields];
 }
 
-<<<<<<< HEAD
 export const useCollection = () => {
   const { data, error } = useSWR(['/collection', 'excludeSystem=true'], (path, qs) => getApiRouteForCurrentDB().get(path, qs));
   if (data) {
@@ -60,8 +55,6 @@
   return [json, toggleButton];
 }
 
-=======
->>>>>>> 1c62ffe3
 export function useView(name: string) {
   const [view, setView] = useState<object>({ name });
   const { data } = useSWR(`/view/${name}/properties`,
