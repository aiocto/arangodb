--- conflicted
+++ resolved
@@ -299,11 +299,7 @@
       var name = $(e.currentTarget).attr('id');
       if (name) {
         name = name.substr(0, name.length - 5);
-<<<<<<< HEAD
-        window.App.navigate('g6graphs/' + encodeURIComponent(name), {trigger: true});
-=======
         window.App.navigate('visgraphs/' + encodeURIComponent(name), {trigger: true});
->>>>>>> c70f11ae
       }
     },
 
