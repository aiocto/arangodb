--- conflicted
+++ resolved
@@ -32,11 +32,7 @@
             </a>
           </li>
           <li class="enabled">
-<<<<<<< HEAD
-            <button id="switchToG6GraphViewer" class="button-info query-button">Switch to new Graph Viewer</button>
-=======
             <button id="switchToVisGraphViewer" class="button-info query-button">Switch to new Graph Viewer</button>
->>>>>>> c70f11ae
           </li>
           <!--
           <li class="enabled">
