/* jshint unused: false */
/* global window, $, Backbone, document, arangoHelper */

(function () {
  'use strict';
  // We have to start the app only in production mode, not in test mode
  if (!window.hasOwnProperty('TEST_BUILD')) {
    $(document).ajaxSend(function (event, jqxhr, settings) {
      jqxhr.setRequestHeader('X-Arango-Frontend', 'true');
      var currentJwt = window.arangoHelper.getCurrentJwt();
      if (currentJwt) {
        jqxhr.setRequestHeader('Authorization', 'bearer ' + currentJwt);
      }
    });

    const updateOptions = function(options) {
      const update = { ...options };
      update.headers = {
        ...update.headers,
        'X-Arango-Frontend': 'true'
      };
      var currentJwt = window.arangoHelper.getCurrentJwt();
      if (currentJwt) {
        update.headers = {
          ...update.headers,
          Authorization: 'bearer ' + currentJwt
        };
      }
      return update;
    };
    
    window.arangoFetch = function (url, options) {
<<<<<<< HEAD
      // ToDo: Verify if we can use fetch (need polyfill?)
=======
>>>>>>> c70f11ae
      // eslint-disable-next-line
      return fetch(url, updateOptions(options));
    };

    $.ajaxSetup({
      error: function (x, status, error) {
        if (x.status === 401) {
          // session might be expired. check if jwt is still valid
          arangoHelper.checkJwt();
        }
      }
    });

    $(document).ready(function () {
      window.App = new window.Router();
      Backbone.history.start();
      window.App.handleResize();
    });

    // create only the following global event listeners
    $(document).click(function (e) {
      e.stopPropagation();

      // hide user info dropdown if out of focus
      if (!$(e.target).hasClass('subBarDropdown') &&
        !$(e.target).hasClass('dropdown-header') &&
        !$(e.target).hasClass('dropdown-footer') &&
        !$(e.target).hasClass('toggle')) {
        if ($('#userInfo').is(':visible')) {
          $('.subBarDropdown').hide();
        }
      }
      
      // also note that the web interface was actively used
      arangoHelper.noteActivity();
    });

    $('body').on('keyup', function (e) {
      // hide modal dialogs when pressing ESC
      if (e.keyCode === 27) {
        if (window.modalView) {
          window.modalView.hide();
        }
      }
      
      // also note that the web interface was actively used
      arangoHelper.noteActivity();
    });
  }
}());<|MERGE_RESOLUTION|>--- conflicted
+++ resolved
@@ -30,10 +30,6 @@
     };
     
     window.arangoFetch = function (url, options) {
-<<<<<<< HEAD
-      // ToDo: Verify if we can use fetch (need polyfill?)
-=======
->>>>>>> c70f11ae
       // eslint-disable-next-line
       return fetch(url, updateOptions(options));
     };
