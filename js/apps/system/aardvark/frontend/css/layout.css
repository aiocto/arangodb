.modal-backdrop, .modal-backdrop.fade.in {
  opacity: 0.4 ;
}

.arango-logo img {
  margin-left: 22px;
}

.arangoBtn, .arangoBtnSuccess {
  float: left;
  font-family: 'Open Sans', sans-serif;
  font-size: 16px;
  padding: 4px 10px;
  text-decoration: none;
}

.arangoBtn {
  background: none repeat scroll 0 0 #FFFFFF;
  color: #333232;
}

.arangoBtnSuccess {
  background: none repeat scroll 0 0 #5E7B36;
  color: #FFFFFF;
}

<<<<<<< HEAD
#transparentHeader .arangoHeader, #dashboardHeader .arangoHeader, .modal-header .arangoHeader{
  color: white;
  position: relative;
  top: 7px;
  left: 5px;
  font-size: 16px;
}

.arangoHeader {
  font-weight: 400;
=======
/* Radius */
.thumbnail, .navbar-inner { 
  border-radius:0;
  box-shadow: 0;
>>>>>>> 17cd12d3
}

.navbar .nav li.dropdown.open > .dropdown-toggle, .navbar .nav li.dropdown.active > .dropdown-toggle, .navbar .nav li.dropdown.open.active > .dropdown-toggle {
	background: #788f3d;
}

textarea, .alert {
  border-radius: 0 !important;
}

.alert {
  padding: 15px 35px 15px 14px;
}

<<<<<<< HEAD
=======
.btn {
 	box-shadow:none;
	background: #8f8d8c;
	border: none;
	color:#FFFFFF;
	margin-left:10px;
  padding: 5px 16px;
  font-weight: 300 !important;
  font-size: 14px;
}

.btn-old-padding {
  padding-top: 4px !important;
  padding-bottom: 4px !important;
}

.btn:hover {
	background: #736b68;
	color:#FFFFFF;
}

.btn-primary {
	background: #564e4a;
}

.btn-primary:hover {
	background: #3a322e;
}

.btn-notification {
  background-color: #FAA020;
  margin-right: 5px;
}

.btn-notification:hover {
  background-color: #F87C0F;
}

.btn-success {
	background: #8AA051;
}

.btn-success:hover {
  cursor: pointer;
	background: #788f3d;

}

.btn-danger {
  background-color: #DA4F49;
}

.btn-danger:hover {
  background-color: #be342e;
}

.btn-group > .btn + .dropdown-toggle {
	box-shadow: 1px 0 0 rgba(255, 255, 255, 0.125) inset, 0 1px 0 rgba(255, 255, 255, 0.2) inset;

}

.btn-group.open .btn-inverse.dropdown-toggle {
	background-color: #736b68;
}


>>>>>>> 17cd12d3
.breadcrumb {
  background-color: #F5F5F5;
  background: transparent;
  border-radius: 0px;
  border:none;
  padding:8px 0px;
}

.breadcrumb a.activeBread {
  color:#b9d375;
}

body {
  background-color: white !important;
  /*background: url("../img/bg_paper.gif") repeat scroll 0 0 #E5E1DD !important;*/
}

#footer {
  width: 100%;
}

.form-actions {
  margin-top: -10px !important;
  border:none;
  background: none;
}

/* ICONS */
.icon-info-sign:hover {
  cursor: pointer;
}

.about-icon {
  float: left;
  margin-right: 12px;
}

.clearicon, .reloadicon {
  opacity: 0.2;
  cursor: pointer;
  margin-top: 3px;
  top: 20px;
  position: absolute;
}

.clearicon {
  right: 25px;
}

.reloadicon {
  right: 45px;
}

#plusIcon {
  margin-right: 10px;
  margin-top: 11px;
  margin-right: 22px;
  opacity: 0.3;
}

#plusIcon:hover, .clearicon:hover, .reloadicon:hover {
  opacity: 0.8;
  cursor: pointer;
}

table .sorting {
  background: none !important;
}

/* ABOUT VIEW */
#aboutDiv {
  padding-bottom: 5px;
}

#aboutDiv .row {
  border: 8px solid #F4F3F3 !important;
  margin-bottom: 25px;
  background-color: white;
  padding-bottom: 5px;
  margin-right: 5px;
  margin-bottom: 5px;
  margin-left: 5px;
}

#aboutHeader {
  padding-bottom: 33px;
}

#aboutDiv h3 {
}

#aboutDiv .row a {
  padding-left: 20px;
}

.disabledHover {
  cursor: default !important;
}

.disabledHover:hover {
  background-color: #8F8D8C !important;
}

/* TESTING DYN */

.container {
  width: auto !important;
  margin-left: 20px;
  margin-right: 20px;
}

.row {
  margin-left: 0;
  margin-right: 0;
  margin-top: 0;
  margin-bottom: 20px;
}


input,select,option {
  border-radius: 0 !important;
}

.glyphicon:hover {
  cursor: pointer !important;
}

.arangoicon:hover {
  cursor: pointer !important;
}

.accordion-group {
  border: 0;
}

.accordion-inner {
  border-top: 0;
}

.accordion-heading a {
  border: 1px solid #cccccc;
  color: black;
  width: 397px !important;
  font-weight: 400;
}

li a [class^="icon_arangodb"], li a [class*=" icon_arangodb"] {
  font-size: 26px;
  position: absolute;
  right: 4px;
  top: 0px;
}

.modal-body .icon_arangodb_info {
  font-size: 23px;
  color: #736B68;
}<|MERGE_RESOLUTION|>--- conflicted
+++ resolved
@@ -24,23 +24,13 @@
   color: #FFFFFF;
 }
 
-<<<<<<< HEAD
-#transparentHeader .arangoHeader, #dashboardHeader .arangoHeader, .modal-header .arangoHeader{
-  color: white;
-  position: relative;
-  top: 7px;
-  left: 5px;
-  font-size: 16px;
-}
-
 .arangoHeader {
   font-weight: 400;
-=======
+}
 /* Radius */
 .thumbnail, .navbar-inner { 
   border-radius:0;
   box-shadow: 0;
->>>>>>> 17cd12d3
 }
 
 .navbar .nav li.dropdown.open > .dropdown-toggle, .navbar .nav li.dropdown.active > .dropdown-toggle, .navbar .nav li.dropdown.open.active > .dropdown-toggle {
@@ -55,75 +45,6 @@
   padding: 15px 35px 15px 14px;
 }
 
-<<<<<<< HEAD
-=======
-.btn {
- 	box-shadow:none;
-	background: #8f8d8c;
-	border: none;
-	color:#FFFFFF;
-	margin-left:10px;
-  padding: 5px 16px;
-  font-weight: 300 !important;
-  font-size: 14px;
-}
-
-.btn-old-padding {
-  padding-top: 4px !important;
-  padding-bottom: 4px !important;
-}
-
-.btn:hover {
-	background: #736b68;
-	color:#FFFFFF;
-}
-
-.btn-primary {
-	background: #564e4a;
-}
-
-.btn-primary:hover {
-	background: #3a322e;
-}
-
-.btn-notification {
-  background-color: #FAA020;
-  margin-right: 5px;
-}
-
-.btn-notification:hover {
-  background-color: #F87C0F;
-}
-
-.btn-success {
-	background: #8AA051;
-}
-
-.btn-success:hover {
-  cursor: pointer;
-	background: #788f3d;
-
-}
-
-.btn-danger {
-  background-color: #DA4F49;
-}
-
-.btn-danger:hover {
-  background-color: #be342e;
-}
-
-.btn-group > .btn + .dropdown-toggle {
-	box-shadow: 1px 0 0 rgba(255, 255, 255, 0.125) inset, 0 1px 0 rgba(255, 255, 255, 0.2) inset;
-
-}
-
-.btn-group.open .btn-inverse.dropdown-toggle {
-	background-color: #736b68;
-}
-
-
->>>>>>> 17cd12d3
 .breadcrumb {
   background-color: #F5F5F5;
   background: transparent;
