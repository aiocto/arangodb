/*jslint indent: 2, nomen: true, maxlen: 100, sloppy: true, vars: true, white: true, plusplus: true, newcap: true */
/*global window, $, Backbone, document, arangoCollectionModel*/
<<<<<<< HEAD
/*global arangoHelper, dashboardView, arangoDatabase, _*/
=======
/*global arangoHelper,dashboardView,arangoDatabase, newDashboardView*/
>>>>>>> 61c3395e

(function () {
  "use strict";

  window.Router = Backbone.Router.extend({
    routes: {
      "": "dashboard",
      "dashboard": "dashboard",
      "collection/:colid": "collection",
      "collections": "collections",
      "new": "newCollection",
      "login": "login",
      "collection/:colid/documents/:pageid": "documents",
      "collection/:colid/:docid": "document",
      "shell": "shell",
      "query": "query",
      "api": "api",
      "databases": "databases",
      "applications": "applications",
      "application/documentation/:key": "appDocumentation",
      "graph": "graph",
      "graphManagement": "graphManagement",
      "graphManagement/add": "graphAddNew",
      "graphManagement/delete/:name": "graphDelete",
      "userManagement": "userManagement",
      "userProfile": "userProfile",
      "testing": "testview",
      "testModalView": "testmodalview",
      "logs": "newLogsView"
    },

    newLogsView: function() {
      if (!this.logsView) {
        var newLogsAllCollection = new window.NewArangoLogs(
          {upto: true, loglevel: 4}
        ),
        newLogsDebugCollection = new window.NewArangoLogs(
          {loglevel: 4}
        ),
        newLogsInfoCollection = new window.NewArangoLogs(
          {loglevel: 3}
        ),
        newLogsWarningCollection = new window.NewArangoLogs(
          {loglevel: 2}
        ),
        newLogsErrorCollection = new window.NewArangoLogs(
          {loglevel: 1}
        );
        this.logsView = new window.NewLogsView({
          logall: newLogsAllCollection,
          logdebug: newLogsDebugCollection,
          loginfo: newLogsInfoCollection,
          logwarning: newLogsWarningCollection,
          logerror: newLogsErrorCollection
        });
      }
      this.logsView.render();
      this.naviView.selectMenuItem('tools-menu');
    },

    testmodalview: function() {
      this.testModalView = new window.testModalView();
      this.testModalView.render();
    },

    testview: function () {
      this.testView = new window.testView();
      this.testView.render();
    },

    initialize: function () {
      // This should be the only global object
      window.modalView = new window.ModalView();
      var self = this;
      /* this.bind('all', function (trigger, args) {
       if (trigger === "route") {
         if (self.currentRoute === "dashboard" && self.dashboardView) {
           self.dashboardView.stopUpdating();
         } else if (args === "dashboard") {
           delete self.dashboardView;
         }
         self.currentRoute = args;
       }
       });*/
      this.graphs = new window.GraphCollection();
      this.notificationList = new window.NotificationCollection();

      window.currentDB = new window.CurrentDatabase();
      window.currentDB.fetch({
        async: false
      });

      window.userCollection = new window.ArangoUsers();

      window.arangoDatabase = new window.ArangoDatabase();

      window.arangoCollectionsStore = new window.arangoCollections();
      window.arangoDocumentsStore = new window.arangoDocuments();
      window.arangoDocumentStore = new window.arangoDocument();

      window.collectionsView = new window.CollectionsView({
        collection: window.arangoCollectionsStore
      });
      window.arangoCollectionsStore.fetch();
      window.documentView = new window.DocumentView({
        collection: window.arangoDocumentStore
      });
      /*
       window.arangoLogsStore = new window.ArangoLogs();
       window.arangoLogsStore.fetch({
         success: function () {
           window.logsView = new window.LogsView({
             collection: window.arangoLogsStore
           });
         }
       });
       */
      this.foxxList = new window.FoxxCollection();

      this.footerView = new window.FooterView();
      this.naviView = new window.NavigationView({
        notificationCollection: this.notificationList,
        userCollection: window.userCollection
      });
      this.footerView.render();
      this.naviView.render();
      this.graphView = new window.GraphView({
        graphs: this.graphs,
        collection: window.arangoCollectionsStore
      });


      $(window).resize(function () {
        self.handleResize();
      });
      //this.handleResize();
      window.checkVersion();
    },

    logsAllowed: function () {
      return (window.currentDB.get('name') === '_system');
    },

    checkUser: function () {
      if (window.userCollection.models.length === 0) {
        this.navigate("login", {trigger: true});
        return false;
      }
      return true;
    },

    login: function () {
      if (!this.loginView) {
        this.loginView = new window.loginView({
          collection: window.userCollection
        });
      }
      this.loginView.render();
      this.naviView.selectMenuItem('');
    },

    collections: function () {
      var naviView = this.naviView;
      window.arangoCollectionsStore.fetch({
        success: function () {
          window.collectionsView.render();
          naviView.selectMenuItem('collections-menu');
        }
      });
    },

    collection: function (colid) {
      if (!this.collectionView) {
        this.collectionView = new window.CollectionView();
      }
      this.collectionView.setColId(colid);
      this.collectionView.render();
      this.naviView.selectMenuItem('collections-menu');
    },

    documents: function (colid, pageid) {
      if (!window.documentsView) {
        window.documentsView = new window.DocumentsView({
          collection : window.arangoDocumentsStore,
          documentStore : window.arangoDocumentStore,
          collectionsStore :  window.arangoCollectionsStore
        });
      }
      window.documentsView.setCollectionId(colid, pageid);
      window.documentsView.render();

    },

    document: function (colid, docid) {
      window.documentView.colid = colid;
      window.documentView.docid = docid;
      window.documentView.render();
      var type = arangoHelper.collectionApiType(colid);
      window.documentView.type = type;
      window.documentView.typeCheck(type);
    },

    shell: function () {
      if (!this.shellView) {
        this.shellView = new window.shellView();
      }
      this.shellView.render();
      this.naviView.selectMenuItem('tools-menu');
    },

    query: function () {
      if (!this.queryView) {
        this.queryView = new window.queryView();
      }
      this.queryView.render();
      this.naviView.selectMenuItem('query-menu');
    },

    api: function () {
      if (!this.apiView) {
        this.apiView = new window.ApiView();
      }
      this.apiView.render();
      this.naviView.selectMenuItem('tools-menu');
    },

    databases: function () {
      if (arangoHelper.databaseAllowed() === true) {
        if (!this.databaseView) {
          this.databaseView = new window.databaseView({
            collection: arangoDatabase
          });
        }
        this.databaseView.render();
        this.naviView.selectMenuItem('databases-menu');
      }
      else {
        this.navigate("#", {trigger: true});
        this.naviView.selectMenuItem('dashboard-menu');
        $('#databaseNavi').css('display', 'none');
        $('#databaseNaviSelect').css('display', 'none');
      }
    },

    /*
     logs: function () {
       if (!this.logsAllowed()) {
         this.navigate('', { trigger: true });
         return;
       }

       window.arangoLogsStore.fetch({
         success: function () {
           window.logsView.render();
           $('#logNav a[href="#all"]').tab('show');
           window.logsView.initLogTables();
           window.logsView.drawTable();
           $('#all-switch').click();
         }
       });
       this.naviView.selectMenuItem('tools-menu');
     },
     */
    dashboard: function () {
      this.naviView.selectMenuItem('dashboard-menu');
      if (this.dashboardView === undefined) {
        this.dashboardView = new newDashboardView({
          dygraphConfig: window.newDygraphConfig
        });
      }
      this.dashboardView.render();
    },

    /*
     dashboard: function () {
       this.naviView.selectMenuItem('dashboard-menu');
       if (this.statisticsDescriptionCollection === undefined) {
         this.statisticsDescriptionCollection = new window.StatisticsDescriptionCollection();
         this.statisticsDescriptionCollection.fetch({
           async: false
         });
       }
       if (this.statistics === undefined) {
         this.statisticsCollection = new window.StatisticsCollection();
       }
       if (this.dashboardView === undefined) {
         this.dashboardView = new dashboardView({
           collection: this.statisticsCollection,
           description: this.statisticsDescriptionCollection,
           documentStore: window.arangoDocumentsStore,
           dygraphConfig: window.dygraphConfig
         });
       }
       this.dashboardView.render();
     },
     */


    graph: function () {
      var self = this;
      window.arangoCollectionsStore.fetch({
        success: function () {
          self.graphView.render();
          self.naviView.selectMenuItem('graphviewer-menu');
        }
      });
    },

    graphManagement: function () {
      if (!this.graphManagementView) {
        this.graphManagementView =
        new window.GraphManagementView({collection: this.graphs});
      }
      this.graphManagementView.render();
      this.naviView.selectMenuItem('graphviewer-menu');
    },

    graphAddNew: function () {
      if (!this.addNewGraphView) {
        this.addNewGraphView = new window.AddNewGraphView({
          collection: window.arangoCollectionsStore,
          graphs: this.graphs
        });
      }
      this.addNewGraphView.render();
      this.naviView.selectMenuItem('graphviewer-menu');
    },

    graphDelete: function (name) {
      if (!this.deleteGraphView) {
        this.deleteGraphView = new window.DeleteGraphView({
          collection: this.graphs
        });
      }
      this.deleteGraphView.render(name);
      this.naviView.selectMenuItem('graphviewer-menu');
    },

    applications: function () {
      if (this.applicationsView === undefined) {
        this.applicationsView = new window.ApplicationsView({
          collection: this.foxxList
        });
      }
      this.applicationsView.reload();
      this.naviView.selectMenuItem('applications-menu');
    },

    appDocumentation: function (key) {
      var docuView = new window.AppDocumentationView({key: key});
      docuView.render();
      this.naviView.selectMenuItem('applications-menu');
    },

    handleSelectDatabase: function () {
      this.naviView.handleSelectDatabase();
    },

    handleResize: function () {
      if (this.dashboardView) {
        this.dashboardView.resize();
      }
      var oldWidth = $('#content').width();
      var containerWidth = $(window).width() - 70;
      /*var spanWidth = 242;*/
      var spanWidth = 243;
      var divider = containerWidth / spanWidth;
      var roundDiv = parseInt(divider, 10);
      var newWidth = roundDiv * spanWidth - 2;
      /*
       var marginWidth = ((containerWidth + 30) - newWidth) / 2;
       $('#content').width(newWidth)
       .css('margin-left', marginWidth)
       .css('margin-right', marginWidth);
       */
      // $('.footer-right p').css('margin-right', marginWidth + 20);
      // $('.footer-left p').css('margin-left', marginWidth + 20);
      if (newWidth !== oldWidth) {
        this.graphView.handleResize(newWidth);
      }
    },

    userManagement: function () {
      if (!this.userManagementView) {
        this.userManagementView = new window.userManagementView({
          collection: window.userCollection
        });
      }
      this.userManagementView.render();
      this.naviView.selectMenuItem('tools-menu');
    },

    userProfile: function () {
      if (!this.userManagementView) {
        this.userManagementView = new window.userManagementView({
          collection: window.userCollection
        });
      }
      this.userManagementView.render(true);
      this.naviView.selectMenuItem('tools-menu');
    }
  });

}());<|MERGE_RESOLUTION|>--- conflicted
+++ resolved
@@ -1,10 +1,6 @@
 /*jslint indent: 2, nomen: true, maxlen: 100, sloppy: true, vars: true, white: true, plusplus: true, newcap: true */
 /*global window, $, Backbone, document, arangoCollectionModel*/
-<<<<<<< HEAD
-/*global arangoHelper, dashboardView, arangoDatabase, _*/
-=======
-/*global arangoHelper,dashboardView,arangoDatabase, newDashboardView*/
->>>>>>> 61c3395e
+/*global arangoHelper,dashboardView,arangoDatabase, _*/
 
 (function () {
   "use strict";
@@ -271,7 +267,7 @@
     dashboard: function () {
       this.naviView.selectMenuItem('dashboard-menu');
       if (this.dashboardView === undefined) {
-        this.dashboardView = new newDashboardView({
+        this.dashboardView = new window.newDashboardView({
           dygraphConfig: window.newDygraphConfig
         });
       }
