--- conflicted
+++ resolved
@@ -539,14 +539,9 @@
 
       actual = getQueryResults(
           "FOR e IN GRAPH_PATHS('bla3') "
-<<<<<<< HEAD
         + "LET length = LENGTH(e.edges) "
-        + "SORT e.source._key, e.destination._key "
+        + "SORT e.source._key, e.destination._key, length "
         + "RETURN {src: e.source._key, dest: e.destination._key, edges: e.edges, length: length}"
-=======
-        + "SORT e.source._key, e.destination._key "
-        + "RETURN {src: e.source._key, dest: e.destination._key, edges: e.edges, length: LENGTH(e.edges)}"
->>>>>>> 0a70e979
       );
       assertEqual(actual.length, 12);
       actual.forEach(function (p) {
