--- conflicted
+++ resolved
@@ -62,6 +62,7 @@
   *args = args_zero;
 
   for (argc--,argv++; argc > 0; argc--,argv++) {
+    char *item;
     if (argv[0][0] != '-') break;
 
     if (strlen(*argv) <= 1) {
@@ -70,7 +71,8 @@
       break;
     }
 
-    switch ((*argv)[1]) {
+    item = argv[0] + 1;
+    switch (*item++) {
     case 'b':
       args->mrbfile = 1;
       break;
@@ -78,28 +80,24 @@
       args->check_syntax = 1;
       break;
     case 'e':
-      if (argc > 1) {
+      if (item[0]) {
+        goto append_cmdline;
+      }
+      else if (argc > 1) {
         argc--; argv++;
+        item = argv[0];
+append_cmdline:
         if (!args->cmdline) {
           char *buf;
 
-<<<<<<< HEAD
-          buf = mrb_malloc(mrb, strlen(argv[0])+1);
-          strcpy(buf, argv[0]);
-          args->cmdline = buf;
-        }
-        else {
-          args->cmdline = mrb_realloc(mrb, args->cmdline, strlen(args->cmdline)+strlen(argv[0])+2);
-=======
           buf = (char *)mrb_malloc(mrb, strlen(item)+1);
           strcpy(buf, item);
           args->cmdline = buf;
         }
         else {
           args->cmdline = (char *)mrb_realloc(mrb, args->cmdline, strlen(args->cmdline)+strlen(item)+2);
->>>>>>> b36fa7c5
           strcat(args->cmdline, "\n");
-          strcat(args->cmdline, argv[0]);
+          strcat(args->cmdline, item);
         }
       }
       else {
@@ -165,6 +163,11 @@
   int i;
   struct _args args;
   mrb_value ARGV;
+
+  if (mrb == NULL) {
+    fprintf(stderr, "Invalid mrb_state, exiting mruby");
+    return EXIT_FAILURE;
+  }
 
   n = parse_args(mrb, argc, argv, &args);
   if (n < 0 || (args.cmdline == NULL && args.rfp == NULL)) {
