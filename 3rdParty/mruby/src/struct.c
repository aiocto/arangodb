/*
** struct.c - Struct class
**
** See Copyright Notice in mruby.h
*/

#include "mruby.h"
#include <string.h>
#include "error.h"
#include "mruby/struct.h"
#include "mruby/array.h"
#include <stdarg.h>
//#include "defines.h"

#ifdef INCLUDE_REGEXP
#include "encoding.h"
#endif
mrb_sym rb_frame_this_func(mrb_state *mrb);
mrb_sym mrb_frame_callee(mrb_state *mrb);
mrb_value mrb_exec_recursive_paired(mrb_state *mrb, mrb_value (*func) (mrb_state *, mrb_value, mrb_value, int),
                                  mrb_value obj, mrb_value paired_obj, void* arg);

#include "mruby/string.h"
#include "mruby/class.h"
#include "mruby/variable.h"
//#include "defines.h"
#define mrb_long2int(n) ((int)(n))


static struct RClass *
struct_class(mrb_state *mrb)
{
  return mrb_class_get(mrb, "Struct");
}

static inline mrb_value
struct_ivar_get(mrb_state *mrb, mrb_value c, mrb_sym id)
{
  struct RClass* kclass;
  struct RClass* sclass = struct_class(mrb);

  mrb_value ans;
    for (;;) {
      ans = mrb_iv_get(mrb, c, id);
      if (!mrb_nil_p(ans)) return ans;
      kclass = RCLASS_SUPER(c);
      if (kclass == 0 || kclass == sclass)
          return mrb_nil_value();
      c = mrb_obj_value(kclass);
    }
}

mrb_value
mrb_struct_iv_get(mrb_state *mrb, mrb_value c, const char *name)
{
    return struct_ivar_get(mrb, c, mrb_intern(mrb, name));
}

mrb_value
mrb_struct_s_members(mrb_state *mrb, mrb_value klass)
{
    mrb_value members = struct_ivar_get(mrb, klass, mrb_intern(mrb, "__members__"));

    if (mrb_nil_p(members)) {
      mrb_raise(mrb, E_TYPE_ERROR, "uninitialized struct");
    }
    if (mrb_type(members) != MRB_TT_ARRAY) {
      mrb_raise(mrb, E_TYPE_ERROR, "corrupted struct");
    }
    return members;
}

mrb_value
mrb_struct_members(mrb_state *mrb, mrb_value s)
{
  mrb_value members = mrb_struct_s_members(mrb, mrb_obj_value(mrb_obj_class(mrb, s)));
  if (mrb_type(s) == MRB_TT_STRUCT) {
    if (RSTRUCT_LEN(s) != RARRAY_LEN(members)) {
      mrb_raise(mrb, E_TYPE_ERROR, "struct size differs (%ld required %ld given)",
             RARRAY_LEN(members), RSTRUCT_LEN(s));
    }
  }
  return members;
}

static mrb_value
mrb_struct_s_members_m(mrb_state *mrb, mrb_value klass)
{
    mrb_value members, ary;
    mrb_value *p, *pend;

    members = mrb_struct_s_members(mrb, klass);
    ary = mrb_ary_new_capa(mrb, RARRAY_LEN(members));//mrb_ary_new2(RARRAY_LEN(members));
    p = RARRAY_PTR(members); pend = p + RARRAY_LEN(members);
    while (p < pend) {
      mrb_ary_push(mrb, ary, *p);
      p++;
    }

    return ary;
}

/* 15.2.18.4.6  */
/*
 *  call-seq:
 *     struct.members    -> array
 *
 *  Returns an array of strings representing the names of the instance
 *  variables.
 *
 *     Customer = Struct.new(:name, :address, :zip)
 *     joe = Customer.new("Joe Smith", "123 Maple, Anytown NC", 12345)
 *     joe.members   #=> [:name, :address, :zip]
 */

static mrb_value
mrb_struct_members_m(mrb_state *mrb, mrb_value obj)
{
    return mrb_struct_s_members_m(mrb, mrb_obj_value(mrb_obj_class(mrb, obj)));
}

mrb_value
mrb_struct_getmember(mrb_state *mrb, mrb_value obj, mrb_sym id)
{
    mrb_value members, slot, *ptr, *ptr_members;
    long i, len;

    ptr = RSTRUCT_PTR(obj);
    members = mrb_struct_members(mrb, obj);
    ptr_members = RARRAY_PTR(members);
    slot = mrb_str_new_cstr(mrb, mrb_sym2name(mrb, id));
    len = RARRAY_LEN(members);
    for (i=0; i<len; i++) {
      if (mrb_obj_equal(mrb, ptr_members[i], slot)) {
          return ptr[i];
      }
    }
    mrb_name_error(mrb, id, "%s is not struct member", mrb_sym2name(mrb, id));
    return mrb_nil_value();            /* not reached */
}

static mrb_value
mrb_struct_ref(mrb_state *mrb, mrb_value obj)
{
    //return mrb_struct_getmember(mrb, obj, rb_frame_this_func(mrb));
    return mrb_nil_value();
}

static mrb_value mrb_struct_ref0(mrb_state* mrb, mrb_value obj) {return RSTRUCT_PTR(obj)[0];}
static mrb_value mrb_struct_ref1(mrb_state* mrb, mrb_value obj) {return RSTRUCT_PTR(obj)[1];}
static mrb_value mrb_struct_ref2(mrb_state* mrb, mrb_value obj) {return RSTRUCT_PTR(obj)[2];}
static mrb_value mrb_struct_ref3(mrb_state* mrb, mrb_value obj) {return RSTRUCT_PTR(obj)[3];}
static mrb_value mrb_struct_ref4(mrb_state* mrb, mrb_value obj) {return RSTRUCT_PTR(obj)[4];}
static mrb_value mrb_struct_ref5(mrb_state* mrb, mrb_value obj) {return RSTRUCT_PTR(obj)[5];}
static mrb_value mrb_struct_ref6(mrb_state* mrb, mrb_value obj) {return RSTRUCT_PTR(obj)[6];}
static mrb_value mrb_struct_ref7(mrb_state* mrb, mrb_value obj) {return RSTRUCT_PTR(obj)[7];}
static mrb_value mrb_struct_ref8(mrb_state* mrb, mrb_value obj) {return RSTRUCT_PTR(obj)[8];}
static mrb_value mrb_struct_ref9(mrb_state* mrb, mrb_value obj) {return RSTRUCT_PTR(obj)[9];}

#define numberof(array) (int)(sizeof(array) / sizeof((array)[0]))
#define N_REF_FUNC numberof(ref_func)

static mrb_value (*const ref_func[])(mrb_state*, mrb_value) = {
    mrb_struct_ref0,
    mrb_struct_ref1,
    mrb_struct_ref2,
    mrb_struct_ref3,
    mrb_struct_ref4,
    mrb_struct_ref5,
    mrb_struct_ref6,
    mrb_struct_ref7,
    mrb_struct_ref8,
    mrb_struct_ref9,
};

static void
mrb_struct_modify(mrb_value s)
{
    //if (OBJ_FROZEN(s)) mrb_error_frozen("Struct");
}

mrb_sym
mrb_id_attrset(mrb_sym id)
{
<<<<<<< HEAD
    //id &= ~ID_SCOPE_MASK;
    //id |= ID_ATTRSET;
    return id;
=======
  const char *name;
  char *buf;
  int len;
  mrb_sym mid;

  name = mrb_sym2name_len(mrb, id, &len);
  buf = (char *)mrb_malloc(mrb, len+2);
  memcpy(buf, name, len);
  buf[len] = '=';
  buf[len+1] = '\0';

  mid = mrb_intern2(mrb, buf, len+1);
  mrb_free(mrb, buf);
  return mid;
>>>>>>> b36fa7c5
}

static mrb_value
mrb_struct_set(mrb_state *mrb, mrb_value obj, mrb_value val)
{
    mrb_value members, slot, *ptr, *ptr_members;
    long i, len;

    members = mrb_struct_members(mrb, obj);
    ptr_members = RARRAY_PTR(members);
    len = RARRAY_LEN(members);
    mrb_struct_modify(obj);
    ptr = RSTRUCT_PTR(obj);
    for (i=0; i<len; i++) {
      slot = ptr_members[i];
      if (mrb_id_attrset(SYM2ID(slot)) == 0/*rb_frame_this_func(mrb)*/) {
          return ptr[i] = val;
      }
    }
    mrb_name_error(mrb, 0/*rb_frame_this_func(mrb)*/, "`%s' is not a struct member",
              mrb_sym2name(mrb, 0/*rb_frame_this_func(mrb)*/));
    return mrb_nil_value();            /* not reached */
}

#define is_notop_id(id) (id)//((id)>tLAST_TOKEN)
#define is_local_id(id) (is_notop_id(id))//&&((id)&ID_SCOPE_MASK)==ID_LOCAL)
int
mrb_is_local_id(mrb_sym id)
{
    return is_local_id(id);
}

#define is_const_id(id) (is_notop_id(id))//&&((id)&ID_SCOPE_MASK)==ID_CONST)
int
mrb_is_const_id(mrb_sym id)
{
    return is_const_id(id);
}

static mrb_value
make_struct(mrb_state *mrb, mrb_value name, mrb_value members, struct RClass * klass)
{
    mrb_value nstr, *ptr_members;
    mrb_sym id;
    long i, len;
    struct RClass *c;

    //OBJ_FREEZE(members);
    if (mrb_nil_p(name)) {
      c = mrb_class_new(mrb, klass);
    }
    else {
      /* old style: should we warn? */
      name = mrb_str_to_str(mrb, name);
      id = mrb_to_id(mrb, name);
      if (!mrb_is_const_id(id)) {
          mrb_name_error(mrb, id, "identifier %s needs to be constant", mrb_string_value_ptr(mrb, name));
      }
      if (mrb_const_defined_at(mrb, klass, id)) {
          mrb_warn("redefining constant Struct::%s", mrb_string_value_ptr(mrb, name));
          //?rb_mod_remove_const(klass, mrb_sym2name(mrb, id));
      }
      c = mrb_define_class_under(mrb, klass, RSTRING_PTR(name), klass);
    }
    MRB_SET_INSTANCE_TT(c, MRB_TT_STRUCT);
    nstr = mrb_obj_value(c);
    mrb_iv_set(mrb, nstr, mrb_intern(mrb, "__members__"), members);

    mrb_define_class_method(mrb, c, "new", mrb_class_new_instance_m, ARGS_ANY());
    mrb_define_class_method(mrb, c, "[]", mrb_class_new_instance_m, ARGS_ANY());
    mrb_define_class_method(mrb, c, "members", mrb_struct_s_members_m, ARGS_NONE());
    //RSTRUCT(nstr)->basic.c->super = c->c;
    ptr_members = RARRAY_PTR(members);
    len = RARRAY_LEN(members);
    for (i=0; i< len; i++) {
      mrb_sym id = SYM2ID(ptr_members[i]);
      if (mrb_is_local_id(id) || mrb_is_const_id(id)) {
          if (i < N_REF_FUNC) {
            mrb_define_method_id(mrb, c, id, (mrb_func_t)ref_func[i], 0);
          }
          else {
            mrb_define_method_id(mrb, c, id, mrb_struct_ref, 0);
          }
          mrb_define_method_id(mrb, c, mrb_id_attrset(id), (mrb_func_t)mrb_struct_set, 1);
      }
    }

    return nstr;
}

mrb_value
mrb_struct_define(mrb_state *mrb, const char *name, ...)
{
    va_list ar;
    mrb_value nm, ary;
    char *mem;

    if (!name) nm = mrb_nil_value();
    else nm = mrb_str_new2(mrb, name);
    ary = mrb_ary_new(mrb);

    va_start(ar, name);
    while ((mem = va_arg(ar, char*)) != 0) {
      mrb_sym slot = mrb_intern(mrb, mem);
      mrb_ary_push(mrb, ary, mrb_str_new_cstr(mrb, mrb_sym2name(mrb, slot)));
    }
    va_end(ar);

    return make_struct(mrb, nm, ary, struct_class(mrb));
}

/* 15.2.18.3.1  */
/*
 *  call-seq:
 *     Struct.new( [aString] [, aSym]+> )    -> StructClass
 *     StructClass.new(arg, ...)             -> obj
 *     StructClass[arg, ...]                 -> obj
 *
 *  Creates a new class, named by <i>aString</i>, containing accessor
 *  methods for the given symbols. If the name <i>aString</i> is
 *  omitted, an anonymous structure class will be created. Otherwise,
 *  the name of this struct will appear as a constant in class
 *  <code>Struct</code>, so it must be unique for all
 *  <code>Struct</code>s in the system and should start with a capital
 *  letter. Assigning a structure class to a constant effectively gives
 *  the class the name of the constant.
 *
 *  <code>Struct::new</code> returns a new <code>Class</code> object,
 *  which can then be used to create specific instances of the new
 *  structure. The number of actual parameters must be
 *  less than or equal to the number of attributes defined for this
 *  class; unset parameters default to <code>nil</code>.  Passing too many
 *  parameters will raise an <code>ArgumentError</code>.
 *
 *  The remaining methods listed in this section (class and instance)
 *  are defined for this generated class.
 *
 *     # Create a structure with a name in Struct
 *     Struct.new("Customer", :name, :address)    #=> Struct::Customer
 *     Struct::Customer.new("Dave", "123 Main")   #=> #<struct Struct::Customer name="Dave", address="123 Main">
 *
 *     # Create a structure named by its constant
 *     Customer = Struct.new(:name, :address)     #=> Customer
 *     Customer.new("Dave", "123 Main")           #=> #<struct Customer name="Dave", address="123 Main">
 */
static mrb_value
mrb_struct_s_def(mrb_state *mrb, mrb_value klass)
{
  mrb_value name, rest;
  mrb_value *pargv;
  int argcnt;
  long i;
  mrb_value b, st;
  mrb_sym id;
  mrb_value *argv;
  int argc;

  name = mrb_nil_value();
  rest = mrb_nil_value();
  mrb_get_args(mrb, "*&", &argv, &argc, &b);
  if (argc == 0) { /* special case to avoid crash */
    rest = mrb_ary_new(mrb);
  } 
  else {   
    if (argc > 0) name = argv[0];
    if (argc > 1) rest = argv[1];
    if (mrb_type(rest) == MRB_TT_ARRAY) {
      if (!mrb_nil_p(name) && SYMBOL_P(name)) {
        /* 1stArgument:symbol -> name=nil rest=argv[0]-[n] */
        mrb_ary_unshift(mrb, rest, name);
        name = mrb_nil_value();
      }
    }
<<<<<<< HEAD
    for (i=0; i<RARRAY_LEN(rest); i++) {
      id = mrb_to_id(mrb, RARRAY_PTR(rest)[i]);
      RARRAY_PTR(rest)[i] = mrb_str_new_cstr(mrb, mrb_sym2name(mrb, id));
    }
  }
  else {
    pargv = &argv[1];
    argcnt = argc-1;
    if (!mrb_nil_p(name) && SYMBOL_P(name)) {
      /* 1stArgument:symbol -> name=nil rest=argv[0]-[n] */
      //mrb_ary_unshift(mrb, rest, name);
      name = mrb_nil_value();
      pargv = &argv[0];
      argcnt++;
    }
    rest = mrb_ary_new_from_values(mrb, argcnt, pargv);
  }
=======
    else {
      pargv = &argv[1];
      argcnt = argc-1;
      if (!mrb_nil_p(name) && SYMBOL_P(name)) {
        /* 1stArgument:symbol -> name=nil rest=argv[0]-[n] */
        name = mrb_nil_value();
        pargv = &argv[0];
        argcnt++;
      }
      rest = mrb_ary_new_from_values(mrb, argcnt, pargv);
    }
    for (i=0; i<RARRAY_LEN(rest); i++) {
      id = mrb_to_id(mrb, RARRAY_PTR(rest)[i]);
      RARRAY_PTR(rest)[i] = mrb_symbol_value(id);
    }
  }  
>>>>>>> b36fa7c5
  st = make_struct(mrb, name, rest, struct_class(mrb));
  if (!mrb_nil_p(b)) {
    mrb_funcall(mrb, b, "call", 1, &st);
  }

  return st;
}

static int
num_members(mrb_state *mrb, struct RClass *klass)
{
    mrb_value members;
    members = struct_ivar_get(mrb, mrb_obj_value(klass), mrb_intern(mrb, "__members__"));
    if (mrb_type(members) != MRB_TT_ARRAY) {
      mrb_raise(mrb, E_TYPE_ERROR, "broken members");
    }
    return RARRAY_LEN(members);
}

/* 15.2.18.4.8  */
/*
 */
static mrb_value
mrb_struct_initialize_withArg(mrb_state *mrb, int argc, mrb_value *argv, mrb_value self)
{
  struct RClass *klass = mrb_obj_class(mrb, self);
  int n;
  struct RStruct *st;

  mrb_struct_modify(self);
  n = num_members(mrb, klass);
  if (n < argc) {
    mrb_raise(mrb, E_ARGUMENT_ERROR, "struct size differs");
  }
  st = RSTRUCT(self);
<<<<<<< HEAD
  st->ptr = mrb_malloc(mrb, sizeof(mrb_value)*argc);
=======
  st->ptr = (mrb_value *)mrb_calloc(mrb, sizeof(mrb_value), n);
>>>>>>> b36fa7c5
  st->len = n;
  memcpy(st->ptr, argv, sizeof(mrb_value)*argc);
  //if (n > argc) {
  //  mrb_mem_clear(RSTRUCT_PTR(self)+argc, n-argc);
  //}
  return self;
}

static mrb_value
mrb_struct_initialize_m(mrb_state *mrb, /*int argc, mrb_value *argv,*/ mrb_value self)
{
  mrb_value *argv;
  int argc;

  mrb_get_args(mrb, "*", &argv, &argc);
  return mrb_struct_initialize_withArg(mrb, argc, argv, self);
}

mrb_value
mrb_struct_initialize(mrb_state *mrb, mrb_value self, mrb_value values)
{
<<<<<<< HEAD
    return mrb_struct_initialize_withArg(mrb, RARRAY_LEN/*INT*/(values), RARRAY_PTR(values), self);
}

mrb_value
mrb_struct_alloc(mrb_state *mrb, mrb_value klass, mrb_value values)
{
    return mrb_class_new_instance(mrb, RARRAY_LEN(values), RARRAY_PTR(values), mrb_class(mrb, klass));
}

mrb_value
mrb_struct_new(mrb_state *mrb, struct RClass *klass, ...)
{
    mrb_value tmpargs[N_REF_FUNC], *mem = tmpargs;
    int size, i;
    va_list args;

    size = mrb_long2int(num_members(mrb, klass));
    if (size > numberof(tmpargs)) {
      tmpargs[0] = mrb_ary_tmp_new(mrb, size);
      mem = RARRAY_PTR(tmpargs[0]);
    }
    va_start(args, klass);
    for (i=0; i<size; i++) {
      mem[i] = va_arg(args, mrb_value);
    }
    va_end(args);

    return mrb_class_new_instance(mrb, size, mem, klass);
=======
  return mrb_struct_initialize_withArg(mrb, RARRAY_LEN(values), RARRAY_PTR(values), self);
>>>>>>> b36fa7c5
}

static mrb_value
inspect_struct(mrb_state *mrb, mrb_value s, mrb_value dummy, int recur)
{
    const char *cn = mrb_class_name(mrb, mrb_obj_class(mrb, s));
    mrb_value members, str = mrb_str_new2(mrb, "#<struct ");
    mrb_value *ptr, *ptr_members;
    long i, len;

    if (cn) {
      mrb_str_append(mrb, str, mrb_str_new_cstr(mrb, cn));
    }
    if (recur) {
      return mrb_str_cat2(mrb, str, ":...>");
    }

    members = mrb_struct_members(mrb, s);
    ptr_members = RARRAY_PTR(members);
    ptr = RSTRUCT_PTR(s);
    len = RSTRUCT_LEN(s);
    for (i=0; i<len; i++) {
      mrb_value slot;
      mrb_sym id;

      if (i > 0) {
          mrb_str_cat2(mrb, str, ", ");
      }
      else if (cn) {
          mrb_str_cat2(mrb, str, " ");
      }
      slot = ptr_members[i];
      id = SYM2ID(slot);
      if (mrb_is_local_id(id) || mrb_is_const_id(id)) {
        //mrb_str_append(str, mrb_id2str(id));
        mrb_str_append(mrb, str, mrb_str_new_cstr(mrb, mrb_sym2name(mrb, id)));
      }
      else {
          mrb_str_append(mrb, str, mrb_inspect(mrb, slot));
      }
      mrb_str_cat2(mrb, str, "=");
      mrb_str_append(mrb, str, mrb_inspect(mrb, ptr[i]));
    }
    mrb_str_cat2(mrb, str, ">");

    return str;
}

/*
 * call-seq:
 *   struct.to_s      -> string
 *   struct.inspect   -> string
 *
 * Describe the contents of this struct in a string.
 */
static mrb_value
mrb_struct_inspect(mrb_state *mrb, mrb_value s)
{
    return inspect_struct(mrb, s, s, 0);
}

/* 15.2.18.4.9  */
/* :nodoc: */
mrb_value
mrb_struct_init_copy(mrb_state *mrb, mrb_value copy)
{
  mrb_value s;

  mrb_get_args(mrb, "o", &s);

  if (mrb_obj_equal(mrb, copy, s)) return copy;
  if (!mrb_obj_is_instance_of(mrb, s, mrb_obj_class(mrb, copy))) {
    mrb_raise(mrb, E_TYPE_ERROR, "wrong argument class");
  }
  if (RSTRUCT_LEN(copy) != RSTRUCT_LEN(s)) {
    mrb_raise(mrb, E_TYPE_ERROR, "struct size mismatch");
  }
  memcpy(RSTRUCT_PTR(copy), RSTRUCT_PTR(s), sizeof(mrb_value)*RSTRUCT_LEN(copy));

  return copy;
}

static mrb_value
mrb_struct_aref_id(mrb_state *mrb, mrb_value s, mrb_sym id)
{
    mrb_value *ptr, members, *ptr_members;
    long i, len;

    ptr = RSTRUCT_PTR(s);
    members = mrb_struct_members(mrb, s);
    ptr_members = RARRAY_PTR(members);
    len = RARRAY_LEN(members);
    for (i=0; i<len; i++) {
      if (SYM2ID(ptr_members[i]) == id) {
          return ptr[i];
      }
    }
    mrb_name_error(mrb, id, "no member '%s' in struct", mrb_sym2name(mrb, id));
    return mrb_nil_value();            /* not reached */
}

/* 15.2.18.4.2  */
/*
 *  call-seq:
 *     struct[symbol]    -> anObject
 *     struct[fixnum]    -> anObject
 *
 *  Attribute Reference---Returns the value of the instance variable
 *  named by <i>symbol</i>, or indexed (0..length-1) by
 *  <i>fixnum</i>. Will raise <code>NameError</code> if the named
 *  variable does not exist, or <code>IndexError</code> if the index is
 *  out of range.
 *
 *     Customer = Struct.new(:name, :address, :zip)
 *     joe = Customer.new("Joe Smith", "123 Maple, Anytown NC", 12345)
 *
 *     joe["name"]   #=> "Joe Smith"
 *     joe[:name]    #=> "Joe Smith"
 *     joe[0]        #=> "Joe Smith"
 */
mrb_value
mrb_struct_aref_n(mrb_state *mrb, mrb_value s, mrb_value idx)
{
  long i;

  if (mrb_type(idx) == MRB_TT_STRING || mrb_type(idx) == MRB_TT_SYMBOL) {
    return mrb_struct_aref_id(mrb, s, mrb_to_id(mrb, idx));
  }

  i = mrb_fixnum(idx);
  if (i < 0) i = RSTRUCT_LEN(s) + i;
  if (i < 0)
      mrb_raise(mrb, E_INDEX_ERROR, "offset %ld too small for struct(size:%ld)",
           i, RSTRUCT_LEN(s));
  if (RSTRUCT_LEN(s) <= i)
      mrb_raise(mrb, E_INDEX_ERROR, "offset %ld too large for struct(size:%ld)",
           i, RSTRUCT_LEN(s));
  return RSTRUCT_PTR(s)[i];
}

mrb_value
mrb_struct_aref(mrb_state *mrb, mrb_value s)
{
  mrb_value idx;

  mrb_get_args(mrb, "o", &idx);
  return mrb_struct_aref_n(mrb, s, idx);
}

static mrb_value
mrb_struct_aset_id(mrb_state *mrb, mrb_value s, mrb_sym id, mrb_value val)
{
    mrb_value members, *ptr, *ptr_members;
    long i, len;

    members = mrb_struct_members(mrb, s);
    len = RARRAY_LEN(members);
    mrb_struct_modify(s);
    if (RSTRUCT_LEN(s) != len) {
      mrb_raise(mrb, E_TYPE_ERROR, "struct size differs (%ld required %ld given)",
             len, RSTRUCT_LEN(s));
    }
    ptr = RSTRUCT_PTR(s);
    ptr_members = RARRAY_PTR(members);
    for (i=0; i<len; i++) {
      if (SYM2ID(ptr_members[i]) == id) {
          ptr[i] = val;
          return val;
      }
    }
    mrb_name_error(mrb, id, "no member '%s' in struct", mrb_sym2name(mrb, id));
    return val; /* not reach */
}

/* 15.2.18.4.3  */
/*
 *  call-seq:
 *     struct[symbol] = obj    -> obj
 *     struct[fixnum] = obj    -> obj
 *
 *  Attribute Assignment---Assigns to the instance variable named by
 *  <i>symbol</i> or <i>fixnum</i> the value <i>obj</i> and
 *  returns it. Will raise a <code>NameError</code> if the named
 *  variable does not exist, or an <code>IndexError</code> if the index
 *  is out of range.
 *
 *     Customer = Struct.new(:name, :address, :zip)
 *     joe = Customer.new("Joe Smith", "123 Maple, Anytown NC", 12345)
 *
 *     joe["name"] = "Luke"
 *     joe[:zip]   = "90210"
 *
 *     joe.name   #=> "Luke"
 *     joe.zip    #=> "90210"
 */

mrb_value
mrb_struct_aset(mrb_state *mrb, mrb_value s)
{
  long i;
  mrb_value idx;
  mrb_value val;

  mrb_get_args(mrb, "oo", &idx, &val);

  if (mrb_type(idx) == MRB_TT_STRING || mrb_type(idx) == MRB_TT_SYMBOL) {
    return mrb_struct_aset_id(mrb, s, mrb_to_id(mrb, idx), val);
  }

  i = mrb_fixnum(idx);
  if (i < 0) i = RSTRUCT_LEN(s) + i;
  if (i < 0) {
    mrb_raise(mrb, E_INDEX_ERROR, "offset %ld too small for struct(size:%ld)",
	      i, RSTRUCT_LEN(s));
  }
  if (RSTRUCT_LEN(s) <= i) {
    mrb_raise(mrb, E_INDEX_ERROR, "offset %ld too large for struct(size:%ld)",
	      i, RSTRUCT_LEN(s));
  }
  mrb_struct_modify(s);
  return RSTRUCT_PTR(s)[i] = val;
}

static mrb_value
recursive_equal(mrb_state *mrb, mrb_value s, mrb_value s2, int recur)
{
    mrb_value *ptr, *ptr2;
    long i, len;

    if (recur) return mrb_true_value(); /* Subtle! */
    ptr = RSTRUCT_PTR(s);
    ptr2 = RSTRUCT_PTR(s2);
    len = RSTRUCT_LEN(s);
    for (i=0; i<len; i++) {
      if (!mrb_equal(mrb, ptr[i], ptr2[i])) return mrb_false_value();
    }
    return mrb_true_value();
}

/* 15.2.18.4.1  */
/*
 *  call-seq:
 *     struct == other_struct     -> true or false
 *
 *  Equality---Returns <code>true</code> if <i>other_struct</i> is
 *  equal to this one: they must be of the same class as generated by
 *  <code>Struct::new</code>, and the values of all instance variables
 *  must be equal (according to <code>Object#==</code>).
 *
 *     Customer = Struct.new(:name, :address, :zip)
 *     joe   = Customer.new("Joe Smith", "123 Maple, Anytown NC", 12345)
 *     joejr = Customer.new("Joe Smith", "123 Maple, Anytown NC", 12345)
 *     jane  = Customer.new("Jane Doe", "456 Elm, Anytown NC", 12345)
 *     joe == joejr   #=> true
 *     joe == jane    #=> false
 */

static mrb_value
mrb_struct_equal(mrb_state *mrb, mrb_value s)
{
  mrb_value s2;

  mrb_get_args(mrb, "o", &s2);
  if (mrb_obj_equal(mrb, s, s2)) return mrb_true_value();
  if (mrb_type(s2) != MRB_TT_STRUCT) return mrb_false_value();
  if (mrb_obj_class(mrb, s) != mrb_obj_class(mrb, s2)) return mrb_false_value();
  if (RSTRUCT_LEN(s) != RSTRUCT_LEN(s2)) {
    mrb_bug("inconsistent struct"); /* should never happen */
  }

  return mrb_exec_recursive_paired(mrb, recursive_equal, s, s2, (void*)0);
}

static mrb_value
recursive_eql(mrb_state *mrb, mrb_value s, mrb_value s2, int recur)
{
    mrb_value *ptr, *ptr2;
    long i, len;

    if (recur) return mrb_true_value(); /* Subtle! */
    ptr = RSTRUCT_PTR(s);
    ptr2 = RSTRUCT_PTR(s2);
    len = RSTRUCT_LEN(s);
    for (i=0; i<len; i++) {
      if (!mrb_eql(mrb, ptr[i], ptr2[i])) return mrb_false_value();
    }
    return mrb_true_value();
}

/* 15.2.18.4.12(x)  */
/*
 * code-seq:
 *   struct.eql?(other)   -> true or false
 *
 * Two structures are equal if they are the same object, or if all their
 * fields are equal (using <code>eql?</code>).
 */
static mrb_value
mrb_struct_eql(mrb_state *mrb, mrb_value s)
{
  mrb_value s2;

  mrb_get_args(mrb, "o", &s2);
  if (mrb_obj_equal(mrb, s, s2)) return mrb_true_value();
  if (mrb_type(s2) != MRB_TT_STRUCT) return mrb_false_value();
  if (mrb_obj_class(mrb, s) != mrb_obj_class(mrb, s2)) return mrb_false_value();
  if (RSTRUCT_LEN(s) != RSTRUCT_LEN(s2)) {
    mrb_bug("inconsistent struct"); /* should never happen */
  }

  return mrb_exec_recursive_paired(mrb, recursive_eql, s, s2, (void*)0);
}

/*
 *  A <code>Struct</code> is a convenient way to bundle a number of
 *  attributes together, using accessor methods, without having to write
 *  an explicit class.
 *
 *  The <code>Struct</code> class is a generator of specific classes,
 *  each one of which is defined to hold a set of variables and their
 *  accessors. In these examples, we'll call the generated class
 *  ``<i>Customer</i>Class,'' and we'll show an example instance of that
 *  class as ``<i>Customer</i>Inst.''
 *
 *  In the descriptions that follow, the parameter <i>symbol</i> refers
 *  to a symbol, which is either a quoted string or a
 *  <code>Symbol</code> (such as <code>:name</code>).
 */
void
mrb_init_struct(mrb_state *mrb)
{
  struct RClass *st;
  st = mrb_define_class(mrb, "Struct",  mrb->object_class);
  //mrb_include_module(mrb_cStruct, rb_mEnumerable);

  //mrb_undef_alloc_func(mrb_cStruct);
  mrb_define_class_method(mrb, st, "new",             mrb_struct_s_def,       ARGS_ANY());  /* 15.2.18.3.1  */

  mrb_define_method(mrb, st,       "==",              mrb_struct_equal,       ARGS_REQ(1)); /* 15.2.18.4.1  */
  mrb_define_method(mrb, st,       "[]",              mrb_struct_aref,        ARGS_REQ(1)); /* 15.2.18.4.2  */
  mrb_define_method(mrb, st,       "[]=",             mrb_struct_aset,        ARGS_REQ(2)); /* 15.2.18.4.3  */
  mrb_define_method(mrb, st,       "members",         mrb_struct_members_m,   ARGS_NONE()); /* 15.2.18.4.6  */
  mrb_define_method(mrb, st,       "initialize",      mrb_struct_initialize_m,ARGS_ANY());  /* 15.2.18.4.8  */
  mrb_define_method(mrb, st,       "initialize_copy", mrb_struct_init_copy,   ARGS_REQ(1)); /* 15.2.18.4.9  */
  mrb_define_method(mrb, st,       "inspect",         mrb_struct_inspect,     ARGS_NONE()); /* 15.2.18.4.10(x)  */
  mrb_define_alias(mrb, st,        "to_s", "inspect");                                      /* 15.2.18.4.11(x)  */
  mrb_define_method(mrb, st,       "eql?",            mrb_struct_eql,         ARGS_REQ(1)); /* 15.2.18.4.12(x)  */

}<|MERGE_RESOLUTION|>--- conflicted
+++ resolved
@@ -5,6 +5,7 @@
 */
 
 #include "mruby.h"
+#ifdef ENABLE_STRUCT
 #include <string.h>
 #include "error.h"
 #include "mruby/struct.h"
@@ -12,13 +13,9 @@
 #include <stdarg.h>
 //#include "defines.h"
 
-#ifdef INCLUDE_REGEXP
+#ifdef ENABLE_REGEXP
 #include "encoding.h"
 #endif
-mrb_sym rb_frame_this_func(mrb_state *mrb);
-mrb_sym mrb_frame_callee(mrb_state *mrb);
-mrb_value mrb_exec_recursive_paired(mrb_state *mrb, mrb_value (*func) (mrb_state *, mrb_value, mrb_value, int),
-                                  mrb_value obj, mrb_value paired_obj, void* arg);
 
 #include "mruby/string.h"
 #include "mruby/class.h"
@@ -90,7 +87,7 @@
     mrb_value *p, *pend;
 
     members = mrb_struct_s_members(mrb, klass);
-    ary = mrb_ary_new_capa(mrb, RARRAY_LEN(members));//mrb_ary_new2(RARRAY_LEN(members));
+    ary = mrb_ary_new_capa(mrb, RARRAY_LEN(members));
     p = RARRAY_PTR(members); pend = p + RARRAY_LEN(members);
     while (p < pend) {
       mrb_ary_push(mrb, ary, *p);
@@ -128,7 +125,7 @@
     ptr = RSTRUCT_PTR(obj);
     members = mrb_struct_members(mrb, obj);
     ptr_members = RARRAY_PTR(members);
-    slot = mrb_str_new_cstr(mrb, mrb_sym2name(mrb, id));
+    slot = mrb_symbol_value(id);
     len = RARRAY_LEN(members);
     for (i=0; i<len; i++) {
       if (mrb_obj_equal(mrb, ptr_members[i], slot)) {
@@ -142,8 +139,7 @@
 static mrb_value
 mrb_struct_ref(mrb_state *mrb, mrb_value obj)
 {
-    //return mrb_struct_getmember(mrb, obj, rb_frame_this_func(mrb));
-    return mrb_nil_value();
+    return mrb_struct_getmember(mrb, obj, mrb->ci->mid);
 }
 
 static mrb_value mrb_struct_ref0(mrb_state* mrb, mrb_value obj) {return RSTRUCT_PTR(obj)[0];}
@@ -180,13 +176,8 @@
 }
 
 mrb_sym
-mrb_id_attrset(mrb_sym id)
-{
-<<<<<<< HEAD
-    //id &= ~ID_SCOPE_MASK;
-    //id |= ID_ATTRSET;
-    return id;
-=======
+mrb_id_attrset(mrb_state *mrb, mrb_sym id)
+{
   const char *name;
   char *buf;
   int len;
@@ -201,29 +192,44 @@
   mid = mrb_intern2(mrb, buf, len+1);
   mrb_free(mrb, buf);
   return mid;
->>>>>>> b36fa7c5
 }
 
 static mrb_value
 mrb_struct_set(mrb_state *mrb, mrb_value obj, mrb_value val)
 {
-    mrb_value members, slot, *ptr, *ptr_members;
-    long i, len;
-
-    members = mrb_struct_members(mrb, obj);
-    ptr_members = RARRAY_PTR(members);
-    len = RARRAY_LEN(members);
-    mrb_struct_modify(obj);
-    ptr = RSTRUCT_PTR(obj);
-    for (i=0; i<len; i++) {
-      slot = ptr_members[i];
-      if (mrb_id_attrset(SYM2ID(slot)) == 0/*rb_frame_this_func(mrb)*/) {
-          return ptr[i] = val;
-      }
-    }
-    mrb_name_error(mrb, 0/*rb_frame_this_func(mrb)*/, "`%s' is not a struct member",
-              mrb_sym2name(mrb, 0/*rb_frame_this_func(mrb)*/));
-    return mrb_nil_value();            /* not reached */
+  const char *name;
+  int i, len;
+  mrb_sym mid;
+  mrb_value members, slot, *ptr, *ptr_members;
+
+  /* get base id */
+  name = mrb_sym2name_len(mrb, mrb->ci->mid, &len);
+  mid = mrb_intern2(mrb, name, len-1); /* omit last "=" */
+
+  members = mrb_struct_members(mrb, obj);
+  ptr_members = RARRAY_PTR(members);
+  len = RARRAY_LEN(members);
+  mrb_struct_modify(obj);
+  ptr = RSTRUCT_PTR(obj);
+  for (i=0; i<len; i++) {
+    slot = ptr_members[i];
+    if (SYM2ID(slot) == mid) {
+      return ptr[i] = val;
+    }
+  }
+
+  mrb_name_error(mrb, mid, "`%s' is not a struct member",
+		 mrb_sym2name(mrb, mid));
+  return mrb_nil_value();            /* not reached */
+}
+
+static mrb_value
+mrb_struct_set_m(mrb_state *mrb, mrb_value obj)
+{
+  mrb_value val;
+
+  mrb_get_args(mrb, "o", &val);
+  return mrb_struct_set(mrb, obj, val);
 }
 
 #define is_notop_id(id) (id)//((id)>tLAST_TOKEN)
@@ -270,8 +276,8 @@
     nstr = mrb_obj_value(c);
     mrb_iv_set(mrb, nstr, mrb_intern(mrb, "__members__"), members);
 
-    mrb_define_class_method(mrb, c, "new", mrb_class_new_instance_m, ARGS_ANY());
-    mrb_define_class_method(mrb, c, "[]", mrb_class_new_instance_m, ARGS_ANY());
+    mrb_define_class_method(mrb, c, "new", mrb_instance_new, ARGS_ANY());
+    mrb_define_class_method(mrb, c, "[]", mrb_instance_new, ARGS_ANY());
     mrb_define_class_method(mrb, c, "members", mrb_struct_s_members_m, ARGS_NONE());
     //RSTRUCT(nstr)->basic.c->super = c->c;
     ptr_members = RARRAY_PTR(members);
@@ -280,12 +286,12 @@
       mrb_sym id = SYM2ID(ptr_members[i]);
       if (mrb_is_local_id(id) || mrb_is_const_id(id)) {
           if (i < N_REF_FUNC) {
-            mrb_define_method_id(mrb, c, id, (mrb_func_t)ref_func[i], 0);
+            mrb_define_method_id(mrb, c, id, ref_func[i], ARGS_NONE());
           }
           else {
-            mrb_define_method_id(mrb, c, id, mrb_struct_ref, 0);
+            mrb_define_method_id(mrb, c, id, mrb_struct_ref, ARGS_NONE());
           }
-          mrb_define_method_id(mrb, c, mrb_id_attrset(id), (mrb_func_t)mrb_struct_set, 1);
+          mrb_define_method_id(mrb, c, mrb_id_attrset(mrb, id), mrb_struct_set_m, ARGS_REQ(1));
       }
     }
 
@@ -306,7 +312,7 @@
     va_start(ar, name);
     while ((mem = va_arg(ar, char*)) != 0) {
       mrb_sym slot = mrb_intern(mrb, mem);
-      mrb_ary_push(mrb, ary, mrb_str_new_cstr(mrb, mrb_sym2name(mrb, slot)));
+      mrb_ary_push(mrb, ary, mrb_symbol_value(slot));
     }
     va_end(ar);
 
@@ -375,25 +381,6 @@
         name = mrb_nil_value();
       }
     }
-<<<<<<< HEAD
-    for (i=0; i<RARRAY_LEN(rest); i++) {
-      id = mrb_to_id(mrb, RARRAY_PTR(rest)[i]);
-      RARRAY_PTR(rest)[i] = mrb_str_new_cstr(mrb, mrb_sym2name(mrb, id));
-    }
-  }
-  else {
-    pargv = &argv[1];
-    argcnt = argc-1;
-    if (!mrb_nil_p(name) && SYMBOL_P(name)) {
-      /* 1stArgument:symbol -> name=nil rest=argv[0]-[n] */
-      //mrb_ary_unshift(mrb, rest, name);
-      name = mrb_nil_value();
-      pargv = &argv[0];
-      argcnt++;
-    }
-    rest = mrb_ary_new_from_values(mrb, argcnt, pargv);
-  }
-=======
     else {
       pargv = &argv[1];
       argcnt = argc-1;
@@ -410,7 +397,6 @@
       RARRAY_PTR(rest)[i] = mrb_symbol_value(id);
     }
   }  
->>>>>>> b36fa7c5
   st = make_struct(mrb, name, rest, struct_class(mrb));
   if (!mrb_nil_p(b)) {
     mrb_funcall(mrb, b, "call", 1, &st);
@@ -446,16 +432,10 @@
     mrb_raise(mrb, E_ARGUMENT_ERROR, "struct size differs");
   }
   st = RSTRUCT(self);
-<<<<<<< HEAD
-  st->ptr = mrb_malloc(mrb, sizeof(mrb_value)*argc);
-=======
   st->ptr = (mrb_value *)mrb_calloc(mrb, sizeof(mrb_value), n);
->>>>>>> b36fa7c5
   st->len = n;
   memcpy(st->ptr, argv, sizeof(mrb_value)*argc);
-  //if (n > argc) {
-  //  mrb_mem_clear(RSTRUCT_PTR(self)+argc, n-argc);
-  //}
+
   return self;
 }
 
@@ -472,45 +452,14 @@
 mrb_value
 mrb_struct_initialize(mrb_state *mrb, mrb_value self, mrb_value values)
 {
-<<<<<<< HEAD
-    return mrb_struct_initialize_withArg(mrb, RARRAY_LEN/*INT*/(values), RARRAY_PTR(values), self);
-}
-
-mrb_value
-mrb_struct_alloc(mrb_state *mrb, mrb_value klass, mrb_value values)
-{
-    return mrb_class_new_instance(mrb, RARRAY_LEN(values), RARRAY_PTR(values), mrb_class(mrb, klass));
-}
-
-mrb_value
-mrb_struct_new(mrb_state *mrb, struct RClass *klass, ...)
-{
-    mrb_value tmpargs[N_REF_FUNC], *mem = tmpargs;
-    int size, i;
-    va_list args;
-
-    size = mrb_long2int(num_members(mrb, klass));
-    if (size > numberof(tmpargs)) {
-      tmpargs[0] = mrb_ary_tmp_new(mrb, size);
-      mem = RARRAY_PTR(tmpargs[0]);
-    }
-    va_start(args, klass);
-    for (i=0; i<size; i++) {
-      mem[i] = va_arg(args, mrb_value);
-    }
-    va_end(args);
-
-    return mrb_class_new_instance(mrb, size, mem, klass);
-=======
   return mrb_struct_initialize_withArg(mrb, RARRAY_LEN(values), RARRAY_PTR(values), self);
->>>>>>> b36fa7c5
 }
 
 static mrb_value
 inspect_struct(mrb_state *mrb, mrb_value s, mrb_value dummy, int recur)
 {
     const char *cn = mrb_class_name(mrb, mrb_obj_class(mrb, s));
-    mrb_value members, str = mrb_str_new2(mrb, "#<struct ");
+    mrb_value members, str = mrb_str_new(mrb, "#<struct ", 9);
     mrb_value *ptr, *ptr_members;
     long i, len;
 
@@ -538,8 +487,11 @@
       slot = ptr_members[i];
       id = SYM2ID(slot);
       if (mrb_is_local_id(id) || mrb_is_const_id(id)) {
-        //mrb_str_append(str, mrb_id2str(id));
-        mrb_str_append(mrb, str, mrb_str_new_cstr(mrb, mrb_sym2name(mrb, id)));
+	const char *name;
+	int len;
+
+	name = mrb_sym2name_len(mrb, id, &len);
+        mrb_str_append(mrb, str, mrb_str_new(mrb, name, len));
       }
       else {
           mrb_str_append(mrb, str, mrb_inspect(mrb, slot));
@@ -727,22 +679,6 @@
   return RSTRUCT_PTR(s)[i] = val;
 }
 
-static mrb_value
-recursive_equal(mrb_state *mrb, mrb_value s, mrb_value s2, int recur)
-{
-    mrb_value *ptr, *ptr2;
-    long i, len;
-
-    if (recur) return mrb_true_value(); /* Subtle! */
-    ptr = RSTRUCT_PTR(s);
-    ptr2 = RSTRUCT_PTR(s2);
-    len = RSTRUCT_LEN(s);
-    for (i=0; i<len; i++) {
-      if (!mrb_equal(mrb, ptr[i], ptr2[i])) return mrb_false_value();
-    }
-    return mrb_true_value();
-}
-
 /* 15.2.18.4.1  */
 /*
  *  call-seq:
@@ -765,6 +701,8 @@
 mrb_struct_equal(mrb_state *mrb, mrb_value s)
 {
   mrb_value s2;
+  mrb_value *ptr, *ptr2;
+  long i, len;
 
   mrb_get_args(mrb, "o", &s2);
   if (mrb_obj_equal(mrb, s, s2)) return mrb_true_value();
@@ -773,24 +711,13 @@
   if (RSTRUCT_LEN(s) != RSTRUCT_LEN(s2)) {
     mrb_bug("inconsistent struct"); /* should never happen */
   }
-
-  return mrb_exec_recursive_paired(mrb, recursive_equal, s, s2, (void*)0);
-}
-
-static mrb_value
-recursive_eql(mrb_state *mrb, mrb_value s, mrb_value s2, int recur)
-{
-    mrb_value *ptr, *ptr2;
-    long i, len;
-
-    if (recur) return mrb_true_value(); /* Subtle! */
-    ptr = RSTRUCT_PTR(s);
-    ptr2 = RSTRUCT_PTR(s2);
-    len = RSTRUCT_LEN(s);
-    for (i=0; i<len; i++) {
-      if (!mrb_eql(mrb, ptr[i], ptr2[i])) return mrb_false_value();
-    }
-    return mrb_true_value();
+  ptr = RSTRUCT_PTR(s);
+  ptr2 = RSTRUCT_PTR(s2);
+  len = RSTRUCT_LEN(s);
+  for (i=0; i<len; i++) {
+    if (!mrb_equal(mrb, ptr[i], ptr2[i])) return mrb_false_value();
+  }
+  return mrb_true_value();
 }
 
 /* 15.2.18.4.12(x)  */
@@ -805,6 +732,8 @@
 mrb_struct_eql(mrb_state *mrb, mrb_value s)
 {
   mrb_value s2;
+  mrb_value *ptr, *ptr2;
+  long i, len;
 
   mrb_get_args(mrb, "o", &s2);
   if (mrb_obj_equal(mrb, s, s2)) return mrb_true_value();
@@ -814,7 +743,13 @@
     mrb_bug("inconsistent struct"); /* should never happen */
   }
 
-  return mrb_exec_recursive_paired(mrb, recursive_eql, s, s2, (void*)0);
+  ptr = RSTRUCT_PTR(s);
+  ptr2 = RSTRUCT_PTR(s2);
+  len = RSTRUCT_LEN(s);
+  for (i=0; i<len; i++) {
+    if (!mrb_eql(mrb, ptr[i], ptr2[i])) return mrb_false_value();
+  }
+  return mrb_true_value();
 }
 
 /*
@@ -837,9 +772,7 @@
 {
   struct RClass *st;
   st = mrb_define_class(mrb, "Struct",  mrb->object_class);
-  //mrb_include_module(mrb_cStruct, rb_mEnumerable);
-
-  //mrb_undef_alloc_func(mrb_cStruct);
+
   mrb_define_class_method(mrb, st, "new",             mrb_struct_s_def,       ARGS_ANY());  /* 15.2.18.3.1  */
 
   mrb_define_method(mrb, st,       "==",              mrb_struct_equal,       ARGS_REQ(1)); /* 15.2.18.4.1  */
@@ -852,4 +785,5 @@
   mrb_define_alias(mrb, st,        "to_s", "inspect");                                      /* 15.2.18.4.11(x)  */
   mrb_define_method(mrb, st,       "eql?",            mrb_struct_eql,         ARGS_REQ(1)); /* 15.2.18.4.12(x)  */
 
-}+}
+#endif	/* ENABLE_STRUCT */