////////////////////////////////////////////////////////////////////////////////
/// DISCLAIMER
///
/// Copyright 2018 ArangoDB GmbH, Cologne, Germany
///
/// Licensed under the Apache License, Version 2.0 (the "License");
/// you may not use this file except in compliance with the License.
/// You may obtain a copy of the License at
///
///     http://www.apache.org/licenses/LICENSE-2.0
///
/// Unless required by applicable law or agreed to in writing, software
/// distributed under the License is distributed on an "AS IS" BASIS,
/// WITHOUT WARRANTIES OR CONDITIONS OF ANY KIND, either express or implied.
/// See the License for the specific language governing permissions and
/// limitations under the License.
///
/// Copyright holder is ArangoDB GmbH, Cologne, Germany
///
/// @author Simon Grätzer
////////////////////////////////////////////////////////////////////////////////

#include "HttpConnection.h"

#include "Basics/cpu-relax.h"

#include <atomic>
#include <boost/algorithm/string.hpp>
#include <cassert>

#include <fuerte/FuerteLogger.h>
#include <fuerte/helper.h>
#include <fuerte/loop.h>
#include <fuerte/types.h>
#include <velocypack/Parser.h>

namespace {
using namespace arangodb::fuerte::v1;
using namespace arangodb::fuerte::v1::http;

int on_message_began(http_parser* parser) { return 0; }
int on_status(http_parser* parser, const char* at, size_t len) { return 0; }
int on_header_field(http_parser* parser, const char* at, size_t len) {
  RequestItem* data = static_cast<RequestItem*>(parser->data);
  if (data->last_header_was_a_value) {
    boost::algorithm::to_lower(data->lastHeaderField); // in-place
    data->_response->header.meta.emplace(std::move(data->lastHeaderField),
                                         std::move(data->lastHeaderValue));
    data->lastHeaderField.assign(at, len);
  } else {
    data->lastHeaderField.append(at, len);
  }
  data->last_header_was_a_value = false;
  return 0;
}
static int on_header_value(http_parser* parser, const char* at, size_t len) {
  RequestItem* data = static_cast<RequestItem*>(parser->data);
  if (data->last_header_was_a_value) {
    data->lastHeaderValue.append(at, len);
  } else {
    data->lastHeaderValue.assign(at, len);
  }
  data->last_header_was_a_value = true;
  return 0;
}
static int on_header_complete(http_parser* parser) {
  RequestItem* data = static_cast<RequestItem*>(parser->data);
  data->_response->header.responseCode =
      static_cast<StatusCode>(parser->status_code);
  if (!data->lastHeaderField.empty()) {
    boost::algorithm::to_lower(data->lastHeaderField); // in-place
    data->_response->header.meta.emplace(std::move(data->lastHeaderField),
                                         std::move(data->lastHeaderValue));
  }
  data->should_keep_alive = http_should_keep_alive(parser);
  // head has no body, but may have a Content-Length
  if (data->_request->header.restVerb == RestVerb::Head) {
    data->message_complete = true;
  }
  return 0;
}
static int on_body(http_parser* parser, const char* at, size_t len) {
  static_cast<RequestItem*>(parser->data)->_responseBuffer.append(at, len);
  return 0;
}
static int on_message_complete(http_parser* parser) {
  static_cast<RequestItem*>(parser->data)->message_complete = true;
  return 0;
}
}  // namespace

namespace arangodb { namespace fuerte { inline namespace v1 { namespace http {

namespace fu = ::arangodb::fuerte::v1;
using namespace arangodb::fuerte::detail;

template<SocketType ST>
HttpConnection<ST>::HttpConnection(EventLoopService& loop,
                                   ConnectionConfiguration const& config)
    : Connection(config),
  _io_context(loop.nextIOContext()),
  _protocol(loop, *_io_context),
  _timeout(*_io_context),
  _state(Connection::State::Disconnected),
  _numQueued(0),
  _active(false),
  _queue() {
  // initialize http parsing code
  _parserSettings.on_message_begin = ::on_message_began;
  _parserSettings.on_status = ::on_status;
  _parserSettings.on_header_field = ::on_header_field;
  _parserSettings.on_header_value = ::on_header_value;
  _parserSettings.on_headers_complete = ::on_header_complete;
  _parserSettings.on_body = ::on_body;
  _parserSettings.on_message_complete = ::on_message_complete;
  http_parser_init(&_parser, HTTP_RESPONSE);
      
  if (_config._authenticationType == AuthenticationType::Basic) {
    _authHeader.append("Authorization: Basic ");
    _authHeader.append(fu::encodeBase64(_config._user + ":" +
                                        _config._password));
    _authHeader.append("\r\n");
  } else if (_config._authenticationType == AuthenticationType::Jwt) {
    if (_config._jwtToken.empty()) {
      throw std::logic_error("JWT token is not set");
    }
    _authHeader.append("Authorization: bearer ");
    _authHeader.append(_config._jwtToken);
    _authHeader.append("\r\n");
  }
}
  
template<SocketType ST>
HttpConnection<ST>::~HttpConnection() {
  shutdownConnection(ErrorCondition::Canceled);
}
  
// Start an asynchronous request.
template<SocketType ST>
MessageID HttpConnection<ST>::sendRequest(std::unique_ptr<Request> req,
                                          RequestCallback cb) {
  static std::atomic<uint64_t> ticketId(1);
  
  // construct RequestItem
  std::unique_ptr<RequestItem> item(new RequestItem());
  // requestItem->_response later
  item->_messageID = ticketId.fetch_add(1, std::memory_order_relaxed);
  item->_requestHeader = buildRequestBody(*req);
  item->_request = std::move(req);
  item->_callback = std::move(cb);
  
  // Prepare a new request
  uint64_t id = item->_messageID;
  if (!_queue.push(item.get())) {
    FUERTE_LOG_ERROR << "connection queue capacity exceeded\n";
    throw std::length_error("connection queue capacity exceeded");
  }
  item.release();
  _numQueued.fetch_add(1, std::memory_order_relaxed);
  FUERTE_LOG_HTTPTRACE << "queued item: this=" << this << "\n";
  
  // _state.load() after queuing request, to prevent race with connect
  Connection::State state = _state.load(std::memory_order_acquire);
  if (state == Connection::State::Connected) {
    startWriting();
  } else if (state == State::Disconnected) {
    FUERTE_LOG_HTTPTRACE << "sendRequest: not connected\n";
    startConnection();
  } else if (state == Connection::State::Failed) {
    FUERTE_LOG_ERROR << "queued request on failed connection\n";
  }
  return id;
}
  
/// @brief cancel the connection, unusable afterwards
template <SocketType ST>
void HttpConnection<ST>::cancel() {
  std::weak_ptr<Connection> self = shared_from_this();
  asio_ns::post(*_io_context, [self, this] {
    auto s = self.lock();
    if (s) {
      shutdownConnection(ErrorCondition::Canceled);
      _state.store(State::Failed);
    }
  });
}
  
// Activate this connection.
template <SocketType ST>
void HttpConnection<ST>::startConnection() {
  // start connecting only if state is disconnected
  Connection::State exp = Connection::State::Disconnected;
  if (_state.compare_exchange_strong(exp, Connection::State::Connecting)) {
    tryConnect(_config._maxConnectRetries);
  }
}
  
// Connect with a given number of retries
template <SocketType ST>
void HttpConnection<ST>::tryConnect(unsigned retries) {
  assert(_state.load(std::memory_order_acquire) == Connection::State::Connecting);
  
  auto self = shared_from_this();
  _protocol.connect(_config, [self, this, retries](asio_ns::error_code const& ec) {
    if (!ec) {
      _state.store(Connection::State::Connected, std::memory_order_release);
      startWriting();  // starts writing queue if non-empty
      return;
    }
<<<<<<< HEAD
  });
}
  
/// @brief cancel the connection, unusable afterwards
template <SocketType ST>
void HttpConnection<ST>::cancel() {
  FUERTE_LOG_CALLBACKS << "cancel: this=" << this << "\n";
  std::weak_ptr<Connection> self = shared_from_this();
  asio_ns::post(*_io_context, [self, this] {
    auto s = self.lock();
    if (s) {
      shutdownConnection(ErrorCondition::Canceled);
      _state.store(State::Failed);
=======
    FUERTE_LOG_DEBUG << "connecting failed: " << ec.message() << "\n";
    if (retries > 0) {
      tryConnect(retries - 1);
    } else {
      shutdownConnection(ErrorCondition::CouldNotConnect);
      onFailure(errorToInt(ErrorCondition::CouldNotConnect),
                "connecting failed: " + ec.message());
>>>>>>> 50ffab61
    }
  });
}

// shutdown the connection and cancel all pending messages.
template<SocketType ST>
void HttpConnection<ST>::shutdownConnection(const ErrorCondition ec) {
  FUERTE_LOG_CALLBACKS << "shutdownConnection: this=" << this << "\n";
  
  if (_state.load() != State::Failed) {
    _state.store(State::Disconnected);
  }
  
  // cancel timeouts
  try {
    _timeout.cancel();   
  } catch (...) {
    // cancel() may throw, but we are not allowed to throw here
    // as we may be called from the dtor
  }

  // Close socket
  _protocol.shutdown();
  _active.store(false); // no IO operations running
  
  RequestItem* item = nullptr;
  while (_queue.pop(item)) {
    std::unique_ptr<RequestItem> guard(item);
    _numQueued.fetch_sub(1, std::memory_order_relaxed);
    guard->invokeOnError(errorToInt(ec));
  }
  
  // simon: thread-safe, only called from IO-Thread
  // (which holds shared_ptr) and destructors
  if (_inFlight) {
    // Item has failed, remove from message store
    _inFlight->invokeOnError(errorToInt(ec));
    _inFlight.reset();
  }
  
  // clear buffer of received messages
  _receiveBuffer.consume(_receiveBuffer.size());
}
  
// -----------------------------------------------------------------------------
// --SECTION--                                                   private methods
// -----------------------------------------------------------------------------
  
template<SocketType ST>
void HttpConnection<ST>::restartConnection(const ErrorCondition error) {
  // restarting needs to be an exclusive operation
  Connection::State exp = Connection::State::Connected;
  if (_state.compare_exchange_strong(exp, Connection::State::Disconnected)) {
    FUERTE_LOG_CALLBACKS << "restartConnection\n";
    shutdownConnection(error); // Terminate connection
    startConnection(); // will check state
  }
}

template<SocketType ST>
std::string HttpConnection<ST>::buildRequestBody(Request const& req) {
  // build the request header
  assert(req.header.restVerb != RestVerb::Illegal);

  std::string header;
  header.reserve(230);  // TODO is there a meaningful size ?
  header.append(fu::to_string(req.header.restVerb));
  header.push_back(' ');

  // construct request path ("/_db/<name>/" prefix)
  if (!req.header.database.empty()) {
    header.append("/_db/");
    header.append(http::urlEncode(req.header.database));
  }
  // must start with /, also turns /_db/abc into /_db/abc/
  if (req.header.path.empty() || req.header.path[0] != '/') {
    header.push_back('/');
  }

  if (req.header.parameters.empty()) {
    header.append(req.header.path);
  } else {
    header.append(req.header.path);
    header.push_back('?');
    for (auto p : req.header.parameters) {
      if (header.back() != '?') {
        header.push_back('&');
      }
      header.append(http::urlEncode(p.first) + "=" + http::urlEncode(p.second));
    }
  }
  header.append(" HTTP/1.1\r\n");
  header.append("Host: ");
  header.append(_config._host);
  header.append("\r\n");
  // TODO add option to configuration
  header.append("Connection: Keep-Alive\r\n");
  // header.append("Connection: Close\r\n");
  for (auto const& pair : req.header.meta) {
    header.append(pair.first);
    header.append(": ");
    header.append(pair.second);
    header.append("\r\n");
  }

  if (!_authHeader.empty()) {
    header.append(_authHeader);
  }

  if (req.header.restVerb != RestVerb::Get &&
      req.header.restVerb != RestVerb::Head) {
    header.append("Content-Length: ");
    header.append(std::to_string(req.payloadSize()));
    header.append("\r\n\r\n");
  } else {
    header.append("\r\n");
  }
  // body will be appended seperately
  return header;
}

// Thread-Safe: activate the combined write-read loop
template<SocketType ST>
void HttpConnection<ST>::startWriting() {
  FUERTE_LOG_HTTPTRACE << "startWriting: this=" << this << "\n";
  
  if (!_active) {
    auto self = shared_from_this();
    asio_ns::post(*_io_context, [this, self] {
      if (!_active.exchange(true)) {
        asyncWriteNextRequest();
      }
    });
  }
}
  
// writes data from task queue to network using asio_ns::async_write
template<SocketType ST>
void HttpConnection<ST>::asyncWriteNextRequest() {
  FUERTE_LOG_TRACE << "asyncWriteNextRequest: this=" << this << "\n";
  assert(_active.load(std::memory_order_acquire));
  
  http::RequestItem* ptr = nullptr;
  if (!_queue.pop(ptr)) {
    _active.store(false);
    if (!_queue.pop(ptr)) {
      FUERTE_LOG_TRACE << "stopped writing: this=" << this << "\n";
      return;
    }
    // a request got queued in-between last minute
    _active.store(true);
  }
  std::shared_ptr<http::RequestItem> item(ptr);
  _numQueued.fetch_sub(1, std::memory_order_relaxed);
  
  // we stop the write-loop if we stopped it ourselves.
  auto self = shared_from_this();
  auto cb = [this, self, item](asio_ns::error_code const& ec,
                               std::size_t transferred) {
    asyncWriteCallback(ec, transferred, std::move(item));
  };
  
  setTimeout(item->_request->timeout());
  std::vector<asio_ns::const_buffer> buffers(2);
  buffers.emplace_back(item->_requestHeader.data(),
                       item->_requestHeader.size());
  // GET and HEAD have no payload
  if (item->_request->header.restVerb != RestVerb::Get &&
      item->_request->header.restVerb != RestVerb::Head) {
    buffers.emplace_back(item->_request->payload());
  }
  asio_ns::async_write(_protocol.socket, buffers, cb);
  FUERTE_LOG_HTTPTRACE << "asyncWrite: done\n";
}

// called by the async_write handler (called from IO thread)
template<SocketType ST>
void HttpConnection<ST>::asyncWriteCallback(
    asio_ns::error_code const& ec, size_t transferred,
    std::shared_ptr<RequestItem> item) {
  if (ec) {
    // Send failed
    FUERTE_LOG_CALLBACKS << "asyncWriteCallback (http): error "
                         << ec.message() << "\n";
    assert(item->_callback);
    auto err = checkEOFError(ec, ErrorCondition::WriteError);
    // let user know that this request caused the error
    item->_callback(errorToInt(err), std::move(item->_request), nullptr);
    // Stop current connection and try to restart a new one.
    restartConnection(err);
    return;
  }
  
  // Send succeeded
  FUERTE_LOG_CALLBACKS << "asyncWriteCallback (http): send succeeded, "
                       << transferred << " bytes transferred\n";

  // request is written we no longer need data for that
  item->_requestHeader.clear();

  // thead-safe we are on the single IO-Thread
  assert(_inFlight == nullptr);
  _inFlight = std::move(item);
  assert(_inFlight->_response == nullptr);
  _inFlight->_response.reset(new Response());

  http_parser_init(&_parser, HTTP_RESPONSE);
  _parser.data = static_cast<void*>(_inFlight.get());

  // check queue length later
  asyncReadSome();  // listen for the response

  FUERTE_LOG_HTTPTRACE << "asyncWriteCallback (http): waiting for response\n";
}
  
// ------------------------------------
// Reading data
// ------------------------------------

// asyncReadSome reads the next bytes from the server.
template<SocketType ST>
void HttpConnection<ST>::asyncReadSome() {
  FUERTE_LOG_TRACE << "asyncReadSome: this=" << this << "\n";
  
  auto self = shared_from_this();
  auto cb = [this, self](asio_ns::error_code const& ec, size_t transferred) {
    // received data is "committed" from output sequence to input sequence
    _receiveBuffer.commit(transferred);
    asyncReadCallback(ec, transferred);
  };
  
  // reserve 32kB in output buffer
  auto mutableBuff = _receiveBuffer.prepare(READ_BLOCK_SIZE);
  _protocol.socket.async_read_some(mutableBuff, std::move(cb));
  
  FUERTE_LOG_HTTPTRACE << "asyncReadSome: done\n";
}

// called by the async_read handler (called from IO thread)
template<SocketType ST>
void HttpConnection<ST>::asyncReadCallback(asio_ns::error_code const& ec,
                                           size_t transferred) {
  
  if (ec) {
    FUERTE_LOG_CALLBACKS
        << "asyncReadCallback: Error while reading from socket";
    FUERTE_LOG_ERROR << ec.message() << "\n";
    // Restart connection, will invoke _inFlight cb
    restartConnection(checkEOFError(ec, ErrorCondition::ReadError));
    return;
  }
  FUERTE_LOG_CALLBACKS
      << "asyncReadCallback: received " << transferred << " bytes\n";

  if (!_inFlight) { // should not happen
    assert(false);
    shutdownConnection(ErrorCondition::Canceled);
  }
  
  // Inspect the data we've received so far.
  size_t parsedBytes = 0;
  auto buffers = _receiveBuffer.data(); // no copy
  for (auto const& buffer : buffers) {
    
    /* Start up / continue the parser.
     * Note we pass recved==0 to signal that EOF has been received.
     */
    size_t nparsed = http_parser_execute(&_parser, &_parserSettings,
                                         static_cast<const char *>(buffer.data()),
                                         buffer.size());
    parsedBytes += nparsed;
    
    if (_parser.upgrade) {
      /* handle new protocol */
      FUERTE_LOG_ERROR << "Upgrading is not supported\n";
      shutdownConnection(ErrorCondition::ProtocolError);  // will cleanup _inFlight
      return;
    } else if (nparsed != buffer.size()) {
      /* Handle error. Usually just close the connection. */
      FUERTE_LOG_ERROR << "Invalid HTTP response in parser\n";
      shutdownConnection(ErrorCondition::ProtocolError);  // will cleanup _inFlight
      return;
    } else if (_inFlight->message_complete) {
      _timeout.cancel(); // got response in time
      // Remove consumed data from receive buffer.
      _receiveBuffer.consume(parsedBytes);
      
      // thread-safe access on IO-Thread
      if (!_inFlight->_responseBuffer.empty()) {
        _inFlight->_response->setPayload(std::move(_inFlight->_responseBuffer), 0);
      }
      _inFlight->_callback(0, std::move(_inFlight->_request),
                           std::move(_inFlight->_response));
      if (!_inFlight->should_keep_alive) {
        shutdownConnection(ErrorCondition::CloseRequested);
        return;
      }
      _inFlight.reset();
      
      FUERTE_LOG_HTTPTRACE
      << "asyncReadCallback (http): completed parsing response\n";

      asyncWriteNextRequest();  // send next request
      return;
    }
  }
  
  // Remove consumed data from receive buffer.
  _receiveBuffer.consume(parsedBytes);
  
  FUERTE_LOG_HTTPTRACE
      << "asyncReadCallback (http): response not complete yet\n";
  asyncReadSome();  // keep reading from socket
}
  
/// Set timeout accordingly
template<SocketType ST>
void HttpConnection<ST>::setTimeout(std::chrono::milliseconds millis) {
  if (millis.count() == 0) {
    _timeout.cancel();
    return;
  }
  assert(millis.count() > 0);
  _timeout.expires_after(millis);
  
  std::weak_ptr<Connection> self = shared_from_this();
  _timeout.async_wait([self, this] (asio_ns::error_code const& ec) {
    if (!ec) {
      auto s = self.lock();
      if (s) {
        FUERTE_LOG_DEBUG << "HTTP-Request timeout\n";
        restartConnection(ErrorCondition::Timeout);
      }
    }
  });
}
  
template class arangodb::fuerte::v1::http::HttpConnection<SocketType::Tcp>;
template class arangodb::fuerte::v1::http::HttpConnection<SocketType::Ssl>;
#ifdef ASIO_HAS_LOCAL_SOCKETS
template class arangodb::fuerte::v1::http::HttpConnection<SocketType::Unix>;
#endif

}}}}  // namespace arangodb::fuerte::v1::http<|MERGE_RESOLUTION|>--- conflicted
+++ resolved
@@ -175,6 +175,7 @@
 /// @brief cancel the connection, unusable afterwards
 template <SocketType ST>
 void HttpConnection<ST>::cancel() {
+  FUERTE_LOG_CALLBACKS << "cancel: this=" << this << "\n";
   std::weak_ptr<Connection> self = shared_from_this();
   asio_ns::post(*_io_context, [self, this] {
     auto s = self.lock();
@@ -207,21 +208,6 @@
       startWriting();  // starts writing queue if non-empty
       return;
     }
-<<<<<<< HEAD
-  });
-}
-  
-/// @brief cancel the connection, unusable afterwards
-template <SocketType ST>
-void HttpConnection<ST>::cancel() {
-  FUERTE_LOG_CALLBACKS << "cancel: this=" << this << "\n";
-  std::weak_ptr<Connection> self = shared_from_this();
-  asio_ns::post(*_io_context, [self, this] {
-    auto s = self.lock();
-    if (s) {
-      shutdownConnection(ErrorCondition::Canceled);
-      _state.store(State::Failed);
-=======
     FUERTE_LOG_DEBUG << "connecting failed: " << ec.message() << "\n";
     if (retries > 0) {
       tryConnect(retries - 1);
@@ -229,7 +215,6 @@
       shutdownConnection(ErrorCondition::CouldNotConnect);
       onFailure(errorToInt(ErrorCondition::CouldNotConnect),
                 "connecting failed: " + ec.message());
->>>>>>> 50ffab61
     }
   });
 }
@@ -238,7 +223,7 @@
 template<SocketType ST>
 void HttpConnection<ST>::shutdownConnection(const ErrorCondition ec) {
   FUERTE_LOG_CALLBACKS << "shutdownConnection: this=" << this << "\n";
-  
+
   if (_state.load() != State::Failed) {
     _state.store(State::Disconnected);
   }
