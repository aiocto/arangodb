--- conflicted
+++ resolved
@@ -131,11 +131,8 @@
   Aql/NoResultsExecutorTest.cpp
   Aql/ProjectionsTest.cpp
   Aql/QueryHelper.cpp
-<<<<<<< HEAD
   Aql/ReadAllExecutionBlockTest.cpp
-=======
   Aql/QueryCursorTest.cpp
->>>>>>> 018cbb40
   Aql/RegisterPlanTest.cpp
   Aql/RemoteExecutorTest.cpp
   Aql/RemoveExecutorTest.cpp
