////////////////////////////////////////////////////////////////////////////////
/// DISCLAIMER
///
/// Copyright 2014-2020 ArangoDB GmbH, Cologne, Germany
/// Copyright 2004-2014 triAGENS GmbH, Cologne, Germany
///
/// Licensed under the Apache License, Version 2.0 (the "License");
/// you may not use this file except in compliance with the License.
/// You may obtain a copy of the License at
///
///     http://www.apache.org/licenses/LICENSE-2.0
///
/// Unless required by applicable law or agreed to in writing, software
/// distributed under the License is distributed on an "AS IS" BASIS,
/// WITHOUT WARRANTIES OR CONDITIONS OF ANY KIND, either express or implied.
/// See the License for the specific language governing permissions and
/// limitations under the License.
///
/// Copyright holder is ArangoDB GmbH, Cologne, Germany
///
/// @author Michael Hackstein
////////////////////////////////////////////////////////////////////////////////

#pragma once

#include "IResearch/AgencyMock.h"
#include "StorageEngineMock.h"

#include "Mocks/LogLevels.h"

#include "Agency/Store.h"
#include "ApplicationFeatures/ApplicationServer.h"
#include "Cluster/ClusterTypes.h"
#include "Cluster/ServerState.h"
#include "IResearch/IResearchCommon.h"
#include "Logger/LogMacros.h"

struct TRI_vocbase_t;

namespace arangodb {

namespace transaction {
class Methods;
}

namespace aql {
class Query;
}

namespace application_features {
class ApplicationFeature;
}

namespace tests {
namespace mocks {

/// @brief mock application server with no features added
class MockServer {
 public:
  // Note, setting injectClusterIndexes causes the "create" methods to fail.
  // this is all hardly worked around the Cluster engine and needs a proper
  // clean up. It is highly recommended to not set injectClusterIndexes unless
  // you want to specificly test something that selects an index, but cannot use
  // it. Use with care for now.
  MockServer(arangodb::ServerState::RoleEnum =
                 arangodb::ServerState::RoleEnum::ROLE_SINGLE,
             bool injectClusterIndexes = false);
  virtual ~MockServer();

  application_features::ApplicationServer& server();
  void init();

  TRI_vocbase_t& getSystemDatabase() const;
  std::string const testFilesystemPath() const { return _testFilesystemPath; }

  // add a feature to the underlying server, keep track of it;
  // all added features will be prepared in startFeatures(), and unprepared in
  // stopFeatures(); if start == true, then it will also be started and stopped
  // in those methods; after startFeatures() is called, this method can no
  // longer be called, and additional features must be added via
  // addFeatureUntracked(), and will not be managed by this class
  template<typename Type, typename As = Type, typename... Args>
  As& addFeature(bool start, Args&&... args) {
    TRI_ASSERT(!_started);
    As& feature = _server.addFeature<Type, As>(std::forward<Args>(args)...);
    _features.emplace(&feature, start);
    return feature;
  }

  // add a feature to the underlying server, but do not track it;
  // it will not be prepared, started, etc.
  template<typename Type, typename As = Type, typename... Args>
  As& addFeatureUntracked(Args&&... args) {
    return _server.addFeature<Type, As>(std::forward<Args>(args)...);
  }

  // make previously added feature untracked.
  // useful for successors of base mock servers
  // that want to exclude some standart features from
  // bootstrapping
  template<typename Type>
  void untrackFeature() {
    _features.erase(&getFeature<Type>());
  }

  // convenience method to fetch feature, equivalent to server().getFeature....
  template<typename T>
  T& getFeature() {
    return _server.getFeature<T>();
  }

  // Implementation knows the place when all features are included
  virtual void startFeatures();

 private:
  // Will be called by destructor
  void stopFeatures();

 protected:
  arangodb::application_features::ApplicationServer::State
      _oldApplicationServerState = arangodb::application_features::
          ApplicationServer::State::UNINITIALIZED;
  arangodb::application_features::ApplicationServer _server;
  StorageEngineMock _engine;
  std::unordered_map<arangodb::application_features::ApplicationFeature*, bool>
      _features;
  std::string _testFilesystemPath;
  arangodb::RebootId _oldRebootId;

 private:
  bool _started;
  arangodb::ServerState::RoleEnum _oldRole;
  bool _originalMockingState;
};

/// @brief a server with almost no features added (Metrics are available
/// though)
class MockMetricsServer
    : public MockServer,
      public LogSuppressor<Logger::AUTHENTICATION, LogLevel::WARN>,
      public LogSuppressor<Logger::FIXME, LogLevel::ERR>,
      public LogSuppressor<iresearch::TOPIC, LogLevel::FATAL>,
      public IResearchLogSuppressor {
 public:
  MockMetricsServer(bool startFeatures = true);
};

/// @brief a server with features added that allow to execute V8 code
/// and bindings
class MockV8Server
    : public MockServer,
      public LogSuppressor<Logger::AUTHENTICATION, LogLevel::WARN>,
      public LogSuppressor<Logger::FIXME, LogLevel::ERR>,
      public LogSuppressor<iresearch::TOPIC, LogLevel::FATAL>,
      public IResearchLogSuppressor {
 public:
  MockV8Server(bool startFeatures = true);
  ~MockV8Server();
};

/// @brief a server with features added that allow to execute AQL queries
class MockAqlServer
    : public MockServer,
      public LogSuppressor<Logger::AUTHENTICATION, LogLevel::WARN>,
      public LogSuppressor<Logger::CLUSTER, LogLevel::ERR>,
      public LogSuppressor<Logger::FIXME, LogLevel::ERR>,
      public LogSuppressor<iresearch::TOPIC, LogLevel::FATAL>,
      public IResearchLogSuppressor {
 public:
  explicit MockAqlServer(bool startFeatures = true);
  ~MockAqlServer() override;

  std::shared_ptr<arangodb::transaction::Methods> createFakeTransaction() const;
  // runBeforePrepare gives an entry point to modify the list of collections one
  // want to use within the Query.
  std::shared_ptr<arangodb::aql::Query> createFakeQuery(
      bool activateTracing = false, std::string queryString = "",
      std::function<void(arangodb::aql::Query&)> runBeforePrepare =
          [](arangodb::aql::Query&) {}) const;
};

/// @brief a server with features added that allow to execute RestHandler
/// code
class MockRestServer
    : public MockServer,
      public LogSuppressor<Logger::AUTHENTICATION, LogLevel::WARN>,
      public LogSuppressor<Logger::FIXME, LogLevel::ERR>,
      public LogSuppressor<iresearch::TOPIC, LogLevel::FATAL>,
      public IResearchLogSuppressor {
 public:
  explicit MockRestServer(bool startFeatures = true);
};

class MockRestAqlServer
    : public MockServer,
      public LogSuppressor<Logger::AUTHENTICATION, LogLevel::WARN>,
      public LogSuppressor<Logger::CLUSTER, LogLevel::ERR>,
      public LogSuppressor<Logger::FIXME, LogLevel::ERR>,
      public LogSuppressor<iresearch::TOPIC, LogLevel::FATAL>,
      public IResearchLogSuppressor {
 public:
  explicit MockRestAqlServer();
};

class MockClusterServer
    : public MockServer,
      public LogSuppressor<Logger::AGENCY, LogLevel::FATAL>,
      public LogSuppressor<Logger::AUTHENTICATION, LogLevel::ERR>,
      public LogSuppressor<Logger::CLUSTER, LogLevel::WARN>,
      public LogSuppressor<iresearch::TOPIC, LogLevel::FATAL>,
      public IResearchLogSuppressor {
 public:
  virtual TRI_vocbase_t* createDatabase(std::string const& name) = 0;
  virtual void dropDatabase(std::string const& name) = 0;
  void startFeatures() override;

  // Create a clusterWide Collection.
  // This does NOT create Shards.
  std::shared_ptr<LogicalCollection> createCollection(
      std::string const& dbName, std::string collectionName,
      std::vector<std::pair<std::string, std::string>>
          shardNameToServerNamePairs,
      TRI_col_type_e type,
      VPackSlice additionalProperties = VPackSlice{VPackSlice::nullSlice()});

#ifdef USE_ENTERPRISE
  std::shared_ptr<LogicalCollection> createSmartCollection(
      std::string const& dbName, std::string collectionName,
      std::vector<std::pair<std::string, std::string>>
          shardNameToServerNamePairs,
      TRI_col_type_e type,
      VPackSlice additionalProperties = VPackSlice{VPackSlice::nullSlice()});
#endif

<<<<<<< HEAD
  void buildCollectionProperties(VPackBuilder& props,
                                 std::string const& collectionName,
                                 std::string const& cid, TRI_col_type_e type,
                                 std::vector<std::pair<std::string, std::string>> const& shardNameToServerNamePairs,
                                 VPackSlice additionalProperties);
=======
  void buildCollectionProperties(
      VPackBuilder& props, std::string const& collectionName,
      std::string const& cid, TRI_col_type_e type,
      std::vector<std::pair<std::string, std::string>> const&
          shardNameToServerNamePairs,
      VPackSlice additionalProperties);
>>>>>>> 8ce240c1

  void injectCollectionToAgency(std::string const& dbName, VPackBuilder& velocy,
                                DataSourceId const& planId,
                                std::vector<std::pair<std::string, std::string>>
                                    shardNameToServerNamePairs);

  std::shared_ptr<arangodb::aql::Query> createFakeQuery(
      bool activateTracing = false, std::string queryString = "",
      std::function<void(arangodb::aql::Query&)> runBeforePrepare =
          [](arangodb::aql::Query&) {}) const;
  // You can only create specialized types
 protected:
  MockClusterServer(bool useAgencyMockConnection,
                    arangodb::ServerState::RoleEnum role,
                    bool injectClusterIndexes = false);
  ~MockClusterServer();

 protected:
  // Implementation knows the place when all features are included
  consensus::index_t agencyTrx(std::string const& key,
                               std::string const& value);
  void agencyCreateDatabase(std::string const& name);

  // creation of collection is separated
  // as for DBerver at first maintenance should
  // create database and only after collections
  // will be populated in plan.
  void agencyCreateCollections(std::string const& name);
  void agencyDropDatabase(std::string const& name);

 protected:
  std::unique_ptr<arangodb::network::ConnectionPool> _pool;

 private:
  bool _useAgencyMockPool;
  int _dummy;
};

class MockDBServer : public MockClusterServer {
 public:
  MockDBServer(bool startFeatures = true, bool useAgencyMockConnection = true);
  ~MockDBServer();

  TRI_vocbase_t* createDatabase(std::string const& name) override;
  void dropDatabase(std::string const& name) override;

  void createShard(std::string const& dbName, std::string shardName,
                   LogicalCollection& clusterCollection);
};

class MockCoordinator : public MockClusterServer {
 public:
  MockCoordinator(bool startFeatures = true,
                  bool useAgencyMockConnection = true,
                  bool injectClusterIndexes = false);
  ~MockCoordinator();

  TRI_vocbase_t* createDatabase(std::string const& name) override;
  void dropDatabase(std::string const& name) override;

  std::pair<std::string, std::string> registerFakedDBServer(
      std::string const& serverName);

  arangodb::network::ConnectionPool* getPool();
};

}  // namespace mocks
}  // namespace tests
}  // namespace arangodb<|MERGE_RESOLUTION|>--- conflicted
+++ resolved
@@ -232,20 +232,12 @@
       VPackSlice additionalProperties = VPackSlice{VPackSlice::nullSlice()});
 #endif
 
-<<<<<<< HEAD
-  void buildCollectionProperties(VPackBuilder& props,
-                                 std::string const& collectionName,
-                                 std::string const& cid, TRI_col_type_e type,
-                                 std::vector<std::pair<std::string, std::string>> const& shardNameToServerNamePairs,
-                                 VPackSlice additionalProperties);
-=======
   void buildCollectionProperties(
       VPackBuilder& props, std::string const& collectionName,
       std::string const& cid, TRI_col_type_e type,
       std::vector<std::pair<std::string, std::string>> const&
           shardNameToServerNamePairs,
       VPackSlice additionalProperties);
->>>>>>> 8ce240c1
 
   void injectCollectionToAgency(std::string const& dbName, VPackBuilder& velocy,
                                 DataSourceId const& planId,
