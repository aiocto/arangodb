--- conflicted
+++ resolved
@@ -39,12 +39,9 @@
 #include "Replication2/Helper/ModelChecker/HashValues.h"
 #include "Replication2/Helper/ModelChecker/Predicates.h"
 
-<<<<<<< HEAD
 #include "Logger/LogMacros.h"
-=======
 #include <boost/core/demangle.hpp>
 
->>>>>>> c01ea6bd
 using namespace arangodb;
 using namespace arangodb::test;
 using namespace arangodb::replication2;
@@ -56,21 +53,17 @@
 
 auto SupervisionStateAction::toString() const -> std::string {
   return std::string{"Supervision "} +
-<<<<<<< HEAD
-         std::visit([&](auto const &x) { return typeid(x).name(); }, _action);
-=======
          std::visit(
              [&](auto const& x) {
                return boost::core::demangle(typeid(x).name());
              },
              _action);
->>>>>>> c01ea6bd
 }
 
 SupervisionStateAction::SupervisionStateAction(replicated_state::Action action)
     : _action(std::move(action)) {}
 
-void SupervisionStateAction::apply(AgencyState &agency) {
+void SupervisionStateAction::apply(AgencyState& agency) {
   auto actionCtx =
       executeAction(*agency.replicatedState, agency.replicatedLog, _action);
   if (actionCtx.hasModificationFor<RLA::LogTarget>()) {
@@ -97,27 +90,23 @@
 
 KillServerAction::KillServerAction(ParticipantId id) : id(std::move(id)) {}
 
-void KillServerAction::apply(AgencyState &agency) {
+void KillServerAction::apply(AgencyState& agency) {
   agency.health._health.at(id).notIsFailed = false;
 }
 
 auto SupervisionLogAction::toString() const -> std::string {
   return std::string{"Supervision "} +
-<<<<<<< HEAD
-         std::visit([&](auto const &x) { return typeid(x).name(); }, _action);
-=======
          std::visit(
              [&](auto const& x) {
                return boost::core::demangle(typeid(x).name());
              },
              _action);
->>>>>>> c01ea6bd
 }
 
 SupervisionLogAction::SupervisionLogAction(replicated_log::Action action)
     : _action(std::move(action)) {}
 
-void SupervisionLogAction::apply(AgencyState &agency) {
+void SupervisionLogAction::apply(AgencyState& agency) {
   if (!agency.replicatedLog.has_value()) {
     // TODO: What now?
     TRI_ASSERT(false);
@@ -140,11 +129,11 @@
          to_string(generation);
 }
 
-void DBServerSnapshotCompleteAction::apply(AgencyState &agency) {
+void DBServerSnapshotCompleteAction::apply(AgencyState& agency) {
   if (!agency.replicatedState->current) {
     agency.replicatedState->current.emplace();
   }
-  auto &status = agency.replicatedState->current->participants[name];
+  auto& status = agency.replicatedState->current->participants[name];
   status.generation = generation;
   status.snapshot.status = SnapshotStatus::kCompleted;
 }
@@ -157,11 +146,11 @@
   return std::string{"Report Term for "} + name + ", term" + to_string(term);
 }
 
-void DBServerReportTermAction::apply(AgencyState &agency) const {
+void DBServerReportTermAction::apply(AgencyState& agency) const {
   if (!agency.replicatedLog->current) {
     agency.replicatedLog->current.emplace();
   }
-  auto &status = agency.replicatedLog->current->localState[name];
+  auto& status = agency.replicatedLog->current->localState[name];
   status.term = term;
 }
 
@@ -179,7 +168,7 @@
                                                        LogTerm term)
     : name(std::move(name)), generation(generation), term(term) {}
 
-void DBServerCommitConfigAction::apply(AgencyState &agency) const {
+void DBServerCommitConfigAction::apply(AgencyState& agency) const {
   if (!agency.replicatedLog->current) {
     agency.replicatedLog->current.emplace();
   }
@@ -187,7 +176,7 @@
     agency.replicatedLog->current->leader.emplace();
   }
 
-  auto &leader = *agency.replicatedLog->current->leader;
+  auto& leader = *agency.replicatedLog->current->leader;
   leader.leadershipEstablished = true;
   leader.serverId = name;
   leader.term = term;
@@ -196,8 +185,8 @@
   leader.committedParticipantsConfig->generation = generation;
 }
 
-auto operator<<(std::ostream &os, AgencyTransition const &a) -> std::ostream & {
-  return os << std::visit([](auto const &action) { return action.toString(); },
+auto operator<<(std::ostream& os, AgencyTransition const& a) -> std::ostream& {
+  return os << std::visit([](auto const& action) { return action.toString(); },
                           a);
 }
 
@@ -209,9 +198,9 @@
   return fmt::format("replacing {} with {}", oldServer, newServer);
 }
 
-void ReplaceServerTargetState::apply(AgencyState &agency) const {
+void ReplaceServerTargetState::apply(AgencyState& agency) const {
   TRI_ASSERT(agency.replicatedState.has_value());
-  auto &target = agency.replicatedState->target;
+  auto& target = agency.replicatedState->target;
   target.participants.erase(oldServer);
   target.participants[newServer];
   target.version.emplace(target.version.value_or(0) + 1);
@@ -221,9 +210,9 @@
     replication2::ParticipantId server)
     : server(std::move(server)) {}
 
-void AddLogParticipantAction::apply(AgencyState &agency) const {
+void AddLogParticipantAction::apply(AgencyState& agency) const {
   TRI_ASSERT(agency.replicatedLog.has_value());
-  auto &target = agency.replicatedLog->target;
+  auto& target = agency.replicatedLog->target;
   target.participants[server];
   target.version.emplace(target.version.value_or(0) + 1);
 }
@@ -236,9 +225,9 @@
     replication2::ParticipantId server)
     : server(std::move(server)) {}
 
-void RemoveLogParticipantAction::apply(AgencyState &agency) const {
+void RemoveLogParticipantAction::apply(AgencyState& agency) const {
   TRI_ASSERT(agency.replicatedLog.has_value());
-  auto &target = agency.replicatedLog->target;
+  auto& target = agency.replicatedLog->target;
   target.participants.erase(server);
   target.version.emplace(target.version.value_or(0) + 1);
 }
@@ -247,4 +236,4 @@
   return fmt::format("removing participant {}", server);
 }
 
-} // namespace arangodb::test+}  // namespace arangodb::test