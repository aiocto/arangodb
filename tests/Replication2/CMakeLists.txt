--- conflicted
+++ resolved
@@ -1,5 +1,4 @@
 set(ARANGODB_REPLICATION2_TEST_HELPER_SOURCES
-<<<<<<< HEAD
         #Helper/WaitForQueue.cpp
         #Mocks/AsyncFollower.cpp
         #Mocks/AsyncFollower.h
@@ -21,38 +20,7 @@
         #Mocks/ReplicatedStateMetricsMock.cpp
         #ReplicatedLog/TestHelper.cpp
         )
-=======
-  Helper/ModelChecker/Actors.cpp
-  Helper/ModelChecker/AgencyTransition.cpp
-  #Helper/WaitForQueue.cpp
-  #Mocks/AsyncFollower.cpp
-  #Mocks/AsyncFollower.h
-  #Mocks/AsyncLeader.cpp
-  #Mocks/FakeAbstractFollower.h
-  #Mocks/FakeFailureOracle.cpp
-  #Mocks/FakeFailureOracle.h
-  Mocks/DocumentStateMocks.cpp
-  Mocks/FakeFollower.cpp
-  Mocks/FakeFollower.h
-  #Mocks/FakeLeader.cpp
-  #Mocks/FakeLeader.h
-  #Mocks/FakeReplicatedLog.cpp
-  #Mocks/FakeReplicatedLog.h
-  #Mocks/FakeReplicatedState.cpp
-  #Mocks/PersistedLog.cpp
-  #Mocks/PersistedLog.cpp
-  #Mocks/PersistedLog.h
-  #Mocks/PersistedLog.h
-  Mocks/ReplicatedLogMetricsMock.cpp
-  #Mocks/ReplicatedStateMetricsMock.cpp
-  ModelChecker/ModelChecker.cpp
-  ModelChecker/Tests/ModelCheckerTest.cpp
-  #ReplicatedLog/TestHelper.cpp
-  Mocks/FakeStorageEngineMethods.cpp
-  Mocks/FakeAsyncExecutor.cpp
-  Mocks/LogEventRecorder.cpp
-)
->>>>>>> 91d3e8ee
+
 
 set(ARANGODB_REPLICATION2_TEST_SOURCES
         ReplicatedLog/Integration/MaintenanceTests.cpp
@@ -67,7 +35,6 @@
         )
 
 target_include_directories(arango_tests_replication2 PUBLIC
-<<<<<<< HEAD
         ${PROJECT_SOURCE_DIR}/arangod
         ${PROJECT_SOURCE_DIR}/lib
         # TODO: The below can be removed if Replication2 tests don't include relative to Replication2 anymore
@@ -79,24 +46,9 @@
         gmock
         arango
         arango_replication2
+        arango_futures
         velocypack
         fmt)
-=======
-    ${PROJECT_SOURCE_DIR}/arangod
-    ${PROJECT_SOURCE_DIR}/lib
-    # TODO: The below can be removed if Replication2 tests don't include relative to Replication2 anymore
-    ${PROJECT_SOURCE_DIR}/tests
-    ${PROJECT_SOURCE_DIR}/tests/Mocks/)
-
-target_link_libraries(arango_tests_replication2
-    gtest
-    gmock
-    arango
-    arango_futures
-    arango_replication2
-    velocypack
-    fmt)
->>>>>>> 91d3e8ee
 
 option(USE_SEPARATE_REPLICATION2_TESTS_BINARY
         "Write a separate binary 'arangodbtests_replication2', containing only the Replication 2.0 tests.")
@@ -169,6 +121,7 @@
         arango_replication2_pure
         arango_lightweight
         arango_crashhandler_light
+        arango_futures
         gtest
         gmock
         immer
