////////////////////////////////////////////////////////////////////////////////
/// DISCLAIMER
///
/// Copyright 2020 ArangoDB GmbH, Cologne, Germany
///
/// Licensed under the Apache License, Version 2.0 (the "License");
/// you may not use this file except in compliance with the License.
/// You may obtain a copy of the License at
///
///     http://www.apache.org/licenses/LICENSE-2.0
///
/// Unless required by applicable law or agreed to in writing, software
/// distributed under the License is distributed on an "AS IS" BASIS,
/// WITHOUT WARRANTIES OR CONDITIONS OF ANY KIND, either express or implied.
/// See the License for the specific language governing permissions and
/// limitations under the License.
///
/// Copyright holder is ArangoDB GmbH, Cologne, Germany
///
/// @author Andrey Abramov
////////////////////////////////////////////////////////////////////////////////

#include "gtest/gtest.h"

#include <set>

#include "s2/s2point_region.h"
#include "s2/s2polygon.h"

#include "index/directory_reader.hpp"
#include "index/index_writer.hpp"
#include "search/cost.hpp"
#include "search/score.hpp"
#include "store/memory_directory.hpp"

#include "IResearch/GeoFilter.h"
#include "IResearch/IResearchCommon.h"
#include "IResearch/IResearchFields.h"

#include <velocypack/Iterator.h>
#include <velocypack/Parser.h>

using namespace arangodb;
using namespace arangodb::iresearch;
using namespace arangodb::tests;

namespace {

struct custom_sort : public irs::sort {
  static constexpr irs::string_ref type_name() noexcept {
    return "custom_sort";
  }

  class prepared : public irs::PreparedSortBase<void> {
   public:
    class field_collector : public irs::sort::field_collector {
     public:
      field_collector(const custom_sort& sort) : sort_(sort) {}

      virtual void collect(const irs::sub_reader& segment,
                           const irs::term_reader& field) override {
        if (sort_.field_collector_collect) {
          sort_.field_collector_collect(segment, field);
        }
      }

      virtual void collect(irs::bytes_ref) override {}

      virtual void reset() override {}

      virtual void write(irs::data_output&) const override {}

     private:
      const custom_sort& sort_;
    };

    class term_collector : public irs::sort::term_collector {
     public:
      term_collector(const custom_sort& sort) : sort_(sort) {}

      virtual void collect(const irs::sub_reader& segment,
                           const irs::term_reader& field,
                           const irs::attribute_provider& term_attrs) override {
        if (sort_.term_collector_collect) {
          sort_.term_collector_collect(segment, field, term_attrs);
        }
      }

      virtual void collect(irs::bytes_ref) override {}

      virtual void reset() override {}

      virtual void write(irs::data_output&) const override {}

     private:
      const custom_sort& sort_;
    };

    struct scorer : public irs::score_ctx {
      scorer(const custom_sort& sort, const irs::sub_reader& segment_reader,
             const irs::term_reader& term_reader, const irs::byte_type* stats,
             const irs::attribute_provider& document_attrs)
          : document_attrs_(document_attrs),
            stats_(stats),
            segment_reader_(segment_reader),
            sort_(sort),
            term_reader_(term_reader) {}

      const irs::attribute_provider& document_attrs_;
      const irs::byte_type* stats_;
      const irs::sub_reader& segment_reader_;
      const custom_sort& sort_;
      const irs::term_reader& term_reader_;
    };

    prepared(const custom_sort& sort) : sort_(sort) {}

    virtual void collect(irs::byte_type* filter_attrs,
                         const irs::index_reader& index,
                         const irs::sort::field_collector* field,
                         const irs::sort::term_collector* term) const override {
      if (sort_.collector_finish) {
        sort_.collector_finish(filter_attrs, index, field, term);
      }
    }

    virtual irs::IndexFeatures features() const override {
      return irs::IndexFeatures::NONE;
    }

    virtual irs::sort::field_collector::ptr prepare_field_collector()
        const override {
      if (sort_.prepare_field_collector) {
        return sort_.prepare_field_collector();
      }

      return irs::memory::make_unique<custom_sort::prepared::field_collector>(
          sort_);
    }

    virtual irs::ScoreFunction prepare_scorer(
        irs::sub_reader const& segment_reader,
        irs::term_reader const& term_reader,
        irs::byte_type const* filter_node_attrs,
        irs::attribute_provider const& document_attrs,
        irs::score_t boost) const override {
      if (sort_.prepare_scorer) {
        sort_.prepare_scorer(segment_reader, term_reader, filter_node_attrs,
                             document_attrs, boost);
      }

      return {
          std::make_unique<custom_sort::prepared::scorer>(
              sort_, segment_reader, term_reader, filter_node_attrs,
              document_attrs),
          [](irs::score_ctx* ctx, irs::score_t* res) {
            auto& ctxImpl =
                *reinterpret_cast<const custom_sort::prepared::scorer*>(ctx);

            irs::doc_id_t doc_id =
                irs::get<irs::document>(ctxImpl.document_attrs_)->value;

            if (ctxImpl.sort_.scorer_score) {
              ctxImpl.sort_.scorer_score(doc_id, res);
            }
          }};
    }

    virtual irs::sort::term_collector::ptr prepare_term_collector()
        const override {
      if (sort_.prepare_term_collector) {
        return sort_.prepare_term_collector();
      }

      return irs::memory::make_unique<custom_sort::prepared::term_collector>(
          sort_);
    }

   private:
    const custom_sort& sort_;
  };

  std::function<void(const irs::sub_reader&, const irs::term_reader&)>
      field_collector_collect;
  std::function<void(const irs::sub_reader&, const irs::term_reader&,
                     const irs::attribute_provider&)>
      term_collector_collect;
  std::function<void(irs::byte_type*, const irs::index_reader&,
                     const irs::sort::field_collector*,
                     const irs::sort::term_collector*)>
      collector_finish;
  std::function<irs::sort::field_collector::ptr()> prepare_field_collector;
  std::function<void(const irs::sub_reader&, const irs::term_reader&,
                     const irs::byte_type*, const irs::attribute_provider&,
                     irs::score_t)>
      prepare_scorer;
  std::function<irs::sort::term_collector::ptr()> prepare_term_collector;
  std::function<void(irs::doc_id_t&, irs::score_t*)> scorer_score;

  static ptr make();
  custom_sort() : sort(irs::type<custom_sort>::get()) {}
  virtual prepared::ptr prepare() const override {
    return std::make_unique<custom_sort::prepared>(*this);
  }
};

}  // namespace

TEST(GeoFilterTest, options) {
  S2RegionTermIndexer::Options const s2opts;
  GeoFilterOptions const opts;
  ASSERT_TRUE(opts.prefix.empty());
  ASSERT_TRUE(opts.shape.empty());
  ASSERT_EQ(s2opts.level_mod(), opts.options.level_mod());
  ASSERT_EQ(s2opts.min_level(), opts.options.min_level());
  ASSERT_EQ(s2opts.max_level(), opts.options.max_level());
  ASSERT_EQ(s2opts.max_cells(), opts.options.max_cells());
  ASSERT_EQ(s2opts.marker(), opts.options.marker());
  ASSERT_EQ(s2opts.index_contains_points_only(),
            opts.options.index_contains_points_only());
  ASSERT_EQ(s2opts.optimize_for_space(), opts.options.optimize_for_space());
  ASSERT_EQ(arangodb::iresearch::GeoFilterType::INTERSECTS, opts.type);
}

TEST(GeoFilterTest, ctor) {
  GeoFilter q;
  ASSERT_EQ(irs::type<GeoFilter>::id(), q.type());
  ASSERT_EQ("", q.field());
  ASSERT_EQ(irs::kNoBoost, q.boost());
#ifndef ARANGODB_ENABLE_MAINTAINER_MODE
  ASSERT_EQ(GeoFilterOptions{}, q.options());
#endif
}

TEST(GeoFilterTest, equal) {
  GeoFilter q;
  q.mutable_options()->type = GeoFilterType::INTERSECTS;
  q.mutable_options()->shape.reset(
      std::make_unique<S2PointRegion>(S2Point{1., 2., 3.}),
      geo::ShapeContainer::Type::S2_POINT);
  *q.mutable_field() = "field";

  {
    GeoFilter q1;
    q1.mutable_options()->type = GeoFilterType::INTERSECTS;
    q1.mutable_options()->shape.reset(
        std::make_unique<S2PointRegion>(S2Point{1., 2., 3.}),
        geo::ShapeContainer::Type::S2_POINT);
    *q1.mutable_field() = "field";
    ASSERT_EQ(q, q1);
    ASSERT_EQ(q.hash(), q1.hash());
  }

  {
    GeoFilter q1;
    q1.boost(1.5);
    q1.mutable_options()->type = GeoFilterType::INTERSECTS;
    q1.mutable_options()->shape.reset(
        std::make_unique<S2PointRegion>(S2Point{1., 2., 3.}),
        geo::ShapeContainer::Type::S2_POINT);
    *q1.mutable_field() = "field";
    ASSERT_EQ(q, q1);
    ASSERT_EQ(q.hash(), q1.hash());
  }

  {
    GeoFilter q1;
    q1.mutable_options()->type = GeoFilterType::INTERSECTS;
    q1.mutable_options()->shape.reset(
        std::make_unique<S2PointRegion>(S2Point{1., 2., 3.}),
        geo::ShapeContainer::Type::S2_POINT);
    *q1.mutable_field() = "field1";
    ASSERT_NE(q, q1);
  }

  {
    GeoFilter q1;
    q1.mutable_options()->type = GeoFilterType::CONTAINS;
    q1.mutable_options()->shape.reset(
        std::make_unique<S2PointRegion>(S2Point{1., 2., 3.}),
        geo::ShapeContainer::Type::S2_POINT);
    *q1.mutable_field() = "field";
    ASSERT_NE(q, q1);
  }

  {
    GeoFilter q1;
    q1.mutable_options()->type = GeoFilterType::CONTAINS;
    q1.mutable_options()->shape.reset(std::make_unique<S2Polygon>(),
                                      geo::ShapeContainer::Type::S2_POLYGON);
    *q1.mutable_field() = "field";
    ASSERT_NE(q, q1);
  }
}

TEST(GeoFilterTest, boost) {
  // no boost
  {
    GeoFilter q;
    q.mutable_options()->type = GeoFilterType::INTERSECTS;
    q.mutable_options()->shape.reset(
        std::make_unique<S2PointRegion>(S2Point{1., 2., 3.}),
        geo::ShapeContainer::Type::S2_POINT);
    *q.mutable_field() = "field";

    auto prepared = q.prepare(irs::sub_reader::empty());
    ASSERT_EQ(irs::kNoBoost, prepared->boost());
  }

  // with boost
  {
    irs::score_t boost = 1.5f;
    GeoFilter q;
    q.mutable_options()->type = GeoFilterType::INTERSECTS;
    q.mutable_options()->shape.reset(
        std::make_unique<S2PointRegion>(S2Point{1., 2., 3.}),
        geo::ShapeContainer::Type::S2_POINT);
    *q.mutable_field() = "field";
    q.boost(boost);

    auto prepared = q.prepare(irs::sub_reader::empty());
    ASSERT_EQ(boost, prepared->boost());
  }
}

TEST(GeoFilterTest, query) {
  auto docs = VPackParser::fromJson(R"([
    { "name": "A", "geometry": { "type": "Point", "coordinates": [ 37.615895, 55.7039   ] } },
    { "name": "B", "geometry": { "type": "Point", "coordinates": [ 37.615315, 55.703915 ] } },
    { "name": "C", "geometry": { "type": "Point", "coordinates": [ 37.61509, 55.703537  ] } },
    { "name": "D", "geometry": { "type": "Point", "coordinates": [ 37.614183, 55.703806 ] } },
    { "name": "E", "geometry": { "type": "Point", "coordinates": [ 37.613792, 55.704405 ] } },
    { "name": "F", "geometry": { "type": "Point", "coordinates": [ 37.614956, 55.704695 ] } },
    { "name": "G", "geometry": { "type": "Point", "coordinates": [ 37.616297, 55.704831 ] } },
    { "name": "H", "geometry": { "type": "Point", "coordinates": [ 37.617053, 55.70461  ] } },
    { "name": "I", "geometry": { "type": "Point", "coordinates": [ 37.61582, 55.704459  ] } },
    { "name": "J", "geometry": { "type": "Point", "coordinates": [ 37.614634, 55.704338 ] } },
    { "name": "K", "geometry": { "type": "Point", "coordinates": [ 37.613121, 55.704193 ] } },
    { "name": "L", "geometry": { "type": "Point", "coordinates": [ 37.614135, 55.703298 ] } },
    { "name": "M", "geometry": { "type": "Point", "coordinates": [ 37.613663, 55.704002 ] } },
    { "name": "N", "geometry": { "type": "Point", "coordinates": [ 37.616522, 55.704235 ] } },
    { "name": "O", "geometry": { "type": "Point", "coordinates": [ 37.615508, 55.704172 ] } },
    { "name": "P", "geometry": { "type": "Point", "coordinates": [ 37.614629, 55.704081 ] } },
    { "name": "Q", "geometry": { "type": "Point", "coordinates": [ 37.610235, 55.709754 ] } },
    { "name": "R", "geometry": { "type": "Point", "coordinates": [ 37.605,    55.707917 ] } },
    { "name": "S", "geometry": { "type": "Point", "coordinates": [ 37.545776, 55.722083 ] } },
    { "name": "T", "geometry": { "type": "Point", "coordinates": [ 37.559509, 55.715895 ] } },
    { "name": "U", "geometry": { "type": "Point", "coordinates": [ 37.701645, 55.832144 ] } },
    { "name": "V", "geometry": { "type": "Point", "coordinates": [ 37.73735,  55.816715 ] } },
    { "name": "W", "geometry": { "type": "Point", "coordinates": [ 37.75589,  55.798193 ] } },
    { "name": "X", "geometry": { "type": "Point", "coordinates": [ 37.659073, 55.843711 ] } },
    { "name": "Y", "geometry": { "type": "Point", "coordinates": [ 37.778549, 55.823659 ] } },
    { "name": "Z", "geometry": { "type": "Point", "coordinates": [ 37.729797, 55.853733 ] } },
    { "name": "1", "geometry": { "type": "Point", "coordinates": [ 37.608261, 55.784682 ] } },
    { "name": "2", "geometry": { "type": "Point", "coordinates": [ 37.525177, 55.802825 ] } }
  ])");

  irs::memory_directory dir;

  // index data
  {
    constexpr auto formatId = arangodb::iresearch::getFormat(LinkVersion::MAX);
    auto codec = irs::formats::get(formatId);
    ASSERT_NE(nullptr, codec);
    auto writer = irs::index_writer::make(dir, codec, irs::OM_CREATE);
    ASSERT_NE(nullptr, writer);
    GeoField geoField;
    geoField.fieldName = "geometry";
    StringField nameField;
    nameField.fieldName = "name";
    {
      auto segment0 = writer->documents();
      auto segment1 = writer->documents();
      {
        size_t i = 0;
        for (auto docSlice : VPackArrayIterator(docs->slice())) {
          geoField.shapeSlice = docSlice.get("geometry");
          nameField.value = getStringRef(docSlice.get("name"));

          auto doc = (i++ % 2 ? segment0 : segment1).insert();
          ASSERT_TRUE(
              doc.insert<irs::Action::INDEX | irs::Action::STORE>(nameField));
          ASSERT_TRUE(
              doc.insert<irs::Action::INDEX | irs::Action::STORE>(geoField));
        }
      }
    }
    writer->commit();
  }

  auto reader = irs::directory_reader::open(dir);
  ASSERT_NE(nullptr, reader);
  ASSERT_EQ(2, reader->size());
  ASSERT_EQ(docs->slice().length(), reader->docs_count());
  ASSERT_EQ(docs->slice().length(), reader->live_docs_count());

  auto executeQuery = [&reader](irs::filter const& q,
                                std::vector<irs::cost::cost_t> const& costs) {
    std::set<std::string> actualResults;

    auto prepared = q.prepare(*reader);
    EXPECT_NE(nullptr, prepared);
    auto expectedCost = costs.begin();
    for (auto& segment : *reader) {
      auto column = segment.column("name");
      EXPECT_NE(nullptr, column);
      auto values = column->iterator(irs::ColumnHint::kNormal);
      EXPECT_NE(nullptr, values);
      auto* value = irs::get<irs::payload>(*values);
      EXPECT_NE(nullptr, value);
      auto it = prepared->execute(segment);
      EXPECT_NE(nullptr, it);
      auto seek_it = prepared->execute(segment);
      EXPECT_NE(nullptr, seek_it);
      auto* cost = irs::get<irs::cost>(*it);
      EXPECT_NE(nullptr, cost);

      EXPECT_NE(expectedCost, costs.end());
      EXPECT_EQ(*expectedCost, cost->estimate());
      ++expectedCost;

      if (irs::doc_limits::eof(it->value())) {
        continue;
      }

      auto* score = irs::get<irs::score>(*it);
      EXPECT_NE(nullptr, score);
      EXPECT_EQ(*score, irs::ScoreFunction::kDefault);

      auto* doc = irs::get<irs::document>(*it);
      EXPECT_NE(nullptr, doc);
      EXPECT_FALSE(irs::doc_limits::valid(doc->value));
      EXPECT_FALSE(irs::doc_limits::valid(it->value()));
      while (it->next()) {
        auto docId = it->value();
        EXPECT_EQ(docId, seek_it->seek(docId));
        EXPECT_EQ(docId, seek_it->seek(docId));
        EXPECT_EQ(docId, doc->value);
        EXPECT_EQ(docId, values->seek(docId));
        EXPECT_FALSE(value->value.null());

        actualResults.emplace(
            irs::to_string<std::string>(value->value.c_str()));
      }
      EXPECT_TRUE(irs::doc_limits::eof(it->value()));
      EXPECT_TRUE(irs::doc_limits::eof(seek_it->seek(it->value())));

      {
        auto it = prepared->execute(segment);
        EXPECT_NE(nullptr, it);

        while (it->next()) {
          auto const docId = it->value();
          auto seek_it = prepared->execute(segment);
          EXPECT_NE(nullptr, seek_it);
          auto column_it = column->iterator(irs::ColumnHint::kNormal);
          EXPECT_NE(nullptr, column_it);
          auto* payload = irs::get<irs::payload>(*column_it);
          EXPECT_NE(nullptr, payload);
          EXPECT_EQ(docId, seek_it->seek(docId));
          do {
            EXPECT_EQ(seek_it->value(), column_it->seek(seek_it->value()));
            if (!irs::doc_limits::eof(column_it->value())) {
              EXPECT_NE(actualResults.end(),
                        actualResults.find(irs::to_string<std::string>(
                            payload->value.c_str())));
            }
          } while (seek_it->next());
          EXPECT_TRUE(irs::doc_limits::eof(seek_it->value()));
        }
        EXPECT_TRUE(irs::doc_limits::eof(it->value()));
      }
    }
    EXPECT_EQ(expectedCost, costs.end());

    return actualResults;
  };

  {
    std::set<std::string> const expected{"Q"};

    auto json = VPackParser::fromJson(R"({
      "type": "Point",
      "coordinates": [ 37.610235, 55.709754 ]
    })");

    GeoFilter q;
    q.mutable_options()->type = GeoFilterType::INTERSECTS;
    ASSERT_TRUE(geo::geojson::parseRegion(json->slice(),
                                          q.mutable_options()->shape, false)
                    .ok());
    ASSERT_EQ(geo::ShapeContainer::Type::S2_POINT,
              q.mutable_options()->shape.type());
    *q.mutable_field() = "geometry";

    ASSERT_EQ(expected, executeQuery(q, {2, 0}));
  }

  {
    std::set<std::string> const expected{"Q", "R"};

    auto json = VPackParser::fromJson(R"({
      "type": "Polygon",
      "coordinates": [
          [
              [37.602682, 55.706853],
              [37.613025, 55.706853],
              [37.613025, 55.711906],
              [37.602682, 55.711906],
              [37.602682, 55.706853]
          ]
      ]
    })");

    GeoFilter q;
    q.mutable_options()->type = GeoFilterType::INTERSECTS;
    ASSERT_TRUE(geo::geojson::parseRegion(json->slice(),
                                          q.mutable_options()->shape, false)
                    .ok());
    ASSERT_EQ(geo::ShapeContainer::Type::S2_POLYGON,
              q.mutable_options()->shape.type());
    *q.mutable_field() = "geometry";

    ASSERT_EQ(expected, executeQuery(q, {2, 2}));
  }

  {
    auto const origin = docs->slice().at(7);
    std::set<std::string> expected{origin.get("name").copyString()};

    GeoFilter q;
    *q.mutable_field() = "geometry";
    ASSERT_TRUE(arangodb::iresearch::parseShape(
        origin.get("geometry"), q.mutable_options()->shape, true));
    q.mutable_options()->type = GeoFilterType::INTERSECTS;
    q.mutable_options()->options.set_index_contains_points_only(true);

    ASSERT_EQ(expected, executeQuery(q, {2, 4}));
  }

  {
    auto const origin = docs->slice().at(7);
    std::set<std::string> expected{origin.get("name").copyString()};

    GeoFilter q;
    *q.mutable_field() = "geometry";
    ASSERT_TRUE(arangodb::iresearch::parseShape(
        origin.get("geometry"), q.mutable_options()->shape, true));
    q.mutable_options()->type = GeoFilterType::CONTAINS;
    q.mutable_options()->options.set_index_contains_points_only(true);

    ASSERT_EQ(expected, executeQuery(q, {2, 4}));
  }

  {
    auto const origin = docs->slice().at(7);
    std::set<std::string> expected{origin.get("name").copyString()};

    GeoFilter q;
    *q.mutable_field() = "geometry";
    ASSERT_TRUE(arangodb::iresearch::parseShape(
        origin.get("geometry"), q.mutable_options()->shape, true));
    q.mutable_options()->type = GeoFilterType::IS_CONTAINED;
    q.mutable_options()->options.set_index_contains_points_only(true);

    ASSERT_EQ(expected, executeQuery(q, {2, 4}));
  }

  {
    auto shapeJson = VPackParser::fromJson(R"({
      "type": "Polygon",
        "coordinates": [
            [
                [37.590322, 55.695583],
                [37.626114, 55.695583],
                [37.626114, 55.71488],
                [37.590322, 55.71488],
                [37.590322, 55.695583]
            ]
      ]
    })");

    arangodb::geo::ShapeContainer shape;
    arangodb::geo::ShapeContainer point;
    ASSERT_TRUE(
        arangodb::iresearch::parseShape(shapeJson->slice(), shape, false));
    std::set<std::string> expected;
    for (auto doc : VPackArrayIterator(docs->slice())) {
      auto geo = doc.get("geometry");
      ASSERT_TRUE(geo.isObject());
      ASSERT_TRUE(arangodb::iresearch::parseShape(geo, point, true));
      if (!shape.contains(&point)) {
        continue;
      }

      auto name = doc.get("name");
      ASSERT_TRUE(name.isString());
      expected.emplace(arangodb::iresearch::getStringRef(name));
    }

    GeoFilter q;
    *q.mutable_field() = "geometry";
    ASSERT_TRUE(arangodb::iresearch::parseShape(
        shapeJson->slice(), q.mutable_options()->shape, false));
    q.mutable_options()->type = GeoFilterType::CONTAINS;
    q.mutable_options()->options.set_index_contains_points_only(true);

    EXPECT_EQ(expected, executeQuery(q, {18, 18}));
  }

  {
    auto shapeJson = VPackParser::fromJson(R"({
      "type": "Polygon",
        "coordinates": [
            [
                [37.590322, 55.695583],
                [37.626114, 55.695583],
                [37.626114, 55.71488],
                [37.590322, 55.71488],
                [37.590322, 55.695583]
            ]
      ]
    })");

    arangodb::geo::ShapeContainer shape;
    arangodb::geo::ShapeContainer point;
    ASSERT_TRUE(
        arangodb::iresearch::parseShape(shapeJson->slice(), shape, false));
    std::set<std::string> expected;
    for (auto doc : VPackArrayIterator(docs->slice())) {
      auto geo = doc.get("geometry");
      ASSERT_TRUE(geo.isObject());
      ASSERT_TRUE(arangodb::iresearch::parseShape(geo, point, true));
      if (!shape.contains(&point)) {
        continue;
      }

      auto name = doc.get("name");
      ASSERT_TRUE(name.isString());
      expected.emplace(arangodb::iresearch::getStringRef(name));
    }

    GeoFilter q;
    *q.mutable_field() = "geometry";
    ASSERT_TRUE(arangodb::iresearch::parseShape(
        shapeJson->slice(), q.mutable_options()->shape, false));
    q.mutable_options()->type = GeoFilterType::INTERSECTS;

    EXPECT_EQ(expected, executeQuery(q, {18, 18}));
  }

  {
    auto shapeJson = VPackParser::fromJson(R"({
      "type": "Polygon",
        "coordinates": [
            [
                [37.590322, 55.695583],
                [37.626114, 55.695583],
                [37.626114, 55.71488],
                [37.590322, 55.71488],
                [37.590322, 55.695583]
            ]
      ]
    })");

    arangodb::geo::ShapeContainer shape;
    arangodb::geo::ShapeContainer point;
    std::set<std::string> expected;

    GeoFilter q;
    *q.mutable_field() = "geometry";
    ASSERT_TRUE(arangodb::iresearch::parseShape(
        shapeJson->slice(), q.mutable_options()->shape, false));
    q.mutable_options()->type = GeoFilterType::IS_CONTAINED;

    EXPECT_EQ(expected, executeQuery(q, {18, 18}));
  }
}

TEST(GeoFilterTest, checkScorer) {
  auto docs = VPackParser::fromJson(R"([
    { "name": "A", "geometry": { "type": "Point", "coordinates": [ 37.615895, 55.7039   ] } },
    { "name": "B", "geometry": { "type": "Point", "coordinates": [ 37.615315, 55.703915 ] } },
    { "name": "C", "geometry": { "type": "Point", "coordinates": [ 37.61509, 55.703537  ] } },
    { "name": "D", "geometry": { "type": "Point", "coordinates": [ 37.614183, 55.703806 ] } },
    { "name": "E", "geometry": { "type": "Point", "coordinates": [ 37.613792, 55.704405 ] } },
    { "name": "F", "geometry": { "type": "Point", "coordinates": [ 37.614956, 55.704695 ] } },
    { "name": "G", "geometry": { "type": "Point", "coordinates": [ 37.616297, 55.704831 ] } },
    { "name": "H", "geometry": { "type": "Point", "coordinates": [ 37.617053, 55.70461  ] } },
    { "name": "I", "geometry": { "type": "Point", "coordinates": [ 37.61582, 55.704459  ] } },
    { "name": "J", "geometry": { "type": "Point", "coordinates": [ 37.614634, 55.704338 ] } },
    { "name": "K", "geometry": { "type": "Point", "coordinates": [ 37.613121, 55.704193 ] } },
    { "name": "L", "geometry": { "type": "Point", "coordinates": [ 37.614135, 55.703298 ] } },
    { "name": "M", "geometry": { "type": "Point", "coordinates": [ 37.613663, 55.704002 ] } },
    { "name": "N", "geometry": { "type": "Point", "coordinates": [ 37.616522, 55.704235 ] } },
    { "name": "O", "geometry": { "type": "Point", "coordinates": [ 37.615508, 55.704172 ] } },
    { "name": "P", "geometry": { "type": "Point", "coordinates": [ 37.614629, 55.704081 ] } },
    { "name": "Q", "geometry": { "type": "Point", "coordinates": [ 37.610235, 55.709754 ] } },
    { "name": "R", "geometry": { "type": "Point", "coordinates": [ 37.605,    55.707917 ] } },
    { "name": "S", "geometry": { "type": "Point", "coordinates": [ 37.545776, 55.722083 ] } },
    { "name": "T", "geometry": { "type": "Point", "coordinates": [ 37.559509, 55.715895 ] } },
    { "name": "U", "geometry": { "type": "Point", "coordinates": [ 37.701645, 55.832144 ] } },
    { "name": "V", "geometry": { "type": "Point", "coordinates": [ 37.73735,  55.816715 ] } },
    { "name": "W", "geometry": { "type": "Point", "coordinates": [ 37.75589,  55.798193 ] } },
    { "name": "X", "geometry": { "type": "Point", "coordinates": [ 37.659073, 55.843711 ] } },
    { "name": "Y", "geometry": { "type": "Point", "coordinates": [ 37.778549, 55.823659 ] } },
    { "name": "Z", "geometry": { "type": "Point", "coordinates": [ 37.729797, 55.853733 ] } },
    { "name": "1", "geometry": { "type": "Point", "coordinates": [ 37.608261, 55.784682 ] } },
    { "name": "2", "geometry": { "type": "Point", "coordinates": [ 37.525177, 55.802825 ] } }
  ])");

  irs::memory_directory dir;

  // index data
  {
    constexpr auto formatId = arangodb::iresearch::getFormat(LinkVersion::MAX);
    auto codec = irs::formats::get(formatId);
    ASSERT_NE(nullptr, codec);
    auto writer = irs::index_writer::make(dir, codec, irs::OM_CREATE);
    ASSERT_NE(nullptr, writer);
    GeoField geoField;
    geoField.fieldName = "geometry";
    StringField nameField;
    nameField.fieldName = "name";
    {
      auto segment0 = writer->documents();
      auto segment1 = writer->documents();
      {
        size_t i = 0;
        for (auto docSlice : VPackArrayIterator(docs->slice())) {
          geoField.shapeSlice = docSlice.get("geometry");
          nameField.value = getStringRef(docSlice.get("name"));

          auto doc = (i++ % 2 ? segment0 : segment1).insert();
          ASSERT_TRUE(
              doc.insert<irs::Action::INDEX | irs::Action::STORE>(nameField));
          ASSERT_TRUE(
              doc.insert<irs::Action::INDEX | irs::Action::STORE>(geoField));
        }
      }
    }
    writer->commit();
  }

  auto reader = irs::directory_reader::open(dir);
  ASSERT_NE(nullptr, reader);
  ASSERT_EQ(2, reader->size());
  ASSERT_EQ(docs->slice().length(), reader->docs_count());
  ASSERT_EQ(docs->slice().length(), reader->live_docs_count());

  auto executeQuery = [&reader](irs::filter const& q, irs::Order const& ord) {
    std::map<std::string, irs::bstring> actualResults;

    auto prepared = q.prepare(*reader, ord);
    EXPECT_NE(nullptr, prepared);
    for (auto& segment : *reader) {
      auto column = segment.column("name");
      EXPECT_NE(nullptr, column);
      auto column_it = column->iterator(irs::ColumnHint::kNormal);
      EXPECT_NE(nullptr, column_it);
      auto* payload = irs::get<irs::payload>(*column_it);
      EXPECT_NE(nullptr, payload);
      auto it = prepared->execute(segment, ord);
      EXPECT_NE(nullptr, it);
      auto seek_it = prepared->execute(segment);
      EXPECT_NE(nullptr, seek_it);
      auto* cost = irs::get<irs::cost>(*it);
      EXPECT_NE(nullptr, cost);

      if (irs::doc_limits::eof(it->value())) {
        continue;
      }

      auto* score = irs::get<irs::score>(*it);
      EXPECT_NE(nullptr, score);
      EXPECT_NE(*score, irs::ScoreFunction::kDefault);

      auto* doc = irs::get<irs::document>(*it);
      EXPECT_NE(nullptr, doc);
      EXPECT_FALSE(irs::doc_limits::valid(doc->value));
      EXPECT_FALSE(irs::doc_limits::valid(it->value()));
      while (it->next()) {
        auto const docId = it->value();
        EXPECT_EQ(docId, seek_it->seek(docId));
        EXPECT_EQ(docId, seek_it->seek(docId));
        EXPECT_EQ(docId, column_it->seek(docId));
        EXPECT_EQ(docId, doc->value);
        EXPECT_FALSE(payload->value.null());

        irs::bstring score_value(ord.score_size(), 0);
        (*score)(reinterpret_cast<irs::score_t*>(score_value.data()));

        actualResults.emplace(
            irs::to_string<std::string>(payload->value.c_str()),
            std::move(score_value));
      }
      EXPECT_TRUE(irs::doc_limits::eof(it->value()));
      EXPECT_TRUE(irs::doc_limits::eof(seek_it->seek(it->value())));

      {
        auto it = prepared->execute(segment, ord);
        EXPECT_NE(nullptr, it);

        while (it->next()) {
          auto const docId = it->value();
          auto seek_it = prepared->execute(segment);
          EXPECT_NE(nullptr, seek_it);
          auto column_it = column->iterator(irs::ColumnHint::kNormal);
          EXPECT_NE(nullptr, column_it);
          auto* payload = irs::get<irs::payload>(*column_it);
          EXPECT_NE(nullptr, payload);
          EXPECT_EQ(docId, seek_it->seek(docId));
          do {
            EXPECT_EQ(seek_it->value(), column_it->seek(seek_it->value()));
            if (!irs::doc_limits::eof(column_it->value())) {
              EXPECT_NE(actualResults.end(),
                        actualResults.find(irs::to_string<std::string>(
                            payload->value.c_str())));
            }
          } while (seek_it->next());
          EXPECT_TRUE(irs::doc_limits::eof(seek_it->value()));
        }
        EXPECT_TRUE(irs::doc_limits::eof(it->value()));
      }
    }

    return actualResults;
  };

  auto encodeDocId = [](irs::doc_id_t id) {
    irs::bstring str(sizeof(id), 0);
    *reinterpret_cast<irs::doc_id_t*>(&str[0]) = id;
    return str;
  };

  {
    auto json = VPackParser::fromJson(R"({
      "type": "Polygon",
      "coordinates": [
          [
              [37.602682, 55.706853],
              [37.613025, 55.706853],
              [37.613025, 55.711906],
              [37.602682, 55.711906],
              [37.602682, 55.706853]
          ]
      ]
    })");

    GeoFilter q;
    q.mutable_options()->type = GeoFilterType::INTERSECTS;
    ASSERT_TRUE(geo::geojson::parseRegion(json->slice(),
                                          q.mutable_options()->shape, false)
                    .ok());
    ASSERT_EQ(geo::ShapeContainer::Type::S2_POLYGON,
              q.mutable_options()->shape.type());
    *q.mutable_field() = "geometry";

    size_t collector_collect_field_count = 0;
    size_t collector_collect_term_count = 0;
    size_t collector_finish_count = 0;
    size_t scorer_score_count = 0;
    size_t prepare_scorer_count = 0;

    ::custom_sort sort;

    sort.field_collector_collect = [&collector_collect_field_count, &q](
                                       const irs::sub_reader&,
                                       const irs::term_reader& field) -> void {
      collector_collect_field_count += (q.field() == field.meta().name);
    };
    sort.term_collector_collect = [&collector_collect_term_count, &q](
                                      const irs::sub_reader&,
                                      const irs::term_reader& field,
                                      const irs::attribute_provider&) -> void {
      collector_collect_term_count += (q.field() == field.meta().name);
    };
    sort.collector_finish = [&collector_finish_count](
                                irs::byte_type*, const irs::index_reader&,
                                const irs::sort::field_collector*,
                                const irs::sort::term_collector*) -> void {
      ++collector_finish_count;
    };
    sort.prepare_scorer = [&prepare_scorer_count, &q](
                              const irs::sub_reader&, const irs::term_reader&,
                              const irs::byte_type*,
                              const irs::attribute_provider&,
                              irs::score_t boost) {
      EXPECT_EQ(q.boost(), boost);
      ++prepare_scorer_count;
    };

    sort.scorer_score = [&scorer_score_count](irs::doc_id_t& score,
                                              irs::score_t* res) -> void {
      ASSERT_TRUE(res);
      *res = score;
      ++scorer_score_count;
    };

    std::map<std::string, irs::bstring> const expected{{"Q", encodeDocId(9)},
                                                       {"R", encodeDocId(9)}};

    ASSERT_EQ(expected, executeQuery(q, irs::Order::Prepare(sort)));
    ASSERT_EQ(2, collector_collect_field_count);  // 2 segments
    ASSERT_EQ(0, collector_collect_term_count);
    ASSERT_EQ(1, collector_finish_count);
    ASSERT_EQ(2, scorer_score_count);
  }

  {
    auto json = VPackParser::fromJson(R"({
      "type": "Polygon",
      "coordinates": [
          [
              [37.602682, 55.706853],
              [37.613025, 55.706853],
              [37.613025, 55.711906],
              [37.602682, 55.711906],
              [37.602682, 55.706853]
          ]
      ]
    })");

    GeoFilter q;
    q.boost(1.5f);
    q.mutable_options()->type = GeoFilterType::INTERSECTS;
    ASSERT_TRUE(geo::geojson::parseRegion(json->slice(),
                                          q.mutable_options()->shape, false)
                    .ok());
    ASSERT_EQ(geo::ShapeContainer::Type::S2_POLYGON,
              q.mutable_options()->shape.type());
    *q.mutable_field() = "geometry";

    size_t collector_collect_field_count = 0;
    size_t collector_collect_term_count = 0;
    size_t collector_finish_count = 0;
    size_t scorer_score_count = 0;
    size_t prepare_scorer_count = 0;

    ::custom_sort sort;

    sort.field_collector_collect = [&collector_collect_field_count, &q](
                                       const irs::sub_reader&,
                                       const irs::term_reader& field) -> void {
      collector_collect_field_count += (q.field() == field.meta().name);
    };
    sort.term_collector_collect = [&collector_collect_term_count, &q](
                                      const irs::sub_reader&,
                                      const irs::term_reader& field,
                                      const irs::attribute_provider&) -> void {
      collector_collect_term_count += (q.field() == field.meta().name);
    };
    sort.collector_finish = [&collector_finish_count](
                                irs::byte_type*, const irs::index_reader&,
                                const irs::sort::field_collector*,
                                const irs::sort::term_collector*) -> void {
      ++collector_finish_count;
    };
    sort.prepare_scorer = [&prepare_scorer_count, &q](
                              const irs::sub_reader&, const irs::term_reader&,
                              const irs::byte_type*,
                              const irs::attribute_provider&,
                              irs::score_t boost) {
      EXPECT_EQ(q.boost(), boost);
      ++prepare_scorer_count;
    };

    sort.scorer_score = [&scorer_score_count](irs::doc_id_t& score,
                                              irs::score_t* res) -> void {
<<<<<<< HEAD
      ASSERT_TRUE(res);
=======
      ASSERT_TRUE(res != nullptr);
>>>>>>> 1285fef4
      *res = score;
      ++scorer_score_count;
    };

    std::map<std::string, irs::bstring> const expected{{"Q", encodeDocId(9)},
                                                       {"R", encodeDocId(9)}};

    ASSERT_EQ(expected, executeQuery(q, irs::Order::Prepare(sort)));
    ASSERT_EQ(2, collector_collect_field_count);  // 2 segments
    ASSERT_EQ(0, collector_collect_term_count);
    ASSERT_EQ(1, collector_finish_count);
    ASSERT_EQ(2, scorer_score_count);
  }
}<|MERGE_RESOLUTION|>--- conflicted
+++ resolved
@@ -967,11 +967,7 @@
 
     sort.scorer_score = [&scorer_score_count](irs::doc_id_t& score,
                                               irs::score_t* res) -> void {
-<<<<<<< HEAD
-      ASSERT_TRUE(res);
-=======
       ASSERT_TRUE(res != nullptr);
->>>>>>> 1285fef4
       *res = score;
       ++scorer_score_count;
     };
