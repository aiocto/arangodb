--- conflicted
+++ resolved
@@ -1449,10 +1449,6 @@
       irs::Or actual;
       arangodb::iresearch::QueryContext const ctx{
           .trx = &trx,
-<<<<<<< HEAD
-          .plan = dummyPlan.get(),
-=======
->>>>>>> 4011260a
           .ast = ast,
           .ctx = &exprCtx,
           .index = &irs::sub_reader::empty(),
@@ -1550,10 +1546,6 @@
       irs::Or actual;
       arangodb::iresearch::QueryContext const ctx{
           .trx = &trx,
-<<<<<<< HEAD
-          .plan = dummyPlan.get(),
-=======
->>>>>>> 4011260a
           .ast = ast,
           .ctx = &exprCtx,
           .index = &irs::sub_reader::empty(),
@@ -1646,10 +1638,6 @@
       irs::Or actual;
       arangodb::iresearch::QueryContext const ctx{
           .trx = &trx,
-<<<<<<< HEAD
-          .plan = dummyPlan.get(),
-=======
->>>>>>> 4011260a
           .ast = ast,
           .ctx = &exprCtx,
           .index = &irs::sub_reader::empty(),
@@ -1745,10 +1733,6 @@
       irs::Or actual;
       arangodb::iresearch::QueryContext const ctx{
           .trx = &trx,
-<<<<<<< HEAD
-          .plan = dummyPlan.get(),
-=======
->>>>>>> 4011260a
           .ast = ast,
           .ctx = &exprCtx,
           .index = &irs::sub_reader::empty(),
@@ -1843,10 +1827,6 @@
       irs::Or actual;
       arangodb::iresearch::QueryContext const ctx{
           .trx = &trx,
-<<<<<<< HEAD
-          .plan = dummyPlan.get(),
-=======
->>>>>>> 4011260a
           .ast = ast,
           .ctx = &exprCtx,
           .index = &irs::sub_reader::empty(),
@@ -1943,10 +1923,6 @@
       irs::Or actual;
       arangodb::iresearch::QueryContext const ctx{
           .trx = &trx,
-<<<<<<< HEAD
-          .plan = dummyPlan.get(),
-=======
->>>>>>> 4011260a
           .ast = ast,
           .ctx = &exprCtx,
           .index = &irs::sub_reader::empty(),
@@ -2040,10 +2016,6 @@
       irs::Or actual;
       arangodb::iresearch::QueryContext const ctx{
           .trx = &trx,
-<<<<<<< HEAD
-          .plan = dummyPlan.get(),
-=======
->>>>>>> 4011260a
           .ast = ast,
           .ctx = &exprCtx,
           .index = &irs::sub_reader::empty(),
@@ -3088,10 +3060,6 @@
       irs::Or actual;
       arangodb::iresearch::QueryContext const ctx{
           .trx = &trx,
-<<<<<<< HEAD
-          .plan = dummyPlan.get(),
-=======
->>>>>>> 4011260a
           .ast = ast,
           .ctx = &exprCtx,
           .index = &irs::sub_reader::empty(),
@@ -3196,10 +3164,6 @@
       irs::Or actual;
       arangodb::iresearch::QueryContext const ctx{
           .trx = &trx,
-<<<<<<< HEAD
-          .plan = dummyPlan.get(),
-=======
->>>>>>> 4011260a
           .ast = ast,
           .ctx = &exprCtx,
           .index = &irs::sub_reader::empty(),
@@ -3572,10 +3536,6 @@
       irs::Or actual;
       arangodb::iresearch::QueryContext const ctx{
           .trx = &trx,
-<<<<<<< HEAD
-          .plan = dummyPlan.get(),
-=======
->>>>>>> 4011260a
           .ast = ast,
           .ctx = &exprCtx,
           .index = &irs::sub_reader::empty(),
@@ -4006,10 +3966,6 @@
       irs::Or actual;
       arangodb::iresearch::QueryContext const ctx{
           .trx = &trx,
-<<<<<<< HEAD
-          .plan = dummyPlan.get(),
-=======
->>>>>>> 4011260a
           .ast = ast,
           .ctx = &exprCtx,
           .index = &irs::sub_reader::empty(),
@@ -4113,10 +4069,6 @@
       irs::Or actual;
       arangodb::iresearch::QueryContext const ctx{
           .trx = &trx,
-<<<<<<< HEAD
-          .plan = dummyPlan.get(),
-=======
->>>>>>> 4011260a
           .ast = ast,
           .ctx = &exprCtx,
           .index = &irs::sub_reader::empty(),
@@ -4483,10 +4435,6 @@
       irs::Or actual;
       arangodb::iresearch::QueryContext const ctx{
           .trx = &trx,
-<<<<<<< HEAD
-          .plan = dummyPlan.get(),
-=======
->>>>>>> 4011260a
           .ast = ast,
           .ctx = &exprCtx,
           .index = &irs::sub_reader::empty(),
@@ -4675,10 +4623,6 @@
       irs::Or actual;
       arangodb::iresearch::QueryContext const ctx{
           .trx = &trx,
-<<<<<<< HEAD
-          .plan = dummyPlan.get(),
-=======
->>>>>>> 4011260a
           .ast = ast,
           .ctx = &exprCtx,
           .index = &irs::sub_reader::empty(),
@@ -6781,10 +6725,6 @@
       irs::Or actual;
       arangodb::iresearch::QueryContext const ctx{
           .trx = &trx,
-<<<<<<< HEAD
-          .plan = dummyPlan.get(),
-=======
->>>>>>> 4011260a
           .ast = ast,
           .ctx = &exprCtx,
           .index = &irs::sub_reader::empty(),
