--- conflicted
+++ resolved
@@ -275,6 +275,11 @@
   ASSERT_TRUE(meta._includeAllFields);
   ASSERT_FALSE(meta._trackListPositions);
 
+  VPackBuilder serialized;
+  {
+    VPackObjectBuilder obj(&serialized);
+    ASSERT_TRUE(meta.json(server.server(), serialized, true, &vocbase));
+  }
   // Iterating through fields and check them
   {
     auto& field0 = meta._fields[0];
@@ -302,18 +307,10 @@
   {
     auto& field1 = meta._fields[1];
 
-<<<<<<< HEAD
     ASSERT_EQ(field1.attribute().size(), 1);
     auto& attr = field1.attribute()[0];
     ASSERT_EQ(attr.name, "huypuy");
     ASSERT_FALSE(attr.shouldExpand);
-=======
-  VPackBuilder serialized;
-  {
-    VPackObjectBuilder obj(&serialized);
-    ASSERT_TRUE(meta.json(server.server(), serialized, true, &vocbase));
-  }
->>>>>>> 342d7ac0
 
 //    ASSERT_TRUE(field1.override()); // FIXME: add parsing of override
     ASSERT_EQ(field1.expansion().size(), 0);
