////////////////////////////////////////////////////////////////////////////////
/// DISCLAIMER
///
/// Copyright 2014-2020 ArangoDB GmbH, Cologne, Germany
/// Copyright 2004-2014 triAGENS GmbH, Cologne, Germany
///
/// Licensed under the Apache License, Version 2.0 (the "License");
/// you may not use this file except in compliance with the License.
/// You may obtain a copy of the License at
///
///     http://www.apache.org/licenses/LICENSE-2.0
///
/// Unless required by applicable law or agreed to in writing, software
/// distributed under the License is distributed on an "AS IS" BASIS,
/// WITHOUT WARRANTIES OR CONDITIONS OF ANY KIND, either express or implied.
/// See the License for the specific language governing permissions and
/// limitations under the License.
///
/// Copyright holder is ArangoDB GmbH, Cologne, Germany
///
/// @author Andrei Lobov
////////////////////////////////////////////////////////////////////////////////

#include "gtest/gtest.h"

#include "analysis/analyzers.hpp"
#include "analysis/token_attributes.hpp"
#include "analysis/token_streams.hpp"
#include "search/all_filter.hpp"
#include "search/boolean_filter.hpp"
#include "search/column_existence_filter.hpp"
#include "search/granular_range_filter.hpp"
#include "search/phrase_filter.hpp"
#include "search/prefix_filter.hpp"
#include "search/range_filter.hpp"
#include "search/term_filter.hpp"

#include <velocypack/Parser.h>

#include "IResearch/ExpressionContextMock.h"
#include "IResearch/common.h"
#include "Mocks/LogLevels.h"
#include "Mocks/Servers.h"
#include "Mocks/StorageEngineMock.h"

#include "Aql/AqlFunctionFeature.h"
#include "Aql/Ast.h"
#include "Aql/ExecutionPlan.h"
#include "Aql/ExpressionContext.h"
#include "Aql/Query.h"
#include "Cluster/ClusterFeature.h"
#include "GeneralServer/AuthenticationFeature.h"
#include "IResearch/AqlHelper.h"
#include "IResearch/ExpressionFilter.h"
#include "IResearch/IResearchAnalyzerFeature.h"
#include "IResearch/IResearchCommon.h"
#include "IResearch/IResearchFeature.h"
#include "IResearch/IResearchFilterFactory.h"
#include "IResearch/IResearchLinkMeta.h"
#include "IResearch/IResearchViewMeta.h"
#include "Logger/LogTopic.h"
#include "Logger/Logger.h"
#include "RestServer/AqlFeature.h"
#include "RestServer/DatabaseFeature.h"
#include "RestServer/QueryRegistryFeature.h"
#include "RestServer/SystemDatabaseFeature.h"
#include "RestServer/ViewTypesFeature.h"
#include "StorageEngine/EngineSelectorFeature.h"
#include "Transaction/Methods.h"
#include "Transaction/StandaloneContext.h"
#include "V8Server/V8DealerFeature.h"
#include "VocBase/Methods/Collections.h"

#if USE_ENTERPRISE
#include "Enterprise/Ldap/LdapFeature.h"
#endif

using iterator =
    irs::ptr_iterator<std::vector<irs::filter::ptr>::const_iterator>;

static const VPackBuilder systemDatabaseBuilder = dbArgsBuilder();
static const VPackSlice systemDatabaseArgs = systemDatabaseBuilder.slice();

// -----------------------------------------------------------------------------
// --SECTION--                                                 setup / tear-down
// -----------------------------------------------------------------------------

class IResearchFilterArrayInTest
    : public ::testing::Test,
      public arangodb::tests::LogSuppressor<arangodb::Logger::AUTHENTICATION,
                                            arangodb::LogLevel::ERR> {
 protected:
  arangodb::tests::mocks::MockAqlServer server;

 private:
  TRI_vocbase_t* _vocbase;

 protected:
  IResearchFilterArrayInTest() {
    arangodb::tests::init();

    auto& functions = server.getFeature<arangodb::aql::AqlFunctionFeature>();

    // register fake non-deterministic function in order to suppress
    // optimizations
    functions.add(arangodb::aql::Function{
        "_NONDETERM_", ".",
        arangodb::aql::Function::makeFlags(
            // fake non-deterministic
            arangodb::aql::Function::Flags::CanRunOnDBServerCluster,
            arangodb::aql::Function::Flags::CanRunOnDBServerOneShard),
        [](arangodb::aql::ExpressionContext*, arangodb::aql::AstNode const&,
           arangodb::aql::VPackFunctionParametersView params) {
          TRI_ASSERT(!params.empty());
          return params[0];
        }});

    // register fake non-deterministic function in order to suppress
    // optimizations
    functions.add(arangodb::aql::Function{
        "_FORWARD_", ".",
        arangodb::aql::Function::makeFlags(
            // fake deterministic
            arangodb::aql::Function::Flags::Deterministic,
            arangodb::aql::Function::Flags::Cacheable,
            arangodb::aql::Function::Flags::CanRunOnDBServerCluster,
            arangodb::aql::Function::Flags::CanRunOnDBServerOneShard),
        [](arangodb::aql::ExpressionContext*, arangodb::aql::AstNode const&,
           arangodb::aql::VPackFunctionParametersView params) {
          TRI_ASSERT(!params.empty());
          return params[0];
        }});

    auto& analyzers =
        server.getFeature<arangodb::iresearch::IResearchAnalyzerFeature>();
    arangodb::iresearch::IResearchAnalyzerFeature::EmplaceResult result;

    auto& dbFeature = server.getFeature<arangodb::DatabaseFeature>();
    dbFeature.createDatabase(
        testDBInfo(server.server()),
        _vocbase);  // required for IResearchAnalyzerFeature::emplace(...)
    std::shared_ptr<arangodb::LogicalCollection> unused;
    arangodb::OperationOptions options(arangodb::ExecContext::current());
    arangodb::methods::Collections::createSystem(
        *_vocbase, options, arangodb::tests::AnalyzerCollectionName, false,
        unused);
    analyzers.emplace(
        result, "testVocbase::test_analyzer", "TestAnalyzer",
        arangodb::velocypack::Parser::fromJson("{ \"args\": \"abc\"}")
            ->slice());  // cache analyzer
  }

  TRI_vocbase_t& vocbase() { return *_vocbase; }
};  // IResearchFilterSetup

// -----------------------------------------------------------------------------
// --SECTION--                                                        test suite
// -----------------------------------------------------------------------------

TEST_F(IResearchFilterArrayInTest, BinaryIn) {
  // simple attribute ANY
  {
    irs::Or expected;
    auto& root = expected.add<irs::Or>();
    {
      auto& filter = root.add<irs::by_term>();
      *filter.mutable_field() = mangleStringIdentity("a");
      filter.mutable_options()->term =
          irs::ref_cast<irs::byte_type>(irs::string_ref("1"));
    }
    {
      auto& filter = root.add<irs::by_term>();
      *filter.mutable_field() = mangleStringIdentity("a");
      filter.mutable_options()->term =
          irs::ref_cast<irs::byte_type>(irs::string_ref("2"));
    }
    {
      auto& filter = root.add<irs::by_term>();
      *filter.mutable_field() = mangleStringIdentity("a");
      filter.mutable_options()->term =
          irs::ref_cast<irs::byte_type>(irs::string_ref("3"));
    }

    assertFilterSuccess(
        vocbase(),
        "FOR d IN collection FILTER ['1','2','3'] ANY IN d.a RETURN d",
        expected);
    assertFilterSuccess(
        vocbase(),
        "FOR d IN collection FILTER ['1','2','3'] ANY IN d['a'] RETURN d",
        expected);

    assertFilterSuccess(
        vocbase(),
        "FOR d IN collection FILTER ['1','2','3'] ANY == d.a RETURN d",
        expected);
    assertFilterSuccess(
        vocbase(),
        "FOR d IN collection FILTER ['1','2','3'] ANY == d['a'] RETURN d",
        expected);
  }

  // simple attribute ALL
  {
    irs::Or expected;
    auto& root = expected.add<irs::And>();
    {
      auto& filter = root.add<irs::by_term>();
      *filter.mutable_field() = mangleStringIdentity("a");
      filter.mutable_options()->term =
          irs::ref_cast<irs::byte_type>(irs::string_ref("1"));
    }
    {
      auto& filter = root.add<irs::by_term>();
      *filter.mutable_field() = mangleStringIdentity("a");
      filter.mutable_options()->term =
          irs::ref_cast<irs::byte_type>(irs::string_ref("2"));
    }
    {
      auto& filter = root.add<irs::by_term>();
      *filter.mutable_field() = mangleStringIdentity("a");
      filter.mutable_options()->term =
          irs::ref_cast<irs::byte_type>(irs::string_ref("3"));
    }

    assertFilterSuccess(
        vocbase(),
        "FOR d IN collection FILTER ['1','2','3'] ALL IN d.a RETURN d",
        expected);
    assertFilterSuccess(
        vocbase(),
        "FOR d IN collection FILTER ['1','2','3'] ALL IN d['a'] RETURN d",
        expected);

    assertFilterSuccess(
        vocbase(),
        "FOR d IN collection FILTER ['1','2','3'] ALL == d.a RETURN d",
        expected);
    assertFilterSuccess(
        vocbase(),
        "FOR d IN collection FILTER ['1','2','3'] ALL == d['a'] RETURN d",
        expected);
  }

  // simple attribute NONE
  {
    irs::Or expected;
    auto& root = expected.add<irs::Not>().filter<irs::Or>();
    {
      auto& filter = root.add<irs::by_term>();
      *filter.mutable_field() = mangleStringIdentity("a");
      filter.mutable_options()->term =
          irs::ref_cast<irs::byte_type>(irs::string_ref("1"));
    }
    {
      auto& filter = root.add<irs::by_term>();
      *filter.mutable_field() = mangleStringIdentity("a");
      filter.mutable_options()->term =
          irs::ref_cast<irs::byte_type>(irs::string_ref("2"));
    }
    {
      auto& filter = root.add<irs::by_term>();
      *filter.mutable_field() = mangleStringIdentity("a");
      filter.mutable_options()->term =
          irs::ref_cast<irs::byte_type>(irs::string_ref("3"));
    }

    assertFilterSuccess(
        vocbase(),
        "FOR d IN collection FILTER ['1','2','3'] NONE IN d.a RETURN d",
        expected);
    assertFilterSuccess(
        vocbase(),
        "FOR d IN collection FILTER ['1','2','3'] NONE IN d['a'] RETURN d",
        expected);

    assertFilterSuccess(
        vocbase(),
        "FOR d IN collection FILTER ['1','2','3'] NONE == d.a RETURN d",
        expected);
    assertFilterSuccess(
        vocbase(),
        "FOR d IN collection FILTER ['1','2','3'] NONE == d['a'] RETURN d",
        expected);
  }

  // simple offset ANY
  {
    irs::Or expected;
    auto& root = expected.add<irs::Or>();
    {
      auto& filter = root.add<irs::by_term>();
      *filter.mutable_field() = mangleStringIdentity("[1]");
      filter.mutable_options()->term =
          irs::ref_cast<irs::byte_type>(irs::string_ref("1"));
    }
    {
      auto& filter = root.add<irs::by_term>();
      *filter.mutable_field() = mangleStringIdentity("[1]");
      filter.mutable_options()->term =
          irs::ref_cast<irs::byte_type>(irs::string_ref("2"));
    }
    {
      auto& filter = root.add<irs::by_term>();
      *filter.mutable_field() = mangleStringIdentity("[1]");
      filter.mutable_options()->term =
          irs::ref_cast<irs::byte_type>(irs::string_ref("3"));
    }

    assertFilterSuccess(
        vocbase(),
        "FOR d IN collection FILTER ['1','2','3'] ANY IN d[1] RETURN d",
        expected);
    assertFilterSuccess(
        vocbase(),
        "FOR d IN collection FILTER ANALYZER(['1','2','3'] ANY IN d[1], "
        "'identity') RETURN d",
        expected);

    assertFilterSuccess(
        vocbase(),
        "FOR d IN collection FILTER ['1','2','3'] ANY == d[1] RETURN d",
        expected);
    assertFilterSuccess(
        vocbase(),
        "FOR d IN collection FILTER ANALYZER(['1','2','3'] ANY == d[1], "
        "'identity') RETURN d",
        expected);
  }
  // simple offset ALL
  {
    irs::Or expected;
    auto& root = expected.add<irs::And>();
    {
      auto& filter = root.add<irs::by_term>();
      *filter.mutable_field() = mangleStringIdentity("[1]");
      filter.mutable_options()->term =
          irs::ref_cast<irs::byte_type>(irs::string_ref("1"));
    }
    {
      auto& filter = root.add<irs::by_term>();
      *filter.mutable_field() = mangleStringIdentity("[1]");
      filter.mutable_options()->term =
          irs::ref_cast<irs::byte_type>(irs::string_ref("2"));
    }
    {
      auto& filter = root.add<irs::by_term>();
      *filter.mutable_field() = mangleStringIdentity("[1]");
      filter.mutable_options()->term =
          irs::ref_cast<irs::byte_type>(irs::string_ref("3"));
    }

    assertFilterSuccess(
        vocbase(),
        "FOR d IN collection FILTER ['1','2','3'] ALL IN d[1] RETURN d",
        expected);
    assertFilterSuccess(
        vocbase(),
        "FOR d IN collection FILTER ANALYZER(['1','2','3'] ALL IN d[1], "
        "'identity') RETURN d",
        expected);

    assertFilterSuccess(
        vocbase(),
        "FOR d IN collection FILTER ['1','2','3'] ALL == d[1] RETURN d",
        expected);
    assertFilterSuccess(
        vocbase(),
        "FOR d IN collection FILTER ANALYZER(['1','2','3'] ALL == d[1], "
        "'identity') RETURN d",
        expected);
  }
  // simple offset NONE
  {
    irs::Or expected;
    auto& root = expected.add<irs::Not>().filter<irs::Or>();
    {
      auto& filter = root.add<irs::by_term>();
      *filter.mutable_field() = mangleStringIdentity("[1]");
      filter.mutable_options()->term =
          irs::ref_cast<irs::byte_type>(irs::string_ref("1"));
    }
    {
      auto& filter = root.add<irs::by_term>();
      *filter.mutable_field() = mangleStringIdentity("[1]");
      filter.mutable_options()->term =
          irs::ref_cast<irs::byte_type>(irs::string_ref("2"));
    }
    {
      auto& filter = root.add<irs::by_term>();
      *filter.mutable_field() = mangleStringIdentity("[1]");
      filter.mutable_options()->term =
          irs::ref_cast<irs::byte_type>(irs::string_ref("3"));
    }

    assertFilterSuccess(
        vocbase(),
        "FOR d IN collection FILTER ['1','2','3'] NONE IN d[1] RETURN d",
        expected);
    assertFilterSuccess(
        vocbase(),
        "FOR d IN collection FILTER ANALYZER(['1','2','3'] NONE IN d[1], "
        "'identity') RETURN d",
        expected);

    assertFilterSuccess(
        vocbase(),
        "FOR d IN collection FILTER ['1','2','3'] NONE == d[1] RETURN d",
        expected);
    assertFilterSuccess(
        vocbase(),
        "FOR d IN collection FILTER ANALYZER(['1','2','3'] NONE == d[1], "
        "'identity') RETURN d",
        expected);
  }

  // complex attribute name with offset, analyzer ANY
  {
    irs::Or expected;
    auto& root = expected.add<irs::Or>();
    {
      auto& filter = root.add<irs::by_term>();
      *filter.mutable_field() = mangleString("a.b.c[412].e.f", "test_analyzer");
      filter.mutable_options()->term =
          irs::ref_cast<irs::byte_type>(irs::string_ref("1"));
    }
    {
      auto& filter = root.add<irs::by_term>();
      *filter.mutable_field() = mangleString("a.b.c[412].e.f", "test_analyzer");
      filter.mutable_options()->term =
          irs::ref_cast<irs::byte_type>(irs::string_ref("2"));
    }
    {
      auto& filter = root.add<irs::by_term>();
      *filter.mutable_field() = mangleString("a.b.c[412].e.f", "test_analyzer");
      filter.mutable_options()->term =
          irs::ref_cast<irs::byte_type>(irs::string_ref("3"));
    }

    assertFilterSuccess(vocbase(),
                        "FOR d IN collection FILTER ANALYZER("
                        "['1','2','3'] ANY IN d.a['b']['c'][412].e.f, "
                        "'test_analyzer') RETURN d",
                        expected);
    assertFilterSuccess(
        vocbase(),
        "FOR d IN collection FILTER ANALYZER("
        "['1','2','3'] ANY IN d.a.b.c[412].e.f, 'test_analyzer') RETURN d",
        expected);

    assertFilterSuccess(vocbase(),
                        "FOR d IN collection FILTER ANALYZER("
                        "['1','2','3'] ANY == d.a['b']['c'][412].e.f, "
                        "'test_analyzer') RETURN d",
                        expected);
    assertFilterSuccess(
        vocbase(),
        "FOR d IN collection FILTER ANALYZER("
        "['1','2','3'] ANY == d.a.b.c[412].e.f, 'test_analyzer') RETURN d",
        expected);
  }
  // complex attribute name with offset, analyzer ALL
  {
    irs::Or expected;
    auto& root = expected.add<irs::And>();
    {
      auto& filter = root.add<irs::by_term>();
      *filter.mutable_field() = mangleString("a.b.c[412].e.f", "test_analyzer");
      filter.mutable_options()->term =
          irs::ref_cast<irs::byte_type>(irs::string_ref("1"));
    }
    {
      auto& filter = root.add<irs::by_term>();
      *filter.mutable_field() = mangleString("a.b.c[412].e.f", "test_analyzer");
      filter.mutable_options()->term =
          irs::ref_cast<irs::byte_type>(irs::string_ref("2"));
    }
    {
      auto& filter = root.add<irs::by_term>();
      *filter.mutable_field() = mangleString("a.b.c[412].e.f", "test_analyzer");
      filter.mutable_options()->term =
          irs::ref_cast<irs::byte_type>(irs::string_ref("3"));
    }

    assertFilterSuccess(vocbase(),
                        "FOR d IN collection FILTER ANALYZER("
                        "['1','2','3'] ALL IN d.a['b']['c'][412].e.f, "
                        "'test_analyzer') RETURN d",
                        expected);
    assertFilterSuccess(
        vocbase(),
        "FOR d IN collection FILTER ANALYZER("
        "['1','2','3'] ALL IN d.a.b.c[412].e.f, 'test_analyzer') RETURN d",
        expected);

    assertFilterSuccess(vocbase(),
                        "FOR d IN collection FILTER ANALYZER("
                        "['1','2','3'] ALL == d.a['b']['c'][412].e.f, "
                        "'test_analyzer') RETURN d",
                        expected);
    assertFilterSuccess(
        vocbase(),
        "FOR d IN collection FILTER ANALYZER("
        "['1','2','3'] ALL == d.a.b.c[412].e.f, 'test_analyzer') RETURN d",
        expected);
  }
  // complex attribute name with offset, analyzer NONE
  {
    irs::Or expected;
    auto& root = expected.add<irs::Not>().filter<irs::Or>();
    {
      auto& filter = root.add<irs::by_term>();
      *filter.mutable_field() = mangleString("a.b.c[412].e.f", "test_analyzer");
      filter.mutable_options()->term =
          irs::ref_cast<irs::byte_type>(irs::string_ref("1"));
    }
    {
      auto& filter = root.add<irs::by_term>();
      *filter.mutable_field() = mangleString("a.b.c[412].e.f", "test_analyzer");
      filter.mutable_options()->term =
          irs::ref_cast<irs::byte_type>(irs::string_ref("2"));
    }
    {
      auto& filter = root.add<irs::by_term>();
      *filter.mutable_field() = mangleString("a.b.c[412].e.f", "test_analyzer");
      filter.mutable_options()->term =
          irs::ref_cast<irs::byte_type>(irs::string_ref("3"));
    }

    assertFilterSuccess(vocbase(),
                        "FOR d IN collection FILTER ANALYZER("
                        "['1','2','3'] NONE IN d.a['b']['c'][412].e.f, "
                        "'test_analyzer') RETURN d",
                        expected);
    assertFilterSuccess(
        vocbase(),
        "FOR d IN collection FILTER ANALYZER("
        "['1','2','3'] NONE IN d.a.b.c[412].e.f, 'test_analyzer') RETURN d",
        expected);

    assertFilterSuccess(vocbase(),
                        "FOR d IN collection FILTER ANALYZER("
                        "['1','2','3'] NONE == d.a['b']['c'][412].e.f, "
                        "'test_analyzer') RETURN d",
                        expected);
    assertFilterSuccess(
        vocbase(),
        "FOR d IN collection FILTER ANALYZER("
        "['1','2','3'] NONE == d.a.b.c[412].e.f, 'test_analyzer') RETURN d",
        expected);
  }

  // complex attribute name with offset, boost ANY
  {
    irs::Or expected;
    auto& root = expected.add<irs::Or>();
    root.boost(2.5);
    {
      auto& filter = root.add<irs::by_term>();
      *filter.mutable_field() = mangleStringIdentity("a.b.c[412].e.f");
      filter.mutable_options()->term =
          irs::ref_cast<irs::byte_type>(irs::string_ref("1"));
    }
    {
      auto& filter = root.add<irs::by_term>();
      *filter.mutable_field() = mangleStringIdentity("a.b.c[412].e.f");
      filter.mutable_options()->term =
          irs::ref_cast<irs::byte_type>(irs::string_ref("2"));
    }
    {
      auto& filter = root.add<irs::by_term>();
      *filter.mutable_field() = mangleStringIdentity("a.b.c[412].e.f");
      filter.mutable_options()->term =
          irs::ref_cast<irs::byte_type>(irs::string_ref("3"));
    }

    assertFilterSuccess(
        vocbase(),
        "FOR d IN collection FILTER BOOST("
        "['1','2','3'] ANY IN d.a['b']['c'][412].e.f, 2.5) RETURN d",
        expected);
    assertFilterSuccess(vocbase(),
                        "FOR d IN collection FILTER BOOST(['1','2','3'] ANY IN "
                        "d.a.b.c[412].e.f, "
                        "2.5) RETURN d",
                        expected);
    assertFilterSuccess(
        vocbase(),
        "FOR d IN collection FILTER BOOST("
        "['1','2','3'] ANY == d.a['b']['c'][412].e.f, 2.5) RETURN d",
        expected);
    assertFilterSuccess(vocbase(),
                        "FOR d IN collection FILTER BOOST(['1','2','3'] ANY == "
                        "d.a.b.c[412].e.f, "
                        "2.5) RETURN d",
                        expected);
  }

  // complex attribute name with offset, boost ALL
  {
    irs::Or expected;
    auto& root = expected.add<irs::And>();
    root.boost(2.5);
    {
      auto& filter = root.add<irs::by_term>();
      *filter.mutable_field() = mangleStringIdentity("a.b.c[412].e.f");
      filter.mutable_options()->term =
          irs::ref_cast<irs::byte_type>(irs::string_ref("1"));
    }
    {
      auto& filter = root.add<irs::by_term>();
      *filter.mutable_field() = mangleStringIdentity("a.b.c[412].e.f");
      filter.mutable_options()->term =
          irs::ref_cast<irs::byte_type>(irs::string_ref("2"));
    }
    {
      auto& filter = root.add<irs::by_term>();
      *filter.mutable_field() = mangleStringIdentity("a.b.c[412].e.f");
      filter.mutable_options()->term =
          irs::ref_cast<irs::byte_type>(irs::string_ref("3"));
    }

    assertFilterSuccess(
        vocbase(),
        "FOR d IN collection FILTER BOOST("
        "['1','2','3'] ALL IN d.a['b']['c'][412].e.f, 2.5) RETURN d",
        expected);
    assertFilterSuccess(vocbase(),
                        "FOR d IN collection FILTER BOOST(['1','2','3'] ALL IN "
                        "d.a.b.c[412].e.f, "
                        "2.5) RETURN d",
                        expected);
    assertFilterSuccess(
        vocbase(),
        "FOR d IN collection FILTER BOOST("
        "['1','2','3'] ALL == d.a['b']['c'][412].e.f, 2.5) RETURN d",
        expected);
    assertFilterSuccess(vocbase(),
                        "FOR d IN collection FILTER BOOST(['1','2','3'] ALL == "
                        "d.a.b.c[412].e.f, "
                        "2.5) RETURN d",
                        expected);
  }
  // complex attribute name with offset, boost NONE
  {
    irs::Or expected;
    auto& root = expected.add<irs::Not>().filter<irs::Or>();
    root.boost(2.5);
    {
      auto& filter = root.add<irs::by_term>();
      *filter.mutable_field() = mangleStringIdentity("a.b.c[412].e.f");
      filter.mutable_options()->term =
          irs::ref_cast<irs::byte_type>(irs::string_ref("1"));
    }
    {
      auto& filter = root.add<irs::by_term>();
      *filter.mutable_field() = mangleStringIdentity("a.b.c[412].e.f");
      filter.mutable_options()->term =
          irs::ref_cast<irs::byte_type>(irs::string_ref("2"));
    }
    {
      auto& filter = root.add<irs::by_term>();
      *filter.mutable_field() = mangleStringIdentity("a.b.c[412].e.f");
      filter.mutable_options()->term =
          irs::ref_cast<irs::byte_type>(irs::string_ref("3"));
    }

    assertFilterSuccess(
        vocbase(),
        "FOR d IN collection FILTER BOOST("
        "['1','2','3'] NONE IN d.a['b']['c'][412].e.f, 2.5) RETURN d",
        expected);
    assertFilterSuccess(vocbase(),
                        "FOR d IN collection FILTER BOOST(['1','2','3'] NONE "
                        "IN d.a.b.c[412].e.f, "
                        "2.5) RETURN d",
                        expected);
    assertFilterSuccess(
        vocbase(),
        "FOR d IN collection FILTER BOOST("
        "['1','2','3'] NONE == d.a['b']['c'][412].e.f, 2.5) RETURN d",
        expected);
    assertFilterSuccess(vocbase(),
                        "FOR d IN collection FILTER BOOST(['1','2','3'] NONE "
                        "== d.a.b.c[412].e.f, "
                        "2.5) RETURN d",
                        expected);
  }

  // complex attribute name with offset, boost, analyzer ANY
  {
    irs::Or expected;
    auto& root = expected.add<irs::Or>();
    root.boost(2.5);
    {
      auto& filter = root.add<irs::by_term>();
      *filter.mutable_field() = mangleString("a.b.c[412].e.f", "test_analyzer");
      filter.mutable_options()->term =
          irs::ref_cast<irs::byte_type>(irs::string_ref("1"));
    }
    {
      auto& filter = root.add<irs::by_term>();
      *filter.mutable_field() = mangleString("a.b.c[412].e.f", "test_analyzer");
      filter.mutable_options()->term =
          irs::ref_cast<irs::byte_type>(irs::string_ref("2"));
    }
    {
      auto& filter = root.add<irs::by_term>();
      *filter.mutable_field() = mangleString("a.b.c[412].e.f", "test_analyzer");
      filter.mutable_options()->term =
          irs::ref_cast<irs::byte_type>(irs::string_ref("3"));
    }

    assertFilterSuccess(vocbase(),
                        "FOR d IN collection FILTER ANALYZER(BOOST("
                        "['1','2','3'] ANY IN d.a['b']['c'][412].e.f, 2.5), "
                        "'test_analyzer') RETURN d",
                        expected);
    assertFilterSuccess(vocbase(),
                        "FOR d IN collection FILTER BOOST(ANALYZER("
                        "['1','2','3'] ANY IN d.a.b.c[412].e.f, "
                        "'test_analyzer'), 2.5) RETURN d",
                        expected);
    assertFilterSuccess(vocbase(),
                        "FOR d IN collection FILTER ANALYZER(BOOST("
                        "['1','2','3'] ANY == d.a['b']['c'][412].e.f, 2.5), "
                        "'test_analyzer') RETURN d",
                        expected);
    assertFilterSuccess(vocbase(),
                        "FOR d IN collection FILTER BOOST(ANALYZER("
                        "['1','2','3'] ANY == d.a.b.c[412].e.f, "
                        "'test_analyzer'), 2.5) RETURN d",
                        expected);
  }
  // complex attribute name with offset, boost, analyzer ALL
  {
    irs::Or expected;
    auto& root = expected.add<irs::And>();
    root.boost(2.5);
    {
      auto& filter = root.add<irs::by_term>();
      *filter.mutable_field() = mangleString("a.b.c[412].e.f", "test_analyzer");
      filter.mutable_options()->term =
          irs::ref_cast<irs::byte_type>(irs::string_ref("1"));
    }
    {
      auto& filter = root.add<irs::by_term>();
      *filter.mutable_field() = mangleString("a.b.c[412].e.f", "test_analyzer");
      filter.mutable_options()->term =
          irs::ref_cast<irs::byte_type>(irs::string_ref("2"));
    }
    {
      auto& filter = root.add<irs::by_term>();
      *filter.mutable_field() = mangleString("a.b.c[412].e.f", "test_analyzer");
      filter.mutable_options()->term =
          irs::ref_cast<irs::byte_type>(irs::string_ref("3"));
    }

    assertFilterSuccess(vocbase(),
                        "FOR d IN collection FILTER ANALYZER(BOOST("
                        "['1','2','3'] ALL IN d.a['b']['c'][412].e.f, 2.5), "
                        "'test_analyzer') RETURN d",
                        expected);
    assertFilterSuccess(vocbase(),
                        "FOR d IN collection FILTER BOOST(ANALYZER("
                        "['1','2','3'] ALL IN d.a.b.c[412].e.f, "
                        "'test_analyzer'), 2.5) RETURN d",
                        expected);
    assertFilterSuccess(vocbase(),
                        "FOR d IN collection FILTER ANALYZER(BOOST("
                        "['1','2','3'] ALL == d.a['b']['c'][412].e.f, 2.5), "
                        "'test_analyzer') RETURN d",
                        expected);
    assertFilterSuccess(vocbase(),
                        "FOR d IN collection FILTER BOOST(ANALYZER("
                        "['1','2','3'] ALL == d.a.b.c[412].e.f, "
                        "'test_analyzer'), 2.5) RETURN d",
                        expected);
  }
  // complex attribute name with offset, boost, analyzer NONE
  {
    irs::Or expected;
    auto& root = expected.add<irs::Not>().filter<irs::Or>();
    root.boost(2.5);
    {
      auto& filter = root.add<irs::by_term>();
      *filter.mutable_field() = mangleString("a.b.c[412].e.f", "test_analyzer");
      filter.mutable_options()->term =
          irs::ref_cast<irs::byte_type>(irs::string_ref("1"));
    }
    {
      auto& filter = root.add<irs::by_term>();
      *filter.mutable_field() = mangleString("a.b.c[412].e.f", "test_analyzer");
      filter.mutable_options()->term =
          irs::ref_cast<irs::byte_type>(irs::string_ref("2"));
    }
    {
      auto& filter = root.add<irs::by_term>();
      *filter.mutable_field() = mangleString("a.b.c[412].e.f", "test_analyzer");
      filter.mutable_options()->term =
          irs::ref_cast<irs::byte_type>(irs::string_ref("3"));
    }

    assertFilterSuccess(vocbase(),
                        "FOR d IN collection FILTER ANALYZER(BOOST("
                        "['1','2','3'] NONE IN d.a['b']['c'][412].e.f, 2.5), "
                        "'test_analyzer') RETURN d",
                        expected);
    assertFilterSuccess(vocbase(),
                        "FOR d IN collection FILTER BOOST(ANALYZER("
                        "['1','2','3'] NONE IN d.a.b.c[412].e.f, "
                        "'test_analyzer'), 2.5) RETURN d",
                        expected);
    assertFilterSuccess(vocbase(),
                        "FOR d IN collection FILTER ANALYZER(BOOST("
                        "['1','2','3'] NONE == d.a['b']['c'][412].e.f, 2.5), "
                        "'test_analyzer') RETURN d",
                        expected);
    assertFilterSuccess(vocbase(),
                        "FOR d IN collection FILTER BOOST(ANALYZER("
                        "['1','2','3'] NONE == d.a.b.c[412].e.f, "
                        "'test_analyzer'), 2.5) RETURN d",
                        expected);
  }
  // heterogeneous array values, analyzer, boost ANY
  {
    irs::Or expected;
    auto& root = expected.add<irs::Or>();
    root.boost(1.5);
    {
      auto& filter = root.add<irs::by_term>();
      *filter.mutable_field() =
          mangleString("quick.brown.fox", "test_analyzer");
      filter.mutable_options()->term =
          irs::ref_cast<irs::byte_type>(irs::string_ref("1"));
    }
    {
      auto& filter = root.add<irs::by_term>();
      *filter.mutable_field() = mangleNull("quick.brown.fox");
      filter.mutable_options()->term =
          irs::ref_cast<irs::byte_type>(irs::null_token_stream::value_null());
    }
    {
      auto& filter = root.add<irs::by_term>();
      *filter.mutable_field() = mangleBool("quick.brown.fox");
      filter.mutable_options()->term = irs::ref_cast<irs::byte_type>(
          irs::boolean_token_stream::value_true());
    }
    {
      auto& filter = root.add<irs::by_term>();
      *filter.mutable_field() = mangleBool("quick.brown.fox");
      filter.mutable_options()->term = irs::ref_cast<irs::byte_type>(
          irs::boolean_token_stream::value_false());
    }
    {
      irs::numeric_token_stream stream;
      auto* term = irs::get<irs::term_attribute>(stream);
      stream.reset(2.);
      EXPECT_TRUE(stream.next());
      auto& filter = root.add<irs::by_term>();
      *filter.mutable_field() = mangleNumeric("quick.brown.fox");
      filter.mutable_options()->term = term->value;
    }

    assertFilterSuccess(vocbase(),
                        "FOR d IN collection FILTER ANALYZER(BOOST("
                        "['1',null,true,false,2] ANY IN d.quick.brown.fox, "
                        "1.5), 'test_analyzer') RETURN d",
                        expected);
    assertFilterSuccess(vocbase(),
                        "FOR d IN collection FILTER BOOST(ANALYZER( "
                        "['1',null,true,false,2] ANY IN d.quick['brown'].fox, "
                        "'test_analyzer'), 1.5) RETURN d",
                        expected);

    assertFilterSuccess(vocbase(),
                        "FOR d IN collection FILTER ANALYZER(BOOST("
                        "['1',null,true,false,2] ANY == d.quick.brown.fox, "
                        "1.5), 'test_analyzer') RETURN d",
                        expected);
    assertFilterSuccess(vocbase(),
                        "FOR d IN collection FILTER BOOST(ANALYZER( "
                        "['1',null,true,false,2] ANY == d.quick['brown'].fox, "
                        "'test_analyzer'), 1.5) RETURN d",
                        expected);
  }
  // heterogeneous array values, analyzer, boost ALL
  {
    irs::Or expected;
    auto& root = expected.add<irs::And>();
    root.boost(1.5);
    {
      auto& filter = root.add<irs::by_term>();
      *filter.mutable_field() =
          mangleString("quick.brown.fox", "test_analyzer");
      filter.mutable_options()->term =
          irs::ref_cast<irs::byte_type>(irs::string_ref("1"));
    }
    {
      auto& filter = root.add<irs::by_term>();
      *filter.mutable_field() = mangleNull("quick.brown.fox");
      filter.mutable_options()->term =
          irs::ref_cast<irs::byte_type>(irs::null_token_stream::value_null());
    }
    {
      auto& filter = root.add<irs::by_term>();
      *filter.mutable_field() = mangleBool("quick.brown.fox");
      filter.mutable_options()->term = irs::ref_cast<irs::byte_type>(
          irs::boolean_token_stream::value_true());
    }
    {
      auto& filter = root.add<irs::by_term>();
      *filter.mutable_field() = mangleBool("quick.brown.fox");
      filter.mutable_options()->term = irs::ref_cast<irs::byte_type>(
          irs::boolean_token_stream::value_false());
    }
    {
      irs::numeric_token_stream stream;
      auto* term = irs::get<irs::term_attribute>(stream);
      stream.reset(2.);
      EXPECT_TRUE(stream.next());
      auto& filter = root.add<irs::by_term>();
      *filter.mutable_field() = mangleNumeric("quick.brown.fox");
      filter.mutable_options()->term = term->value;
    }

    assertFilterSuccess(vocbase(),
                        "FOR d IN collection FILTER ANALYZER(BOOST("
                        "['1',null,true,false,2] ALL IN d.quick.brown.fox, "
                        "1.5), 'test_analyzer') RETURN d",
                        expected);
    assertFilterSuccess(vocbase(),
                        "FOR d IN collection FILTER BOOST(ANALYZER( "
                        "['1',null,true,false,2] ALL IN d.quick['brown'].fox, "
                        "'test_analyzer'), 1.5) RETURN d",
                        expected);

    assertFilterSuccess(vocbase(),
                        "FOR d IN collection FILTER ANALYZER(BOOST("
                        "['1',null,true,false,2] ALL == d.quick.brown.fox, "
                        "1.5), 'test_analyzer') RETURN d",
                        expected);
    assertFilterSuccess(vocbase(),
                        "FOR d IN collection FILTER BOOST(ANALYZER( "
                        "['1',null,true,false,2] ALL == d.quick['brown'].fox, "
                        "'test_analyzer'), 1.5) RETURN d",
                        expected);
  }
  // heterogeneous array values, analyzer, boost NONE
  {
    irs::Or expected;
    auto& root = expected.add<irs::Not>().filter<irs::Or>();
    root.boost(1.5);
    {
      auto& filter = root.add<irs::by_term>();
      *filter.mutable_field() =
          mangleString("quick.brown.fox", "test_analyzer");
      filter.mutable_options()->term =
          irs::ref_cast<irs::byte_type>(irs::string_ref("1"));
    }
    {
      auto& filter = root.add<irs::by_term>();
      *filter.mutable_field() = mangleNull("quick.brown.fox");
      filter.mutable_options()->term =
          irs::ref_cast<irs::byte_type>(irs::null_token_stream::value_null());
    }
    {
      auto& filter = root.add<irs::by_term>();
      *filter.mutable_field() = mangleBool("quick.brown.fox");
      filter.mutable_options()->term = irs::ref_cast<irs::byte_type>(
          irs::boolean_token_stream::value_true());
    }
    {
      auto& filter = root.add<irs::by_term>();
      *filter.mutable_field() = mangleBool("quick.brown.fox");
      filter.mutable_options()->term = irs::ref_cast<irs::byte_type>(
          irs::boolean_token_stream::value_false());
    }
    {
      irs::numeric_token_stream stream;
      auto* term = irs::get<irs::term_attribute>(stream);
      stream.reset(2.);
      EXPECT_TRUE(stream.next());
      auto& filter = root.add<irs::by_term>();
      *filter.mutable_field() = mangleNumeric("quick.brown.fox");
      filter.mutable_options()->term = term->value;
    }

    assertFilterSuccess(vocbase(),
                        "FOR d IN collection FILTER ANALYZER(BOOST("
                        "['1',null,true,false,2] NONE IN d.quick.brown.fox, "
                        "1.5), 'test_analyzer') RETURN d",
                        expected);
    assertFilterSuccess(vocbase(),
                        "FOR d IN collection FILTER BOOST(ANALYZER( "
                        "['1',null,true,false,2] NONE IN d.quick['brown'].fox, "
                        "'test_analyzer'), 1.5) RETURN d",
                        expected);

    assertFilterSuccess(vocbase(),
                        "FOR d IN collection FILTER ANALYZER(BOOST("
                        "['1',null,true,false,2] NONE == d.quick.brown.fox, "
                        "1.5), 'test_analyzer') RETURN d",
                        expected);
    assertFilterSuccess(vocbase(),
                        "FOR d IN collection FILTER BOOST(ANALYZER( "
                        "['1',null,true,false,2] NONE == d.quick['brown'].fox, "
                        "'test_analyzer'), 1.5) RETURN d",
                        expected);
  }

  // empty array ANY
  {
    irs::Or expected;
    expected.add<irs::empty>();

    assertFilterSuccess(
        vocbase(),
        "FOR d IN collection FILTER [] ANY IN d.quick.brown.fox RETURN d",
        expected);
    assertFilterSuccess(
        vocbase(),
        "FOR d IN collection FILTER [] ANY IN d['quick'].brown.fox RETURN d",
        expected);
    assertFilterSuccess(
        vocbase(),
        "FOR d IN collection FILTER [] ANY == d.quick.brown.fox RETURN d",
        expected);
    assertFilterSuccess(
        vocbase(),
        "FOR d IN collection FILTER [] ANY == d['quick'].brown.fox RETURN d",
        expected);
  }

  // empty array ALL
  {
    irs::Or expected;
    expected.add<irs::all>();
    expected.boost(2.5);
    assertFilterSuccess(vocbase(),
                        "FOR d IN collection FILTER BOOST([] ALL IN "
                        "d.quick.brown.fox, 2.5) RETURN d",
                        expected);
    assertFilterSuccess(vocbase(),
                        "FOR d IN collection FILTER BOOST([] ALL IN "
                        "d['quick'].brown.fox, 2.5) RETURN d",
                        expected);
    assertFilterSuccess(vocbase(),
                        "FOR d IN collection FILTER BOOST([] ALL == "
                        "d.quick.brown.fox, 2.5) RETURN d",
                        expected);
    assertFilterSuccess(vocbase(),
                        "FOR d IN collection FILTER BOOST([] ALL == "
                        "d['quick'].brown.fox, 2.5) RETURN d",
                        expected);
  }

  // empty array NONE
  {
    irs::Or expected;
    expected.add<irs::all>();
    expected.boost(2.5);
    assertFilterSuccess(vocbase(),
                        "FOR d IN collection FILTER BOOST([] NONE IN "
                        "d.quick.brown.fox, 2.5) RETURN d",
                        expected);
    assertFilterSuccess(vocbase(),
                        "FOR d IN collection FILTER BOOST([] NONE IN "
                        "d['quick'].brown.fox, 2.5) RETURN d",
                        expected);
    assertFilterSuccess(vocbase(),
                        "FOR d IN collection FILTER BOOST([] NONE == "
                        "d.quick.brown.fox, 2.5) RETURN d",
                        expected);
    assertFilterSuccess(vocbase(),
                        "FOR d IN collection FILTER BOOST([] NONE == "
                        "d['quick'].brown.fox, 2.5) RETURN d",
                        expected);
  }

  // dynamic complex attribute name ANY
  {
    ExpressionContextMock ctx;
    ctx.vars.emplace("a",
                     arangodb::aql::AqlValue(arangodb::aql::AqlValue{"a"}));
    ctx.vars.emplace("c",
                     arangodb::aql::AqlValue(arangodb::aql::AqlValue{"c"}));
    ctx.vars.emplace("offsetInt",
                     arangodb::aql::AqlValue(arangodb::aql::AqlValue(
                         arangodb::aql::AqlValueHintInt{4})));
    ctx.vars.emplace("offsetDbl",
                     arangodb::aql::AqlValue(arangodb::aql::AqlValue(
                         arangodb::aql::AqlValueHintDouble{5.6})));

    irs::Or expected;
    auto& root = expected.add<irs::Or>();
    {
      auto& filter = root.add<irs::by_term>();
      *filter.mutable_field() =
          mangleStringIdentity("a.b.c.e[4].f[5].g[3].g.a");
      filter.mutable_options()->term =
          irs::ref_cast<irs::byte_type>(irs::string_ref("1"));
    }
    {
      auto& filter = root.add<irs::by_term>();
      *filter.mutable_field() =
          mangleStringIdentity("a.b.c.e[4].f[5].g[3].g.a");
      filter.mutable_options()->term =
          irs::ref_cast<irs::byte_type>(irs::string_ref("2"));
    }
    {
      auto& filter = root.add<irs::by_term>();
      *filter.mutable_field() =
          mangleStringIdentity("a.b.c.e[4].f[5].g[3].g.a");
      filter.mutable_options()->term =
          irs::ref_cast<irs::byte_type>(irs::string_ref("3"));
    }

    assertFilterSuccess(
        vocbase(),
        "LET a='a' LET c='c' LET offsetInt=4 LET offsetDbl=5.6 FOR d IN "
        "collection FILTER "
        " ['1','2','3'] ANY IN "
        "d[a].b[c].e[offsetInt].f[offsetDbl].g[_FORWARD_(3)].g[_FORWARD_('a')] "
        " RETURN d",
        expected, &ctx);
  }
  // dynamic complex attribute name ALL
  {
    ExpressionContextMock ctx;
    ctx.vars.emplace("a",
                     arangodb::aql::AqlValue(arangodb::aql::AqlValue{"a"}));
    ctx.vars.emplace("c",
                     arangodb::aql::AqlValue(arangodb::aql::AqlValue{"c"}));
    ctx.vars.emplace("offsetInt",
                     arangodb::aql::AqlValue(arangodb::aql::AqlValue(
                         arangodb::aql::AqlValueHintInt{4})));
    ctx.vars.emplace("offsetDbl",
                     arangodb::aql::AqlValue(arangodb::aql::AqlValue(
                         arangodb::aql::AqlValueHintDouble{5.6})));

    irs::Or expected;
    auto& root = expected.add<irs::And>();
    {
      auto& filter = root.add<irs::by_term>();
      *filter.mutable_field() =
          mangleStringIdentity("a.b.c.e[4].f[5].g[3].g.a");
      filter.mutable_options()->term =
          irs::ref_cast<irs::byte_type>(irs::string_ref("1"));
    }
    {
      auto& filter = root.add<irs::by_term>();
      *filter.mutable_field() =
          mangleStringIdentity("a.b.c.e[4].f[5].g[3].g.a");
      filter.mutable_options()->term =
          irs::ref_cast<irs::byte_type>(irs::string_ref("2"));
    }
    {
      auto& filter = root.add<irs::by_term>();
      *filter.mutable_field() =
          mangleStringIdentity("a.b.c.e[4].f[5].g[3].g.a");
      filter.mutable_options()->term =
          irs::ref_cast<irs::byte_type>(irs::string_ref("3"));
    }

    assertFilterSuccess(
        vocbase(),
        "LET a='a' LET c='c' LET offsetInt=4 LET offsetDbl=5.6 FOR d IN "
        "collection FILTER "
        " ['1','2','3'] ALL IN "
        "d[a].b[c].e[offsetInt].f[offsetDbl].g[_FORWARD_(3)].g[_FORWARD_('a')] "
        " RETURN d",
        expected, &ctx);
  }
  // dynamic complex attribute name NONE
  {
    ExpressionContextMock ctx;
    ctx.vars.emplace("a",
                     arangodb::aql::AqlValue(arangodb::aql::AqlValue{"a"}));
    ctx.vars.emplace("c",
                     arangodb::aql::AqlValue(arangodb::aql::AqlValue{"c"}));
    ctx.vars.emplace("offsetInt",
                     arangodb::aql::AqlValue(arangodb::aql::AqlValue(
                         arangodb::aql::AqlValueHintInt{4})));
    ctx.vars.emplace("offsetDbl",
                     arangodb::aql::AqlValue(arangodb::aql::AqlValue(
                         arangodb::aql::AqlValueHintDouble{5.6})));

    irs::Or expected;
    auto& root = expected.add<irs::Not>().filter<irs::Or>();
    {
      auto& filter = root.add<irs::by_term>();
      *filter.mutable_field() =
          mangleStringIdentity("a.b.c.e[4].f[5].g[3].g.a");
      filter.mutable_options()->term =
          irs::ref_cast<irs::byte_type>(irs::string_ref("1"));
    }
    {
      auto& filter = root.add<irs::by_term>();
      *filter.mutable_field() =
          mangleStringIdentity("a.b.c.e[4].f[5].g[3].g.a");
      filter.mutable_options()->term =
          irs::ref_cast<irs::byte_type>(irs::string_ref("2"));
    }
    {
      auto& filter = root.add<irs::by_term>();
      *filter.mutable_field() =
          mangleStringIdentity("a.b.c.e[4].f[5].g[3].g.a");
      filter.mutable_options()->term =
          irs::ref_cast<irs::byte_type>(irs::string_ref("3"));
    }

    assertFilterSuccess(
        vocbase(),
        "LET a='a' LET c='c' LET offsetInt=4 LET offsetDbl=5.6 FOR d IN "
        "collection FILTER "
        " ['1','2','3'] NONE IN "
        "d[a].b[c].e[offsetInt].f[offsetDbl].g[_FORWARD_(3)].g[_FORWARD_('a')] "
        " RETURN d",
        expected, &ctx);
  }

  // invalid dynamic attribute name
  {
    ExpressionContextMock ctx;
    ctx.vars.emplace("a",
                     arangodb::aql::AqlValue(arangodb::aql::AqlValue{"a"}));
    ctx.vars.emplace("c",
                     arangodb::aql::AqlValue(arangodb::aql::AqlValue{"c"}));
    ctx.vars.emplace("offsetDbl",
                     arangodb::aql::AqlValue(arangodb::aql::AqlValue(
                         arangodb::aql::AqlValueHintDouble{5.6})));

    assertFilterExecutionFail(
        vocbase(),
        "LET a='a' LET c='c' LET offsetInt=4 LET offsetDbl=5.6 FOR d IN "
        "collection FILTER "
        " ['1','2','3'] ANY IN "
        "d[a].b[c].e[offsetInt].f[offsetDbl].g[_FORWARD_(3)].g[_FORWARD_('a')] "
        " RETURN d",
        &ctx);
    assertFilterExecutionFail(
        vocbase(),
        "LET a='a' LET c='c' LET offsetInt=4 LET offsetDbl=5.6 FOR d IN "
        "collection FILTER "
        " ['1','2','3'] ALL IN "
        "d[a].b[c].e[offsetInt].f[offsetDbl].g[_FORWARD_(3)].g[_FORWARD_('a')] "
        " RETURN d",
        &ctx);
    assertFilterExecutionFail(
        vocbase(),
        "LET a='a' LET c='c' LET offsetInt=4 LET offsetDbl=5.6 FOR d IN "
        "collection FILTER "
        " ['1','2','3'] NONE IN "
        "d[a].b[c].e[offsetInt].f[offsetDbl].g[_FORWARD_(3)].g[_FORWARD_('a')] "
        " RETURN d",
        &ctx);
  }

  // invalid dynamic attribute name (null value)
  {
    ExpressionContextMock ctx;
    ctx.vars.emplace(
        "a", arangodb::aql::AqlValue(
                 arangodb::aql::AqlValueHintNull{}));  // invalid value type
    ctx.vars.emplace("c",
                     arangodb::aql::AqlValue(arangodb::aql::AqlValue{"c"}));
    ctx.vars.emplace("offsetInt",
                     arangodb::aql::AqlValue(arangodb::aql::AqlValue(
                         arangodb::aql::AqlValueHintInt{4})));
    ctx.vars.emplace("offsetDbl",
                     arangodb::aql::AqlValue(arangodb::aql::AqlValue(
                         arangodb::aql::AqlValueHintDouble{5.6})));

    assertFilterExecutionFail(
        vocbase(),
        "LET a=null LET c='c' LET offsetInt=4 LET offsetDbl=5.6 FOR d IN "
        "collection FILTER "
        " ['1','2','3'] ANY IN "
        "d[a].b[c].e[offsetInt].f[offsetDbl].g[_FORWARD_(3)].g[_FORWARD_('a')] "
        " RETURN d",
        &ctx);
    assertFilterExecutionFail(
        vocbase(),
        "LET a=null LET c='c' LET offsetInt=4 LET offsetDbl=5.6 FOR d IN "
        "collection FILTER "
        " ['1','2','3'] ALL IN "
        "d[a].b[c].e[offsetInt].f[offsetDbl].g[_FORWARD_(3)].g[_FORWARD_('a')] "
        " RETURN d",
        &ctx);
    assertFilterExecutionFail(
        vocbase(),
        "LET a=null LET c='c' LET offsetInt=4 LET offsetDbl=5.6 FOR d IN "
        "collection FILTER "
        " ['1','2','3'] NONE IN "
        "d[a].b[c].e[offsetInt].f[offsetDbl].g[_FORWARD_(3)].g[_FORWARD_('a')] "
        " RETURN d",
        &ctx);
  }

  // invalid dynamic attribute name (bool value)
  {
    ExpressionContextMock ctx;
    ctx.vars.emplace("a",
                     arangodb::aql::AqlValue(arangodb::aql::AqlValueHintBool{
                         false}));  // invalid value type
    ctx.vars.emplace("c",
                     arangodb::aql::AqlValue(arangodb::aql::AqlValue{"c"}));
    ctx.vars.emplace("offsetInt",
                     arangodb::aql::AqlValue(arangodb::aql::AqlValue(
                         arangodb::aql::AqlValueHintInt{4})));
    ctx.vars.emplace("offsetDbl",
                     arangodb::aql::AqlValue(arangodb::aql::AqlValue(
                         arangodb::aql::AqlValueHintDouble{5.6})));

    assertFilterExecutionFail(
        vocbase(),
        "LET a=false LET c='c' LET offsetInt=4 LET offsetDbl=5.6 FOR d IN "
        "collection FILTER "
        "d[a].b[c].e[offsetInt].f[offsetDbl].g[_FORWARD_(3)].g[_FORWARD_('a')] "
        "in ['1','2','3'] RETURN d",
        &ctx);
  }

  // reference in array ANY
  {
    arangodb::aql::Variable var("c", 0, /*isFullDocumentFromCollection*/ false);
    arangodb::aql::AqlValue value(arangodb::aql::AqlValueHintInt(2));
    arangodb::aql::AqlValueGuard guard(value, true);

    irs::numeric_token_stream stream;
    stream.reset(2.);
    EXPECT_TRUE(stream.next());
    auto* term = irs::get<irs::term_attribute>(stream);

    ExpressionContextMock ctx;
    ctx.vars.emplace(var.name, value);

    irs::Or expected;
    auto& root = expected.add<irs::Or>();
    {
      auto& filter = root.add<irs::by_term>();
      *filter.mutable_field() = mangleStringIdentity("a.b.c.e.f");
      filter.mutable_options()->term =
          irs::ref_cast<irs::byte_type>(irs::string_ref("1"));
    }
    {
      auto& filter = root.add<irs::by_term>();
      *filter.mutable_field() = mangleNumeric("a.b.c.e.f");
      filter.mutable_options()->term = term->value;
    }
    {
      auto& filter = root.add<irs::by_term>();
      *filter.mutable_field() = mangleStringIdentity("a.b.c.e.f");
      filter.mutable_options()->term =
          irs::ref_cast<irs::byte_type>(irs::string_ref("3"));
    }

    // not a constant in array
    assertFilterSuccess(
        vocbase(),
        "LET c=2 FOR d IN collection FILTER ['1', c, '3'] ANY IN d.a.b.c.e.f "
        "RETURN d",
        expected, &ctx);
  }
  // reference in array ALL
  {
    arangodb::aql::Variable var("c", 0, /*isFullDocumentFromCollection*/ false);
    arangodb::aql::AqlValue value(arangodb::aql::AqlValueHintInt(2));
    arangodb::aql::AqlValueGuard guard(value, true);

    irs::numeric_token_stream stream;
    stream.reset(2.);
    EXPECT_TRUE(stream.next());
    auto* term = irs::get<irs::term_attribute>(stream);

    ExpressionContextMock ctx;
    ctx.vars.emplace(var.name, value);

    irs::Or expected;
    auto& root = expected.add<irs::And>();
    {
      auto& filter = root.add<irs::by_term>();
      *filter.mutable_field() = mangleStringIdentity("a.b.c.e.f");
      filter.mutable_options()->term =
          irs::ref_cast<irs::byte_type>(irs::string_ref("1"));
    }
    {
      auto& filter = root.add<irs::by_term>();
      *filter.mutable_field() = mangleNumeric("a.b.c.e.f");
      filter.mutable_options()->term = term->value;
    }
    {
      auto& filter = root.add<irs::by_term>();
      *filter.mutable_field() = mangleStringIdentity("a.b.c.e.f");
      filter.mutable_options()->term =
          irs::ref_cast<irs::byte_type>(irs::string_ref("3"));
    }

    // not a constant in array
    assertFilterSuccess(
        vocbase(),
        "LET c=2 FOR d IN collection FILTER ['1', c, '3'] ALL IN d.a.b.c.e.f "
        "RETURN d",
        expected, &ctx);
  }
  // reference in array NONE
  {
    arangodb::aql::Variable var("c", 0, /*isFullDocumentFromCollection*/ false);
    arangodb::aql::AqlValue value(arangodb::aql::AqlValueHintInt(2));
    arangodb::aql::AqlValueGuard guard(value, true);

    irs::numeric_token_stream stream;
    stream.reset(2.);
    EXPECT_TRUE(stream.next());
    auto* term = irs::get<irs::term_attribute>(stream);

    ExpressionContextMock ctx;
    ctx.vars.emplace(var.name, value);

    irs::Or expected;
    auto& root = expected.add<irs::Not>().filter<irs::Or>();
    {
      auto& filter = root.add<irs::by_term>();
      *filter.mutable_field() = mangleStringIdentity("a.b.c.e.f");
      filter.mutable_options()->term =
          irs::ref_cast<irs::byte_type>(irs::string_ref("1"));
    }
    {
      auto& filter = root.add<irs::by_term>();
      *filter.mutable_field() = mangleNumeric("a.b.c.e.f");
      filter.mutable_options()->term = term->value;
    }
    {
      auto& filter = root.add<irs::by_term>();
      *filter.mutable_field() = mangleStringIdentity("a.b.c.e.f");
      filter.mutable_options()->term =
          irs::ref_cast<irs::byte_type>(irs::string_ref("3"));
    }

    // not a constant in array
    assertFilterSuccess(
        vocbase(),
        "LET c=2 FOR d IN collection FILTER ['1', c, '3'] NONE IN d.a.b.c.e.f "
        "RETURN d",
        expected, &ctx);
  }
  // array as reference, boost, analyzer ANY
  {
    auto obj = arangodb::velocypack::Parser::fromJson("[ \"1\", 2, \"3\"]");
    arangodb::aql::AqlValue value(obj->slice());
    arangodb::aql::AqlValueGuard guard(value, true);

    irs::numeric_token_stream stream;
    stream.reset(2.);
    EXPECT_TRUE(stream.next());
    auto* term = irs::get<irs::term_attribute>(stream);

    ExpressionContextMock ctx;
    ctx.vars.emplace("x", value);

    irs::Or expected;
    auto& root = expected.add<irs::Or>();
    root.boost(1.5);
    {
      auto& filter = root.add<irs::by_term>();
      *filter.mutable_field() = mangleString("a.b.c.e.f", "test_analyzer");
      filter.mutable_options()->term =
          irs::ref_cast<irs::byte_type>(irs::string_ref("1"));
    }
    {
      auto& filter = root.add<irs::by_term>();
      *filter.mutable_field() = mangleNumeric("a.b.c.e.f");
      filter.mutable_options()->term = term->value;
    }
    {
      auto& filter = root.add<irs::by_term>();
      *filter.mutable_field() = mangleString("a.b.c.e.f", "test_analyzer");
      filter.mutable_options()->term =
          irs::ref_cast<irs::byte_type>(irs::string_ref("3"));
    }

    assertFilterSuccess(
        vocbase(),
        "LET x=['1', 2, '3'] FOR d IN collection FILTER "
        "ANALYZER(BOOST(x ANY IN d.a.b.c.e.f, 1.5), 'test_analyzer') RETURN d",
        expected, &ctx);
    assertFilterSuccess(
        vocbase(),
        "LET x=['1', 2, '3'] FOR d IN collection FILTER "
        "BOOST(ANALYZER(x ANY IN d.a.b.c.e.f, 'test_analyzer'), 1.5) RETURN d",
        expected, &ctx);
  }
  // array as reference, boost, analyzer ALL
  {
    auto obj = arangodb::velocypack::Parser::fromJson("[ \"1\", 2, \"3\"]");
    arangodb::aql::AqlValue value(obj->slice());
    arangodb::aql::AqlValueGuard guard(value, true);

    irs::numeric_token_stream stream;
    stream.reset(2.);
    EXPECT_TRUE(stream.next());
    auto* term = irs::get<irs::term_attribute>(stream);

    ExpressionContextMock ctx;
    ctx.vars.emplace("x", value);

    irs::Or expected;
    auto& root = expected.add<irs::And>();
    root.boost(1.5);
    {
      auto& filter = root.add<irs::by_term>();
      *filter.mutable_field() = mangleString("a.b.c.e.f", "test_analyzer");
      filter.mutable_options()->term =
          irs::ref_cast<irs::byte_type>(irs::string_ref("1"));
    }
    {
      auto& filter = root.add<irs::by_term>();
      *filter.mutable_field() = mangleNumeric("a.b.c.e.f");
      filter.mutable_options()->term = term->value;
    }
    {
      auto& filter = root.add<irs::by_term>();
      *filter.mutable_field() = mangleString("a.b.c.e.f", "test_analyzer");
      filter.mutable_options()->term =
          irs::ref_cast<irs::byte_type>(irs::string_ref("3"));
    }

    assertFilterSuccess(
        vocbase(),
        "LET x=['1', 2, '3'] FOR d IN collection FILTER "
        "ANALYZER(BOOST(x ALL IN d.a.b.c.e.f, 1.5), 'test_analyzer') RETURN d",
        expected, &ctx);
    assertFilterSuccess(
        vocbase(),
        "LET x=['1', 2, '3'] FOR d IN collection FILTER "
        "BOOST(ANALYZER(x ALL IN d.a.b.c.e.f, 'test_analyzer'), 1.5) RETURN d",
        expected, &ctx);
  }
  // array as reference, boost, analyzer NONE
  {
    auto obj = arangodb::velocypack::Parser::fromJson("[ \"1\", 2, \"3\"]");
    arangodb::aql::AqlValue value(obj->slice());
    arangodb::aql::AqlValueGuard guard(value, true);

    irs::numeric_token_stream stream;
    stream.reset(2.);
    EXPECT_TRUE(stream.next());
    auto* term = irs::get<irs::term_attribute>(stream);

    ExpressionContextMock ctx;
    ctx.vars.emplace("x", value);

    irs::Or expected;
    auto& root = expected.add<irs::Not>().filter<irs::Or>();
    root.boost(1.5);
    {
      auto& filter = root.add<irs::by_term>();
      *filter.mutable_field() = mangleString("a.b.c.e.f", "test_analyzer");
      filter.mutable_options()->term =
          irs::ref_cast<irs::byte_type>(irs::string_ref("1"));
    }
    {
      auto& filter = root.add<irs::by_term>();
      *filter.mutable_field() = mangleNumeric("a.b.c.e.f");
      filter.mutable_options()->term = term->value;
    }
    {
      auto& filter = root.add<irs::by_term>();
      *filter.mutable_field() = mangleString("a.b.c.e.f", "test_analyzer");
      filter.mutable_options()->term =
          irs::ref_cast<irs::byte_type>(irs::string_ref("3"));
    }

    assertFilterSuccess(
        vocbase(),
        "LET x=['1', 2, '3'] FOR d IN collection FILTER "
        "ANALYZER(BOOST(x NONE IN d.a.b.c.e.f, 1.5), 'test_analyzer') RETURN d",
        expected, &ctx);
    assertFilterSuccess(
        vocbase(),
        "LET x=['1', 2, '3'] FOR d IN collection FILTER "
        "BOOST(ANALYZER(x NONE IN d.a.b.c.e.f, 'test_analyzer'), 1.5) RETURN d",
        expected, &ctx);
  }

  // empty array ANY
  {
    irs::Or expected;
    expected.add<irs::empty>();

    assertFilterSuccess(vocbase(),
                        "FOR d IN collection FILTER [] ANY IN d.a RETURN d",
                        expected);
    assertFilterSuccess(vocbase(),
                        "FOR d IN collection FILTER [] ANY IN d['a'] RETURN d",
                        expected);

    assertFilterSuccess(vocbase(),
                        "FOR d IN collection FILTER [] ANY == d.a RETURN d",
                        expected);
    assertFilterSuccess(vocbase(),
                        "FOR d IN collection FILTER [] ANY == d['a'] RETURN d",
                        expected);
  }
  // empty array ALL/NONE
  {
    irs::Or expected;
    expected.add<irs::all>();

    assertFilterSuccess(vocbase(),
                        "FOR d IN collection FILTER [] ALL IN d.a RETURN d",
                        expected);
    assertFilterSuccess(vocbase(),
                        "FOR d IN collection FILTER [] ALL IN d['a'] RETURN d",
                        expected);

    assertFilterSuccess(vocbase(),
                        "FOR d IN collection FILTER [] ALL == d.a RETURN d",
                        expected);
    assertFilterSuccess(vocbase(),
                        "FOR d IN collection FILTER [] ALL == d['a'] RETURN d",
                        expected);

    assertFilterSuccess(vocbase(),
                        "FOR d IN collection FILTER [] NONE IN d.a RETURN d",
                        expected);
    assertFilterSuccess(vocbase(),
                        "FOR d IN collection FILTER [] NONE IN d['a'] RETURN d",
                        expected);

    assertFilterSuccess(vocbase(),
                        "FOR d IN collection FILTER [] NONE == d.a RETURN d",
                        expected);
    assertFilterSuccess(vocbase(),
                        "FOR d IN collection FILTER [] NONE == d['a'] RETURN d",
                        expected);
  }

  // Auxilary check lambdas. Need them to check root part of expected filterd
  // direct == check is not possible as we will have byExpresssion filters
  // generated on the fly
  auto checkAny = [](irs::Or& actual, irs::score_t boost) {
    EXPECT_EQ(1, actual.size());
    auto& root = dynamic_cast<const irs::Or&>(*actual.begin());
    EXPECT_EQ(irs::type<irs::Or>::id(), root.type());
    EXPECT_EQ(3, root.size());
    EXPECT_EQ(boost, root.boost());
    return root.begin();
  };
  auto checkAll = [](irs::Or& actual, irs::score_t boost) {
    EXPECT_EQ(1, actual.size());
    auto& root = dynamic_cast<const irs::And&>(*actual.begin());
    EXPECT_EQ(irs::type<irs::And>::id(), root.type());
    EXPECT_EQ(3, root.size());
    EXPECT_EQ(boost, root.boost());
    return root.begin();
  };
  auto checkNone = [](irs::Or& actual, irs::score_t boost) {
    EXPECT_EQ(1, actual.size());
    auto& notFilter = dynamic_cast<irs::Not&>(*actual.begin());
    auto& root = dynamic_cast<const irs::Or&>(*notFilter.filter());
    EXPECT_EQ(irs::type<irs::Or>::id(), root.type());
    EXPECT_EQ(3, root.size());
    EXPECT_EQ(boost, root.boost());
    return root.begin();
  };

  // nondeterministic value
  {
    std::vector<std::pair<
        std::string,
        std::function<iterator(irs::Or&, irs::score_t)>>> const testCases = {
        {"FOR d IN collection FILTER [ '1', RAND(), '3' ] ANY IN d.a.b.c.e.f "
         "RETURN d ",
         checkAny},
        {"FOR d IN collection FILTER [ '1', RAND(), '3' ] ALL IN d.a.b.c.e.f "
         "RETURN d ",
         checkAll},
        {"FOR d IN collection FILTER [ '1', RAND(), '3' ] NONE IN d.a.b.c.e.f "
         "RETURN d ",
         checkNone},
        {"FOR d IN collection FILTER [ '1', RAND(), '3' ] ANY == d.a.b.c.e.f "
         "RETURN d ",
         checkAny},
        {"FOR d IN collection FILTER [ '1', RAND(), '3' ] ALL == d.a.b.c.e.f "
         "RETURN d ",
         checkAll},
        {"FOR d IN collection FILTER [ '1', RAND(), '3' ] NONE == d.a.b.c.e.f "
         "RETURN d ",
         checkNone}};

    for (auto caseData : testCases) {
      const auto& queryString = caseData.first;
      SCOPED_TRACE(
          testing::Message("Testing with non-determenistic value. Query: ")
          << queryString);
      std::string const refName = "d";

      TRI_vocbase_t vocbase(TRI_vocbase_type_e::TRI_VOCBASE_TYPE_NORMAL,
                            testDBInfo(server.server()));

      auto query = arangodb::aql::Query::create(
          arangodb::transaction::StandaloneContext::Create(vocbase),
          arangodb::aql::QueryString(queryString), nullptr);

      auto const parseResult = query->parse();
      ASSERT_TRUE(parseResult.result.ok());

      auto* ast = query->ast();
      ASSERT_TRUE(ast);

      auto* root = ast->root();
      ASSERT_TRUE(root);

      // find first FILTER node
      arangodb::aql::AstNode* filterNode = nullptr;
      for (size_t i = 0; i < root->numMembers(); ++i) {
        auto* node = root->getMemberUnchecked(i);
        ASSERT_TRUE(node);

        if (arangodb::aql::NODE_TYPE_FILTER == node->type) {
          filterNode = node;
          break;
        }
      }
      ASSERT_TRUE(filterNode);

      // find referenced variable
      auto* allVars = ast->variables();
      ASSERT_TRUE(allVars);
      arangodb::aql::Variable* ref = nullptr;
      for (auto entry : allVars->variables(true)) {
        if (entry.second == refName) {
          ref = allVars->getVariable(entry.first);
          break;
        }
      }
      ASSERT_TRUE(ref);

      // iteratorForCondition
      {
        arangodb::transaction::Methods trx(
            arangodb::transaction::StandaloneContext::Create(vocbase), {}, {},
            {}, arangodb::transaction::Options());

        ExpressionContextMock exprCtx;
        exprCtx.setTrx(&trx);

        irs::Or actual;
        arangodb::iresearch::QueryContext const ctx{
            .trx = &trx,
<<<<<<< HEAD
            .plan = dummyPlan.get(),
=======
>>>>>>> 4011260a
            .ast = ast,
            .ctx = &exprCtx,
            .index = &irs::sub_reader::empty(),
            .ref = ref,
            .isSearchQuery = true};

        arangodb::iresearch::FieldMeta::Analyzer analyzer{
            arangodb::iresearch::IResearchAnalyzerFeature::identity()};
        arangodb::iresearch::FilterContext const filterCtx{.analyzer =
                                                               analyzer};

        EXPECT_TRUE((arangodb::iresearch::FilterFactory::filter(
                         &actual, ctx, filterCtx, *filterNode)
                         .ok()));

        {
          auto begin = caseData.second(actual, 1);

          // 1st filter
          {
            irs::by_term expected;
            *expected.mutable_field() = mangleStringIdentity("a.b.c.e.f");
            expected.mutable_options()->term =
                irs::ref_cast<irs::byte_type>(irs::string_ref("1"));
            EXPECT_EQ(expected, *begin);
          }

          // 2nd filter
          {
            ++begin;
            EXPECT_EQ(irs::type<arangodb::iresearch::ByExpression>::id(),
                      begin->type());
            EXPECT_NE(nullptr,
                      dynamic_cast<arangodb::iresearch::ByExpression const*>(
                          &*begin));
          }

          // 3rd filter
          {
            ++begin;
            irs::by_term expected;
            *expected.mutable_field() = mangleStringIdentity("a.b.c.e.f");
            expected.mutable_options()->term =
                irs::ref_cast<irs::byte_type>(irs::string_ref("3"));
            EXPECT_EQ(expected, *begin);
          }
        }
      }
    }
  }

  // self-referenced value
  {
    std::vector<std::pair<
        std::string,
        std::function<iterator(irs::Or&, irs::score_t)>>> const testCases = {
        {"FOR d IN collection FILTER [ '1', d, '3' ] ANY IN d.a.b.c.e.f RETURN "
         "d",
         checkAny},
        {"FOR d IN collection FILTER [ '1', d, '3' ] ALL IN d.a.b.c.e.f RETURN "
         "d",
         checkAll},
        {"FOR d IN collection FILTER [ '1', d, '3' ] NONE IN d.a.b.c.e.f "
         "RETURN d",
         checkNone},
        {"FOR d IN collection FILTER [ '1', d, '3' ] ANY == d.a.b.c.e.f RETURN "
         "d",
         checkAny},
        {"FOR d IN collection FILTER [ '1', d, '3' ] ALL == d.a.b.c.e.f RETURN "
         "d",
         checkAll},
        {"FOR d IN collection FILTER [ '1', d, '3' ] NONE == d.a.b.c.e.f "
         "RETURN d",
         checkNone}};
    for (auto caseData : testCases) {
      const auto& queryString = caseData.first;
      SCOPED_TRACE(
          testing::Message("Testing with self-referenced value. Query: ")
          << queryString);
      std::string const refName = "d";

      TRI_vocbase_t vocbase(TRI_vocbase_type_e::TRI_VOCBASE_TYPE_NORMAL,
                            testDBInfo(server.server()));

      auto query = arangodb::aql::Query::create(
          arangodb::transaction::StandaloneContext::Create(vocbase),
          arangodb::aql::QueryString(queryString), nullptr);

      auto const parseResult = query->parse();
      ASSERT_TRUE(parseResult.result.ok());

      auto* ast = query->ast();
      ASSERT_TRUE(ast);

      auto* root = ast->root();
      ASSERT_TRUE(root);

      // find first FILTER node
      arangodb::aql::AstNode* filterNode = nullptr;
      for (size_t i = 0; i < root->numMembers(); ++i) {
        auto* node = root->getMemberUnchecked(i);
        ASSERT_TRUE(node);

        if (arangodb::aql::NODE_TYPE_FILTER == node->type) {
          filterNode = node;
          break;
        }
      }
      ASSERT_TRUE(filterNode);

      // find referenced variable
      auto* allVars = ast->variables();
      ASSERT_TRUE(allVars);
      arangodb::aql::Variable* ref = nullptr;
      for (auto entry : allVars->variables(true)) {
        if (entry.second == refName) {
          ref = allVars->getVariable(entry.first);
          break;
        }
      }
      ASSERT_TRUE(ref);

      // supportsFilterCondition
      {
        arangodb::iresearch::QueryContext const ctx{.ref = ref,
                                                    .isSearchQuery = true};
        arangodb::iresearch::FieldMeta::Analyzer analyzer{
            arangodb::iresearch::IResearchAnalyzerFeature::identity()};
        arangodb::iresearch::FilterContext const filterCtx{.analyzer =
                                                               analyzer};
        EXPECT_TRUE((arangodb::iresearch::FilterFactory::filter(
                         nullptr, ctx, filterCtx, *filterNode)
                         .ok()));
      }

      // iteratorForCondition
      {
        arangodb::transaction::Methods trx(
            arangodb::transaction::StandaloneContext::Create(vocbase), {}, {},
            {}, arangodb::transaction::Options());

        ExpressionContextMock exprCtx;
        exprCtx.setTrx(&trx);

        irs::Or actual;
        arangodb::iresearch::QueryContext const ctx{
            .trx = &trx,
<<<<<<< HEAD
            .plan = dummyPlan.get(),
=======
>>>>>>> 4011260a
            .ast = ast,
            .ctx = &exprCtx,
            .index = &irs::sub_reader::empty(),
            .ref = ref,
            .isSearchQuery = true};
        arangodb::iresearch::FieldMeta::Analyzer analyzer{
            arangodb::iresearch::IResearchAnalyzerFeature::identity()};
        arangodb::iresearch::FilterContext const filterCtx{.analyzer =
                                                               analyzer};

        EXPECT_TRUE((arangodb::iresearch::FilterFactory::filter(
                         &actual, ctx, filterCtx, *filterNode)
                         .ok()));

        {
          auto begin = caseData.second(actual, 1);

          // 1st filter
          {
            irs::by_term expected;
            *expected.mutable_field() = mangleStringIdentity("a.b.c.e.f");
            expected.mutable_options()->term =
                irs::ref_cast<irs::byte_type>(irs::string_ref("1"));
            EXPECT_EQ(expected, *begin);
          }

          // 2nd filter
          {
            ++begin;
            EXPECT_EQ(irs::type<arangodb::iresearch::ByExpression>::id(),
                      begin->type());
            EXPECT_NE(nullptr,
                      dynamic_cast<arangodb::iresearch::ByExpression const*>(
                          &*begin));
          }

          // 3rd filter
          {
            ++begin;
            irs::by_term expected;
            *expected.mutable_field() = mangleStringIdentity("a.b.c.e.f");
            expected.mutable_options()->term =
                irs::ref_cast<irs::byte_type>(irs::string_ref("3"));
            EXPECT_EQ(expected, *begin);
          }
        }
      }
    }
  }

  // self-referenced value
  {
    std::vector<std::pair<
        std::string, std::function<iterator(irs::Or&, irs::score_t)>>> const
        testCases = {
            {"FOR d IN collection FILTER [ '1', d.e, d.a.b.c.e.f ] ANY IN "
             "d.a.b.c.e.f RETURN d",
             checkAny},
            {"FOR d IN collection FILTER [ '1', d.e, d.a.b.c.e.f ] ALL IN "
             "d.a.b.c.e.f RETURN d",
             checkAll},
            {"FOR d IN collection FILTER [ '1', d.e, d.a.b.c.e.f ] NONE IN "
             "d.a.b.c.e.f RETURN d",
             checkNone},
            {"FOR d IN collection FILTER [ '1', d.e, d.a.b.c.e.f ] ANY == "
             "d.a.b.c.e.f RETURN d",
             checkAny},
            {"FOR d IN collection FILTER [ '1', d.e, d.a.b.c.e.f ] ALL == "
             "d.a.b.c.e.f RETURN d",
             checkAll},
            {"FOR d IN collection FILTER [ '1', d.e, d.a.b.c.e.f ] NONE == "
             "d.a.b.c.e.f RETURN d",
             checkNone},
        };
    for (auto caseData : testCases) {
      const auto& queryString = caseData.first;
      SCOPED_TRACE(
          testing::Message("Testing with self-referenced value. Query: ")
          << queryString);
      std::string const refName = "d";

      TRI_vocbase_t vocbase(TRI_vocbase_type_e::TRI_VOCBASE_TYPE_NORMAL,
                            testDBInfo(server.server()));

      auto query = arangodb::aql::Query::create(
          arangodb::transaction::StandaloneContext::Create(vocbase),
          arangodb::aql::QueryString(queryString), nullptr);

      auto const parseResult = query->parse();
      ASSERT_TRUE(parseResult.result.ok());

      auto* ast = query->ast();
      ASSERT_TRUE(ast);

      auto* root = ast->root();
      ASSERT_TRUE(root);

      // find first FILTER node
      arangodb::aql::AstNode* filterNode = nullptr;
      for (size_t i = 0; i < root->numMembers(); ++i) {
        auto* node = root->getMemberUnchecked(i);
        ASSERT_TRUE(node);

        if (arangodb::aql::NODE_TYPE_FILTER == node->type) {
          filterNode = node;
          break;
        }
      }
      ASSERT_TRUE(filterNode);

      // find referenced variable
      auto* allVars = ast->variables();
      ASSERT_TRUE(allVars);
      arangodb::aql::Variable* ref = nullptr;
      for (auto entry : allVars->variables(true)) {
        if (entry.second == refName) {
          ref = allVars->getVariable(entry.first);
          break;
        }
      }
      ASSERT_TRUE(ref);

      // supportsFilterCondition
      {
        arangodb::iresearch::QueryContext const ctx{.ref = ref,
                                                    .isSearchQuery = true};
        arangodb::iresearch::FieldMeta::Analyzer analyzer{
            arangodb::iresearch::IResearchAnalyzerFeature::identity()};
        arangodb::iresearch::FilterContext const filterCtx{.analyzer =
                                                               analyzer};
        EXPECT_TRUE((arangodb::iresearch::FilterFactory::filter(
                         nullptr, ctx, filterCtx, *filterNode)
                         .ok()));
      }

      // iteratorForCondition
      {
        arangodb::transaction::Methods trx(
            arangodb::transaction::StandaloneContext::Create(vocbase), {}, {},
            {}, arangodb::transaction::Options());

        ExpressionContextMock exprCtx;
        exprCtx.setTrx(&trx);

        irs::Or actual;
        arangodb::iresearch::QueryContext const ctx{
            .trx = &trx,
<<<<<<< HEAD
            .plan = dummyPlan.get(),
=======
>>>>>>> 4011260a
            .ast = ast,
            .ctx = &exprCtx,
            .index = &irs::sub_reader::empty(),
            .ref = ref,
            .isSearchQuery = true};
        arangodb::iresearch::FieldMeta::Analyzer analyzer{
            arangodb::iresearch::IResearchAnalyzerFeature::identity()};
        arangodb::iresearch::FilterContext const filterCtx{.analyzer =
                                                               analyzer};
        EXPECT_TRUE((arangodb::iresearch::FilterFactory::filter(
                         &actual, ctx, filterCtx, *filterNode)
                         .ok()));

        {
          auto begin = caseData.second(actual, 1);

          // 1st filter
          {
            irs::by_term expected;
            *expected.mutable_field() = mangleStringIdentity("a.b.c.e.f");
            expected.mutable_options()->term =
                irs::ref_cast<irs::byte_type>(irs::string_ref("1"));
            EXPECT_EQ(expected, *begin);
          }

          // 2nd filter
          {
            ++begin;
            EXPECT_EQ(irs::type<arangodb::iresearch::ByExpression>::id(),
                      begin->type());
            EXPECT_NE(nullptr,
                      dynamic_cast<arangodb::iresearch::ByExpression const*>(
                          &*begin));
          }

          // 3rd filter
          {
            ++begin;
            EXPECT_EQ(irs::type<arangodb::iresearch::ByExpression>::id(),
                      begin->type());
            EXPECT_TRUE(nullptr !=
                        dynamic_cast<arangodb::iresearch::ByExpression const*>(
                            &*begin));
          }
        }
      }
    }
  }

  // self-referenced value
  {
    std::vector<std::pair<
        std::string, std::function<iterator(irs::Or&, irs::score_t)>>> const
        testCases = {
            {"FOR d IN collection FILTER BOOST([ '1', 1+d.b, '3' ] ANY IN "
             "d.a.b.c.e.f, 2.5) RETURN d",
             checkAny},
            {"FOR d IN collection FILTER BOOST([ '1', 1+d.b, '3' ] ALL IN "
             "d.a.b.c.e.f, 2.5) RETURN d",
             checkAll},
            {"FOR d IN collection FILTER BOOST([ '1', 1+d.b, '3' ] NONE IN "
             "d.a.b.c.e.f, 2.5) RETURN d",
             checkNone},
            {"FOR d IN collection FILTER BOOST([ '1', 1+d.b, '3' ] ANY == "
             "d.a.b.c.e.f, 2.5) RETURN d",
             checkAny},
            {"FOR d IN collection FILTER BOOST([ '1', 1+d.b, '3' ] ALL == "
             "d.a.b.c.e.f, 2.5) RETURN d",
             checkAll},
            {"FOR d IN collection FILTER BOOST([ '1', 1+d.b, '3' ] NONE == "
             "d.a.b.c.e.f, 2.5) RETURN d",
             checkNone},
        };
    for (auto caseData : testCases) {
      const auto& queryString = caseData.first;
      SCOPED_TRACE(
          testing::Message("Testing with self-referenced value. Query: ")
          << queryString);
      std::string const refName = "d";

      TRI_vocbase_t vocbase(TRI_vocbase_type_e::TRI_VOCBASE_TYPE_NORMAL,
                            testDBInfo(server.server()));

      auto query = arangodb::aql::Query::create(
          arangodb::transaction::StandaloneContext::Create(vocbase),
          arangodb::aql::QueryString(queryString), nullptr);

      auto const parseResult = query->parse();
      ASSERT_TRUE(parseResult.result.ok());

      auto* ast = query->ast();
      ASSERT_TRUE(ast);

      auto* root = ast->root();
      ASSERT_TRUE(root);

      // find first FILTER node
      arangodb::aql::AstNode* filterNode = nullptr;
      for (size_t i = 0; i < root->numMembers(); ++i) {
        auto* node = root->getMemberUnchecked(i);
        ASSERT_TRUE(node);

        if (arangodb::aql::NODE_TYPE_FILTER == node->type) {
          filterNode = node;
          break;
        }
      }
      ASSERT_TRUE(filterNode);

      // find referenced variable
      auto* allVars = ast->variables();
      ASSERT_TRUE(allVars);
      arangodb::aql::Variable* ref = nullptr;
      for (auto entry : allVars->variables(true)) {
        if (entry.second == refName) {
          ref = allVars->getVariable(entry.first);
          break;
        }
      }
      ASSERT_TRUE(ref);

      // supportsFilterCondition
      {
        arangodb::iresearch::QueryContext const ctx{.ref = ref,
                                                    .isSearchQuery = true};
        arangodb::iresearch::FieldMeta::Analyzer analyzer{
            arangodb::iresearch::IResearchAnalyzerFeature::identity()};
        arangodb::iresearch::FilterContext const filterCtx{.analyzer =
                                                               analyzer};
        EXPECT_TRUE((arangodb::iresearch::FilterFactory::filter(
                         nullptr, ctx, filterCtx, *filterNode)
                         .ok()));
      }

      // iteratorForCondition
      {
        arangodb::transaction::Methods trx(
            arangodb::transaction::StandaloneContext::Create(vocbase), {}, {},
            {}, arangodb::transaction::Options());

        ExpressionContextMock exprCtx;
        exprCtx.setTrx(&trx);

        irs::Or actual;
        arangodb::iresearch::QueryContext const ctx{
            .trx = &trx,
<<<<<<< HEAD
            .plan = dummyPlan.get(),
=======
>>>>>>> 4011260a
            .ast = ast,
            .ctx = &exprCtx,
            .index = &irs::sub_reader::empty(),
            .ref = ref,
            .isSearchQuery = true};
        arangodb::iresearch::FieldMeta::Analyzer analyzer{
            arangodb::iresearch::IResearchAnalyzerFeature::identity()};
        arangodb::iresearch::FilterContext const filterCtx{.analyzer =
                                                               analyzer};
        EXPECT_TRUE((arangodb::iresearch::FilterFactory::filter(
                         &actual, ctx, filterCtx, *filterNode)
                         .ok()));

        {
          auto begin = caseData.second(actual, 2.5);

          // 1st filter
          {
            irs::by_term expected;
            *expected.mutable_field() = mangleStringIdentity("a.b.c.e.f");
            expected.mutable_options()->term =
                irs::ref_cast<irs::byte_type>(irs::string_ref("1"));
            EXPECT_EQ(expected, *begin);
          }

          // 2nd filter
          {
            ++begin;
            EXPECT_EQ(irs::type<arangodb::iresearch::ByExpression>::id(),
                      begin->type());
            EXPECT_NE(nullptr,
                      dynamic_cast<arangodb::iresearch::ByExpression const*>(
                          &*begin));
          }

          // 3rd filter
          {
            ++begin;
            irs::by_term expected;
            *expected.mutable_field() = mangleStringIdentity("a.b.c.e.f");
            expected.mutable_options()->term =
                irs::ref_cast<irs::byte_type>(irs::string_ref("3"));
            EXPECT_EQ(expected, *begin);
          }
        }
      }
    }
  }
  // not array as left argument
  {
    ExpressionContextMock ctx;
    ctx.vars.emplace("a",
                     arangodb::aql::AqlValue(arangodb::aql::AqlValueHintBool{
                         false}));  // invalid value type
    ctx.vars.emplace("b",
                     arangodb::aql::AqlValue(arangodb::aql::AqlValue{"c"}));
    ctx.vars.emplace("c", arangodb::aql::AqlValue(arangodb::aql::AqlValue(
                              arangodb::aql::AqlValueHintInt{4})));
    ctx.vars.emplace("e", arangodb::aql::AqlValue(arangodb::aql::AqlValue(
                              arangodb::aql::AqlValueHintDouble{5.6})));
    assertFilterExecutionFail(vocbase(),
                              "LET a=null LET b='b' LET c=4 LET e=5.6 FOR d IN "
                              "collection FILTER a ANY IN d.a RETURN d",
                              &ctx);
    assertFilterExecutionFail(vocbase(),
                              "LET a=null LET b='b' LET c=4 LET e=5.6 FOR d IN "
                              "collection FILTER b ANY == d.a  RETURN d",
                              &ctx);
    assertFilterExecutionFail(vocbase(),
                              "LET a=null LET b='b' LET c=4 LET e=5.6 FOR d IN "
                              "collection FILTER c ALL IN d.a RETURN d",
                              &ctx);
    assertFilterExecutionFail(vocbase(),
                              "LET a=null LET b='b' LET c=4 LET e=5.6 FOR d IN "
                              "collection FILTER e ALL == d.a RETURN d",
                              &ctx);
  }

  // heterogeneous references and expression in array, analyzer, boost ANY
  {
    SCOPED_TRACE(
        "heterogeneous references and expression in array, analyzer, boost "
        "ANY");
    ExpressionContextMock ctx;
    ctx.vars.emplace("strVal", arangodb::aql::AqlValue("str"));
    ctx.vars.emplace("boolVal", arangodb::aql::AqlValue(
                                    arangodb::aql::AqlValueHintBool(false)));
    ctx.vars.emplace(
        "numVal", arangodb::aql::AqlValue(arangodb::aql::AqlValueHintInt(2)));
    ctx.vars.emplace(
        "nullVal", arangodb::aql::AqlValue(arangodb::aql::AqlValueHintNull{}));

    irs::numeric_token_stream stream;
    stream.reset(3.);
    EXPECT_TRUE(stream.next());
    auto* term = irs::get<irs::term_attribute>(stream);

    irs::Or expected;
    auto& root = expected.add<irs::Or>();
    root.boost(2.5);
    {
      auto& filter = root.add<irs::by_term>();
      *filter.mutable_field() = mangleString("a.b.c.e.f", "test_analyzer");
      filter.mutable_options()->term =
          irs::ref_cast<irs::byte_type>(irs::string_ref("1"));
    }
    {
      auto& filter = root.add<irs::by_term>();
      *filter.mutable_field() = mangleString("a.b.c.e.f", "test_analyzer");
      filter.mutable_options()->term =
          irs::ref_cast<irs::byte_type>(irs::string_ref("str"));
    }
    {
      auto& filter = root.add<irs::by_term>();
      *filter.mutable_field() = mangleBool("a.b.c.e.f");
      filter.mutable_options()->term = irs::ref_cast<irs::byte_type>(
          irs::boolean_token_stream::value_false());
    }
    {
      auto& filter = root.add<irs::by_term>();
      *filter.mutable_field() = mangleNumeric("a.b.c.e.f");
      filter.mutable_options()->term = term->value;
    }
    {
      auto& filter = root.add<irs::by_term>();
      *filter.mutable_field() = mangleNull("a.b.c.e.f");
      filter.mutable_options()->term =
          irs::ref_cast<irs::byte_type>(irs::null_token_stream::value_null());
    }

    // not a constant in array
    assertFilterSuccess(
        vocbase(),
        "LET strVal='str' LET boolVal=false LET numVal=2 LET nullVal=null FOR "
        "d IN collection FILTER boost(ANALYZER(['1', strVal, "
        "boolVal, numVal+1, nullVal] ANY IN d.a.b.c.e.f, 'test_analyzer'),2.5) "
        "RETURN d",
        expected, &ctx);
    assertFilterSuccess(
        vocbase(),
        "LET strVal='str' LET boolVal=false LET numVal=2 LET nullVal=null FOR "
        "d IN collection FILTER ANALYZER(boost(['1', strVal, "
        "boolVal, numVal+1, nullVal] ANY IN d.a.b.c.e.f , 2.5), "
        "'test_analyzer') RETURN d",
        expected, &ctx);
    assertFilterSuccess(
        vocbase(),
        "LET strVal='str' LET boolVal=false LET numVal=2 LET nullVal=null FOR "
        "d IN collection FILTER boost(ANALYZER(['1', strVal, "
        "boolVal, numVal+1, nullVal] ANY == d.a.b.c.e.f, 'test_analyzer'),2.5) "
        "RETURN d",
        expected, &ctx);
    assertFilterSuccess(
        vocbase(),
        "LET strVal='str' LET boolVal=false LET numVal=2 LET nullVal=null FOR "
        "d IN collection FILTER ANALYZER(boost(['1', strVal, "
        "boolVal, numVal+1, nullVal] ANY == d.a.b.c.e.f , 2.5), "
        "'test_analyzer') RETURN d",
        expected, &ctx);
  }
  // heterogeneous references and expression in array, analyzer, boost ALL
  {
    SCOPED_TRACE(
        "heterogeneous references and expression in array, analyzer, boost "
        "ALL");
    ExpressionContextMock ctx;
    ctx.vars.emplace("strVal", arangodb::aql::AqlValue("str"));
    ctx.vars.emplace("boolVal", arangodb::aql::AqlValue(
                                    arangodb::aql::AqlValueHintBool(false)));
    ctx.vars.emplace(
        "numVal", arangodb::aql::AqlValue(arangodb::aql::AqlValueHintInt(2)));
    ctx.vars.emplace(
        "nullVal", arangodb::aql::AqlValue(arangodb::aql::AqlValueHintNull{}));

    irs::numeric_token_stream stream;
    stream.reset(3.);
    EXPECT_TRUE(stream.next());
    auto* term = irs::get<irs::term_attribute>(stream);

    irs::Or expected;
    auto& root = expected.add<irs::And>();
    root.boost(2.5);
    {
      auto& filter = root.add<irs::by_term>();
      *filter.mutable_field() = mangleString("a.b.c.e.f", "test_analyzer");
      filter.mutable_options()->term =
          irs::ref_cast<irs::byte_type>(irs::string_ref("1"));
    }
    {
      auto& filter = root.add<irs::by_term>();
      *filter.mutable_field() = mangleString("a.b.c.e.f", "test_analyzer");
      filter.mutable_options()->term =
          irs::ref_cast<irs::byte_type>(irs::string_ref("str"));
    }
    {
      auto& filter = root.add<irs::by_term>();
      *filter.mutable_field() = mangleBool("a.b.c.e.f");
      filter.mutable_options()->term = irs::ref_cast<irs::byte_type>(
          irs::boolean_token_stream::value_false());
    }
    {
      auto& filter = root.add<irs::by_term>();
      *filter.mutable_field() = mangleNumeric("a.b.c.e.f");
      filter.mutable_options()->term = term->value;
    }
    {
      auto& filter = root.add<irs::by_term>();
      *filter.mutable_field() = mangleNull("a.b.c.e.f");
      filter.mutable_options()->term =
          irs::ref_cast<irs::byte_type>(irs::null_token_stream::value_null());
    }

    // not a constant in array
    assertFilterSuccess(
        vocbase(),
        "LET strVal='str' LET boolVal=false LET numVal=2 LET nullVal=null FOR "
        "d IN collection FILTER boost(ANALYZER(['1', strVal, "
        "boolVal, numVal+1, nullVal] ALL IN d.a.b.c.e.f, 'test_analyzer'),2.5) "
        "RETURN d",
        expected, &ctx);
    assertFilterSuccess(
        vocbase(),
        "LET strVal='str' LET boolVal=false LET numVal=2 LET nullVal=null FOR "
        "d IN collection FILTER ANALYZER(boost(['1', strVal, "
        "boolVal, numVal+1, nullVal] ALL IN d.a.b.c.e.f , 2.5), "
        "'test_analyzer') RETURN d",
        expected, &ctx);
    assertFilterSuccess(
        vocbase(),
        "LET strVal='str' LET boolVal=false LET numVal=2 LET nullVal=null FOR "
        "d IN collection FILTER boost(ANALYZER(['1', strVal, "
        "boolVal, numVal+1, nullVal] ALL == d.a.b.c.e.f, 'test_analyzer'),2.5) "
        "RETURN d",
        expected, &ctx);
    assertFilterSuccess(
        vocbase(),
        "LET strVal='str' LET boolVal=false LET numVal=2 LET nullVal=null FOR "
        "d IN collection FILTER ANALYZER(boost(['1', strVal, "
        "boolVal, numVal+1, nullVal] ALL == d.a.b.c.e.f , 2.5), "
        "'test_analyzer') RETURN d",
        expected, &ctx);
  }
  // heterogeneous references and expression in array, analyzer, boost NONE
  {
    SCOPED_TRACE(
        "heterogeneous references and expression in array, analyzer, boost "
        "NONE");
    ExpressionContextMock ctx;
    ctx.vars.emplace("strVal", arangodb::aql::AqlValue("str"));
    ctx.vars.emplace("boolVal", arangodb::aql::AqlValue(
                                    arangodb::aql::AqlValueHintBool(false)));
    ctx.vars.emplace(
        "numVal", arangodb::aql::AqlValue(arangodb::aql::AqlValueHintInt(2)));
    ctx.vars.emplace(
        "nullVal", arangodb::aql::AqlValue(arangodb::aql::AqlValueHintNull{}));

    irs::numeric_token_stream stream;
    stream.reset(3.);
    EXPECT_TRUE(stream.next());
    auto* term = irs::get<irs::term_attribute>(stream);

    irs::Or expected;
    auto& root = expected.add<irs::Not>().filter<irs::Or>();
    root.boost(2.5);
    {
      auto& filter = root.add<irs::by_term>();
      *filter.mutable_field() = mangleString("a.b.c.e.f", "test_analyzer");
      filter.mutable_options()->term =
          irs::ref_cast<irs::byte_type>(irs::string_ref("1"));
    }
    {
      auto& filter = root.add<irs::by_term>();
      *filter.mutable_field() = mangleString("a.b.c.e.f", "test_analyzer");
      filter.mutable_options()->term =
          irs::ref_cast<irs::byte_type>(irs::string_ref("str"));
    }
    {
      auto& filter = root.add<irs::by_term>();
      *filter.mutable_field() = mangleBool("a.b.c.e.f");
      filter.mutable_options()->term = irs::ref_cast<irs::byte_type>(
          irs::boolean_token_stream::value_false());
    }
    {
      auto& filter = root.add<irs::by_term>();
      *filter.mutable_field() = mangleNumeric("a.b.c.e.f");
      filter.mutable_options()->term = term->value;
    }
    {
      auto& filter = root.add<irs::by_term>();
      *filter.mutable_field() = mangleNull("a.b.c.e.f");
      filter.mutable_options()->term =
          irs::ref_cast<irs::byte_type>(irs::null_token_stream::value_null());
    }

    // not a constant in array
    assertFilterSuccess(
        vocbase(),
        "LET strVal='str' LET boolVal=false LET numVal=2 LET nullVal=null FOR "
        "d IN collection FILTER boost(ANALYZER(['1', strVal, "
        "boolVal, numVal+1, nullVal] NONE IN d.a.b.c.e.f, "
        "'test_analyzer'),2.5) RETURN d",
        expected, &ctx);
    assertFilterSuccess(
        vocbase(),
        "LET strVal='str' LET boolVal=false LET numVal=2 LET nullVal=null FOR "
        "d IN collection FILTER ANALYZER(boost(['1', strVal, "
        "boolVal, numVal+1, nullVal] NONE IN d.a.b.c.e.f , 2.5), "
        "'test_analyzer') RETURN d",
        expected, &ctx);
    assertFilterSuccess(
        vocbase(),
        "LET strVal='str' LET boolVal=false LET numVal=2 LET nullVal=null FOR "
        "d IN collection FILTER boost(ANALYZER(['1', strVal, "
        "boolVal, numVal+1, nullVal] NONE == d.a.b.c.e.f, "
        "'test_analyzer'),2.5) RETURN d",
        expected, &ctx);
    assertFilterSuccess(
        vocbase(),
        "LET strVal='str' LET boolVal=false LET numVal=2 LET nullVal=null FOR "
        "d IN collection FILTER ANALYZER(boost(['1', strVal, "
        "boolVal, numVal+1, nullVal] NONE == d.a.b.c.e.f , 2.5), "
        "'test_analyzer') RETURN d",
        expected, &ctx);
  }

  // self-reference
  assertExpressionFilter(vocbase(),
                         "FOR d IN myView FILTER [1,2,'3'] ANY IN d RETURN d");
  assertExpressionFilter(vocbase(),
                         "FOR d IN myView FILTER [1,2,'3'] ALL IN d RETURN d");
  assertExpressionFilter(vocbase(),
                         "FOR d IN myView FILTER [1,2,'3'] NONE IN d RETURN d");
  assertExpressionFilter(vocbase(),
                         "FOR d IN myView FILTER [1,2,'3'] ANY == d RETURN d");
  assertExpressionFilter(vocbase(),
                         "FOR d IN myView FILTER [1,2,'3'] ALL == d RETURN d");
  assertExpressionFilter(vocbase(),
                         "FOR d IN myView FILTER [1,2,'3'] NONE == d RETURN d");

  // non-deterministic expression name in array
  assertExpressionFilter(
      vocbase(),
      "LET a='a' LET c='c' LET offsetInt=4 LET offsetDbl=5.6 FOR d IN "
      "collection FILTER "
      " ['1','2','3'] ANY IN "
      "d[a].b[c].e[offsetInt].f[offsetDbl].g[_FORWARD_(3)].g[_NONDETERM_('a')] "
      " RETURN d");
  assertExpressionFilter(
      vocbase(),
      "LET a='a' LET c='c' LET offsetInt=4 LET offsetDbl=5.6 FOR d IN "
      "collection FILTER "
      " ['1','2','3'] ALL IN "
      "d[a].b[c].e[offsetInt].f[offsetDbl].g[_FORWARD_(3)].g[_NONDETERM_('a')] "
      " RETURN d");
  assertExpressionFilter(
      vocbase(),
      "LET a='a' LET c='c' LET offsetInt=4 LET offsetDbl=5.6 FOR d IN "
      "collection FILTER "
      " ['1','2','3'] NONE IN "
      "d[a].b[c].e[offsetInt].f[offsetDbl].g[_FORWARD_(3)].g[_NONDETERM_('a')] "
      " RETURN d");
  assertExpressionFilter(
      vocbase(),
      "LET a='a' LET c='c' LET offsetInt=4 LET offsetDbl=5.6 FOR d IN "
      "collection FILTER "
      " ['1','2','3'] ANY == "
      "d[a].b[c].e[offsetInt].f[offsetDbl].g[_FORWARD_(3)].g[_NONDETERM_('a')] "
      " RETURN d");
  assertExpressionFilter(
      vocbase(),
      "LET a='a' LET c='c' LET offsetInt=4 LET offsetDbl=5.6 FOR d IN "
      "collection FILTER "
      " ['1','2','3'] ALL == "
      "d[a].b[c].e[offsetInt].f[offsetDbl].g[_FORWARD_(3)].g[_NONDETERM_('a')] "
      " RETURN d");
  assertExpressionFilter(
      vocbase(),
      "LET a='a' LET c='c' LET offsetInt=4 LET offsetDbl=5.6 FOR d IN "
      "collection FILTER "
      " ['1','2','3'] NONE == "
      "d[a].b[c].e[offsetInt].f[offsetDbl].g[_FORWARD_(3)].g[_NONDETERM_('a')] "
      " RETURN d");

  // no reference provided
  assertFilterExecutionFail(
      vocbase(),
      "LET x={} FOR d IN myView FILTER [1,x.a,3] ANY IN d.a RETURN d",
      &ExpressionContextMock::EMPTY);
  assertFilterExecutionFail(
      vocbase(),
      "LET x={} FOR d IN myView FILTER [1,x.a,3] ALL IN d.a RETURN d",
      &ExpressionContextMock::EMPTY);
  assertFilterExecutionFail(
      vocbase(),
      "LET x={} FOR d IN myView FILTER [1,x.a,3] NONE IN d.a RETURN d",
      &ExpressionContextMock::EMPTY);
  assertFilterExecutionFail(
      vocbase(),
      "LET x={} FOR d IN myView FILTER [1,x.a,3] ANY == d.a RETURN d",
      &ExpressionContextMock::EMPTY);
  assertFilterExecutionFail(
      vocbase(),
      "LET x={} FOR d IN myView FILTER [1,x.a,3] ALL == d.a RETURN d",
      &ExpressionContextMock::EMPTY);
  assertFilterExecutionFail(
      vocbase(),
      "LET x={} FOR d IN myView FILTER [1,x.a,3] NONE == d.a RETURN d",
      &ExpressionContextMock::EMPTY);

  // not a value in array
  assertFilterFail(
      vocbase(),
      "FOR d IN collection FILTER ['1',['2'],'3'] ANY IN d.a RETURN d");
  assertFilterFail(vocbase(),
                   "FOR d IN collection FILTER ['1', {\"abc\": \"def\"},'3'] "
                   "ANY IN d.a RETURN d");
  assertFilterFail(
      vocbase(),
      "FOR d IN collection FILTER ['1',['2'],'3'] ANY == d.a RETURN d");
  assertFilterFail(vocbase(),
                   "FOR d IN collection FILTER ['1', {\"abc\": \"def\"},'3'] "
                   "ANY == d.a RETURN d");
  assertFilterFail(
      vocbase(),
      "FOR d IN collection FILTER ['1',['2'],'3'] ALL IN d.a RETURN d");
  assertFilterFail(vocbase(),
                   "FOR d IN collection FILTER ['1', {\"abc\": \"def\"},'3'] "
                   "ALL IN d.a RETURN d");
  assertFilterFail(
      vocbase(),
      "FOR d IN collection FILTER ['1',['2'],'3'] ALL == d.a RETURN d");
  assertFilterFail(vocbase(),
                   "FOR d IN collection FILTER ['1', {\"abc\": \"def\"},'3'] "
                   "ALL == d.a RETURN d");
  assertFilterFail(
      vocbase(),
      "FOR d IN collection FILTER ['1',['2'],'3'] NONE IN d.a RETURN d");
  assertFilterFail(vocbase(),
                   "FOR d IN collection FILTER ['1', {\"abc\": \"def\"},'3'] "
                   "NONE IN d.a RETURN d");
  assertFilterFail(
      vocbase(),
      "FOR d IN collection FILTER ['1',['2'],'3'] NONE == d.a RETURN d");
  assertFilterFail(vocbase(),
                   "FOR d IN collection FILTER ['1', {\"abc\": \"def\"},'3'] "
                   "NONE == d.a RETURN d");
}

TEST_F(IResearchFilterArrayInTest, BinaryNotIn) {
  // simple attribute ANY
  {
    irs::Or expected;
    auto& root = expected.add<irs::Not>().filter<irs::And>();
    {
      auto& filter = root.add<irs::by_term>();
      *filter.mutable_field() = mangleStringIdentity("a");
      filter.mutable_options()->term =
          irs::ref_cast<irs::byte_type>(irs::string_ref("1"));
    }
    {
      auto& filter = root.add<irs::by_term>();
      *filter.mutable_field() = mangleStringIdentity("a");
      filter.mutable_options()->term =
          irs::ref_cast<irs::byte_type>(irs::string_ref("2"));
    }
    {
      auto& filter = root.add<irs::by_term>();
      *filter.mutable_field() = mangleStringIdentity("a");
      filter.mutable_options()->term =
          irs::ref_cast<irs::byte_type>(irs::string_ref("3"));
    }

    assertFilterSuccess(
        vocbase(),
        "FOR d IN collection FILTER ['1','2','3'] ANY NOT IN d.a RETURN d",
        expected);
    assertFilterSuccess(
        vocbase(),
        "FOR d IN collection FILTER ['1','2','3'] ANY NOT IN d['a'] RETURN d",
        expected);
    assertFilterSuccess(
        vocbase(),
        "FOR d IN collection FILTER ['1','2','3'] ANY != d.a RETURN d",
        expected);
    assertFilterSuccess(
        vocbase(),
        "FOR d IN collection FILTER ['1','2','3'] ANY != d['a'] RETURN d",
        expected);
  }

  // simple attribute ALL
  {
    irs::Or expected;
    auto& root = expected.add<irs::Not>().filter<irs::Or>();
    {
      auto& filter = root.add<irs::by_term>();
      *filter.mutable_field() = mangleStringIdentity("a");
      filter.mutable_options()->term =
          irs::ref_cast<irs::byte_type>(irs::string_ref("1"));
    }
    {
      auto& filter = root.add<irs::by_term>();
      *filter.mutable_field() = mangleStringIdentity("a");
      filter.mutable_options()->term =
          irs::ref_cast<irs::byte_type>(irs::string_ref("2"));
    }
    {
      auto& filter = root.add<irs::by_term>();
      *filter.mutable_field() = mangleStringIdentity("a");
      filter.mutable_options()->term =
          irs::ref_cast<irs::byte_type>(irs::string_ref("3"));
    }

    assertFilterSuccess(
        vocbase(),
        "FOR d IN collection FILTER ['1','2','3'] ALL NOT IN d.a RETURN d",
        expected);
    assertFilterSuccess(
        vocbase(),
        "FOR d IN collection FILTER ['1','2','3'] ALL NOT IN d['a'] RETURN d",
        expected);
    assertFilterSuccess(
        vocbase(),
        "FOR d IN collection FILTER ['1','2','3'] ALL != d.a RETURN d",
        expected);
    assertFilterSuccess(
        vocbase(),
        "FOR d IN collection FILTER ['1','2','3'] ALL != d['a'] RETURN d",
        expected);
  }

  // simple attribute NONE
  {
    irs::Or expected;
    auto& root = expected.add<irs::And>();
    {
      auto& filter = root.add<irs::by_term>();
      *filter.mutable_field() = mangleStringIdentity("a");
      filter.mutable_options()->term =
          irs::ref_cast<irs::byte_type>(irs::string_ref("1"));
    }
    {
      auto& filter = root.add<irs::by_term>();
      *filter.mutable_field() = mangleStringIdentity("a");
      filter.mutable_options()->term =
          irs::ref_cast<irs::byte_type>(irs::string_ref("2"));
    }
    {
      auto& filter = root.add<irs::by_term>();
      *filter.mutable_field() = mangleStringIdentity("a");
      filter.mutable_options()->term =
          irs::ref_cast<irs::byte_type>(irs::string_ref("3"));
    }

    assertFilterSuccess(
        vocbase(),
        "FOR d IN collection FILTER ['1','2','3'] NONE NOT IN d.a RETURN d",
        expected);
    assertFilterSuccess(
        vocbase(),
        "FOR d IN collection FILTER ['1','2','3'] NONE NOT IN d['a'] RETURN d",
        expected);
    assertFilterSuccess(
        vocbase(),
        "FOR d IN collection FILTER ['1','2','3'] NONE != d.a RETURN d",
        expected);
    assertFilterSuccess(
        vocbase(),
        "FOR d IN collection FILTER ['1','2','3'] NONE != d['a'] RETURN d",
        expected);
  }

  // simple offset ANY
  {
    irs::Or expected;
    auto& root = expected.add<irs::Not>().filter<irs::And>();
    {
      auto& filter = root.add<irs::by_term>();
      *filter.mutable_field() = mangleStringIdentity("[1]");
      filter.mutable_options()->term =
          irs::ref_cast<irs::byte_type>(irs::string_ref("1"));
    }
    {
      auto& filter = root.add<irs::by_term>();
      *filter.mutable_field() = mangleStringIdentity("[1]");
      filter.mutable_options()->term =
          irs::ref_cast<irs::byte_type>(irs::string_ref("2"));
    }
    {
      auto& filter = root.add<irs::by_term>();
      *filter.mutable_field() = mangleStringIdentity("[1]");
      filter.mutable_options()->term =
          irs::ref_cast<irs::byte_type>(irs::string_ref("3"));
    }

    assertFilterSuccess(
        vocbase(),
        "FOR d IN collection FILTER ['1','2','3'] ANY NOT IN d[1] RETURN d",
        expected);
    assertFilterSuccess(
        vocbase(),
        "FOR d IN collection FILTER ['1','2','3'] ANY != d[1] RETURN d",
        expected);
  }

  // simple offset ALL
  {
    irs::Or expected;
    auto& root = expected.add<irs::Not>().filter<irs::Or>();
    {
      auto& filter = root.add<irs::by_term>();
      *filter.mutable_field() = mangleStringIdentity("[1]");
      filter.mutable_options()->term =
          irs::ref_cast<irs::byte_type>(irs::string_ref("1"));
    }
    {
      auto& filter = root.add<irs::by_term>();
      *filter.mutable_field() = mangleStringIdentity("[1]");
      filter.mutable_options()->term =
          irs::ref_cast<irs::byte_type>(irs::string_ref("2"));
    }
    {
      auto& filter = root.add<irs::by_term>();
      *filter.mutable_field() = mangleStringIdentity("[1]");
      filter.mutable_options()->term =
          irs::ref_cast<irs::byte_type>(irs::string_ref("3"));
    }

    assertFilterSuccess(
        vocbase(),
        "FOR d IN collection FILTER ['1','2','3'] ALL NOT IN d[1] RETURN d",
        expected);
    assertFilterSuccess(
        vocbase(),
        "FOR d IN collection FILTER ['1','2','3'] ALL != d[1] RETURN d",
        expected);
  }

  // simple offset NONE
  {
    irs::Or expected;
    auto& root = expected.add<irs::And>();
    {
      auto& filter = root.add<irs::by_term>();
      *filter.mutable_field() = mangleStringIdentity("[1]");
      filter.mutable_options()->term =
          irs::ref_cast<irs::byte_type>(irs::string_ref("1"));
    }
    {
      auto& filter = root.add<irs::by_term>();
      *filter.mutable_field() = mangleStringIdentity("[1]");
      filter.mutable_options()->term =
          irs::ref_cast<irs::byte_type>(irs::string_ref("2"));
    }
    {
      auto& filter = root.add<irs::by_term>();
      *filter.mutable_field() = mangleStringIdentity("[1]");
      filter.mutable_options()->term =
          irs::ref_cast<irs::byte_type>(irs::string_ref("3"));
    }

    assertFilterSuccess(
        vocbase(),
        "FOR d IN collection FILTER ['1','2','3'] NONE NOT IN d[1] RETURN d",
        expected);
    assertFilterSuccess(
        vocbase(),
        "FOR d IN collection FILTER ['1','2','3'] NONE != d[1] RETURN d",
        expected);
  }

  // complex attribute name, offset, analyzer, boost ANY
  {
    irs::Or expected;
    auto& root = expected.add<irs::Not>().filter<irs::And>();
    root.boost(2.5);
    {
      auto& filter = root.add<irs::by_term>();
      *filter.mutable_field() = mangleString("a.b.c[323].e.f", "test_analyzer");
      filter.mutable_options()->term =
          irs::ref_cast<irs::byte_type>(irs::string_ref("1"));
    }
    {
      auto& filter = root.add<irs::by_term>();
      *filter.mutable_field() = mangleString("a.b.c[323].e.f", "test_analyzer");
      filter.mutable_options()->term =
          irs::ref_cast<irs::byte_type>(irs::string_ref("2"));
    }
    {
      auto& filter = root.add<irs::by_term>();
      *filter.mutable_field() = mangleString("a.b.c[323].e.f", "test_analyzer");
      filter.mutable_options()->term =
          irs::ref_cast<irs::byte_type>(irs::string_ref("3"));
    }

    assertFilterSuccess(vocbase(),
                        "FOR d IN collection FILTER boost(analyzer( "
                        "['1','2','3'] ANY NOT IN d.a.b.c[323].e.f , "
                        "'test_analyzer'), 2.5) RETURN d",
                        expected);
    assertFilterSuccess(vocbase(),
                        "FOR d IN collection FILTER analyzer(boost( "
                        "['1','2','3'] ANY NOT IN d.a['b'].c[323].e.f, 2.5), "
                        "'test_analyzer') RETURN d",
                        expected);
    assertFilterSuccess(vocbase(),
                        "FOR d IN collection FILTER boost(analyzer("
                        "['1','2','3'] ANY NOT IN d.a['b']['c'][323].e.f, "
                        "'test_analyzer'), 2.5) RETURN d",
                        expected);
    assertFilterSuccess(vocbase(),
                        "FOR d IN collection FILTER boost(analyzer( "
                        "['1','2','3'] ANY != d.a.b.c[323].e.f , "
                        "'test_analyzer'), 2.5) RETURN d",
                        expected);
    assertFilterSuccess(vocbase(),
                        "FOR d IN collection FILTER analyzer(boost( "
                        "['1','2','3'] ANY != d.a['b'].c[323].e.f, 2.5), "
                        "'test_analyzer') RETURN d",
                        expected);
    assertFilterSuccess(vocbase(),
                        "FOR d IN collection FILTER boost(analyzer("
                        "['1','2','3'] ANY != d.a['b']['c'][323].e.f, "
                        "'test_analyzer'), 2.5) RETURN d",
                        expected);
  }
  // complex attribute name, offset, analyzer, boost ALL
  {
    irs::Or expected;
    auto& root = expected.add<irs::Not>().filter<irs::Or>();
    root.boost(2.5);
    {
      auto& filter = root.add<irs::by_term>();
      *filter.mutable_field() = mangleString("a.b.c[323].e.f", "test_analyzer");
      filter.mutable_options()->term =
          irs::ref_cast<irs::byte_type>(irs::string_ref("1"));
    }
    {
      auto& filter = root.add<irs::by_term>();
      *filter.mutable_field() = mangleString("a.b.c[323].e.f", "test_analyzer");
      filter.mutable_options()->term =
          irs::ref_cast<irs::byte_type>(irs::string_ref("2"));
    }
    {
      auto& filter = root.add<irs::by_term>();
      *filter.mutable_field() = mangleString("a.b.c[323].e.f", "test_analyzer");
      filter.mutable_options()->term =
          irs::ref_cast<irs::byte_type>(irs::string_ref("3"));
    }

    assertFilterSuccess(vocbase(),
                        "FOR d IN collection FILTER boost(analyzer( "
                        "['1','2','3'] ALL NOT IN d.a.b.c[323].e.f , "
                        "'test_analyzer'), 2.5) RETURN d",
                        expected);
    assertFilterSuccess(vocbase(),
                        "FOR d IN collection FILTER analyzer(boost( "
                        "['1','2','3'] ALL NOT IN d.a['b'].c[323].e.f, 2.5), "
                        "'test_analyzer') RETURN d",
                        expected);
    assertFilterSuccess(vocbase(),
                        "FOR d IN collection FILTER boost(analyzer("
                        "['1','2','3'] ALL NOT IN d.a['b']['c'][323].e.f, "
                        "'test_analyzer'), 2.5) RETURN d",
                        expected);
    assertFilterSuccess(vocbase(),
                        "FOR d IN collection FILTER boost(analyzer( "
                        "['1','2','3'] ALL != d.a.b.c[323].e.f , "
                        "'test_analyzer'), 2.5) RETURN d",
                        expected);
    assertFilterSuccess(vocbase(),
                        "FOR d IN collection FILTER analyzer(boost( "
                        "['1','2','3'] ALL != d.a['b'].c[323].e.f, 2.5), "
                        "'test_analyzer') RETURN d",
                        expected);
    assertFilterSuccess(vocbase(),
                        "FOR d IN collection FILTER boost(analyzer("
                        "['1','2','3'] ALL != d.a['b']['c'][323].e.f, "
                        "'test_analyzer'), 2.5) RETURN d",
                        expected);
  }
  // complex attribute name, offset, analyzer, boost NONE
  {
    irs::Or expected;
    auto& root = expected.add<irs::And>();
    root.boost(2.5);
    {
      auto& filter = root.add<irs::by_term>();
      *filter.mutable_field() = mangleString("a.b.c[323].e.f", "test_analyzer");
      filter.mutable_options()->term =
          irs::ref_cast<irs::byte_type>(irs::string_ref("1"));
    }
    {
      auto& filter = root.add<irs::by_term>();
      *filter.mutable_field() = mangleString("a.b.c[323].e.f", "test_analyzer");
      filter.mutable_options()->term =
          irs::ref_cast<irs::byte_type>(irs::string_ref("2"));
    }
    {
      auto& filter = root.add<irs::by_term>();
      *filter.mutable_field() = mangleString("a.b.c[323].e.f", "test_analyzer");
      filter.mutable_options()->term =
          irs::ref_cast<irs::byte_type>(irs::string_ref("3"));
    }

    assertFilterSuccess(vocbase(),
                        "FOR d IN collection FILTER boost(analyzer( "
                        "['1','2','3'] NONE NOT IN d.a.b.c[323].e.f , "
                        "'test_analyzer'), 2.5) RETURN d",
                        expected);
    assertFilterSuccess(vocbase(),
                        "FOR d IN collection FILTER analyzer(boost( "
                        "['1','2','3'] NONE NOT IN d.a['b'].c[323].e.f, 2.5), "
                        "'test_analyzer') RETURN d",
                        expected);
    assertFilterSuccess(vocbase(),
                        "FOR d IN collection FILTER boost(analyzer("
                        "['1','2','3'] NONE NOT IN d.a['b']['c'][323].e.f, "
                        "'test_analyzer'), 2.5) RETURN d",
                        expected);
    assertFilterSuccess(vocbase(),
                        "FOR d IN collection FILTER boost(analyzer( "
                        "['1','2','3'] NONE != d.a.b.c[323].e.f , "
                        "'test_analyzer'), 2.5) RETURN d",
                        expected);
    assertFilterSuccess(vocbase(),
                        "FOR d IN collection FILTER analyzer(boost( "
                        "['1','2','3'] NONE != d.a['b'].c[323].e.f, 2.5), "
                        "'test_analyzer') RETURN d",
                        expected);
    assertFilterSuccess(vocbase(),
                        "FOR d IN collection FILTER boost(analyzer("
                        "['1','2','3'] NONE != d.a['b']['c'][323].e.f, "
                        "'test_analyzer'), 2.5) RETURN d",
                        expected);
  }
  // heterogeneous array values, analyzer, boost ANY
  {
    irs::Or expected;
    auto& root = expected.add<irs::Not>().filter<irs::And>();
    root.boost(1.5);
    {
      auto& filter = root.add<irs::by_term>();
      *filter.mutable_field() =
          mangleString("quick.brown.fox", "test_analyzer");
      filter.mutable_options()->term =
          irs::ref_cast<irs::byte_type>(irs::string_ref("1"));
    }
    {
      auto& filter = root.add<irs::by_term>();
      *filter.mutable_field() = mangleNull("quick.brown.fox");
      filter.mutable_options()->term =
          irs::ref_cast<irs::byte_type>(irs::null_token_stream::value_null());
    }
    {
      auto& filter = root.add<irs::by_term>();
      *filter.mutable_field() = mangleBool("quick.brown.fox");
      filter.mutable_options()->term = irs::ref_cast<irs::byte_type>(
          irs::boolean_token_stream::value_true());
    }
    {
      auto& filter = root.add<irs::by_term>();
      *filter.mutable_field() = mangleBool("quick.brown.fox");
      filter.mutable_options()->term = irs::ref_cast<irs::byte_type>(
          irs::boolean_token_stream::value_false());
    }
    {
      irs::numeric_token_stream stream;
      auto* term = irs::get<irs::term_attribute>(stream);
      stream.reset(2.);
      EXPECT_TRUE(stream.next());

      auto& filter = root.add<irs::by_term>();
      *filter.mutable_field() = mangleNumeric("quick.brown.fox");
      filter.mutable_options()->term = term->value;
    }

    assertFilterSuccess(vocbase(),
                        "FOR d IN collection FILTER "
                        "BOOST(ANALYZER(['1',null,true,false,2] ANY NOT IN "
                        "d.quick.brown.fox, 'test_analyzer'), 1.5) RETURN d",
                        expected);
    assertFilterSuccess(vocbase(),
                        "FOR d IN collection FILTER "
                        "ANALYZER(BOOST(['1',null,true,false,2] ANY NOT IN "
                        "d.quick['brown'].fox, 1.5), 'test_analyzer') RETURN d",
                        expected);
    assertFilterSuccess(vocbase(),
                        "FOR d IN collection FILTER "
                        "BOOST(ANALYZER(['1',null,true,false,2] ANY != "
                        "d.quick.brown.fox, 'test_analyzer'), 1.5) RETURN d",
                        expected);
    assertFilterSuccess(vocbase(),
                        "FOR d IN collection FILTER "
                        "ANALYZER(BOOST(['1',null,true,false,2] ANY != "
                        "d.quick['brown'].fox, 1.5), 'test_analyzer') RETURN d",
                        expected);
  }
  // heterogeneous array values, analyzer, boost ALL
  {
    irs::Or expected;
    auto& root = expected.add<irs::Not>().filter<irs::Or>();
    root.boost(1.5);
    {
      auto& filter = root.add<irs::by_term>();
      *filter.mutable_field() =
          mangleString("quick.brown.fox", "test_analyzer");
      filter.mutable_options()->term =
          irs::ref_cast<irs::byte_type>(irs::string_ref("1"));
    }
    {
      auto& filter = root.add<irs::by_term>();
      *filter.mutable_field() = mangleNull("quick.brown.fox");
      filter.mutable_options()->term =
          irs::ref_cast<irs::byte_type>(irs::null_token_stream::value_null());
    }
    {
      auto& filter = root.add<irs::by_term>();
      *filter.mutable_field() = mangleBool("quick.brown.fox");
      filter.mutable_options()->term = irs::ref_cast<irs::byte_type>(
          irs::boolean_token_stream::value_true());
    }
    {
      auto& filter = root.add<irs::by_term>();
      *filter.mutable_field() = mangleBool("quick.brown.fox");
      filter.mutable_options()->term = irs::ref_cast<irs::byte_type>(
          irs::boolean_token_stream::value_false());
    }
    {
      irs::numeric_token_stream stream;
      auto* term = irs::get<irs::term_attribute>(stream);
      stream.reset(2.);
      EXPECT_TRUE(stream.next());

      auto& filter = root.add<irs::by_term>();
      *filter.mutable_field() = mangleNumeric("quick.brown.fox");
      filter.mutable_options()->term = term->value;
    }

    assertFilterSuccess(vocbase(),
                        "FOR d IN collection FILTER "
                        "BOOST(ANALYZER(['1',null,true,false,2] ALL NOT IN "
                        "d.quick.brown.fox, 'test_analyzer'), 1.5) RETURN d",
                        expected);
    assertFilterSuccess(vocbase(),
                        "FOR d IN collection FILTER "
                        "ANALYZER(BOOST(['1',null,true,false,2] ALL NOT IN "
                        "d.quick['brown'].fox, 1.5), 'test_analyzer') RETURN d",
                        expected);
    assertFilterSuccess(vocbase(),
                        "FOR d IN collection FILTER "
                        "BOOST(ANALYZER(['1',null,true,false,2] ALL != "
                        "d.quick.brown.fox, 'test_analyzer'), 1.5) RETURN d",
                        expected);
    assertFilterSuccess(vocbase(),
                        "FOR d IN collection FILTER "
                        "ANALYZER(BOOST(['1',null,true,false,2] ALL != "
                        "d.quick['brown'].fox, 1.5), 'test_analyzer') RETURN d",
                        expected);
  }
  // heterogeneous array values, analyzer, boost NONE
  {
    irs::Or expected;
    auto& root = expected.add<irs::And>();
    root.boost(1.5);
    {
      auto& filter = root.add<irs::by_term>();
      *filter.mutable_field() =
          mangleString("quick.brown.fox", "test_analyzer");
      filter.mutable_options()->term =
          irs::ref_cast<irs::byte_type>(irs::string_ref("1"));
    }
    {
      auto& filter = root.add<irs::by_term>();
      *filter.mutable_field() = mangleNull("quick.brown.fox");
      filter.mutable_options()->term =
          irs::ref_cast<irs::byte_type>(irs::null_token_stream::value_null());
    }
    {
      auto& filter = root.add<irs::by_term>();
      *filter.mutable_field() = mangleBool("quick.brown.fox");
      filter.mutable_options()->term = irs::ref_cast<irs::byte_type>(
          irs::boolean_token_stream::value_true());
    }
    {
      auto& filter = root.add<irs::by_term>();
      *filter.mutable_field() = mangleBool("quick.brown.fox");
      filter.mutable_options()->term = irs::ref_cast<irs::byte_type>(
          irs::boolean_token_stream::value_false());
    }
    {
      irs::numeric_token_stream stream;
      auto* term = irs::get<irs::term_attribute>(stream);
      stream.reset(2.);
      EXPECT_TRUE(stream.next());

      auto& filter = root.add<irs::by_term>();
      *filter.mutable_field() = mangleNumeric("quick.brown.fox");
      filter.mutable_options()->term = term->value;
    }

    assertFilterSuccess(vocbase(),
                        "FOR d IN collection FILTER "
                        "BOOST(ANALYZER(['1',null,true,false,2] NONE NOT IN "
                        "d.quick.brown.fox, 'test_analyzer'), 1.5) RETURN d",
                        expected);
    assertFilterSuccess(vocbase(),
                        "FOR d IN collection FILTER "
                        "ANALYZER(BOOST(['1',null,true,false,2] NONE NOT IN "
                        "d.quick['brown'].fox, 1.5), 'test_analyzer') RETURN d",
                        expected);
    assertFilterSuccess(vocbase(),
                        "FOR d IN collection FILTER "
                        "BOOST(ANALYZER(['1',null,true,false,2] NONE != "
                        "d.quick.brown.fox, 'test_analyzer'), 1.5) RETURN d",
                        expected);
    assertFilterSuccess(vocbase(),
                        "FOR d IN collection FILTER "
                        "ANALYZER(BOOST(['1',null,true,false,2] NONE != "
                        "d.quick['brown'].fox, 1.5), 'test_analyzer') RETURN d",
                        expected);
  }

  // dynamic complex attribute name ANY
  {
    ExpressionContextMock ctx;
    ctx.vars.emplace("a",
                     arangodb::aql::AqlValue(arangodb::aql::AqlValue{"a"}));
    ctx.vars.emplace("c",
                     arangodb::aql::AqlValue(arangodb::aql::AqlValue{"c"}));
    ctx.vars.emplace("offsetInt",
                     arangodb::aql::AqlValue(arangodb::aql::AqlValue(
                         arangodb::aql::AqlValueHintInt{4})));
    ctx.vars.emplace("offsetDbl",
                     arangodb::aql::AqlValue(arangodb::aql::AqlValue(
                         arangodb::aql::AqlValueHintDouble{5.6})));

    irs::Or expected;
    auto& root = expected.add<irs::Not>().filter<irs::And>();
    {
      auto& filter = root.add<irs::by_term>();
      *filter.mutable_field() =
          mangleStringIdentity("a.b.c.e[4].f[5].g[3].g.a");
      filter.mutable_options()->term =
          irs::ref_cast<irs::byte_type>(irs::string_ref("1"));
    }
    {
      auto& filter = root.add<irs::by_term>();
      *filter.mutable_field() =
          mangleStringIdentity("a.b.c.e[4].f[5].g[3].g.a");
      filter.mutable_options()->term =
          irs::ref_cast<irs::byte_type>(irs::string_ref("2"));
    }
    {
      auto& filter = root.add<irs::by_term>();
      *filter.mutable_field() =
          mangleStringIdentity("a.b.c.e[4].f[5].g[3].g.a");
      filter.mutable_options()->term =
          irs::ref_cast<irs::byte_type>(irs::string_ref("3"));
    }

    assertFilterSuccess(
        vocbase(),
        "LET a='a' LET c='c' LET offsetInt=4 LET offsetDbl=5.6 FOR d IN "
        "collection FILTER "
        " ['1','2','3'] ANY NOT IN "
        "d[a].b[c].e[offsetInt].f[offsetDbl].g[_FORWARD_(3)].g[_FORWARD_('a')] "
        "RETURN d",
        expected, &ctx);
    assertFilterSuccess(
        vocbase(),
        "LET a='a' LET c='c' LET offsetInt=4 LET offsetDbl=5.6 FOR d IN "
        "collection FILTER "
        " ['1','2','3'] ANY != "
        "d[a].b[c].e[offsetInt].f[offsetDbl].g[_FORWARD_(3)].g[_FORWARD_('a')] "
        "RETURN d",
        expected, &ctx);
  }
  // dynamic complex attribute name ALL
  {
    ExpressionContextMock ctx;
    ctx.vars.emplace("a",
                     arangodb::aql::AqlValue(arangodb::aql::AqlValue{"a"}));
    ctx.vars.emplace("c",
                     arangodb::aql::AqlValue(arangodb::aql::AqlValue{"c"}));
    ctx.vars.emplace("offsetInt",
                     arangodb::aql::AqlValue(arangodb::aql::AqlValue(
                         arangodb::aql::AqlValueHintInt{4})));
    ctx.vars.emplace("offsetDbl",
                     arangodb::aql::AqlValue(arangodb::aql::AqlValue(
                         arangodb::aql::AqlValueHintDouble{5.6})));

    irs::Or expected;
    auto& root = expected.add<irs::Not>().filter<irs::Or>();
    {
      auto& filter = root.add<irs::by_term>();
      *filter.mutable_field() =
          mangleStringIdentity("a.b.c.e[4].f[5].g[3].g.a");
      filter.mutable_options()->term =
          irs::ref_cast<irs::byte_type>(irs::string_ref("1"));
    }
    {
      auto& filter = root.add<irs::by_term>();
      *filter.mutable_field() =
          mangleStringIdentity("a.b.c.e[4].f[5].g[3].g.a");
      filter.mutable_options()->term =
          irs::ref_cast<irs::byte_type>(irs::string_ref("2"));
    }
    {
      auto& filter = root.add<irs::by_term>();
      *filter.mutable_field() =
          mangleStringIdentity("a.b.c.e[4].f[5].g[3].g.a");
      filter.mutable_options()->term =
          irs::ref_cast<irs::byte_type>(irs::string_ref("3"));
    }

    assertFilterSuccess(
        vocbase(),
        "LET a='a' LET c='c' LET offsetInt=4 LET offsetDbl=5.6 FOR d IN "
        "collection FILTER "
        " ['1','2','3'] ALL NOT IN "
        "d[a].b[c].e[offsetInt].f[offsetDbl].g[_FORWARD_(3)].g[_FORWARD_('a')] "
        "RETURN d",
        expected, &ctx);
    assertFilterSuccess(
        vocbase(),
        "LET a='a' LET c='c' LET offsetInt=4 LET offsetDbl=5.6 FOR d IN "
        "collection FILTER "
        " ['1','2','3'] ALL != "
        "d[a].b[c].e[offsetInt].f[offsetDbl].g[_FORWARD_(3)].g[_FORWARD_('a')] "
        "RETURN d",
        expected, &ctx);
  }
  // dynamic complex attribute name NONE
  {
    ExpressionContextMock ctx;
    ctx.vars.emplace("a",
                     arangodb::aql::AqlValue(arangodb::aql::AqlValue{"a"}));
    ctx.vars.emplace("c",
                     arangodb::aql::AqlValue(arangodb::aql::AqlValue{"c"}));
    ctx.vars.emplace("offsetInt",
                     arangodb::aql::AqlValue(arangodb::aql::AqlValue(
                         arangodb::aql::AqlValueHintInt{4})));
    ctx.vars.emplace("offsetDbl",
                     arangodb::aql::AqlValue(arangodb::aql::AqlValue(
                         arangodb::aql::AqlValueHintDouble{5.6})));

    irs::Or expected;
    auto& root = expected.add<irs::And>();
    {
      auto& filter = root.add<irs::by_term>();
      *filter.mutable_field() =
          mangleStringIdentity("a.b.c.e[4].f[5].g[3].g.a");
      filter.mutable_options()->term =
          irs::ref_cast<irs::byte_type>(irs::string_ref("1"));
    }
    {
      auto& filter = root.add<irs::by_term>();
      *filter.mutable_field() =
          mangleStringIdentity("a.b.c.e[4].f[5].g[3].g.a");
      filter.mutable_options()->term =
          irs::ref_cast<irs::byte_type>(irs::string_ref("2"));
    }
    {
      auto& filter = root.add<irs::by_term>();
      *filter.mutable_field() =
          mangleStringIdentity("a.b.c.e[4].f[5].g[3].g.a");
      filter.mutable_options()->term =
          irs::ref_cast<irs::byte_type>(irs::string_ref("3"));
    }

    assertFilterSuccess(
        vocbase(),
        "LET a='a' LET c='c' LET offsetInt=4 LET offsetDbl=5.6 FOR d IN "
        "collection FILTER "
        " ['1','2','3'] NONE NOT IN "
        "d[a].b[c].e[offsetInt].f[offsetDbl].g[_FORWARD_(3)].g[_FORWARD_('a')] "
        "RETURN d",
        expected, &ctx);
    assertFilterSuccess(
        vocbase(),
        "LET a='a' LET c='c' LET offsetInt=4 LET offsetDbl=5.6 FOR d IN "
        "collection FILTER "
        " ['1','2','3'] NONE != "
        "d[a].b[c].e[offsetInt].f[offsetDbl].g[_FORWARD_(3)].g[_FORWARD_('a')] "
        "RETURN d",
        expected, &ctx);
  }

  // invalid dynamic attribute name ANY
  {
    ExpressionContextMock ctx;
    ctx.vars.emplace("a",
                     arangodb::aql::AqlValue(arangodb::aql::AqlValue{"a"}));
    ctx.vars.emplace("c",
                     arangodb::aql::AqlValue(arangodb::aql::AqlValue{"c"}));
    ctx.vars.emplace("offsetDbl",
                     arangodb::aql::AqlValue(arangodb::aql::AqlValue(
                         arangodb::aql::AqlValueHintDouble{5.6})));

    assertFilterExecutionFail(
        vocbase(),
        "LET a='a' LET c='c' LET offsetInt=4 LET offsetDbl=5.6 FOR d IN "
        "collection FILTER "
        "['1','2','3'] ANY NOT IN "
        "d[a].b[c].e[offsetInt].f[offsetDbl].g[_FORWARD_(3)].g[_FORWARD_('a')] "
        "RETURN d",
        &ctx);
    assertFilterExecutionFail(
        vocbase(),
        "LET a='a' LET c='c' LET offsetInt=4 LET offsetDbl=5.6 FOR d IN "
        "collection FILTER "
        "['1','2','3'] ANY != "
        "d[a].b[c].e[offsetInt].f[offsetDbl].g[_FORWARD_(3)].g[_FORWARD_('a')] "
        "RETURN d",
        &ctx);
  }
  // invalid dynamic attribute name ALL
  {
    ExpressionContextMock ctx;
    ctx.vars.emplace("a",
                     arangodb::aql::AqlValue(arangodb::aql::AqlValue{"a"}));
    ctx.vars.emplace("c",
                     arangodb::aql::AqlValue(arangodb::aql::AqlValue{"c"}));
    ctx.vars.emplace("offsetDbl",
                     arangodb::aql::AqlValue(arangodb::aql::AqlValue(
                         arangodb::aql::AqlValueHintDouble{5.6})));

    assertFilterExecutionFail(
        vocbase(),
        "LET a='a' LET c='c' LET offsetInt=4 LET offsetDbl=5.6 FOR d IN "
        "collection FILTER "
        "['1','2','3'] ALL NOT IN "
        "d[a].b[c].e[offsetInt].f[offsetDbl].g[_FORWARD_(3)].g[_FORWARD_('a')] "
        "RETURN d",
        &ctx);
    assertFilterExecutionFail(
        vocbase(),
        "LET a='a' LET c='c' LET offsetInt=4 LET offsetDbl=5.6 FOR d IN "
        "collection FILTER "
        "['1','2','3'] ALL != "
        "d[a].b[c].e[offsetInt].f[offsetDbl].g[_FORWARD_(3)].g[_FORWARD_('a')] "
        "RETURN d",
        &ctx);
  }
  // invalid dynamic attribute name NONE
  {
    ExpressionContextMock ctx;
    ctx.vars.emplace("a",
                     arangodb::aql::AqlValue(arangodb::aql::AqlValue{"a"}));
    ctx.vars.emplace("c",
                     arangodb::aql::AqlValue(arangodb::aql::AqlValue{"c"}));
    ctx.vars.emplace("offsetDbl",
                     arangodb::aql::AqlValue(arangodb::aql::AqlValue(
                         arangodb::aql::AqlValueHintDouble{5.6})));

    assertFilterExecutionFail(
        vocbase(),
        "LET a='a' LET c='c' LET offsetInt=4 LET offsetDbl=5.6 FOR d IN "
        "collection FILTER "
        "['1','2','3'] NONE NOT IN "
        "d[a].b[c].e[offsetInt].f[offsetDbl].g[_FORWARD_(3)].g[_FORWARD_('a')] "
        "RETURN d",
        &ctx);
    assertFilterExecutionFail(
        vocbase(),
        "LET a='a' LET c='c' LET offsetInt=4 LET offsetDbl=5.6 FOR d IN "
        "collection FILTER "
        "['1','2','3'] NONE != "
        "d[a].b[c].e[offsetInt].f[offsetDbl].g[_FORWARD_(3)].g[_FORWARD_('a')] "
        "RETURN d",
        &ctx);
  }

  // array as reference, analyzer, boost ANY
  {
    auto obj = arangodb::velocypack::Parser::fromJson("[ \"1\", 2, \"3\"]");
    arangodb::aql::AqlValue value(obj->slice());
    arangodb::aql::AqlValueGuard guard(value, true);

    irs::numeric_token_stream stream;
    stream.reset(2.);
    EXPECT_TRUE(stream.next());
    auto* term = irs::get<irs::term_attribute>(stream);

    ExpressionContextMock ctx;
    ctx.vars.emplace("x", value);

    irs::Or expected;
    auto& root = expected.add<irs::Not>().filter<irs::And>();
    root.boost(3.5);
    {
      auto& filter = root.add<irs::by_term>();
      *filter.mutable_field() = mangleString("a.b.c.e.f", "test_analyzer");
      filter.mutable_options()->term =
          irs::ref_cast<irs::byte_type>(irs::string_ref("1"));
    }
    {
      auto& filter = root.add<irs::by_term>();
      *filter.mutable_field() = mangleNumeric("a.b.c.e.f");
      filter.mutable_options()->term = term->value;
    }
    {
      auto& filter = root.add<irs::by_term>();
      *filter.mutable_field() = mangleString("a.b.c.e.f", "test_analyzer");
      filter.mutable_options()->term =
          irs::ref_cast<irs::byte_type>(irs::string_ref("3"));
    }

    assertFilterSuccess(vocbase(),
                        "LET x=['1', 2, '3'] FOR d IN collection FILTER "
                        "boost(analyzer(x ANY NOT IN d.a.b.c.e.f, "
                        "'test_analyzer'), 3.5) RETURN d",
                        expected, &ctx);
    assertFilterSuccess(vocbase(),
                        "LET x=['1', 2, '3'] FOR d IN collection FILTER "
                        "analyzer(boost(x ANY NOT IN d.a.b.c.e.f, 3.5), "
                        "'test_analyzer') RETURN d",
                        expected, &ctx);
    assertFilterSuccess(
        vocbase(),
        "LET x=['1', 2, '3'] FOR d IN collection FILTER "
        "boost(analyzer(x ANY != d.a.b.c.e.f, 'test_analyzer'), 3.5) RETURN d",
        expected, &ctx);
    assertFilterSuccess(
        vocbase(),
        "LET x=['1', 2, '3'] FOR d IN collection FILTER "
        "analyzer(boost(x ANY != d.a.b.c.e.f, 3.5), 'test_analyzer') RETURN d",
        expected, &ctx);
  }

  // array as reference, analyzer, boost ALL
  {
    auto obj = arangodb::velocypack::Parser::fromJson("[ \"1\", 2, \"3\"]");
    arangodb::aql::AqlValue value(obj->slice());
    arangodb::aql::AqlValueGuard guard(value, true);

    irs::numeric_token_stream stream;
    stream.reset(2.);
    EXPECT_TRUE(stream.next());
    auto* term = irs::get<irs::term_attribute>(stream);

    ExpressionContextMock ctx;
    ctx.vars.emplace("x", value);

    irs::Or expected;
    auto& root = expected.add<irs::Not>().filter<irs::Or>();
    root.boost(3.5);
    {
      auto& filter = root.add<irs::by_term>();
      *filter.mutable_field() = mangleString("a.b.c.e.f", "test_analyzer");
      filter.mutable_options()->term =
          irs::ref_cast<irs::byte_type>(irs::string_ref("1"));
    }
    {
      auto& filter = root.add<irs::by_term>();
      *filter.mutable_field() = mangleNumeric("a.b.c.e.f");
      filter.mutable_options()->term = term->value;
    }
    {
      auto& filter = root.add<irs::by_term>();
      *filter.mutable_field() = mangleString("a.b.c.e.f", "test_analyzer");
      filter.mutable_options()->term =
          irs::ref_cast<irs::byte_type>(irs::string_ref("3"));
    }

    assertFilterSuccess(vocbase(),
                        "LET x=['1', 2, '3'] FOR d IN collection FILTER "
                        "boost(analyzer(x ALL NOT IN d.a.b.c.e.f, "
                        "'test_analyzer'), 3.5) RETURN d",
                        expected, &ctx);
    assertFilterSuccess(vocbase(),
                        "LET x=['1', 2, '3'] FOR d IN collection FILTER "
                        "analyzer(boost(x ALL NOT IN d.a.b.c.e.f, 3.5), "
                        "'test_analyzer') RETURN d",
                        expected, &ctx);
    assertFilterSuccess(
        vocbase(),
        "LET x=['1', 2, '3'] FOR d IN collection FILTER "
        "boost(analyzer(x ALL != d.a.b.c.e.f, 'test_analyzer'), 3.5) RETURN d",
        expected, &ctx);
    assertFilterSuccess(
        vocbase(),
        "LET x=['1', 2, '3'] FOR d IN collection FILTER "
        "analyzer(boost(x ALL != d.a.b.c.e.f, 3.5), 'test_analyzer') RETURN d",
        expected, &ctx);
  }

  // array as reference, analyzer, boost NONE
  {
    auto obj = arangodb::velocypack::Parser::fromJson("[ \"1\", 2, \"3\"]");
    arangodb::aql::AqlValue value(obj->slice());
    arangodb::aql::AqlValueGuard guard(value, true);

    irs::numeric_token_stream stream;
    stream.reset(2.);
    EXPECT_TRUE(stream.next());
    auto* term = irs::get<irs::term_attribute>(stream);

    ExpressionContextMock ctx;
    ctx.vars.emplace("x", value);

    irs::Or expected;
    auto& root = expected.add<irs::And>();
    root.boost(3.5);
    {
      auto& filter = root.add<irs::by_term>();
      *filter.mutable_field() = mangleString("a.b.c.e.f", "test_analyzer");
      filter.mutable_options()->term =
          irs::ref_cast<irs::byte_type>(irs::string_ref("1"));
    }
    {
      auto& filter = root.add<irs::by_term>();
      *filter.mutable_field() = mangleNumeric("a.b.c.e.f");
      filter.mutable_options()->term = term->value;
    }
    {
      auto& filter = root.add<irs::by_term>();
      *filter.mutable_field() = mangleString("a.b.c.e.f", "test_analyzer");
      filter.mutable_options()->term =
          irs::ref_cast<irs::byte_type>(irs::string_ref("3"));
    }

    assertFilterSuccess(vocbase(),
                        "LET x=['1', 2, '3'] FOR d IN collection FILTER "
                        "boost(analyzer(x NONE NOT IN d.a.b.c.e.f, "
                        "'test_analyzer'), 3.5) RETURN d",
                        expected, &ctx);
    assertFilterSuccess(vocbase(),
                        "LET x=['1', 2, '3'] FOR d IN collection FILTER "
                        "analyzer(boost(x NONE NOT IN d.a.b.c.e.f, 3.5), "
                        "'test_analyzer') RETURN d",
                        expected, &ctx);
    assertFilterSuccess(
        vocbase(),
        "LET x=['1', 2, '3'] FOR d IN collection FILTER "
        "boost(analyzer(x NONE != d.a.b.c.e.f, 'test_analyzer'), 3.5) RETURN d",
        expected, &ctx);
    assertFilterSuccess(
        vocbase(),
        "LET x=['1', 2, '3'] FOR d IN collection FILTER "
        "analyzer(boost(x NONE != d.a.b.c.e.f, 3.5), 'test_analyzer') RETURN d",
        expected, &ctx);
  }
  // Auxilary check lambdas. Need them to check root part of expected filterd
  // direct == check is not possible as we will have byExpresssion filters
  // generated on the fly
  auto checkNotAny = [](irs::Or& actual, irs::score_t boost) {
    EXPECT_EQ(1, actual.size());
    auto& notFilter = dynamic_cast<irs::Not&>(*actual.begin());
    auto& root = dynamic_cast<const irs::And&>(*notFilter.filter());
    EXPECT_EQ(irs::type<irs::And>::id(), root.type());
    EXPECT_EQ(3, root.size());
    EXPECT_EQ(boost, root.boost());
    return root.begin();
  };
  auto checkNotAll = [](irs::Or& actual, irs::score_t boost) {
    EXPECT_EQ(1, actual.size());
    auto& notFilter = dynamic_cast<irs::Not&>(*actual.begin());
    auto& root = dynamic_cast<const irs::Or&>(*notFilter.filter());
    EXPECT_EQ(irs::type<irs::Or>::id(), root.type());
    EXPECT_EQ(3, root.size());
    EXPECT_EQ(boost, root.boost());
    return root.begin();
  };
  auto checkNotNone = [](irs::Or& actual, irs::score_t boost) {
    EXPECT_EQ(1, actual.size());
    auto& root = dynamic_cast<const irs::And&>(*actual.begin());
    EXPECT_EQ(irs::type<irs::And>::id(), root.type());
    EXPECT_EQ(3, root.size());
    EXPECT_EQ(boost, root.boost());
    return root.begin();
  };
  // nondeterministic value
  {
    std::vector<std::pair<
        std::string,
        std::function<iterator(irs::Or&, irs::score_t)>>> const testCases = {
        {"FOR d IN collection FILTER [ '1', RAND(), '3' ] ANY NOT IN "
         "d.a.b.c.e.f RETURN d",
         checkNotAny},
        {"FOR d IN collection FILTER [ '1', RAND(), '3' ] ALL NOT IN "
         "d.a.b.c.e.f RETURN d",
         checkNotAll},
        {"FOR d IN collection FILTER [ '1', RAND(), '3' ] NONE NOT IN "
         "d.a.b.c.e.f RETURN d",
         checkNotNone},
        {"FOR d IN collection FILTER [ '1', RAND(), '3' ] ANY != d.a.b.c.e.f "
         "RETURN d",
         checkNotAny},
        {"FOR d IN collection FILTER [ '1', RAND(), '3' ] ALL != d.a.b.c.e.f "
         "RETURN d",
         checkNotAll},
        {"FOR d IN collection FILTER [ '1', RAND(), '3' ] NONE != d.a.b.c.e.f "
         "RETURN d",
         checkNotNone}};
    for (auto& testData : testCases) {
      auto const& queryString = testData.first;
      SCOPED_TRACE(testing::Message("Query: ") << queryString);
      std::string const refName = "d";

      TRI_vocbase_t vocbase(TRI_vocbase_type_e::TRI_VOCBASE_TYPE_NORMAL,
                            testDBInfo(server.server()));

      auto query = arangodb::aql::Query::create(
          arangodb::transaction::StandaloneContext::Create(vocbase),
          arangodb::aql::QueryString(queryString), nullptr);

      auto const parseResult = query->parse();
      ASSERT_TRUE(parseResult.result.ok());

      auto* ast = query->ast();
      ASSERT_TRUE(ast);

      auto* root = ast->root();
      ASSERT_TRUE(root);

      // find first FILTER node
      arangodb::aql::AstNode* filterNode = nullptr;
      for (size_t i = 0; i < root->numMembers(); ++i) {
        auto* node = root->getMemberUnchecked(i);
        ASSERT_TRUE(node);

        if (arangodb::aql::NODE_TYPE_FILTER == node->type) {
          filterNode = node;
          break;
        }
      }
      ASSERT_TRUE(filterNode);

      // find referenced variable
      auto* allVars = ast->variables();
      ASSERT_TRUE(allVars);
      arangodb::aql::Variable* ref = nullptr;
      for (auto entry : allVars->variables(true)) {
        if (entry.second == refName) {
          ref = allVars->getVariable(entry.first);
          break;
        }
      }
      ASSERT_TRUE(ref);

      // supportsFilterCondition
      {
        arangodb::iresearch::QueryContext const ctx{.ref = ref,
                                                    .isSearchQuery = true};
        arangodb::iresearch::FieldMeta::Analyzer analyzer{
            arangodb::iresearch::IResearchAnalyzerFeature::identity()};
        arangodb::iresearch::FilterContext const filterCtx{.analyzer =
                                                               analyzer};
        EXPECT_TRUE((arangodb::iresearch::FilterFactory::filter(
                         nullptr, ctx, filterCtx, *filterNode)
                         .ok()));
      }

      // iteratorForCondition
      {
        arangodb::transaction::Methods trx(
            arangodb::transaction::StandaloneContext::Create(vocbase), {}, {},
            {}, arangodb::transaction::Options());

        ExpressionContextMock exprCtx;
        exprCtx.setTrx(&trx);

        irs::Or actual;
        arangodb::iresearch::QueryContext const ctx{
            .trx = &trx,
<<<<<<< HEAD
            .plan = dummyPlan.get(),
=======
>>>>>>> 4011260a
            .ast = ast,
            .ctx = &exprCtx,
            .index = &irs::sub_reader::empty(),
            .ref = ref,
            .isSearchQuery = true};
        arangodb::iresearch::FieldMeta::Analyzer analyzer{
            arangodb::iresearch::IResearchAnalyzerFeature::identity()};
        arangodb::iresearch::FilterContext const filterCtx{.analyzer =
                                                               analyzer};
        EXPECT_TRUE((arangodb::iresearch::FilterFactory::filter(
                         &actual, ctx, filterCtx, *filterNode)
                         .ok()));

        {
          auto begin = testData.second(actual, 1);

          // 1st filter
          {
            irs::by_term expected;
            *expected.mutable_field() = mangleStringIdentity("a.b.c.e.f");
            expected.mutable_options()->term =
                irs::ref_cast<irs::byte_type>(irs::string_ref("1"));
            EXPECT_EQ(expected, *begin);
          }

          // 2nd filter
          {
            ++begin;
            EXPECT_EQ(irs::type<arangodb::iresearch::ByExpression>::id(),
                      begin->type());
            EXPECT_NE(nullptr,
                      dynamic_cast<arangodb::iresearch::ByExpression const*>(
                          &*begin));
          }

          // 3rd filter
          {
            ++begin;
            irs::by_term expected;
            *expected.mutable_field() = mangleStringIdentity("a.b.c.e.f");
            expected.mutable_options()->term =
                irs::ref_cast<irs::byte_type>(irs::string_ref("3"));
            EXPECT_EQ(expected, *begin);
          }
        }
      }
    }
  }

  // self-referenced value
  {
    std::vector<std::pair<
        std::string,
        std::function<iterator(irs::Or&, irs::score_t)>>> const testCases = {
        {"FOR d IN collection FILTER [ '1', d.a, '3' ] ANY NOT IN d.a.b.c.e.f "
         "RETURN d",
         checkNotAny},
        {"FOR d IN collection FILTER [ '1', d.a, '3' ] ALL NOT IN d.a.b.c.e.f "
         "RETURN d",
         checkNotAll},
        {"FOR d IN collection FILTER [ '1', d.a, '3' ] NONE NOT IN d.a.b.c.e.f "
         "RETURN d",
         checkNotNone},
        {"FOR d IN collection FILTER [ '1', d.a, '3' ] ANY != d.a.b.c.e.f "
         "RETURN d",
         checkNotAny},
        {"FOR d IN collection FILTER [ '1', d.a, '3' ] ALL != d.a.b.c.e.f "
         "RETURN d",
         checkNotAll},
        {"FOR d IN collection FILTER [ '1', d.a, '3' ] NONE != d.a.b.c.e.f "
         "RETURN d",
         checkNotNone}};
    for (auto testData : testCases) {
      auto const& queryString = testData.first;
      SCOPED_TRACE(testing::Message("Query:") << queryString);

      std::string const refName = "d";

      TRI_vocbase_t vocbase(TRI_vocbase_type_e::TRI_VOCBASE_TYPE_NORMAL,
                            testDBInfo(server.server()));

      auto query = arangodb::aql::Query::create(
          arangodb::transaction::StandaloneContext::Create(vocbase),
          arangodb::aql::QueryString(queryString), nullptr);

      auto const parseResult = query->parse();
      ASSERT_TRUE(parseResult.result.ok());

      auto* ast = query->ast();
      ASSERT_TRUE(ast);

      auto* root = ast->root();
      ASSERT_TRUE(root);

      // find first FILTER node
      arangodb::aql::AstNode* filterNode = nullptr;
      for (size_t i = 0; i < root->numMembers(); ++i) {
        auto* node = root->getMemberUnchecked(i);
        ASSERT_TRUE(node);

        if (arangodb::aql::NODE_TYPE_FILTER == node->type) {
          filterNode = node;
          break;
        }
      }
      ASSERT_TRUE(filterNode);

      // find referenced variable
      auto* allVars = ast->variables();
      ASSERT_TRUE(allVars);
      arangodb::aql::Variable* ref = nullptr;
      for (auto entry : allVars->variables(true)) {
        if (entry.second == refName) {
          ref = allVars->getVariable(entry.first);
          break;
        }
      }
      ASSERT_TRUE(ref);

      // supportsFilterCondition
      {
        arangodb::iresearch::QueryContext const ctx{.ref = ref,
                                                    .isSearchQuery = true};
        arangodb::iresearch::FieldMeta::Analyzer analyzer{
            arangodb::iresearch::IResearchAnalyzerFeature::identity()};
        arangodb::iresearch::FilterContext const filterCtx{.analyzer =
                                                               analyzer};
        EXPECT_TRUE((arangodb::iresearch::FilterFactory::filter(
                         nullptr, ctx, filterCtx, *filterNode)
                         .ok()));
      }

      // iteratorForCondition
      {
        arangodb::transaction::Methods trx(
            arangodb::transaction::StandaloneContext::Create(vocbase), {}, {},
            {}, arangodb::transaction::Options());

        ExpressionContextMock exprCtx;
        exprCtx.setTrx(&trx);

        irs::Or actual;
        arangodb::iresearch::QueryContext const ctx{
            .trx = &trx,
<<<<<<< HEAD
            .plan = dummyPlan.get(),
=======
>>>>>>> 4011260a
            .ast = ast,
            .ctx = &exprCtx,
            .index = &irs::sub_reader::empty(),
            .ref = ref,
            .isSearchQuery = true};
        arangodb::iresearch::FieldMeta::Analyzer analyzer{
            arangodb::iresearch::IResearchAnalyzerFeature::identity()};
        arangodb::iresearch::FilterContext const filterCtx{.analyzer =
                                                               analyzer};
        EXPECT_TRUE((arangodb::iresearch::FilterFactory::filter(
                         &actual, ctx, filterCtx, *filterNode)
                         .ok()));

        {
          auto begin = testData.second(actual, 1);

          // 1st filter
          {
            irs::by_term expected;
            *expected.mutable_field() = mangleStringIdentity("a.b.c.e.f");
            expected.mutable_options()->term =
                irs::ref_cast<irs::byte_type>(irs::string_ref("1"));
            EXPECT_EQ(expected, *begin);
          }

          // 2nd filter
          {
            ++begin;
            EXPECT_EQ(irs::type<arangodb::iresearch::ByExpression>::id(),
                      begin->type());
            EXPECT_NE(nullptr,
                      dynamic_cast<arangodb::iresearch::ByExpression const*>(
                          &*begin));
          }

          // 3rd filter
          {
            ++begin;
            irs::by_term expected;
            *expected.mutable_field() = mangleStringIdentity("a.b.c.e.f");
            expected.mutable_options()->term =
                irs::ref_cast<irs::byte_type>(irs::string_ref("3"));
            EXPECT_EQ(expected, *begin);
          }
        }
      }
    }
  }

  // self-referenced value, boost
  {
    std::vector<std::pair<
        std::string, std::function<iterator(irs::Or&, irs::score_t)>>> const
        testCases = {
            {"FOR d IN collection FILTER boost([ '1', 1+d.a, '3'] ANY NOT IN "
             "d.a.b.c.e.f, 1.5) RETURN d",
             checkNotAny},
            {"FOR d IN collection FILTER boost([ '1', 1+d.a, '3'] ALL NOT IN "
             "d.a.b.c.e.f, 1.5) RETURN d",
             checkNotAll},
            {"FOR d IN collection FILTER boost([ '1', 1+d.a, '3'] NONE NOT IN "
             "d.a.b.c.e.f, 1.5) RETURN d",
             checkNotNone},
            {"FOR d IN collection FILTER boost([ '1', 1+d.a, '3'] ANY NOT IN "
             "d.a.b.c.e.f, 1.5) RETURN d",
             checkNotAny},
            {"FOR d IN collection FILTER boost([ '1', 1+d.a, '3'] ALL NOT IN "
             "d.a.b.c.e.f, 1.5) RETURN d",
             checkNotAll},
            {"FOR d IN collection FILTER boost([ '1', 1+d.a, '3'] NONE NOT IN "
             "d.a.b.c.e.f, 1.5) RETURN d",
             checkNotNone}};

    for (auto testData : testCases) {
      auto const& queryString = testData.first;
      SCOPED_TRACE(testing::Message("Query:") << queryString);
      std::string const refName = "d";

      TRI_vocbase_t vocbase(TRI_vocbase_type_e::TRI_VOCBASE_TYPE_NORMAL,
                            testDBInfo(server.server()));

      auto query = arangodb::aql::Query::create(
          arangodb::transaction::StandaloneContext::Create(vocbase),
          arangodb::aql::QueryString(queryString), nullptr);

      auto const parseResult = query->parse();
      ASSERT_TRUE(parseResult.result.ok());

      auto* ast = query->ast();
      ASSERT_TRUE(ast);

      auto* root = ast->root();
      ASSERT_TRUE(root);

      // find first FILTER node
      arangodb::aql::AstNode* filterNode = nullptr;
      for (size_t i = 0; i < root->numMembers(); ++i) {
        auto* node = root->getMemberUnchecked(i);
        ASSERT_TRUE(node);

        if (arangodb::aql::NODE_TYPE_FILTER == node->type) {
          filterNode = node;
          break;
        }
      }
      ASSERT_TRUE(filterNode);

      // find referenced variable
      auto* allVars = ast->variables();
      ASSERT_TRUE(allVars);
      arangodb::aql::Variable* ref = nullptr;
      for (auto entry : allVars->variables(true)) {
        if (entry.second == refName) {
          ref = allVars->getVariable(entry.first);
          break;
        }
      }
      ASSERT_TRUE(ref);

      // supportsFilterCondition
      {
        arangodb::iresearch::QueryContext const ctx{.ref = ref,
                                                    .isSearchQuery = true};
        arangodb::iresearch::FieldMeta::Analyzer analyzer{
            arangodb::iresearch::IResearchAnalyzerFeature::identity()};
        arangodb::iresearch::FilterContext const filterCtx{.analyzer =
                                                               analyzer};
        EXPECT_TRUE((arangodb::iresearch::FilterFactory::filter(
                         nullptr, ctx, filterCtx, *filterNode)
                         .ok()));
      }

      // iteratorForCondition
      {
        arangodb::transaction::Methods trx(
            arangodb::transaction::StandaloneContext::Create(vocbase), {}, {},
            {}, arangodb::transaction::Options());

        ExpressionContextMock exprCtx;
        exprCtx.setTrx(&trx);

        irs::Or actual;
        arangodb::iresearch::QueryContext const ctx{
            .trx = &trx,
<<<<<<< HEAD
            .plan = dummyPlan.get(),
=======
>>>>>>> 4011260a
            .ast = ast,
            .ctx = &exprCtx,
            .index = &irs::sub_reader::empty(),
            .ref = ref,
            .isSearchQuery = true};
        arangodb::iresearch::FieldMeta::Analyzer analyzer{
            arangodb::iresearch::IResearchAnalyzerFeature::identity()};
        arangodb::iresearch::FilterContext const filterCtx{.analyzer =
                                                               analyzer};
        EXPECT_TRUE((arangodb::iresearch::FilterFactory::filter(
                         &actual, ctx, filterCtx, *filterNode)
                         .ok()));

        {
          auto begin = testData.second(actual, 1.5);

          // 1st filter
          {
            irs::by_term expected;
            *expected.mutable_field() = mangleStringIdentity("a.b.c.e.f");
            expected.mutable_options()->term =
                irs::ref_cast<irs::byte_type>(irs::string_ref("1"));
            EXPECT_EQ(expected, *begin);
          }

          // 2nd filter
          {
            ++begin;
            EXPECT_EQ(irs::type<arangodb::iresearch::ByExpression>::id(),
                      begin->type());
            EXPECT_NE(nullptr,
                      dynamic_cast<arangodb::iresearch::ByExpression const*>(
                          &*begin));
          }

          // 3rd filter
          {
            ++begin;
            irs::by_term expected;
            *expected.mutable_field() = mangleStringIdentity("a.b.c.e.f");
            expected.mutable_options()->term =
                irs::ref_cast<irs::byte_type>(irs::string_ref("3"));
            EXPECT_EQ(expected, *begin);
          }
        }
      }
    }
  }
  // heterogeneous references and expression in array ANY
  {
    ExpressionContextMock ctx;
    ctx.vars.emplace("strVal", arangodb::aql::AqlValue("str"));
    ctx.vars.emplace("boolVal", arangodb::aql::AqlValue(
                                    arangodb::aql::AqlValueHintBool(false)));
    ctx.vars.emplace(
        "numVal", arangodb::aql::AqlValue(arangodb::aql::AqlValueHintInt(2)));
    ctx.vars.emplace(
        "nullVal", arangodb::aql::AqlValue(arangodb::aql::AqlValueHintNull{}));

    irs::numeric_token_stream stream;
    stream.reset(3.);
    EXPECT_TRUE(stream.next());
    auto* term = irs::get<irs::term_attribute>(stream);

    irs::Or expected;
    auto& root = expected.add<irs::Not>().filter<irs::And>();
    root.boost(2.5);
    {
      auto& filter = root.add<irs::by_term>();
      *filter.mutable_field() = mangleStringIdentity("a.b.c.e.f");
      filter.mutable_options()->term =
          irs::ref_cast<irs::byte_type>(irs::string_ref("1"));
    }
    {
      auto& filter = root.add<irs::by_term>();
      *filter.mutable_field() = mangleStringIdentity("a.b.c.e.f");
      filter.mutable_options()->term =
          irs::ref_cast<irs::byte_type>(irs::string_ref("str"));
    }
    {
      auto& filter = root.add<irs::by_term>();
      *filter.mutable_field() = mangleBool("a.b.c.e.f");
      filter.mutable_options()->term = irs::ref_cast<irs::byte_type>(
          irs::boolean_token_stream::value_false());
    }
    {
      auto& filter = root.add<irs::by_term>();
      *filter.mutable_field() = mangleNumeric("a.b.c.e.f");
      filter.mutable_options()->term = term->value;
    }
    {
      auto& filter = root.add<irs::by_term>();
      *filter.mutable_field() = mangleNull("a.b.c.e.f");
      filter.mutable_options()->term =
          irs::ref_cast<irs::byte_type>(irs::null_token_stream::value_null());
    }

    // not a constant in array
    assertFilterSuccess(
        vocbase(),
        "LET strVal='str' LET boolVal=false LET numVal=2 LET nullVal=null FOR "
        "d IN collection FILTER BOOST(['1', strVal, "
        "boolVal, numVal+1, nullVal] ANY NOT IN d.a.b.c.e.f, 2.5) RETURN d",
        expected, &ctx);

    assertFilterSuccess(
        vocbase(),
        "LET strVal='str' LET boolVal=false LET numVal=2 LET nullVal=null FOR "
        "d IN collection FILTER BOOST(['1', strVal, "
        "boolVal, numVal+1, nullVal] ANY != d.a.b.c.e.f, 2.5) RETURN d",
        expected, &ctx);
  }
  // heterogeneous references and expression in array ALL
  {
    ExpressionContextMock ctx;
    ctx.vars.emplace("strVal", arangodb::aql::AqlValue("str"));
    ctx.vars.emplace("boolVal", arangodb::aql::AqlValue(
                                    arangodb::aql::AqlValueHintBool(false)));
    ctx.vars.emplace(
        "numVal", arangodb::aql::AqlValue(arangodb::aql::AqlValueHintInt(2)));
    ctx.vars.emplace(
        "nullVal", arangodb::aql::AqlValue(arangodb::aql::AqlValueHintNull{}));

    irs::numeric_token_stream stream;
    stream.reset(3.);
    EXPECT_TRUE(stream.next());
    auto* term = irs::get<irs::term_attribute>(stream);

    irs::Or expected;
    auto& root = expected.add<irs::Not>().filter<irs::Or>();
    root.boost(2.5);
    {
      auto& filter = root.add<irs::by_term>();
      *filter.mutable_field() = mangleStringIdentity("a.b.c.e.f");
      filter.mutable_options()->term =
          irs::ref_cast<irs::byte_type>(irs::string_ref("1"));
    }
    {
      auto& filter = root.add<irs::by_term>();
      *filter.mutable_field() = mangleStringIdentity("a.b.c.e.f");
      filter.mutable_options()->term =
          irs::ref_cast<irs::byte_type>(irs::string_ref("str"));
    }
    {
      auto& filter = root.add<irs::by_term>();
      *filter.mutable_field() = mangleBool("a.b.c.e.f");
      filter.mutable_options()->term = irs::ref_cast<irs::byte_type>(
          irs::boolean_token_stream::value_false());
    }
    {
      auto& filter = root.add<irs::by_term>();
      *filter.mutable_field() = mangleNumeric("a.b.c.e.f");
      filter.mutable_options()->term = term->value;
    }
    {
      auto& filter = root.add<irs::by_term>();
      *filter.mutable_field() = mangleNull("a.b.c.e.f");
      filter.mutable_options()->term =
          irs::ref_cast<irs::byte_type>(irs::null_token_stream::value_null());
    }

    // not a constant in array
    assertFilterSuccess(
        vocbase(),
        "LET strVal='str' LET boolVal=false LET numVal=2 LET nullVal=null FOR "
        "d IN collection FILTER BOOST(['1', strVal, "
        "boolVal, numVal+1, nullVal] ALL NOT IN d.a.b.c.e.f, 2.5) RETURN d",
        expected, &ctx);

    assertFilterSuccess(
        vocbase(),
        "LET strVal='str' LET boolVal=false LET numVal=2 LET nullVal=null FOR "
        "d IN collection FILTER BOOST(['1', strVal, "
        "boolVal, numVal+1, nullVal] ALL != d.a.b.c.e.f, 2.5) RETURN d",
        expected, &ctx);
  }
  // heterogeneous references and expression in array NONE
  {
    ExpressionContextMock ctx;
    ctx.vars.emplace("strVal", arangodb::aql::AqlValue("str"));
    ctx.vars.emplace("boolVal", arangodb::aql::AqlValue(
                                    arangodb::aql::AqlValueHintBool(false)));
    ctx.vars.emplace(
        "numVal", arangodb::aql::AqlValue(arangodb::aql::AqlValueHintInt(2)));
    ctx.vars.emplace(
        "nullVal", arangodb::aql::AqlValue(arangodb::aql::AqlValueHintNull{}));

    irs::numeric_token_stream stream;
    stream.reset(3.);
    EXPECT_TRUE(stream.next());
    auto* term = irs::get<irs::term_attribute>(stream);

    irs::Or expected;
    auto& root = expected.add<irs::And>();
    root.boost(2.5);
    {
      auto& filter = root.add<irs::by_term>();
      *filter.mutable_field() = mangleStringIdentity("a.b.c.e.f");
      filter.mutable_options()->term =
          irs::ref_cast<irs::byte_type>(irs::string_ref("1"));
    }
    {
      auto& filter = root.add<irs::by_term>();
      *filter.mutable_field() = mangleStringIdentity("a.b.c.e.f");
      filter.mutable_options()->term =
          irs::ref_cast<irs::byte_type>(irs::string_ref("str"));
    }
    {
      auto& filter = root.add<irs::by_term>();
      *filter.mutable_field() = mangleBool("a.b.c.e.f");
      filter.mutable_options()->term = irs::ref_cast<irs::byte_type>(
          irs::boolean_token_stream::value_false());
    }
    {
      auto& filter = root.add<irs::by_term>();
      *filter.mutable_field() = mangleNumeric("a.b.c.e.f");
      filter.mutable_options()->term = term->value;
    }
    {
      auto& filter = root.add<irs::by_term>();
      *filter.mutable_field() = mangleNull("a.b.c.e.f");
      filter.mutable_options()->term =
          irs::ref_cast<irs::byte_type>(irs::null_token_stream::value_null());
    }

    // not a constant in array
    assertFilterSuccess(
        vocbase(),
        "LET strVal='str' LET boolVal=false LET numVal=2 LET nullVal=null FOR "
        "d IN collection FILTER BOOST(['1', strVal, "
        "boolVal, numVal+1, nullVal] NONE NOT IN d.a.b.c.e.f, 2.5) RETURN d",
        expected, &ctx);

    assertFilterSuccess(
        vocbase(),
        "LET strVal='str' LET boolVal=false LET numVal=2 LET nullVal=null FOR "
        "d IN collection FILTER BOOST(['1', strVal, "
        "boolVal, numVal+1, nullVal] NONE != d.a.b.c.e.f, 2.5) RETURN d",
        expected, &ctx);
  }

  // no reference provided
  assertFilterExecutionFail(
      vocbase(),
      "LET x={} FOR d IN myView FILTER [1,x.a,3] ANY NOT IN d.a RETURN d",
      &ExpressionContextMock::EMPTY);

  assertFilterExecutionFail(
      vocbase(),
      "LET x={} FOR d IN myView FILTER [1,x.a,3] ANY != d.a RETURN d",
      &ExpressionContextMock::EMPTY);

  assertFilterExecutionFail(
      vocbase(),
      "LET x={} FOR d IN myView FILTER [1,x.a,3] ALL NOT IN d.a RETURN d",
      &ExpressionContextMock::EMPTY);

  assertFilterExecutionFail(
      vocbase(),
      "LET x={} FOR d IN myView FILTER [1,x.a,3] ALL != d.a RETURN d",
      &ExpressionContextMock::EMPTY);

  assertFilterExecutionFail(
      vocbase(),
      "LET x={} FOR d IN myView FILTER [1,x.a,3] NONE NOT IN d.a RETURN d",
      &ExpressionContextMock::EMPTY);

  assertFilterExecutionFail(
      vocbase(),
      "LET x={} FOR d IN myView FILTER [1,x.a,3] NONE != d.a RETURN d",
      &ExpressionContextMock::EMPTY);

  // empty array ANY
  {
    irs::Or expected;
    expected.add<irs::empty>();
    expected.boost(2.5);
    assertFilterSuccess(
        vocbase(),
        "FOR d IN collection FILTER BOOST([] ANY NOT IN d.a, 2.5) RETURN d",
        expected);
    assertFilterSuccess(
        vocbase(),
        "FOR d IN collection FILTER BOOST([] ANY NOT IN d['a'], 2.5) RETURN d",
        expected);

    assertFilterSuccess(
        vocbase(),
        "FOR d IN collection FILTER BOOST([] ANY != d.a, 2.5) RETURN d",
        expected);
    assertFilterSuccess(
        vocbase(),
        "FOR d IN collection FILTER BOOST([] ANY != d['a'], 2.5) RETURN d",
        expected);
  }

  // empty array ALL/NONE
  {
    irs::Or expected;
    expected.add<irs::all>();
    expected.boost(2.5);

    assertFilterSuccess(
        vocbase(),
        "FOR d IN collection FILTER BOOST([] ALL NOT IN d.a, 2.5) RETURN d",
        expected);
    assertFilterSuccess(
        vocbase(),
        "FOR d IN collection FILTER BOOST([] ALL NOT IN d['a'], 2.5) RETURN d",
        expected);

    assertFilterSuccess(
        vocbase(),
        "FOR d IN collection FILTER BOOST([] ALL != d.a, 2.5) RETURN d",
        expected);
    assertFilterSuccess(
        vocbase(),
        "FOR d IN collection FILTER BOOST([] ALL != d['a'], 2.5) RETURN d",
        expected);

    assertFilterSuccess(
        vocbase(),
        "FOR d IN collection FILTER BOOST([] NONE NOT IN d.a, 2.5) RETURN d",
        expected);
    assertFilterSuccess(
        vocbase(),
        "FOR d IN collection FILTER BOOST([] NONE NOT IN d['a'], 2.5) RETURN d",
        expected);

    assertFilterSuccess(
        vocbase(),
        "FOR d IN collection FILTER BOOST([] NONE != d.a, 2.5) RETURN d",
        expected);
    assertFilterSuccess(
        vocbase(),
        "FOR d IN collection FILTER BOOST([] NONE != d['a'], 2.5) RETURN d",
        expected);
  }
}<|MERGE_RESOLUTION|>--- conflicted
+++ resolved
@@ -1750,10 +1750,6 @@
         irs::Or actual;
         arangodb::iresearch::QueryContext const ctx{
             .trx = &trx,
-<<<<<<< HEAD
-            .plan = dummyPlan.get(),
-=======
->>>>>>> 4011260a
             .ast = ast,
             .ctx = &exprCtx,
             .index = &irs::sub_reader::empty(),
@@ -1901,10 +1897,6 @@
         irs::Or actual;
         arangodb::iresearch::QueryContext const ctx{
             .trx = &trx,
-<<<<<<< HEAD
-            .plan = dummyPlan.get(),
-=======
->>>>>>> 4011260a
             .ast = ast,
             .ctx = &exprCtx,
             .index = &irs::sub_reader::empty(),
@@ -2052,10 +2044,6 @@
         irs::Or actual;
         arangodb::iresearch::QueryContext const ctx{
             .trx = &trx,
-<<<<<<< HEAD
-            .plan = dummyPlan.get(),
-=======
->>>>>>> 4011260a
             .ast = ast,
             .ctx = &exprCtx,
             .index = &irs::sub_reader::empty(),
@@ -2202,10 +2190,6 @@
         irs::Or actual;
         arangodb::iresearch::QueryContext const ctx{
             .trx = &trx,
-<<<<<<< HEAD
-            .plan = dummyPlan.get(),
-=======
->>>>>>> 4011260a
             .ast = ast,
             .ctx = &exprCtx,
             .index = &irs::sub_reader::empty(),
@@ -3773,10 +3757,6 @@
         irs::Or actual;
         arangodb::iresearch::QueryContext const ctx{
             .trx = &trx,
-<<<<<<< HEAD
-            .plan = dummyPlan.get(),
-=======
->>>>>>> 4011260a
             .ast = ast,
             .ctx = &exprCtx,
             .index = &irs::sub_reader::empty(),
@@ -3921,10 +3901,6 @@
         irs::Or actual;
         arangodb::iresearch::QueryContext const ctx{
             .trx = &trx,
-<<<<<<< HEAD
-            .plan = dummyPlan.get(),
-=======
->>>>>>> 4011260a
             .ast = ast,
             .ctx = &exprCtx,
             .index = &irs::sub_reader::empty(),
@@ -4069,10 +4045,6 @@
         irs::Or actual;
         arangodb::iresearch::QueryContext const ctx{
             .trx = &trx,
-<<<<<<< HEAD
-            .plan = dummyPlan.get(),
-=======
->>>>>>> 4011260a
             .ast = ast,
             .ctx = &exprCtx,
             .index = &irs::sub_reader::empty(),
