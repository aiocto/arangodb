////////////////////////////////////////////////////////////////////////////////
/// DISCLAIMER
///
/// Copyright 2014-2020 ArangoDB GmbH, Cologne, Germany
/// Copyright 2004-2014 triAGENS GmbH, Cologne, Germany
///
/// Licensed under the Apache License, Version 2.0 (the "License");
/// you may not use this file except in compliance with the License.
/// You may obtain a copy of the License at
///
///     http://www.apache.org/licenses/LICENSE-2.0
///
/// Unless required by applicable law or agreed to in writing, software
/// distributed under the License is distributed on an "AS IS" BASIS,
/// WITHOUT WARRANTIES OR CONDITIONS OF ANY KIND, either express or implied.
/// See the License for the specific language governing permissions and
/// limitations under the License.
///
/// Copyright holder is ArangoDB GmbH, Cologne, Germany
///
/// @author Tobias Gödderz
////////////////////////////////////////////////////////////////////////////////

#pragma once

#include "Aql/ExecutionNode.h"
#include "Aql/ExecutionNodeId.h"
#include "Aql/ExecutionLocation.h"

namespace arangodb::tests::aql {

// An execution node pretending to be of an arbitrary type.
class MockTypedNode : public ::arangodb::aql::ExecutionNode {
  friend class ExecutionBlock;

 public:
  MockTypedNode(::arangodb::aql::ExecutionPlan* plan,
                arangodb::aql::ExecutionNodeId id, NodeType);

  // return mocked type
  NodeType getType() const override final;

<<<<<<< HEAD
  [[nodiscard]] arangodb::aql::ExecutionLocation getAllowedLocation() const override;
=======
  [[nodiscard]] arangodb::aql::ExecutionLocation getAllowedLocation()
      const override;
>>>>>>> 8ce240c1

  // Necessary overrides, all not implemented:

  void doToVelocyPack(arangodb::velocypack::Builder&,
                      unsigned flags) const override;

  std::unique_ptr<::arangodb::aql::ExecutionBlock> createBlock(
      ::arangodb::aql::ExecutionEngine& engine,
      std::unordered_map<ExecutionNode*,
                         ::arangodb::aql::ExecutionBlock*> const&)
      const override;

  ExecutionNode* clone(::arangodb::aql::ExecutionPlan* plan,
                       bool withDependencies,
                       bool withProperties) const override;

  ::arangodb::aql::CostEstimate estimateCost() const override;

 private:
  NodeType _mockedType{};
};

}  // namespace arangodb::tests::aql<|MERGE_RESOLUTION|>--- conflicted
+++ resolved
@@ -40,12 +40,8 @@
   // return mocked type
   NodeType getType() const override final;
 
-<<<<<<< HEAD
-  [[nodiscard]] arangodb::aql::ExecutionLocation getAllowedLocation() const override;
-=======
   [[nodiscard]] arangodb::aql::ExecutionLocation getAllowedLocation()
       const override;
->>>>>>> 8ce240c1
 
   // Necessary overrides, all not implemented:
 
