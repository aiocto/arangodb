--- conflicted
+++ resolved
@@ -60,21 +60,14 @@
 
 template class ::arangodb::graph::PathValidator<
     ::arangodb::tests::graph::MockGraphProvider,
-<<<<<<< HEAD
     ::arangodb::graph::PathStore<::arangodb::tests::graph::MockGraphProvider::Step>,
     VertexUniquenessLevel::PATH, EdgeUniquenessLevel::PATH>;
-=======
-    ::arangodb::graph::PathStore<
-        ::arangodb::tests::graph::MockGraphProvider::Step>,
-    VertexUniquenessLevel::PATH>;
->>>>>>> a6bd3ccd
 
 template class ::arangodb::graph::PathStoreTracer<::arangodb::graph::PathStore<
     ::arangodb::tests::graph::MockGraphProvider::Step>>;
 
 template class ::arangodb::graph::PathValidator<
     ::arangodb::tests::graph::MockGraphProvider,
-<<<<<<< HEAD
     ::arangodb::graph::PathStoreTracer<::arangodb::graph::PathStore<::arangodb::tests::graph::MockGraphProvider::Step>>,
     VertexUniquenessLevel::PATH, EdgeUniquenessLevel::PATH>;
 
@@ -100,43 +93,6 @@
 template class ::arangodb::graph::OneSidedEnumerator<::arangodb::graph::DFSConfiguration<
     ::arangodb::tests::graph::MockGraphProvider, ::arangodb::graph::VertexUniquenessLevel::PATH,
     ::arangodb::graph::EdgeUniquenessLevel::PATH, true>>;
-=======
-    ::arangodb::graph::PathStoreTracer<::arangodb::graph::PathStore<
-        ::arangodb::tests::graph::MockGraphProvider::Step>>,
-    VertexUniquenessLevel::PATH>;
-
-template class ::arangodb::graph::TwoSidedEnumerator<
-    ::arangodb::graph::FifoQueue<
-        ::arangodb::tests::graph::MockGraphProvider::Step>,
-    ::arangodb::graph::PathStore<
-        ::arangodb::tests::graph::MockGraphProvider::Step>,
-    ::arangodb::tests::graph::MockGraphProvider,
-    ::arangodb::graph::PathValidator<
-        ::arangodb::tests::graph::MockGraphProvider,
-        ::arangodb::graph::PathStore<
-            ::arangodb::tests::graph::MockGraphProvider::Step>,
-        VertexUniquenessLevel::PATH>>;
-
-// BFS with PATH uniquness
-template class ::arangodb::graph::OneSidedEnumerator<
-    ::arangodb::graph::BFSConfiguration<
-        ::arangodb::tests::graph::MockGraphProvider,
-        ::arangodb::graph::VertexUniquenessLevel::PATH, false>>;
-template class ::arangodb::graph::OneSidedEnumerator<
-    ::arangodb::graph::BFSConfiguration<
-        ::arangodb::tests::graph::MockGraphProvider,
-        ::arangodb::graph::VertexUniquenessLevel::PATH, true>>;
-
-// DFS with PATH uniquness
-template class ::arangodb::graph::OneSidedEnumerator<
-    ::arangodb::graph::DFSConfiguration<
-        ::arangodb::tests::graph::MockGraphProvider,
-        ::arangodb::graph::VertexUniquenessLevel::PATH, false>>;
-template class ::arangodb::graph::OneSidedEnumerator<
-    ::arangodb::graph::DFSConfiguration<
-        ::arangodb::tests::graph::MockGraphProvider,
-        ::arangodb::graph::VertexUniquenessLevel::PATH, true>>;
->>>>>>> a6bd3ccd
 
 template class ::arangodb::graph::QueueTracer<::arangodb::graph::FifoQueue<
     ::arangodb::tests::graph::MockGraphProvider::Step>>;
@@ -145,24 +101,11 @@
     ::arangodb::tests::graph::MockGraphProvider::Step>>;
 
 template class ::arangodb::graph::TwoSidedEnumerator<
-<<<<<<< HEAD
     ::arangodb::graph::QueueTracer<::arangodb::graph::FifoQueue<::arangodb::tests::graph::MockGraphProvider::Step>>,
     ::arangodb::graph::PathStore<::arangodb::tests::graph::MockGraphProvider::Step>, ::arangodb::tests::graph::MockGraphProvider,
     ::arangodb::graph::PathValidator<::arangodb::tests::graph::MockGraphProvider,
                                      ::arangodb::graph::PathStore<::arangodb::tests::graph::MockGraphProvider::Step>,
                                      VertexUniquenessLevel::PATH, EdgeUniquenessLevel::PATH>>;
-=======
-    ::arangodb::graph::QueueTracer<::arangodb::graph::FifoQueue<
-        ::arangodb::tests::graph::MockGraphProvider::Step>>,
-    ::arangodb::graph::PathStore<
-        ::arangodb::tests::graph::MockGraphProvider::Step>,
-    ::arangodb::tests::graph::MockGraphProvider,
-    ::arangodb::graph::PathValidator<
-        ::arangodb::tests::graph::MockGraphProvider,
-        ::arangodb::graph::PathStore<
-            ::arangodb::tests::graph::MockGraphProvider::Step>,
-        VertexUniquenessLevel::PATH>>;
->>>>>>> a6bd3ccd
 
 template class ::arangodb::graph::TwoSidedEnumerator<
     ::arangodb::graph::QueueTracer<::arangodb::graph::FifoQueue<
@@ -170,14 +113,6 @@
     ::arangodb::graph::PathStoreTracer<::arangodb::graph::PathStore<
         ::arangodb::tests::graph::MockGraphProvider::Step>>,
     ::arangodb::tests::graph::MockGraphProvider,
-<<<<<<< HEAD
     ::arangodb::graph::PathValidator<::arangodb::tests::graph::MockGraphProvider,
                                      ::arangodb::graph::PathStoreTracer<::arangodb::graph::PathStore<::arangodb::tests::graph::MockGraphProvider::Step>>,
-                                     VertexUniquenessLevel::PATH, EdgeUniquenessLevel::PATH>>;
-=======
-    ::arangodb::graph::PathValidator<
-        ::arangodb::tests::graph::MockGraphProvider,
-        ::arangodb::graph::PathStoreTracer<::arangodb::graph::PathStore<
-            ::arangodb::tests::graph::MockGraphProvider::Step>>,
-        VertexUniquenessLevel::PATH>>;
->>>>>>> a6bd3ccd
+                                     VertexUniquenessLevel::PATH, EdgeUniquenessLevel::PATH>>;