--- conflicted
+++ resolved
@@ -56,18 +56,9 @@
 namespace tests {
 namespace graph {
 
-<<<<<<< HEAD
 class DFSFinderTest : public ::testing::TestWithParam<MockGraphProvider::LooseEndBehaviour> {
   // using DFSFinder = DFSEnumerator<MockGraphProvider, VertexUniquenessLevel::PATH>;
   using DFSFinder = TracedDFSEnumerator<MockGraphProvider, VertexUniquenessLevel::PATH, EdgeUniquenessLevel::PATH>;
-=======
-class DFSFinderTest
-    : public ::testing::TestWithParam<MockGraphProvider::LooseEndBehaviour> {
-  // using DFSFinder = DFSEnumerator<MockGraphProvider,
-  // VertexUniquenessLevel::PATH>;
-  using DFSFinder =
-      TracedDFSEnumerator<MockGraphProvider, VertexUniquenessLevel::PATH>;
->>>>>>> a6bd3ccd
 
  protected:
   bool activateLogging{false};
