--- conflicted
+++ resolved
@@ -151,13 +151,8 @@
   let allEntries = mergeLogs(logs);
   for (const doc of docs) {
     let entry = getDocumentEntries(allEntries, opType, doc);
-<<<<<<< HEAD
-    assertTrue(entry !== null);
+    assertNotNull(entry);
     assertEqual(entry.payload[1].operation, opType, `Dumping combined log entries: ${JSON.stringify(allEntries)}`);
-=======
-    assertNotNull(entry);
-    assertEqual(entry.payload[1].operation, opType);
->>>>>>> bf63324c
   }
 };
 
