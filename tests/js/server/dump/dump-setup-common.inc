/*jshint globalstrict:false, strict:false, maxlen:4000, unused:false */
/*global assertEqual, assertTrue, assertUndefined, arango */

////////////////////////////////////////////////////////////////////////////////
/// @brief setup collections for dump/reload tests
///
/// @file
///
/// DISCLAIMER
///
/// Copyright 2010-2012 triagens GmbH, Cologne, Germany
///
/// Licensed under the Apache License, Version 2.0 (the "License");
/// you may not use this file except in compliance with the License.
/// You may obtain a copy of the License at
///
///     http://www.apache.org/licenses/LICENSE-2.0
///
/// Unless required by applicable law or agreed to in writing, software
/// distributed under the License is distributed on an "AS IS" BASIS,
/// WITHOUT WARRANTIES OR CONDITIONS OF ANY KIND, either express or implied.
/// See the License for the specific language governing permissions and
/// limitations under the License.
///
/// Copyright holder is triAGENS GmbH, Cologne, Germany
///
/// @author Jan Steemann
/// @author Copyright 2012, triAGENS GmbH, Cologne, Germany
////////////////////////////////////////////////////////////////////////////////

const _ = require('lodash');
const analyzers = require("@arangodb/analyzers");
const db = require("@arangodb").db;
const isCluster = require('internal').isCluster();
const isEnterprise = require("internal").isEnterprise();

let sgm;
let satgm;
let egm;
if (isEnterprise) {
  sgm = require("@arangodb/smart-graph");
  satgm = require("@arangodb/satellite-graph");
  egm = require("@arangodb/enterprise-graph");
}


function cleanup() {
  'use strict';

  let dbOptions = {};
  if (isCluster) {
    dbOptions = {replicationFactor: 2, writeConcern: 2};
  }

  ["UnitTestsDumpSrc", "UnitTestsDumpDst"].forEach(function (name) {
    try {
      db._dropDatabase(name);
    } catch (err) {
    }
    db._createDatabase(name, dbOptions);
  });
  if (isCluster) {
    ["UnitTestsDumpProperties1", "UnitTestsDumpProperties2"].forEach(function (name) {
      try {
        db._dropDatabase(name);
      } catch (err) {
      }
    });

    db._createDatabase("UnitTestsDumpProperties1", {replicationFactor: 1, writeConcern: 1});
    db._createDatabase("UnitTestsDumpProperties2", {replicationFactor: 2, writeConcern: 2, sharding: "single"});
  }
  // clean up first
  db._drop("UnitTestsDumpEmpty");
  db._drop("UnitTestsDumpMany");
  db._drop("UnitTestsDumpEdges");
  db._drop("UnitTestsDumpOrder");
  db._drop("UnitTestsDumpRemoved");
  db._drop("UnitTestsDumpIndexes");
  db._drop("UnitTestsDumpTruncated");
  db._drop("UnitTestsDumpShards");
  db._drop("UnitTestsDumpStrings");
  db._drop("UnitTestsDumpReplicationFactor1");
  db._drop("UnitTestsDumpReplicationFactor2");
}

function createUsers() {
  // create user in _system database
  var users = require("@arangodb/users");
  users.save("foobaruser", "foobarpasswd", true);
  users.grantDatabase("foobaruser", "_system");
  users.grantCollection("foobaruser", "_system", "*");
  users.grantDatabase("foobaruser", "UnitTestsDumpSrc");
  users.grantCollection("foobaruser", "UnitTestsDumpSrc", "*");
  var endpoint = arango.getEndpoint();

  arango.reconnect(endpoint, "UnitTestsDumpSrc", "foobaruser", "foobarpasswd");
}

function createEmpty() {
  db._useDatabase("UnitTestsDumpSrc");

  // this remains empty
  db._create("UnitTestsDumpEmpty", {waitForSync: true});
}

function createMany() {
  db._useDatabase("UnitTestsDumpSrc");
  // create lots of documents
  let c = db._create("UnitTestsDumpMany");
  let docs = [];
  for (let i = 0; i < 100000; ++i) {
    docs.push({_key: "test" + i, value1: i, value2: "this is a test", value3: "test" + i});
    if (docs.length === 10000) {
      c.save(docs);
      docs = [];
    }
  }

  c = db._createEdgeCollection("UnitTestsDumpEdges");
  for (let i = 0; i < 10; ++i) {
    c.save("UnitTestsDumpMany/test" + i,
      "UnitTestsDumpMany/test" + (i + 1),
      {_key: "test" + i, what: i + "->" + (i + 1)});
  }
}

function createOrder() {
  // we update & modify the order
  let c = db._create("UnitTestsDumpOrder");
  c.save({_key: "one", value: 1});
  c.save({_key: "two", value: 2});
  c.save({_key: "three", value: 3});
  c.save({_key: "four", value: 4});

  c.update("three", {value: 3, value2: 123});
  c.update("two", {value: 2, value2: 456});
  c.update("one", {value: 1, value2: 789});
  c.remove("four");
}

function createModifyCollection() {
  db._useDatabase("UnitTestsDumpSrc");

  // we apply a series of updates & removals here
  let c = db._create("UnitTestsDumpRemoved");
  c.save(Array(10000).fill().map((e, i, a) => Object({_key: "test" + i, value1: i})));
  for (let i = 0; i < 1000; ++i) {
    c.update("test" + i, {value2: i + 1});
  }
  c.remove(Array(1000).fill().map((e, i, a) => "test" + (i * 10)));

  // we create a lot of (meaningless) indexes here
  c = db._create("UnitTestsDumpIndexes");
  c.ensureIndex({ type: "hash", fields: ["a_uc"], unique: true });
  c.ensureIndex({ type: "skiplist", fields: ["a_s1", "a_s2"] });
  c.ensureIndex({ type: "hash", fields: ["a_h1", "a_h2"] });
  c.ensureIndex({ type: "skiplist", fields: ["a_su"], unique: true });
  c.ensureIndex({ type: "hash", fields: ["a_hs1", "a_hs2"], sparse: true });
  c.ensureIndex({ type: "skiplist", fields: ["a_ss1", "a_ss2"], sparse: true });
  c.ensureIndex({ type: "fulltext", fields: ["a_f"] });
  c.ensureIndex({ type: "geo", fields: ["a_la", "a_lo"] });

  // we insert data and remove it
  c = db._create("UnitTestsDumpTruncated");
  c.save(Array(10000).fill().map((e, i, a) => Object({
    _key: "test" + i,
    value1: i,
    value2: "this is a test",
    value3: "test" + i
  })));
  c.truncate({compact: false});
}

function createMultiShard() {
  // more than one shard:
  let c = db._create("UnitTestsDumpShards", {numberOfShards: 9});
  let l = [];
  for (let i = 0; i < 1000; ++i) {
    l.push({_key: String(7 + (i * 42)), value: i, more: {value: [i, i]}});
  }
  c.save(l);
}

function createComputedValues() {
  db._useDatabase("UnitTestsDumpSrc");
   let c = db._create("UnitTestsComputedValues", {
    computedValues: [{
      name: "value3",
      expression: "RETURN CONCAT(@doc.value1, '+', @doc.value2)",
      overwrite: false
    },
    {
      name: "value4",
      expression: "RETURN CONCAT(@doc.value2, ' ', @doc.value1)",
      overwrite: true
    }]
   });
   let docs = [];
    for (let i = 0; i < 1000; ++i) {
      docs.push({value1: "test" + i, value2: "abc", value4: false});
    }
    c.insert(docs);
}

function createAutoIncKeyGen() {
  db._useDatabase("UnitTestsDumpSrc");
  let c = db._create("UnitTestsDumpKeygen", {
    keyOptions: {
      type: "autoincrement",
      allowUserKeys: false,
      offset: 7,
      increment: 42
    }
  });
  let docs = [];
  for (let i = 0; i < 1000; ++i) {
    docs.push({value: i, more: {value: [i, i]}});
  }
  c.save(docs);
  let d = c.save({});
  c.save({}); // create another one inbetween...
  c.remove(d);
}

function createPaddedKeyGen() {
  db._useDatabase("UnitTestsDumpSrc");
  let c = db._create("UnitTestsDumpKeygenPadded", {
    keyOptions: {
      type: "padded",
      allowUserKeys: false
    },
    numberOfShards: 2 // single will ignore this...
  });

  let docs = [];
  for (let i = 0; i < 1000; ++i) {
    docs.push({value: i, more: {value: [i, i]}});
  }
  c.save(docs);
  let d = c.save({});
  c.save({}); // create another one inbetween...
  c.remove(d);
}

function createUUIDKeyGen() {
  db._useDatabase("UnitTestsDumpSrc");
  let c = db._create("UnitTestsDumpKeygenUuid", {
    keyOptions: {
      type: "uuid",
      allowUserKeys: false
    },
    numberOfShards: 2 // single will ignore this...
  });
  let docs = [];
  for (let i = 0; i < 1000; ++i) {
    docs.push({value: i});
  }
  c.save(docs);
  let d = c.save({});
  c.save({}); // create another one inbetween...
  c.remove(d);
}

function createStrings() {
  db._useDatabase("UnitTestsDumpSrc");

  let c = db._create("UnitTestsDumpStrings");
  var texts = [
    "big. Really big. He moment. Magrathea! - insisted Arthur, - I do you can sense no further because it doesn't fit properly. In my the denies faith, and the atmosphere beneath You are not cheap He was was his satchel. He throughout Magrathea. - He pushed a tore the ecstatic crowd. Trillian sat down the time, the existence is it? And he said, - What they don't want this airtight hatchway. - it's we you shooting people would represent their Poet Master Grunthos is in his mind.",
    "Ultimo cadere chi sedete uso chiuso voluto ora. Scotendosi portartela meraviglia ore eguagliare incessante allegrezza per. Pensava maestro pungeva un le tornano ah perduta. Fianco bearmi storia soffio prende udi poteva una. Cammino fascino elisire orecchi pollici mio cui sai sul. Chi egli sino sei dita ben. Audace agonie groppa afa vai ultima dentro scossa sii. Alcuni mia blocco cerchi eterno andare pagine poi. Ed migliore di sommesso oh ai angoscia vorresti.",
    "Νέο βάθος όλα δομές της χάσει. Μέτωπο εγώ συνάμα τρόπος και ότι όσο εφόδιο κόσμου. Προτίμηση όλη διάφορους του όλο εύθραυστη συγγραφής. Στα άρα ένα μία οποία άλλων νόημα. Ένα αποβαίνει ρεαλισμού μελετητές θεόσταλτο την. Ποντιακών και rites κοριτσάκι παπούτσια παραμύθια πει κυρ.",
    "Mody laty mnie ludu pole rury Białopiotrowiczowi. Domy puer szczypię jemy pragnął zacność czytając ojca lasy Nowa wewnątrz klasztoru. Chce nóg mego wami. Zamku stał nogą imion ludzi ustaw Białopiotrowiczem. Kwiat Niesiołowskiemu nierostrzygniony Staje brał Nauka dachu dumę Zamku Kościuszkowskie zagon. Jakowaś zapytać dwie mój sama polu uszakach obyczaje Mój. Niesiołowski książkowéj zimny mały dotychczasowa Stryj przestraszone Stolnikównie wdał śmiertelnego. Stanisława charty kapeluszach mięty bratem każda brząknął rydwan.",
    "Мелких против летают хижину тмится. Чудесам возьмет звездна Взжигай. . Податель сельские мучитель сверкает очищаясь пламенем. Увы имя меч Мое сия. Устранюсь воздушных Им от До мысленные потушатся Ко Ея терпеньем.",
    "dotyku. Výdech spalin bude položen záplavový detekční kabely 1x UPS Newave Conceptpower DPA 5x 40kVA bude ukončen v samostatné strojovně. Samotné servery mají pouze lokalita Ústí nad zdvojenou podlahou budou zakončené GateWayí HiroLink - Monitoring rozvaděče RTN na jednotlivých záplavových zón na soustrojí resp. technologie jsou označeny SA-MKx.y. Jejich výstupem je zajištěn přestupem dat z jejich provoz. Na dveřích vylepené výstražné tabulky. Kabeláž z okruhů zálohovaných obvodů v R.MON-I. Monitoring EZS, EPS, ... možno zajistit funkčností FireWallů na strukturovanou kabeláží vedenou v měrných jímkách zapuštěných v každém racku budou zakončeny v R.MON-NrNN. Monitoring motorgenerátorů: řídící systém bude zakončena v modulu",
    "ramien mu zrejme vôbec niekto je už presne čo mám tendenciu prispôsobiť dych jej páčil, čo chce. Hmm... Včera sa mi pozdava, len dočkali, ale keďže som na uz boli u jej nezavrela. Hlava jej to ve městě nepotká, hodně mi to tí vedci pri hre, keď je tu pre Designiu. Pokiaľ viete o odbornejšie texty. Prvým z tmavých uličiek, každý to niekedy, zrovnávať krok s obrovským batohom na okraj vane a temné úmysly, tak rozmýšľam, aký som si hromady mailov, čo chcem a neraz sa pokúšal o filmovém klubu v budúcnosti rozhodne uniesť mladú maliarku (Linda Rybová), ktorú so",
    " 復讐者」. 復讐者」. 伯母さん 復讐者」. 復讐者」. 復讐者」. 復讐者」. 第九章 第五章 第六章 第七章 第八章. 復讐者」 伯母さん. 復讐者」 伯母さん. 第十一章 第十九章 第十四章 第十八章 第十三章 第十五章. 復讐者」 . 第十四章 第十一章 第十二章 第十五章 第十七章 手配書. 第十四章 手配書 第十八章 第十七章 第十六章 第十三章. 第十一章 第十三章 第十八章 第十四章 手配書. 復讐者」."
  ];

  texts.forEach(function (t, i) {
    c.save({_key: "text" + i, value: t});
  });
}

function createTransactional() {
  db._useDatabase("UnitTestsDumpSrc");
  let c = db._create("UnitTestsDumpTransactionCommit");
  db._executeTransaction({
    collections: {
      write: "UnitTestsDumpTransactionCommit"
    },
    action: function (params) {
      var c = require("internal").db.UnitTestsDumpTransactionCommit;
      let docs = [];
      for (var i = 0; i < 1000; ++i) {
        docs.push({_key: "test" + i, value1: i, value2: "this is a test", value3: "test" + i});
      }
      c.save(docs);
    }
  });


  c = db._create("UnitTestsDumpTransactionUpdate");
  let docs = [];
  for (let i = 0; i < 1000; ++i) {
    docs.push({_key: "test" + i, value1: i, value2: "this is a test", value3: "test" + i});
  }
  c.save(docs);

  db._executeTransaction({
    collections: {
      write: "UnitTestsDumpTransactionUpdate"
    },
    action: function (params) {
      var c = require("internal").db.UnitTestsDumpTransactionUpdate;
      for (var i = 0; i < 1000; i += 2) {
        c.update("test" + i, {value3: i});
      }
    }
  });


  c = db._create("UnitTestsDumpTransactionAbort");
  c.save({_key: "foo"});
  try {
    db._executeTransaction({
      collections: {
        write: "UnitTestsDumpTransactionAbort"
      },
      action: function (params) {
        var c = require("internal").db.UnitTestsDumpTransactionAbort;
        c.remove("foo");
        let docs = [];
        for (let i = 0; i < 1000; ++i) {
          docs.push({_key: "test" + i, value1: i, value2: "this is a test", value3: "test" + i});
        }
        c.save(docs);
        throw "rollback!";
      }
    });
    throw "unexpected!";
  } catch (err) {
  }
}

function createPersistent() {
  db._useDatabase("UnitTestsDumpSrc");
  let c = db._create("UnitTestsDumpPersistent");
  c.ensureIndex({type: "persistent", fields: ["value"], unique: true});

  c.save(Array(10000).fill().map((e, i, a) => Object({_key: "test" + i, value: i})));
}

function createView() {
  db._useDatabase("UnitTestsDumpSrc");
  const countBefore = db["_analyzers"].count();
  let analyzer = analyzers.save("customInCreateView", "delimiter", {delimiter: " "}, ["frequency"]);
  assertEqual(db["_analyzers"].count(), countBefore + 1);

  // setup a view
  try {
    let c = db._create("UnitTestsDumpViewCollection");

    let view = db._createView("UnitTestsDumpView", "arangosearch", {});
    view.properties({
      // choose non default values to check if they are correctly dumped and imported
      cleanupIntervalStep: 456,
      consolidationPolicy: {
        threshold: 0.3,
        type: "bytes_accum" // undocumented?
      },
      consolidationIntervalMsec: 0,
      links: {
        "UnitTestsDumpViewCollection": {
          includeAllFields: true,
          fields: {
            text: {analyzers: ["text_en", analyzer.name]}
          }
        }
      }
    });

    c.save({value: -1, text: "the red foxx jumps over the pond"});
    c.save(Array(5000).fill().map((e, i, a) => Object({_key: "test" + i, value: i})));
  } catch (err) {
  }

  // setup a view on _analyzers collection
  try {
    let view = db._createView("analyzersView", "arangosearch", {
      links: {
        _analyzers: {
          includeAllFields: true,
          analyzers: [analyzer.name]
        }
      }
    });
  } catch (err) {
  }
}

function createSearch() {
  db._useDatabase("UnitTestsDumpSrc");

<<<<<<< HEAD
  var analyzers = require("@arangodb/analyzers");
  var a = analyzers.save("AqlAnalyzerRound", "aql", { queryString: "RETURN ROUND(@param)" }, ["frequency", "norm", "position"]);
  var b = analyzers.save("myDelimiterAnalyzer", "delimiter", { delimiter: " " }, ["frequency", "norm", "position"]);
  var c = analyzers.save("AqlAnalyzerHash", "aql", { queryString: "return to_hex(to_string(@param))" }, []);
  var d = analyzers.save("norm_lower", "norm", {locale: "de.utf-8", case: "lower"}, ["frequency", "norm", "position"]);

  // create collections
  var collection_documents_0 = db._create("collection_documents_0", { 
    replicationFactor:3, 
    writeConcern:1, 
    numberOfShards : 3});

=======
  // create collections
>>>>>>> f532b6c4
  let collection = db._create("searchCollection");

  // create indexes
  let index = collection.ensureIndex({
    type: "inverted",
    name: "searchIndex",
    cleanupIntervalStep: 42,
    consolidationIntervalMsec: 0,
    includeAllFields: true,
    analyzer: "text_en"
  });

<<<<<<< HEAD
  db.collection_documents_0.ensureIndex(
    {
        "type":"inverted",
        "name":"collection_documents_0_all",
        "fields": [
            {
                "analyzer": "AqlAnalyzerHash",
                "name": "_key",
                "features": [
                    "norm"
                ]
            },
            {
                "name": "_rev",
                "features": [
                    "position", "frequency"
                ]
            },
            {
                "name": "Familie.Mutter",
                "includeAllFields": true
            },
            {
                "name": "Familie.Mutter.Name",
                "includeAllFields": true
            },
            {
                "name": "Familie.Vater.Name",
                "includeAllFields": true,
                "trackListPositions": true,
                "analyzer": "AqlAnalyzerHash"
            },
            {
                "name": "Familie.Ehefrau.Setzt[*].Titel",
                "analyzer": "AqlAnalyzerHash"
            },
            {
                "name": "Familie.Bruder.Name",
                "analyzer": "norm_lower"
            },
            {
                "name": "Familie.Bruder.Familienname",
                "analyzer": "AqlAnalyzerHash"
            },
            {
                "name": "Familie.Bruder.Setzt[*].istGut",
                "analyzer": "AqlAnalyzerRound"
    
            },
            {
                "name": "Setzt",
                "nested": [
                    {
                        "name": "Titel",
                        "analyzer": "AqlAnalyzerHash"
                    },
                    {
                        "name": "Bezeichnung",
                        "analyzer": "norm_lower"
                    }
                ]
            },
            {
              "name": "Haustiere",
              "nested": [
                {
                  "name": "Tiere",
                  "analyzer": "norm_lower",
                  "features": []
                },
                "Alt",
                {
                  "name": "name",
                  "analyzer": "AqlAnalyzerHash",
                  "features": []
                }
              ]
            }
        ],
        "includeAllFields": false,
        "trackListPositions": false,
        "features": [],
        "analyzer": "myDelimiterAnalyzer"
    }
  );

  // create views  
  let search = db._createView("searchSearch", "search-alias",
   { indexes: [ { collection: collection.name(), index: index.name } ] });

  db._createView('v_collection_documents_0_all', 'search-alias', {   
    'indexes': [
        {
            'collection': 'collection_documents_0',
            'index': 'collection_documents_0_all'
        }
    ]
  });

=======
  // create views
  let search = db._createView("searchSearch", "search-alias",
   { indexes: [ { collection: collection.name(), index: index.name } ] });

>>>>>>> f532b6c4
  // insert data
  collection.save({value: -1, text: "the red foxx jumps over the pond"});
  collection.save(Array(5000).fill().map((e, i, a) => Object({_key: "test" + i, value: i})));

  collection_documents_0.save({value: -1, text: "the red foxx jumps over the pond"});
  collection_documents_0.save(Array(5000).fill().map((e, i, a) => Object({_key: "test" + i, value: i})));
}

function createInvertedIndex() {
  db._useDatabase("UnitTestsDumpSrc");

  let analyzers = require("@arangodb/analyzers");
  let a = analyzers.save("AqlAnalyzerRound", "aql", { queryString: "RETURN ROUND(@param)" }, ["frequency", "norm", "position"]);
  let b = analyzers.save("myDelimiterAnalyzer", "delimiter", { delimiter: " " }, ["frequency", "norm", "position"]);
  let c = analyzers.save("AqlAnalyzerHash", "aql", { queryString: "return to_hex(to_string(@param))" }, []);
  let d = analyzers.save("norm_lower", "norm", {locale: "de.utf-8", case: "lower"}, ["frequency", "norm", "position"]);

  // create collections
  let collection_documents_0 = db._create("collection_documents_0", {
    replicationFactor: 2,
    writeConcern: 1,
    numberOfShards: 2});

  // create indexes
  let index = db.collection_documents_0.ensureIndex(
    {
        "type":"inverted",
        "name":"collection_documents_0_all",
        "fields": [
            {
                "analyzer": "AqlAnalyzerHash",
                "name": "_key",
                "features": [
                    "norm"
                ]
            },
            {
                "name": "_rev",
                "features": [
                    "position", "frequency"
                ]
            },
            {
                "name": "Familie.Mutter",
                "includeAllFields": true
            },
            {
                "name": "Familie.Mutter.Name",
                "includeAllFields": true
            },
            {
                "name": "Familie.Vater.Name",
                "includeAllFields": true,
                "trackListPositions": true,
                "analyzer": "AqlAnalyzerHash"
            },
            {
                "name": "Familie.Ehefrau.Setzt[*].Titel",
                "analyzer": "AqlAnalyzerHash"
            },
            {
                "name": "Familie.Bruder.Name",
                "analyzer": "norm_lower"
            },
            {
                "name": "Familie.Bruder.Familienname",
                "analyzer": "AqlAnalyzerHash"
            },
            {
                "name": "Familie.Bruder.Setzt[*].istGut",
                "analyzer": "AqlAnalyzerRound"

            },
            {
                "name": "Setzt",
            },
            {
              "name": "Haustiere",
            }
        ],
        "includeAllFields": false,
        "trackListPositions": false,
        "features": [],
        "analyzer": "myDelimiterAnalyzer"
    }
  );

  // create views
  let search = db._createView('v_collection_documents_0_all', 'search-alias', {
    'indexes': [
        {
            'collection': 'collection_documents_0',
            'index': 'collection_documents_0_all'
        }
    ]
  });

  collection_documents_0.save({value: -1, text: "the red foxx jumps over the pond"});
  collection_documents_0.save(Array(5000).fill().map((e, i, a) => Object({_key: "test" + i, value: i})));
}

function createReplicationFactors() {
  db._create("UnitTestsDumpReplicationFactor1", {replicationFactor: 2, numberOfShards: 7});
  db._create("UnitTestsDumpReplicationFactor2", {replicationFactor: 2, numberOfShards: 6});
}

function createJobs() {
  db._useDatabase("UnitTestsDumpSrc");
  // insert an entry into _jobs collection
  try {
    db._jobs.remove("test");
  } catch (err) {
  }
  db._jobs.insert({_key: "test", status: "completed"});

  // insert an entry into _queues collection
  try {
    db._queues.remove("test");
  } catch (err) {
  }
  db._queues.insert({_key: "test"});
}

function createFoxx() {
  db._useDatabase("UnitTestsDumpSrc");
  // Install Foxx
  const fs = require('fs');
  const SERVICE_PATH = fs.makeAbsolute(fs.join(
    require('internal').pathForTesting('common'), 'test-data', 'apps', 'minimal-working-service'
  ));
  const FoxxManager = require('@arangodb/foxx/manager');
  FoxxManager.install(SERVICE_PATH, '/test');
}

function createAnalyzers() {
  db._useDatabase("UnitTestsDumpDst");
  const countBeforeInDst = db._analyzers.count();
  analyzers.save("custom_dst", "delimiter", {delimiter: ","}, ["frequency"]);
  assertEqual(db._analyzers.count(), countBeforeInDst + 1);
  // ^-- Note: I guess this is just a test that non-database relevant analyzers will not get restored as well.

  db._useDatabase("UnitTestsDumpSrc");
  const countBeforeInSrc = db._analyzers.count();
  analyzers.save("customInCreateAnalyzers", "delimiter", {delimiter: ","}, ["frequency"]);
  assertEqual(db._analyzers.count(), countBeforeInSrc + 1);
}

/**
 * Chooses the right graph module from the given string.
 * @param kind: "SmartGraph", "Disjoint" (for disjoint smart graph), "Satellite", "Hybrid", "HybridDisjoint"
 * @returns: the module
 */
function chooseGraphModule(kind) {
  switch (kind) {
    case "SmartGraph":
    case "Disjoint":
    case "Hybrid":
    case "HybridDisjoint":
      return sgm;
    case "Satellite":
      return satgm;
    case "EnterpriseGraph":
      return egm;
    default:
      throw "A wrong parameter in the test!";
  }
}

/**
 * @brief Only if enterprise mode:
 *        Creates an empty SmartGraph with no edge relations with given options.
 *        @param kind: one of "SmartGraph", "Disjoint", "Satellite"
 *        @param options: a document
 */
function createEmptyGraph(kind, options) {
  if (!isEnterprise) {
    return;
  }

  db._useDatabase("UnitTestsDumpSrc");

  let graphModule = chooseGraphModule(kind);

  let graphName;
  switch (kind) {
    case "SmartGraph":
      graphName = "UnitTestsDumpEmptySmartGraph";
      break;
    case "Satellite":
      graphName = "UnitTestsDumpEmptySatelliteGraph";
      break;
    case "Disjoint":
      graphName = "UnitTestsDumpEmptyDisjointGraph";
      break;
    case "EnterpriseGraph":
      graphName = "UnitTestsDumpEmptyEnterpriseGraph";
  }

  if (graphModule._exists(graphName)) {
    assertTrue(false, "Graph already exists. Please check setup configuration.");
  }

  graphModule._create(graphName, [], [], options);
}


/**
 * @brief Only if enterprise mode:
 *        Creates an empty SmartGraph sharded by `value`, with no edge relations.
 */
function createEmptySmartGraph() {
  createEmptyGraph("SmartGraph", {
    numberOfShards: 5,
    replicationFactor: 2,
    smartGraphAttribute: "value"
  });
}

/**
 * @brief Only if enterprise mode:
 *        Creates an empty EnterpriseGraph, with no edge relations.
 */
function createEmptyEnterpriseGraph() {
  createEmptyGraph("EnterpriseGraph", {
    numberOfShards: 5,
    replicationFactor: 2,
    isSmart: true
  });
}

/**
 * @brief Only if enterprise mode:
 *        Creates an empty Satellite with no edge relations.
 */
function createEmptySatelliteGraph() {
  createEmptyGraph("Satellite", {
    numberOfShards: 5,
    replicationFactor: 'satellite'
  });
}

/**
 * @brief Only if enterprise mode:
 *        Creates an empty disjoint SmartGraph with no edge relations.
 */
function createEmptyDisjointGraph() {
  createEmptyGraph("Disjoint", {
    numberOfShards: 5,
    replicationFactor: 2,
    smartGraphAttribute: "value",
    isDisjoint: true
  });
}

/**
 * @brief Only if enterprise mode:
 *        Creates a SmartGraph sharded by `value`
 *        That has 100 vertices (value 0 -> 99)
 *        That has 100 orphans (value 0 -> 99)
 *        That has 300 edges, for each value i:
 *          Connect i -> i
 *          Connect i - 1 <- i
 *          Connect i -> i + 1
 */
function createSmartGraph() {
  if (!isEnterprise) {
    return;
  }

  const smartGraphName = "UnitTestDumpSmartGraph";
  const edges = "UnitTestDumpSmartEdges";
  const vertices = "UnitTestDumpSmartVertices";
  const orphans = "UnitTestDumpSmartOrphans";
  if (sgm._exists(smartGraphName)) {
    assertTrue(false, "Graph already exists. Please check setup configuration.");
  }
  assertCollectionsAreNew([edges, vertices, orphans]);

  sgm._create(smartGraphName, [sgm._relation(edges, vertices, vertices)],
    [orphans], {numberOfShards: 5, smartGraphAttribute: "value"});

  let vDocs = [];
  for (let i = 0; i < 100; ++i) {
    vDocs.push({value: String(i)});
  }
  let saved = db[vertices].save(vDocs).map(v => v._id);
  let eDocs = [];
  for (let i = 0; i < 100; ++i) {
    eDocs.push({_from: saved[(i + 1) % 100], _to: saved[i], value: String(i)});
    eDocs.push({_from: saved[i], _to: saved[i], value: String(i)});
    eDocs.push({_from: saved[i], _to: saved[(i + 1) % 100], value: String(i)});
  }
  db[edges].save(eDocs);
  db[orphans].save(vDocs);
}

/**
 * @brief Only if enterprise mode:
 *        Creates an EnterpriseGraph
 *        That has 100 vertices (value 0 -> 99)
 *        That has 100 orphans (value 0 -> 99)
 *        That has 300 edges, for each value i:
 *          Connect i -> i
 *          Connect i - 1 <- i
 *          Connect i -> i + 1
 */
function createEnterpriseGraph() {
  if (!isEnterprise) {
    return;
  }

  const enterpriseGraphName = "UnitTestDumpEnterpriseGraph";
  const edges = "UnitTestDumpEnterpriseEdges";
  const vertices = "UnitTestDumpEnterpriseVertices";
  const orphans = "UnitTestDumpEnterpriseOrphans";
  if (egm._exists(enterpriseGraphName)) {
    assertTrue(false, "Graph already exists. Please check setup configuration.");
  }
  assertCollectionsAreNew([edges, vertices, orphans]);

  egm._create(enterpriseGraphName, [sgm._relation(edges, vertices, vertices)],
    [orphans], {numberOfShards: 5, isSmart: true});

  let vDocs = [];
  for (let i = 0; i < 100; ++i) {
    vDocs.push({value: String(i), _key: String(i)});
  }
  let saved = db[vertices].save(vDocs).map(v => v._id);
  let eDocs = [];
  for (let i = 0; i < 100; ++i) {
    eDocs.push({_from: saved[(i + 1) % 100], _to: saved[i], value: String(i)});
    eDocs.push({_from: saved[i], _to: saved[i], value: String(i)});
    eDocs.push({_from: saved[i], _to: saved[(i + 1) % 100], value: String(i)});
  }
  db[edges].save(eDocs);
  db[orphans].save(vDocs);
}

/**
 * A cycle of length 100 with a symmetric edge relation and self-loops on every vertex
 */
function createSmartGraphSingleServer() {
  if (!isEnterprise) {
    return;
  }

  const smartGraphName = "UnitTestDumpSmartGraphSingleServer";
  const edges = "UnitTestDumpSmartEdgesSingleServer";
  const vertices = "UnitTestDumpSmartVerticesSingleServer";
  const orphans = "UnitTestDumpSmartOrphansSingleServer";

  createGraphWithoutData({
    smartGraphName: smartGraphName,
    edges: edges,
    fromVertices: [vertices],
    toVertices: [vertices],
    orphans: [orphans]
  });
  
  let properties = db[edges].properties();
  assertTrue(properties.isSmart);
  properties = db[vertices].properties();
  assertTrue(properties.isSmart);

  const size = 100;

  let docs = fillAndSaveVDocs(size, vertices);
  let eDocs = fillEDocs([docs.saved]);

  db[edges].save(eDocs);
  db[orphans].save(docs.vDocs);
}

/**
 * A cycle of length 100 with a symmetric edge relation and self-loops on every vertex
 */
function createEnterpriseGraphSingleServer() {
  if (!isEnterprise) {
    return;
  }

  const enterpriseGraphName = "UnitTestDumpEnterpriseGraphSingleServer";
  const edges = "UnitTestDumpEnterpriseEdgesSingleServer";
  const vertices = "UnitTestDumpEnterpriseVerticesSingleServer";
  const orphans = "UnitTestDumpEnterpriseOrphansSingleServer";

  createGraphWithoutData({
    smartGraphName: enterpriseGraphName,
    edges: edges,
    fromVertices: [vertices],
    toVertices: [vertices],
    orphans: [orphans]
  }, undefined, "EnterpriseGraph");

  let properties = db[edges].properties();
  assertTrue(properties.isSmart);
  properties = db[vertices].properties();
  assertTrue(properties.isSmart);

  const size = 100;

  let docs = fillAndSaveVDocs(size, vertices, true);
  let eDocs = fillEDocs([docs.saved]);

  db[edges].save(eDocs);
  db[orphans].save(docs.vDocs);
}

/**
 * Two disjoint cycles of length 50 each with a symmetric edge relation and self-loops on every vertex
 */
function createDisjointGraphSingleServer() {
  if (!isEnterprise) {
    return;
  }

  const smartGraphName = "UnitTestDumpDisjointGraphSingleServer";
  const edges = "UnitTestDumpDisjointEdgesSingleServer";
  const vertices = "UnitTestDumpDisjointVerticesSingleServer";
  const orphans = "UnitTestDumpDisjointOrphansSingleServer";

  createGraphWithoutData(
    {
      smartGraphName: smartGraphName,
      edges: edges,
      fromVertices: [vertices],
      toVertices: [vertices],
      orphans: [orphans]
    },
    {isDisjoint: true, replicationFactor: 2}
  );

  const size = 50;

  const docs1 = fillAndSaveVDocs(size, vertices);
  const docs2 = fillAndSaveVDocs(size, vertices);
  const eDocs = fillEDocs([docs1.saved, docs2.saved], true);

  db[edges].save(eDocs);
  db[orphans].save(docs1.vDocs);
  db[orphans].save(docs2.vDocs);
}

/**
 * Two disjoint cycles of length 50 each with a symmetric edge relation and self-loops on every vertex
 */

function createSatelliteGraphSingleServer() {
  if (!isEnterprise) {
    return;
  }

  const graphName = "UnitTestDumpSatelliteGraphSingleServer";
  const vertices = "UnitTestDumpSatelliteVerticesSingleServer";
  const edges = "UnitTestDumpSatelliteEdgesSingleServer";
  const orphans = "UnitTestDumpSatelliteOrphansSingleServer";

  createGraphWithoutData({
      smartGraphName: graphName,
      edges: edges,
      fromVertices: [vertices],
      toVertices: [vertices],
      orphans: [orphans]
    },
    {
      isSatellite: true, isSmart: false /*needed: default is true - only for internal helper method api*/,
      replicationFactor: 'satellite'
    });

  const size = 50;

  const docs1 = fillAndSaveVDocs(size, vertices);
  const docs2 = fillAndSaveVDocs(size, vertices);
  const allDocs = docs1.saved.concat(docs2.saved);
  const eDocs = fillEDocs([allDocs]);

  db[edges].save(eDocs);
  db[orphans].save(docs1.vDocs);
  db[orphans].save(docs2.vDocs);
}

function createHybridSmartGraphSingleServer() {
  if (!isEnterprise) {
    return;
  }

  const hybridGraphName = "UnitTestDumpHybridSmartGraphSingleServer";
  const verticesNonSat = "UnitTestDumpHybridSmartVerticesNonSatSingleServer";
  const verticesSat = "UnitTestDumpHybridSmartVerticesSatSingleServer";
  const edges = "UnitTestDumpHybridSmartEdgesSingleServer";
  const orphans = "UnitTestDumpHybridSmartOrphansSingleServer";

  assertCollectionsAreNew([edges, verticesNonSat, verticesSat, orphans]);

  const relSatNonSat = sgm._relation(edges, verticesSat, verticesNonSat);

  const g = sgm._create(hybridGraphName, [relSatNonSat], [orphans], {
    satellites: [verticesSat],
    smartGraphAttribute: 'value',
    replicationFactor: 2
  });

  // create vertices
  const size = 50;

  const docsSat = fillAndSaveVDocs(size, verticesSat);
  const docsNonSat = fillAndSaveVDocs(size, verticesNonSat);
  let eDocs = [];
  for (let i = 0; i < size; ++i) {
    eDocs.push({_from: docsSat.saved[i], _to: docsNonSat.saved[i], value: String(i)});
    eDocs.push({_from: docsSat.saved[i], _to: docsNonSat.saved[(i + 1) % size], value: String(i)});
  }

  db[edges].save(eDocs);

  db[orphans].save(docsSat.vDocs);
  db[orphans].save(docsNonSat.vDocs);
}

/**
 * @brief Creates a graph with one satellite vertex collection (verticesSat), two non-satellite (smart)
 * vertex collections (verticesANonSat and verticesBNonSat) connected to other collections, an orphan collection
 * and two edge relations: edgeSatA from verticesSat to verticesANonSat and edgesAB
 * from verticesANonSat to verticesBNonSat. The size of every vertex collection is 50. In each vertex collection,
 * the vertices are enumerated by 'value' (which is the smartGraphAttribute) from 0 to 49. Edges from edgeSatA go
 * from vertex i (in verticesSat) to vertex i (in verticesANonSat) and from vertex i to vertex (i+1) % 50. In total,
 * we have 50 + 50 = 100 edges in this collection.
 * Edges from edgeAB are constructed with the same function but go only  from vertex i to vertex i because both vertex
 * collections are not satellite and vertices with different values of 'value' (i.e., i and (i+1) % 50) cannot be
 * connected in a disjoint graph. Thus in total we have 50 edges in this collection.
 *
 * This function is too special and does not use createGraphWithoutData().
 */
function createHybridDisjointSmartGraphSingleServer() {
  if (!isEnterprise) {
    return;
  }

  const hybridGraphName = "UnitTestDumpHybridDisjointSmartGraphSingleServer";
  const verticesANonSat = "UnitTestDumpHybridDisjointSmartVerticesANonSatSingleServer";
  const verticesBNonSat = "UnitTestDumpHybridDisjointSmartVerticesBNonSatSingleServer";
  const verticesSat = "UnitTestDumpHybridDisjointSmartVerticesSatSingleServer";
  const edgesSatA = "UnitTestDumpHybridSDisjointmartEdgesSatASingleServer";
  const edgesAB = "UnitTestDumpHybridSDisjointmartEdgesABSingleServer";
  const orphans = "UnitTestDumpHybridSDisjointmartOrphansSingleServer";

  assertCollectionsAreNew([edgesSatA, edgesAB, verticesANonSat, verticesBNonSat, verticesSat, orphans]);

  const relSatANonSat = sgm._relation(edgesSatA, verticesSat, verticesANonSat);
  const relAB = sgm._relation(edgesAB, verticesANonSat, verticesBNonSat);

  sgm._create(hybridGraphName, [relSatANonSat, relAB], [orphans], {
    satellites: [verticesSat],
    isDisjoint: true,
    smartGraphAttribute: 'value',
    replicationFactor: 2
  });

  // create vertices
  const size = 50;

  const docsSat = fillAndSaveVDocs(size, verticesSat);
  const docsANonSat = fillAndSaveVDocs(size, verticesANonSat);
  const docsBNonSat = fillAndSaveVDocs(size, verticesBNonSat);
  let eDocs = [];

  // from Sat to A
  for (let i = 0; i < size; ++i) {
    eDocs.push({_from: docsSat.saved[i], _to: docsANonSat.saved[i], value: String(i)});
    eDocs.push({_from: docsSat.saved[i], _to: docsANonSat.saved[(i + 1) % size], value: String(i)});
  }

  db[edgesSatA].save(eDocs);
  eDocs = [];
  // from A to A &&  B to B
  for (let i = 0; i < size; ++i) {
    eDocs.push({_from: docsANonSat.saved[i], _to: docsANonSat.saved[i], value: String(i)});
    eDocs.push({_from: docsBNonSat.saved[i], _to: docsBNonSat.saved[i], value: String(i)});
  }

  db[edgesAB].save(eDocs);
  db[orphans].save(docsSat.vDocs);
  db[orphans].save(docsANonSat.vDocs);
}


function createSatelliteGraphWithoutData() {
  if (!isEnterprise) {
    return;
  }

  createGraphWithoutData({
      smartGraphName: "UnitTestDumpSatelliteGraphWithoutData",
      edges: "UnitTestDumpSatelliteEdgesWithoutData",
      fromVertices: ["UnitTestDumpSatelliteVerticesWithoutData"],
      toVertices: ["UnitTestDumpSatelliteVerticesWithoutData"],
      orphans: ["UnitTestDumpSatelliteOrphansWithoutData"]
    },
    {isSatellite: true}
  );
}

function createDisjointGraphWithoutData() {
  if (!isEnterprise) {
    return;
  }

  createGraphWithoutData({
      smartGraphName: "UnitTestDumpDisjointGraphWithoutData",
      edges: "UnitTestDumpDisjointEdgesWithoutData",
      fromVertices: ["UnitTestDumpDisjointVerticesWithoutData"],
      toVertices: ["UnitTestDumpDisjointVerticesWithoutData"],
      orphans: ["UnitTestDumpDisjointOrphansWithoutData"]
    },
    {isDisjoint: true, replicationFactor: 2}
  );
}

/**
 * Fill the \a vDocs returned array with numbers from 0 to \a size, save them
 * into \a db under \a verticesName and return the object {saved: <saved array>, vDocs: <the values>>}
 * @param size: upper limit to the numbers to be saved
 * @param verticesName: the name of the collection to save the numbers
 * @returns {{saved, vDocs: *[]}}
 */
function fillAndSaveVDocs(size, verticesName, setKeyValue) {
  let vDocs = [];
  const startValue = db[verticesName] ? db[verticesName].count() : 0;
  for (let i = startValue; i < startValue + size; ++i) {
    if (setKeyValue) {
      vDocs.push({value: String(i), _key: String(i)});
    } else {
      vDocs.push({value: String(i)});
    }
  }

  return {saved: db[verticesName].save(vDocs).map(v => v._id), vDocs: vDocs};
}


/**
 * Returns the array of edges that, on each already saved (this is not checked) vertex collection from \a savedVDocsColls,
 * induce an undirected cycle with self-loops (i.e., edges build symmetric pairs + self-loops). Note: For disjoint graphs,
 * edges with different value of 'value' are not saved.
 * @param savedVDocsColls: an array of saved collections
 * @returns {*[]}
 */
function fillEDocs(savedVDocsColls = [], isDisjoint = false) {
  let eDocs = [];
  for (let ell = 0; ell < savedVDocsColls.length; ++ell) {
    const savedColl = savedVDocsColls[ell];
    const size = savedColl.length;

    for (let i = 0; i < size; ++i) {
      if (!isDisjoint) {
        eDocs.push({_from: savedColl[(i + 1) % size], _to: savedColl[i], value: String(i)});
        eDocs.push({_from: savedColl[i], _to: savedColl[(i + 1) % size], value: String(i)});
      }

      eDocs.push({_from: savedColl[i], _to: savedColl[i], value: String(i)});
    }
  }
  return eDocs;
}

/**
 * @brief Only if enterprise mode:
 *        Creates a SmartGraph, and a single edge relation: if \a toVertices is given and not "", then from
 *        \a fromvertices to \a toVertices, otherwise from \a fromVertices to \a toVertices.
 * @param names a document that can contain the following keys:
 * smartGraphName: the name of the graph,
 * edges: the name for the edge collection,
 * fromVertices: an array of collection names for edge tails,
 * toVertices: an array of collection names for edge headsm
 * orphans: an array of collection names for vertices not incident to any edge.
 * @param options a document that can contain the following keys:
 * numberOfShards (default: 5), smartGraphAttribute (default: "values"), isDisjoint (default: false),
 * isSatellite (default: false), satellites (not contained by default), isSmart (default: true)
 */
function createGraphWithoutData(names, options = undefined, kind) {
  if (!isEnterprise) {
    return;
  }
  db._useDatabase("UnitTestsDumpSrc");

  if (!names) {
    assertTrue(false, "Names property is not set!");
  }


  // prepare graph module
  let graphKind;
  if (kind) {
    graphKind = kind;
  } else {
    if (options && options.isSatellite) {
      graphKind = "Satellite";
    } else {
      graphKind = "SmartGraph";
    }
  }
  const graphModule = chooseGraphModule(graphKind);

  // set default options if not given as a parameter
  if (options === undefined) {
    options = {
      numberOfShards: 5,
      replicationFactor: 2
    };
    if (graphKind !== "EnterpriseGraph") {
      options.smartGraphAttribute = "value";
    } else {
      options.isSmart = true;
    }
  } else {
    if (options.numberOfShards === undefined) {
      options.numberOfShards = 5;
    }
    if (options.smartGraphAttribute === undefined) {
      if (graphKind !== "EnterpriseGraph") {
        options.smartGraphAttribute = "value";
      }
    }
    if (options.isDisjoint === undefined) {
      options.isDisjoint = false;
    }
    if (options.isSatellite === undefined) {
      options.isSatellite = false;
    }
    if (options.isSmart === undefined || graphKind === "EnterpriseGraph") {
      options.isSmart = true;
    }
  }

  assertCollectionsAreNew([names.edges, names.fromVertices, names.toVertices, names.orphans]);

  // note: throw an error if the graph already exists (which shouldn't happen)
  graphModule._create(
    names.smartGraphName,
    [graphModule._relation(names.edges, names.fromVertices, names.toVertices)],
    names.orphans,
    options
  );
}

function createSmartGraphWithoutData() {
  // External method for dump-setup-mixed.js to create a default SmartGraph
  // Using helper graph creation method defined above: createGraphWithoutData
  if (!isEnterprise) {
    return;
  }

  const smartGraphName = "UnitTestDumpSmartGraphWithoutData";
  const edges = "UnitTestDumpSmartEdgesWithoutData";
  const vertices = "UnitTestDumpSmartVerticesWithoutData";
  const orphans = "UnitTestDumpSmartOrphansWithoutData";

  const names = {
    smartGraphName: smartGraphName,
    edges: edges,
    fromVertices: [vertices],
    toVertices: [vertices],
    orphans: [orphans]
  };

  createGraphWithoutData(names);
}

function createEnterpriseGraphWithoutData() {
  // External method for dump-setup-mixed.js to create a default SmartGraph
  // Using helper graph creation method defined above: createGraphWithoutData
  if (!isEnterprise) {
    return;
  }

  const enterpriseGraphName = "UnitTestDumpEnterpriseGraphWithoutData";
  const edges = "UnitTestDumpEnterpriseEdgesWithoutData";
  const vertices = "UnitTestDumpEnterpriseVerticesWithoutData";
  const orphans = "UnitTestDumpEnterpriseOrphansWithoutData";

  const names = {
    smartGraphName: enterpriseGraphName,
    edges: edges,
    fromVertices: [vertices],
    toVertices: [vertices],
    orphans: [orphans]
  };

  createGraphWithoutData(names, undefined, "EnterpriseGraph");
}

/**
 * @brief Only if enterprise mode:
 *        Creates an arangosearch over smart edge collection
 */
function createSmartArangoSearch() {
  db._useDatabase("UnitTestsDumpSrc");
  if (!isEnterprise) {
    return;
  }

  db._dropView("UnitTestsDumpSmartView");

  let analyzers = require("@arangodb/analyzers");
  const countBefore = db["_analyzers"].count();
  analyzers.save("smartCustom", "delimiter", {delimiter: "smart"}, ["frequency"]);
  assertEqual(db["_analyzers"].count(), countBefore + 1);

  db._createView("UnitTestsDumpSmartView", "arangosearch", {
    // choose non default values to check if they are correctly dumped and imported
    cleanupIntervalStep: 456,
    consolidationPolicy: {
      threshold: 0.3,
      type: "bytes_accum"
    },
    consolidationIntervalMsec: 0,
    links: {
      "UnitTestDumpSmartEdges": {
        includeAllFields: true,
        fields: {
          text: {analyzers: ["text_en", "smartCustom"]}
        }
      }
    }
  });
}

function assertCollectionsAreNew(collectionNames) {
  for (let existingCollection of db._collections()) {
    const existingCollectionName = existingCollection.name();
    for (let collectionName of collectionNames) {
      if (existingCollectionName === collectionName) {
        throw "Error in test: this collection name already exists: " + collectionName;
      }
    }
  }
}

/**
 * @brief Only if enterprise mode:
 *        Creates a SatelliteCollection with 100 documents
 */
function createSatelliteCollections() {
  if (!isEnterprise) {
    return;
  }

  const satelliteCollectionName = "UnitTestDumpSatelliteCollection";
  assertCollectionsAreNew([satelliteCollectionName]);
  db._create(satelliteCollectionName, {"replicationFactor": "satellite"});

  let vDocs = [];
  for (let i = 0; i < 100; ++i) {
    vDocs.push({value: String(i)});
  }
  db[satelliteCollectionName].save(vDocs);
}

/**
 * @brief Only if enterprise mode:
 *        Creates a SatelliteGraph
 */
function createSatelliteGraphs() {
  if (!isEnterprise) {
    return;
  }

  const satelliteGraphName = "UnitTestDumpSatelliteGraph";
  const satelliteVertexCollection1Name = "UnitTestDumpSatelliteVertexCollection1";
  const satelliteVertexCollection2Name = "UnitTestDumpSatelliteVertexCollection2";
  const satelliteOrphanCollectionName = "UnitTestDumpSatelliteOrphanCollection";
  const satelliteEdgeCollection1Name = "UnitTestDumpSatelliteEdgeCollection1";
  const satelliteEdgeCollection2Name = "UnitTestDumpSatelliteEdgeCollection2";

  const satgm = require('@arangodb/satellite-graph.js');

  // Add satelliteVertexCollection1Name first, so we can expect it to be
  // distributeShardsLike leader
  const satelliteGraph = satgm._create(satelliteGraphName, [], [satelliteVertexCollection1Name]);
  satelliteGraph._extendEdgeDefinitions(satgm._relation(satelliteEdgeCollection1Name, satelliteVertexCollection1Name, satelliteVertexCollection2Name));
  satelliteGraph._extendEdgeDefinitions(satgm._relation(satelliteEdgeCollection2Name, satelliteVertexCollection2Name, satelliteVertexCollection1Name));
  satelliteGraph._addVertexCollection(satelliteOrphanCollectionName, true);

  // Expect satelliteVertexCollection1Name to be the distributeShardsLike leader.
  // This will be tested to be unchanged after restore, thus the assertion here.
  assertUndefined(db[satelliteVertexCollection1Name].properties().distributeShardsLike);
  assertEqual(satelliteVertexCollection1Name, db[satelliteVertexCollection2Name].properties().distributeShardsLike);
  assertEqual(satelliteVertexCollection1Name, db[satelliteEdgeCollection1Name].properties().distributeShardsLike);
  assertEqual(satelliteVertexCollection1Name, db[satelliteEdgeCollection2Name].properties().distributeShardsLike);
  assertEqual(satelliteVertexCollection1Name, db[satelliteOrphanCollectionName].properties().distributeShardsLike);

  // add a circle with 100 vertices over multiple collections.
  // vertexCol1 will contain uneven vertices, vertexCol2 even vertices.
  // edgeCol1 will contain edges (v1, v2), i.e. from uneven to even, and
  // edgeCol2 the other way round.
  // It also adds 100 vertices to the orphan collection.
  db._query(`
    FOR i IN 1..100
      LET vertexKey = CONCAT("v", i)
      LET unevenVertices = (
        FILTER i % 2 == 1
        INSERT { _key: vertexKey }
          INTO @@vertexCol1
      )
      LET evenVertices = (
        FILTER i % 2 == 0
        INSERT { _key: vertexKey }
          INTO @@vertexCol2
      )
      LET from = CONCAT(i % 2 == 1 ? @vertexCol1 : @vertexCol2, "/v", i)
      LET to = CONCAT((i+1) % 2 == 1 ? @vertexCol1 : @vertexCol2, "/v", i % 100 + 1)
      LET unevenEdges = (
        FILTER i % 2 == 1
        INSERT { _from: from, _to: to }
          INTO @@edgeCol1
      )
      LET evenEdges = (
        FILTER i % 2 == 0
        INSERT { _from: from, _to: to }
          INTO @@edgeCol2
      )
      INSERT { _key: CONCAT("w", i) }
        INTO @@orphanCol
  `, {
    '@vertexCol1': satelliteVertexCollection1Name,
    '@vertexCol2': satelliteVertexCollection2Name,
    'vertexCol1': satelliteVertexCollection1Name,
    'vertexCol2': satelliteVertexCollection2Name,
    '@edgeCol1': satelliteEdgeCollection1Name,
    '@edgeCol2': satelliteEdgeCollection2Name,
    '@orphanCol': satelliteOrphanCollectionName,
  });
  const res = db._query(`
    FOR v, e, p IN 100 OUTBOUND "UnitTestDumpSatelliteVertexCollection1/v1" GRAPH "UnitTestDumpSatelliteGraph"
      RETURN p.vertices[*]._key
  `);
  // [ [ "v1", "v2", ..., "v99", "v100", "v1" ] ]
  const expected = [_.range(0, 100 + 1).map(i => "v" + (i % 100 + 1))];
  assertEqual(expected, res.toArray());
}

/**
 * @brief Only if enterprise mode:
 *        Creates a SmartGraph and changes the value of the smart
 *        attribute to check that the graph can still be restored.
 *
 *        This is a regression test for a bug in which a dumped
 *        database containing a SmartGraph with edited smart attribute
 *        value could not be restored.
 */
function createSmartGraphRegressionTest() {
  if (!isEnterprise) {
    return;
  }

  const smartGraphName = "UnitTestRestoreSmartGraphRegressionTest";
  const edges = "UnitTestRestoreSmartGraphRegressionEdges";
  const vertices = "UnitTestRestoreSmartGraphRegressionVertices";
  const gm = require("@arangodb/smart-graph");

  assertCollectionsAreNew([edges, vertices]);

  gm._create(smartGraphName, [gm._relation(edges, vertices, vertices)],
    [], {numberOfShards: 5, smartGraphAttribute: "cheesyness"});

  let vDocs = [{cheesyness: "cheese"}];
  let saved = db[vertices].save(vDocs).map(v => v._id);
  let eDocs = [];

  // update smartGraphAttribute. This makes _key inconsistent
  // and on dump/restore used to throw an error. We now ignore
  // that error
  db._update(saved[0], {cheesyness: "bread"});
}

exports.createEmptySmartGraph = createEmptySmartGraph;
exports.createEmptyEnterpriseGraph = createEmptyEnterpriseGraph;
exports.createEmptySatelliteGraph = createEmptySatelliteGraph;
exports.createEmptyDisjointGraph = createEmptyDisjointGraph;

exports.createSmartGraphWithoutData = createSmartGraphWithoutData;
exports.createEnterpriseGraphWithoutData = createEnterpriseGraphWithoutData;
exports.createSatelliteGraphWithoutData = createSatelliteGraphWithoutData;
exports.createDisjointGraphWithoutData = createDisjointGraphWithoutData;

exports.createSmartGraph = createSmartGraph;

exports.createSmartGraphSingleServer = createSmartGraphSingleServer;
exports.createEnterpriseGraphSingleServer = createEnterpriseGraphSingleServer;
exports.createSatelliteGraphSingleServer = createSatelliteGraphSingleServer;
exports.createDisjointGraphSingleServer = createDisjointGraphSingleServer;
exports.createHybridSmartGraphSingleServer = createHybridSmartGraphSingleServer;
exports.createHybridDisjointSmartGraphSingleServer = createHybridDisjointSmartGraphSingleServer;

exports.createSmartArangoSearch = createSmartArangoSearch;
exports.createSatelliteCollections = createSatelliteCollections;
exports.createSatelliteGraphs = createSatelliteGraphs;
exports.createSmartGraphRegressionTest = createSmartGraphRegressionTest;

exports.cleanup = cleanup;
exports.createUsers = createUsers;
exports.createEmpty = createEmpty;
exports.createMany = createMany;
exports.createOrder = createOrder;
exports.createModifyCollection = createModifyCollection;
exports.createMultiShard = createMultiShard;
exports.createComputedValues = createComputedValues;
exports.createAutoIncKeyGen = createAutoIncKeyGen;
exports.createPaddedKeyGen = createPaddedKeyGen;
exports.createUUIDKeyGen = createUUIDKeyGen;
exports.createStrings = createStrings;
exports.createTransactional = createTransactional;
exports.createPersistent = createPersistent;
exports.createView = createView;
exports.createSearch = createSearch;
exports.createInvertedIndex = createInvertedIndex;
exports.createReplicationFactors = createReplicationFactors;
exports.createJobs = createJobs;
exports.createFoxx = createFoxx;
exports.createAnalyzers = createAnalyzers;<|MERGE_RESOLUTION|>--- conflicted
+++ resolved
@@ -402,7 +402,6 @@
 function createSearch() {
   db._useDatabase("UnitTestsDumpSrc");
 
-<<<<<<< HEAD
   var analyzers = require("@arangodb/analyzers");
   var a = analyzers.save("AqlAnalyzerRound", "aql", { queryString: "RETURN ROUND(@param)" }, ["frequency", "norm", "position"]);
   var b = analyzers.save("myDelimiterAnalyzer", "delimiter", { delimiter: " " }, ["frequency", "norm", "position"]);
@@ -415,10 +414,9 @@
     writeConcern:1, 
     numberOfShards : 3});
 
-=======
-  // create collections
->>>>>>> f532b6c4
   let collection = db._create("searchCollection");
+
+  // create indexes
 
   // create indexes
   let index = collection.ensureIndex({
@@ -430,7 +428,6 @@
     analyzer: "text_en"
   });
 
-<<<<<<< HEAD
   db.collection_documents_0.ensureIndex(
     {
         "type":"inverted",
@@ -530,108 +527,9 @@
     ]
   });
 
-=======
-  // create views
-  let search = db._createView("searchSearch", "search-alias",
-   { indexes: [ { collection: collection.name(), index: index.name } ] });
-
->>>>>>> f532b6c4
   // insert data
   collection.save({value: -1, text: "the red foxx jumps over the pond"});
   collection.save(Array(5000).fill().map((e, i, a) => Object({_key: "test" + i, value: i})));
-
-  collection_documents_0.save({value: -1, text: "the red foxx jumps over the pond"});
-  collection_documents_0.save(Array(5000).fill().map((e, i, a) => Object({_key: "test" + i, value: i})));
-}
-
-function createInvertedIndex() {
-  db._useDatabase("UnitTestsDumpSrc");
-
-  let analyzers = require("@arangodb/analyzers");
-  let a = analyzers.save("AqlAnalyzerRound", "aql", { queryString: "RETURN ROUND(@param)" }, ["frequency", "norm", "position"]);
-  let b = analyzers.save("myDelimiterAnalyzer", "delimiter", { delimiter: " " }, ["frequency", "norm", "position"]);
-  let c = analyzers.save("AqlAnalyzerHash", "aql", { queryString: "return to_hex(to_string(@param))" }, []);
-  let d = analyzers.save("norm_lower", "norm", {locale: "de.utf-8", case: "lower"}, ["frequency", "norm", "position"]);
-
-  // create collections
-  let collection_documents_0 = db._create("collection_documents_0", {
-    replicationFactor: 2,
-    writeConcern: 1,
-    numberOfShards: 2});
-
-  // create indexes
-  let index = db.collection_documents_0.ensureIndex(
-    {
-        "type":"inverted",
-        "name":"collection_documents_0_all",
-        "fields": [
-            {
-                "analyzer": "AqlAnalyzerHash",
-                "name": "_key",
-                "features": [
-                    "norm"
-                ]
-            },
-            {
-                "name": "_rev",
-                "features": [
-                    "position", "frequency"
-                ]
-            },
-            {
-                "name": "Familie.Mutter",
-                "includeAllFields": true
-            },
-            {
-                "name": "Familie.Mutter.Name",
-                "includeAllFields": true
-            },
-            {
-                "name": "Familie.Vater.Name",
-                "includeAllFields": true,
-                "trackListPositions": true,
-                "analyzer": "AqlAnalyzerHash"
-            },
-            {
-                "name": "Familie.Ehefrau.Setzt[*].Titel",
-                "analyzer": "AqlAnalyzerHash"
-            },
-            {
-                "name": "Familie.Bruder.Name",
-                "analyzer": "norm_lower"
-            },
-            {
-                "name": "Familie.Bruder.Familienname",
-                "analyzer": "AqlAnalyzerHash"
-            },
-            {
-                "name": "Familie.Bruder.Setzt[*].istGut",
-                "analyzer": "AqlAnalyzerRound"
-
-            },
-            {
-                "name": "Setzt",
-            },
-            {
-              "name": "Haustiere",
-            }
-        ],
-        "includeAllFields": false,
-        "trackListPositions": false,
-        "features": [],
-        "analyzer": "myDelimiterAnalyzer"
-    }
-  );
-
-  // create views
-  let search = db._createView('v_collection_documents_0_all', 'search-alias', {
-    'indexes': [
-        {
-            'collection': 'collection_documents_0',
-            'index': 'collection_documents_0_all'
-        }
-    ]
-  });
 
   collection_documents_0.save({value: -1, text: "the red foxx jumps over the pond"});
   collection_documents_0.save(Array(5000).fill().map((e, i, a) => Object({_key: "test" + i, value: i})));
