/*jshint globalstrict:false, strict:false, maxlen:4000, unused:false */
/*global assertEqual, assertTrue, assertUndefined, arango */

////////////////////////////////////////////////////////////////////////////////
/// @brief setup collections for dump/reload tests
///
/// @file
///
/// DISCLAIMER
///
/// Copyright 2010-2012 triagens GmbH, Cologne, Germany
///
/// Licensed under the Apache License, Version 2.0 (the "License");
/// you may not use this file except in compliance with the License.
/// You may obtain a copy of the License at
///
///     http://www.apache.org/licenses/LICENSE-2.0
///
/// Unless required by applicable law or agreed to in writing, software
/// distributed under the License is distributed on an "AS IS" BASIS,
/// WITHOUT WARRANTIES OR CONDITIONS OF ANY KIND, either express or implied.
/// See the License for the specific language governing permissions and
/// limitations under the License.
///
/// Copyright holder is triAGENS GmbH, Cologne, Germany
///
/// @author Jan Steemann
/// @author Copyright 2012, triAGENS GmbH, Cologne, Germany
////////////////////////////////////////////////////////////////////////////////

const _ = require('lodash');
const analyzers = require("@arangodb/analyzers");
const db = require("@arangodb").db;
const isCluster = require('internal').isCluster();
const isEnterprise = require("internal").isEnterprise();

let sgm;
<<<<<<< HEAD
if (isEnterprise) {
  sgm = require("@arangodb/smart-graph");
}

=======
let satgm;
if (isEnterprise) {
  sgm = require("@arangodb/smart-graph");
  satgm = require("@arangodb/satellite-graph");
}


>>>>>>> 07510139
function cleanup() {
  'use strict';

  let dbOptions = {};
  if (isCluster) {
    dbOptions = {replicationFactor: 2, writeConcern: 2};
  }

  ["UnitTestsDumpSrc", "UnitTestsDumpDst"].forEach(function (name) {
    try {
      db._dropDatabase(name);
    } catch (err) {
    }
    db._createDatabase(name, dbOptions);
  });
  if (isCluster) {
    ["UnitTestsDumpProperties1", "UnitTestsDumpProperties2"].forEach(function (name) {
      try {
        db._dropDatabase(name);
      } catch (err) {
      }
    });

    db._createDatabase("UnitTestsDumpProperties1", {replicationFactor: 1, writeConcern: 1});
    db._createDatabase("UnitTestsDumpProperties2", {replicationFactor: 2, writeConcern: 2, sharding: "single"});
  }
  // clean up first
  db._drop("UnitTestsDumpEmpty");
  db._drop("UnitTestsDumpMany");
  db._drop("UnitTestsDumpEdges");
  db._drop("UnitTestsDumpOrder");
  db._drop("UnitTestsDumpRemoved");
  db._drop("UnitTestsDumpIndexes");
  db._drop("UnitTestsDumpTruncated");
  db._drop("UnitTestsDumpShards");
  db._drop("UnitTestsDumpStrings");
  db._drop("UnitTestsDumpReplicationFactor1");
  db._drop("UnitTestsDumpReplicationFactor2");
}

function createUsers() {
  // create user in _system database
  var users = require("@arangodb/users");
  users.save("foobaruser", "foobarpasswd", true);
  users.grantDatabase("foobaruser", "_system");
  users.grantCollection("foobaruser", "_system", "*");
  users.grantDatabase("foobaruser", "UnitTestsDumpSrc");
  users.grantCollection("foobaruser", "UnitTestsDumpSrc", "*");
  var endpoint = arango.getEndpoint();

  arango.reconnect(endpoint, "UnitTestsDumpSrc", "foobaruser", "foobarpasswd");
}

function createEmpty() {
  db._useDatabase("UnitTestsDumpSrc");

  // this remains empty
  db._create("UnitTestsDumpEmpty", {waitForSync: true});
}

function createMany() {
  db._useDatabase("UnitTestsDumpSrc");
  // create lots of documents
  let c = db._create("UnitTestsDumpMany");
  let docs = [];
  for (let i = 0; i < 100000; ++i) {
    docs.push({_key: "test" + i, value1: i, value2: "this is a test", value3: "test" + i});
    if (docs.length === 10000) {
      c.save(docs);
      docs = [];
    }
  }

  c = db._createEdgeCollection("UnitTestsDumpEdges");
  for (let i = 0; i < 10; ++i) {
    c.save("UnitTestsDumpMany/test" + i,
      "UnitTestsDumpMany/test" + (i + 1),
      {_key: "test" + i, what: i + "->" + (i + 1)});
  }
}

function createOrder() {
  // we update & modify the order
  let c = db._create("UnitTestsDumpOrder");
  c.save({_key: "one", value: 1});
  c.save({_key: "two", value: 2});
  c.save({_key: "three", value: 3});
  c.save({_key: "four", value: 4});

  c.update("three", {value: 3, value2: 123});
  c.update("two", {value: 2, value2: 456});
  c.update("one", {value: 1, value2: 789});
  c.remove("four");
}

function createModifyCollection() {
  db._useDatabase("UnitTestsDumpSrc");

  // we apply a series of updates & removals here
  let c = db._create("UnitTestsDumpRemoved");
  c.save(Array(10000).fill().map((e, i, a) => Object({_key: "test" + i, value1: i})));
  for (let i = 0; i < 1000; ++i) {
    c.update("test" + i, {value2: i + 1});
  }
  c.remove(Array(1000).fill().map((e, i, a) => "test" + (i * 10)));

  // we create a lot of (meaningless) indexes here
  c = db._create("UnitTestsDumpIndexes");
  c.ensureUniqueConstraint("a_uc");
  c.ensureSkiplist("a_s1", "a_s2");

  c.ensureHashIndex("a_h1", "a_h2");
  c.ensureUniqueSkiplist("a_su");
  c.ensureHashIndex("a_hs1", "a_hs2", {sparse: true});
  c.ensureSkiplist("a_ss1", "a_ss2", {sparse: true});
  c.ensureFulltextIndex("a_f");

  c.ensureGeoIndex("a_la", "a_lo");

  // we insert data and remove it
  c = db._create("UnitTestsDumpTruncated");
  c.save(Array(10000).fill().map((e, i, a) => Object({
    _key: "test" + i,
    value1: i,
    value2: "this is a test",
    value3: "test" + i
  })));
  c.truncate({compact: false});
}

function createMultiShard() {
  // more than one shard:
  let c = db._create("UnitTestsDumpShards", {numberOfShards: 9});
  let l = [];
  for (let i = 0; i < 1000; ++i) {
    l.push({_key: String(7 + (i * 42)), value: i, more: {value: [i, i]}});
  }
  c.save(l);
}

function createAutoIncKeyGen() {
  db._useDatabase("UnitTestsDumpSrc");
  let c = db._create("UnitTestsDumpKeygen", {
    keyOptions: {
      type: "autoincrement",
      allowUserKeys: false,
      offset: 7,
      increment: 42
    }
  });
  let docs = [];
  for (let i = 0; i < 1000; ++i) {
    docs.push({value: i, more: {value: [i, i]}});
  }
  c.save(docs);
  let d = c.save({});
  c.save({}); // create another one inbetween...
  c.remove(d);
}

function createPaddedKeyGen() {
  db._useDatabase("UnitTestsDumpSrc");
  let c = db._create("UnitTestsDumpKeygenPadded", {
    keyOptions: {
      type: "padded",
      allowUserKeys: false
    },
    numberOfShards: 2 // single will ignore this...
  });

  let docs = [];
  for (let i = 0; i < 1000; ++i) {
    docs.push({value: i, more: {value: [i, i]}});
  }
  c.save(docs);
  let d = c.save({});
  c.save({}); // create another one inbetween...
  c.remove(d);
}

function createUUIDKeyGen() {
  db._useDatabase("UnitTestsDumpSrc");
  let c = db._create("UnitTestsDumpKeygenUuid", {
    keyOptions: {
      type: "uuid",
      allowUserKeys: false
    },
    numberOfShards: 2 // single will ignore this...
  });
  let docs = [];
  for (let i = 0; i < 1000; ++i) {
    docs.push({value: i});
  }
  c.save(docs);
  let d = c.save({});
  c.save({}); // create another one inbetween...
  c.remove(d);
}

function createStrings() {
  db._useDatabase("UnitTestsDumpSrc");

  let c = db._create("UnitTestsDumpStrings");
  var texts = [
    "big. Really big. He moment. Magrathea! - insisted Arthur, - I do you can sense no further because it doesn't fit properly. In my the denies faith, and the atmosphere beneath You are not cheap He was was his satchel. He throughout Magrathea. - He pushed a tore the ecstatic crowd. Trillian sat down the time, the existence is it? And he said, - What they don't want this airtight hatchway. - it's we you shooting people would represent their Poet Master Grunthos is in his mind.",
    "Ultimo cadere chi sedete uso chiuso voluto ora. Scotendosi portartela meraviglia ore eguagliare incessante allegrezza per. Pensava maestro pungeva un le tornano ah perduta. Fianco bearmi storia soffio prende udi poteva una. Cammino fascino elisire orecchi pollici mio cui sai sul. Chi egli sino sei dita ben. Audace agonie groppa afa vai ultima dentro scossa sii. Alcuni mia blocco cerchi eterno andare pagine poi. Ed migliore di sommesso oh ai angoscia vorresti.",
    "Νέο βάθος όλα δομές της χάσει. Μέτωπο εγώ συνάμα τρόπος και ότι όσο εφόδιο κόσμου. Προτίμηση όλη διάφορους του όλο εύθραυστη συγγραφής. Στα άρα ένα μία οποία άλλων νόημα. Ένα αποβαίνει ρεαλισμού μελετητές θεόσταλτο την. Ποντιακών και rites κοριτσάκι παπούτσια παραμύθια πει κυρ.",
    "Mody laty mnie ludu pole rury Białopiotrowiczowi. Domy puer szczypię jemy pragnął zacność czytając ojca lasy Nowa wewnątrz klasztoru. Chce nóg mego wami. Zamku stał nogą imion ludzi ustaw Białopiotrowiczem. Kwiat Niesiołowskiemu nierostrzygniony Staje brał Nauka dachu dumę Zamku Kościuszkowskie zagon. Jakowaś zapytać dwie mój sama polu uszakach obyczaje Mój. Niesiołowski książkowéj zimny mały dotychczasowa Stryj przestraszone Stolnikównie wdał śmiertelnego. Stanisława charty kapeluszach mięty bratem każda brząknął rydwan.",
    "Мелких против летают хижину тмится. Чудесам возьмет звездна Взжигай. . Податель сельские мучитель сверкает очищаясь пламенем. Увы имя меч Мое сия. Устранюсь воздушных Им от До мысленные потушатся Ко Ея терпеньем.",
    "dotyku. Výdech spalin bude položen záplavový detekční kabely 1x UPS Newave Conceptpower DPA 5x 40kVA bude ukončen v samostatné strojovně. Samotné servery mají pouze lokalita Ústí nad zdvojenou podlahou budou zakončené GateWayí HiroLink - Monitoring rozvaděče RTN na jednotlivých záplavových zón na soustrojí resp. technologie jsou označeny SA-MKx.y. Jejich výstupem je zajištěn přestupem dat z jejich provoz. Na dveřích vylepené výstražné tabulky. Kabeláž z okruhů zálohovaných obvodů v R.MON-I. Monitoring EZS, EPS, ... možno zajistit funkčností FireWallů na strukturovanou kabeláží vedenou v měrných jímkách zapuštěných v každém racku budou zakončeny v R.MON-NrNN. Monitoring motorgenerátorů: řídící systém bude zakončena v modulu",
    "ramien mu zrejme vôbec niekto je už presne čo mám tendenciu prispôsobiť dych jej páčil, čo chce. Hmm... Včera sa mi pozdava, len dočkali, ale keďže som na uz boli u jej nezavrela. Hlava jej to ve městě nepotká, hodně mi to tí vedci pri hre, keď je tu pre Designiu. Pokiaľ viete o odbornejšie texty. Prvým z tmavých uličiek, každý to niekedy, zrovnávať krok s obrovským batohom na okraj vane a temné úmysly, tak rozmýšľam, aký som si hromady mailov, čo chcem a neraz sa pokúšal o filmovém klubu v budúcnosti rozhodne uniesť mladú maliarku (Linda Rybová), ktorú so",
    " 復讐者」. 復讐者」. 伯母さん 復讐者」. 復讐者」. 復讐者」. 復讐者」. 第九章 第五章 第六章 第七章 第八章. 復讐者」 伯母さん. 復讐者」 伯母さん. 第十一章 第十九章 第十四章 第十八章 第十三章 第十五章. 復讐者」 . 第十四章 第十一章 第十二章 第十五章 第十七章 手配書. 第十四章 手配書 第十八章 第十七章 第十六章 第十三章. 第十一章 第十三章 第十八章 第十四章 手配書. 復讐者」."
  ];

  texts.forEach(function (t, i) {
    c.save({_key: "text" + i, value: t});
  });
}

function createTransactional() {
  db._useDatabase("UnitTestsDumpSrc");
  let c = db._create("UnitTestsDumpTransactionCommit");
  db._executeTransaction({
    collections: {
      write: "UnitTestsDumpTransactionCommit"
    },
    action: function (params) {
      var c = require("internal").db.UnitTestsDumpTransactionCommit;
      let docs = [];
      for (var i = 0; i < 1000; ++i) {
        docs.push({_key: "test" + i, value1: i, value2: "this is a test", value3: "test" + i});
      }
      c.save(docs);
    }
  });


  c = db._create("UnitTestsDumpTransactionUpdate");
  let docs = [];
  for (let i = 0; i < 1000; ++i) {
    docs.push({_key: "test" + i, value1: i, value2: "this is a test", value3: "test" + i});
  }
  c.save(docs);

  db._executeTransaction({
    collections: {
      write: "UnitTestsDumpTransactionUpdate"
    },
    action: function (params) {
      var c = require("internal").db.UnitTestsDumpTransactionUpdate;
      for (var i = 0; i < 1000; i += 2) {
        c.update("test" + i, {value3: i});
      }
    }
  });


  c = db._create("UnitTestsDumpTransactionAbort");
  c.save({_key: "foo"});
  try {
    db._executeTransaction({
      collections: {
        write: "UnitTestsDumpTransactionAbort"
      },
      action: function (params) {
        var c = require("internal").db.UnitTestsDumpTransactionAbort;
        c.remove("foo");
        let docs = [];
        for (let i = 0; i < 1000; ++i) {
          docs.push({_key: "test" + i, value1: i, value2: "this is a test", value3: "test" + i});
        }
        c.save(docs);
        throw "rollback!";
      }
    });
    throw "unexpected!";
  } catch (err) {
  }
}

function createPersistent() {
  db._useDatabase("UnitTestsDumpSrc");
  let c = db._create("UnitTestsDumpPersistent");
  c.ensureIndex({type: "persistent", fields: ["value"], unique: true});

  c.save(Array(10000).fill().map((e, i, a) => Object({_key: "test" + i, value: i})));
}

function createView() {
  db._useDatabase("UnitTestsDumpSrc");
  const countBefore = db["_analyzers"].count();
  let analyzer = analyzers.save("customInCreateView", "delimiter", {delimiter: " "}, ["frequency"]);
  assertEqual(db["_analyzers"].count(), countBefore + 1);

  // setup a view
  try {
    let c = db._create("UnitTestsDumpViewCollection");

    let view = db._createView("UnitTestsDumpView", "arangosearch", {});
    view.properties({
      // choose non default values to check if they are corretly dumped and imported
      cleanupIntervalStep: 456,
      consolidationPolicy: {
        threshold: 0.3,
        type: "bytes_accum" // undocumented?
      },
      consolidationIntervalMsec: 0,
      links: {
        "UnitTestsDumpViewCollection": {
          includeAllFields: true,
          fields: {
            text: {analyzers: ["text_en", analyzer.name]}
          }
        }
      }
    });

    c.save(Array(5000).fill().map((e, i, a) => Object({_key: "test" + i, value: i})));
    c.save({value: -1, text: "the red foxx jumps over the pond"});
  } catch (err) {
  }

  // setup a view on _analyzers collection
  try {
    let view = db._createView("analyzersView", "arangosearch", {
      links: {
        _analyzers: {
          includeAllFields: true,
          analyzers: [analyzer.name]
        }
      }
    });
  } catch (err) {
  }
}

function createReplicationFactors() {
  db._create("UnitTestsDumpReplicationFactor1", {replicationFactor: 2, numberOfShards: 7});
  db._create("UnitTestsDumpReplicationFactor2", {replicationFactor: 2, numberOfShards: 6});
}

function createJobs() {
  db._useDatabase("UnitTestsDumpSrc");
  // insert an entry into _jobs collection
  try {
    db._jobs.remove("test");
  } catch (err) {
  }
  db._jobs.insert({_key: "test", status: "completed"});

  // insert an entry into _queues collection
  try {
    db._queues.remove("test");
  } catch (err) {
  }
  db._queues.insert({_key: "test"});
}

function createFoxx() {
  db._useDatabase("UnitTestsDumpSrc");
  // Install Foxx
  const fs = require('fs');
  const SERVICE_PATH = fs.makeAbsolute(fs.join(
    require('internal').pathForTesting('common'), 'test-data', 'apps', 'minimal-working-service'
  ));
  const FoxxManager = require('@arangodb/foxx/manager');
  FoxxManager.install(SERVICE_PATH, '/test');
}

function createAnalyzers() {
  db._useDatabase("UnitTestsDumpDst");
  const countBeforeInDst = db._analyzers.count();
  analyzers.save("custom_dst", "delimiter", {delimiter: ","}, ["frequency"]);
  assertEqual(db._analyzers.count(), countBeforeInDst + 1);
  // ^-- Note: I guess this is just a test that non-database relevant analyzers will not get restored as well.

  db._useDatabase("UnitTestsDumpSrc");
  const countBeforeInSrc = db._analyzers.count();
  analyzers.save("customInCreateAnalyzers", "delimiter", {delimiter: ","}, ["frequency"]);
  assertEqual(db._analyzers.count(), countBeforeInSrc + 1);
}

/**
 * Chooses the right graph module from the given string.
 * @param kind: "SmartGraph", "Disjoint" (for disjoint smart graph), "Satellite", "Hybrid", "HybridDisjoint"
 * @returns: the module
 */
function chooseGraphModule(kind) {
  switch (kind) {
    case "SmartGraph":
    case "Disjoint":
    case "Hybrid":
    case "HybridDisjoint":
      return sgm;
    case "Satellite":
      return satgm;
    default:
      throw "A wrong parameter in the test!";
  }
}

/**
 * @brief Only if enterprise mode:
 *        Creates an empty SmartGraph with no edge relations with given options.
 *        @param kind: one of "SmartGraph", "Disjoint", "Satellite"
 *        @param options: a document
 */
function createEmptyGraph(kind, options) {
  if (!isEnterprise) {
    return;
  }

  db._useDatabase("UnitTestsDumpSrc");

  let graphModule = chooseGraphModule(kind);

  let graphName;
  switch (kind) {
    case "SmartGraph":
      graphName = "UnitTestsDumpEmptySmartGraph";
      break;
    case "Satellite":
      graphName = "UnitTestsDumpEmptySatelliteGraph";
      break;
    case "Disjoint":
      graphName = "UnitTestsDumpEmptyDisjointGraph";
  }

  if (graphModule._exists(graphName)) {
    assertTrue(false, "Graph already exists. Please check setup configuration.");
  }

  graphModule._create(graphName, [], [], options);
}


/**
 * @brief Only if enterprise mode:
 *        Creates an empty SmartGraph sharded by `value`, with no edge relations.
 */
function createEmptySmartGraph() {
  createEmptyGraph("SmartGraph", {
    numberOfShards: 5,
    replicationFactor: 2,
    smartGraphAttribute: "value"
  });
}

/**
 * @brief Only if enterprise mode:
 *        Creates an empty Satellite with no edge relations.
 */
function createEmptySatelliteGraph() {
  createEmptyGraph("Satellite", {
    numberOfShards: 5,
    replicationFactor: 'satellite'
  });
}

/**
 * @brief Only if enterprise mode:
 *        Creates an empty disjoint SmartGraph with no edge relations.
 */
function createEmptyDisjointGraph() {
  createEmptyGraph("Disjoint", {
    numberOfShards: 5,
    replicationFactor: 2,
    smartGraphAttribute: "value",
    isDisjoint: true
  });
}

/**
 * @brief Only if enterprise mode:
 *        Creates an empty SmartGraph sharded by `value`, with no edge relations.
 */
function createEmptySmartGraph() {
  if (!isEnterprise) {
    return;
  }
  db._useDatabase("UnitTestsDumpSrc");

  const smartGraphName = "UnitTestsDumpEmptySmartGraph";

  if (sgm._exists(smartGraphName)) {
    sgm._drop(smartGraphName, true);
  }

  sgm._create(smartGraphName, [], [], {
    numberOfShards: 5,
    replicationFactor: 1,
    smartGraphAttribute: "value"
  });
}

/**
 * @brief Only if enterprise mode:
 *        Creates a SmartGraph sharded by `value`
 *        That has 100 vertices (value 0 -> 99)
 *        That has 100 orphans (value 0 -> 99)
 *        That has 300 edges, for each value i:
 *          Connect i -> i
 *          Connect i - 1 <- i
 *          Connect i -> i + 1
 */
function createSmartGraph() {
  if (!isEnterprise) {
    return;
  }

  const smartGraphName = "UnitTestDumpSmartGraph";
  const edges = "UnitTestDumpSmartEdges";
  const vertices = "UnitTestDumpSmartVertices";
  const orphans = "UnitTestDumpSmartOrphans";
  if (sgm._exists(smartGraphName)) {
<<<<<<< HEAD
    sgm._drop(smartGraphName, true);
=======
    assertTrue(false, "Graph already exists. Please check setup configuration.");
>>>>>>> 07510139
  }
  assertCollectionsAreNew([edges, vertices, orphans]);

  sgm._create(smartGraphName, [sgm._relation(edges, vertices, vertices)],
    [orphans], {numberOfShards: 5, smartGraphAttribute: "value"});

  let vDocs = [];
  for (let i = 0; i < 100; ++i) {
    vDocs.push({value: String(i)});
  }
  let saved = db[vertices].save(vDocs).map(v => v._id);
  let eDocs = [];
  for (let i = 0; i < 100; ++i) {
    eDocs.push({_from: saved[(i + 1) % 100], _to: saved[i], value: String(i)});
    eDocs.push({_from: saved[i], _to: saved[i], value: String(i)});
    eDocs.push({_from: saved[i], _to: saved[(i + 1) % 100], value: String(i)});
  }
  db[edges].save(eDocs);
  db[orphans].save(vDocs);
}

<<<<<<< HEAD
=======
/**
 * A cycle of length 100 with a symmetric edge relation and self-loops on every vertex
 */
>>>>>>> 07510139
function createSmartGraphSingleServer() {
  if (!isEnterprise) {
    return;
  }

  const smartGraphName = "UnitTestDumpSmartGraphSingleServer";
  const edges = "UnitTestDumpSmartEdgesSingleServer";
  const vertices = "UnitTestDumpSmartVerticesSingleServer";
  const orphans = "UnitTestDumpSmartOrphansSingleServer";

<<<<<<< HEAD
  createSmartGraphWithoutData({ smartGraphName, edges, vertices, orphans });

  let vDocs = [];
  for (let i = 0; i < 100; ++i) {
    vDocs.push({value: String(i)});
  }
  let saved = db[vertices].save(vDocs).map(v => v._id);
  let eDocs = [];
  for (let i = 0; i < 100; ++i) {
    eDocs.push({_from: saved[(i+1) % 100], _to: saved[i], value: String(i)});
    eDocs.push({_from: saved[i], _to: saved[i], value: String(i)});
    eDocs.push({_from: saved[i], _to: saved[(i+1) % 100], value: String(i)});
  }
  db[edges].save(eDocs);
  db[orphans].save(vDocs);
=======
  createGraphWithoutData({
    smartGraphName: smartGraphName,
    edges: edges,
    fromVertices: [vertices],
    toVertices: [vertices],
    orphans: [orphans]
  });

  const size = 100;

  let docs = fillAndSaveVDocs(size, vertices);
  let eDocs = fillEDocs([docs.saved]);

  db[edges].save(eDocs);
  db[orphans].save(docs.vDocs);
}

/**
 * Two disjoint cycles of length 50 each with a symmetric edge relation and self-loops on every vertex
 */
function createDisjointGraphSingleServer() {
  if (!isEnterprise) {
    return;
  }

  const smartGraphName = "UnitTestDumpDisjointGraphSingleServer";
  const edges = "UnitTestDumpDisjointEdgesSingleServer";
  const vertices = "UnitTestDumpDisjointVerticesSingleServer";
  const orphans = "UnitTestDumpDisjointOrphansSingleServer";

  createGraphWithoutData(
    {
      smartGraphName: smartGraphName,
      edges: edges,
      fromVertices: [vertices],
      toVertices: [vertices],
      orphans: [orphans]
    },
    {isDisjoint: true, replicationFactor: 2}
  );

  const size = 50;

  const docs1 = fillAndSaveVDocs(size, vertices);
  const docs2 = fillAndSaveVDocs(size, vertices);
  const eDocs = fillEDocs([docs1.saved, docs2.saved], true);

  db[edges].save(eDocs);
  db[orphans].save(docs1.vDocs);
  db[orphans].save(docs2.vDocs);
}

/**
 * Two disjoint cycles of length 50 each with a symmetric edge relation and self-loops on every vertex
 */

function createSatelliteGraphSingleServer() {
  if (!isEnterprise) {
    return;
  }

  const graphName = "UnitTestDumpSatelliteGraphSingleServer";
  const vertices = "UnitTestDumpSatelliteVerticesSingleServer";
  const edges = "UnitTestDumpSatelliteEdgesSingleServer";
  const orphans = "UnitTestDumpSatelliteOrphansSingleServer";

  createGraphWithoutData({
      smartGraphName: graphName,
      edges: edges,
      fromVertices: [vertices],
      toVertices: [vertices],
      orphans: [orphans]
    },
    {
      isSatellite: true, isSmart: false /*needed: default is true - only for internal helper method api*/,
      replicationFactor: 'satellite'
    });

  const size = 50;

  const docs1 = fillAndSaveVDocs(size, vertices);
  const docs2 = fillAndSaveVDocs(size, vertices);
  const allDocs = docs1.saved.concat(docs2.saved);
  const eDocs = fillEDocs([allDocs]);

  db[edges].save(eDocs);
  db[orphans].save(docs1.vDocs);
  db[orphans].save(docs2.vDocs);
}

function createHybridSmartGraphSingleServer() {
  if (!isEnterprise) {
    return;
  }

  const hybridGraphName = "UnitTestDumpHybridSmartGraphSingleServer";
  const verticesNonSat = "UnitTestDumpHybridSmartVerticesNonSatSingleServer";
  const verticesSat = "UnitTestDumpHybridSmartVerticesSatSingleServer";
  const edges = "UnitTestDumpHybridSmartEdgesSingleServer";
  const orphans = "UnitTestDumpHybridSmartOrphansSingleServer";

  assertCollectionsAreNew([edges, verticesNonSat, verticesSat, orphans]);

  const relSatNonSat = sgm._relation(edges, verticesSat, verticesNonSat);

  const g = sgm._create(hybridGraphName, [relSatNonSat], [orphans], {
    satellites: [verticesSat],
    smartGraphAttribute: 'value',
    replicationFactor: 2
  });

  // create vertices
  const size = 50;

  const docsSat = fillAndSaveVDocs(size, verticesSat);
  const docsNonSat = fillAndSaveVDocs(size, verticesNonSat);
  let eDocs = [];
  for (let i = 0; i < size; ++i) {
    eDocs.push({_from: docsSat.saved[i], _to: docsNonSat.saved[i], value: String(i)});
    eDocs.push({_from: docsSat.saved[i], _to: docsNonSat.saved[(i + 1) % size], value: String(i)});
  }

  db[edges].save(eDocs);

  db[orphans].save(docsSat.vDocs);
  db[orphans].save(docsNonSat.vDocs);
}

/**
 * @brief Creates a graph with one satellite vertex collection (verticesSat), two non-satellite (smart)
 * vertex collections (verticesANonSat and verticesBNonSat) connected to other collections, an orphan collection
 * and two edge relations: edgeSatA from verticesSat to verticesANonSat and edgesAB
 * from verticesANonSat to verticesBNonSat. The size of every vertex collection is 50. In each vertex collection,
 * the vertices are enumerated by 'value' (which is the smartGraphAttribute) from 0 to 49. Edges from edgeSatA go
 * from vertex i (in verticesSat) to vertex i (in verticesANonSat) and from vertex i to vertex (i+1) % 50. In total,
 * we have 50 + 50 = 100 edges in this collection.
 * Edges from edgeAB are constructed with the same function but go only  from vertex i to vertex i because both vertex
 * collections are not satellite and vertices with different values of 'value' (i.e., i and (i+1) % 50) cannot be
 * connected in a disjoint graph. Thus in total we have 50 edges in this collection.
 *
 * This function is too special and does not use createGraphWithoutData().
 */
function createHybridDisjointSmartGraphSingleServer() {
  if (!isEnterprise) {
    return;
  }

  const hybridGraphName = "UnitTestDumpHybridDisjointSmartGraphSingleServer";
  const verticesANonSat = "UnitTestDumpHybridDisjointSmartVerticesANonSatSingleServer";
  const verticesBNonSat = "UnitTestDumpHybridDisjointSmartVerticesBNonSatSingleServer";
  const verticesSat = "UnitTestDumpHybridDisjointSmartVerticesSatSingleServer";
  const edgesSatA = "UnitTestDumpHybridSDisjointmartEdgesSatASingleServer";
  const edgesAB = "UnitTestDumpHybridSDisjointmartEdgesABSingleServer";
  const orphans = "UnitTestDumpHybridSDisjointmartOrphansSingleServer";

  assertCollectionsAreNew([edgesSatA, edgesAB, verticesANonSat, verticesBNonSat, verticesSat, orphans]);

  const relSatANonSat = sgm._relation(edgesSatA, verticesSat, verticesANonSat);
  const relAB = sgm._relation(edgesAB, verticesANonSat, verticesBNonSat);

  sgm._create(hybridGraphName, [relSatANonSat, relAB], [orphans], {
    satellites: [verticesSat],
    isDisjoint: true,
    smartGraphAttribute: 'value',
    replicationFactor: 2
  });

  // create vertices
  const size = 50;

  const docsSat = fillAndSaveVDocs(size, verticesSat);
  const docsANonSat = fillAndSaveVDocs(size, verticesANonSat);
  const docsBNonSat = fillAndSaveVDocs(size, verticesBNonSat);
  let eDocs = [];

  // from Sat to A
  for (let i = 0; i < size; ++i) {
    eDocs.push({_from: docsSat.saved[i], _to: docsANonSat.saved[i], value: String(i)});
    eDocs.push({_from: docsSat.saved[i], _to: docsANonSat.saved[(i + 1) % size], value: String(i)});
  }

  db[edgesSatA].save(eDocs);
  eDocs = [];
  // from A to A &&  B to B
  for (let i = 0; i < size; ++i) {
    eDocs.push({_from: docsANonSat.saved[i], _to: docsANonSat.saved[i], value: String(i)});
    eDocs.push({_from: docsBNonSat.saved[i], _to: docsBNonSat.saved[i], value: String(i)});
  }

  db[edgesAB].save(eDocs);
  db[orphans].save(docsSat.vDocs);
  db[orphans].save(docsANonSat.vDocs);
}


function createSatelliteGraphWithoutData() {
  if (!isEnterprise) {
    return;
  }

  createGraphWithoutData({
      smartGraphName: "UnitTestDumpSatelliteGraphWithoutData",
      edges: "UnitTestDumpSatelliteEdgesWithoutData",
      fromVertices: ["UnitTestDumpSatelliteVerticesWithoutData"],
      toVertices: ["UnitTestDumpSatelliteVerticesWithoutData"],
      orphans: ["UnitTestDumpSatelliteOrphansWithoutData"]
    },
    {isSatellite: true}
  );
}

function createDisjointGraphWithoutData() {
  if (!isEnterprise) {
    return;
  }

  createGraphWithoutData({
      smartGraphName: "UnitTestDumpDisjointGraphWithoutData",
      edges: "UnitTestDumpDisjointEdgesWithoutData",
      fromVertices: ["UnitTestDumpDisjointVerticesWithoutData"],
      toVertices: ["UnitTestDumpDisjointVerticesWithoutData"],
      orphans: ["UnitTestDumpDisjointOrphansWithoutData"]
    },
    {isDisjoint: true, replicationFactor: 2}
  );
}

/**
 * Fill the \a vDocs returned array with numbers from 0 to \a size, save them
 * into \a db under \a verticesName and return the object {saved: <saved array>, vDocs: <the values>>}
 * @param size: upper limit to the numbers to be saved
 * @param verticesName: the name of the collection to save the numbers
 * @returns {{saved, vDocs: *[]}}
 */
function fillAndSaveVDocs(size, verticesName) {
  let vDocs = [];
  const startValue = db[verticesName] ? db[verticesName].count() : 0;
  for (let i = startValue; i < startValue + size; ++i) {
    vDocs.push({value: String(i)});
  }

  return {saved: db[verticesName].save(vDocs).map(v => v._id), vDocs: vDocs};
}


/**
 * Returns the array of edges that, on each already saved (this is not checked) vertex collection from \a savedVDocsColls,
 * induce an undirected cycle with self-loops (i.e., edges build symmetric pairs + self-loops). Note: For disjoint graphs,
 * edges with different value of 'value' are not saved.
 * @param savedVDocsColls: an array of saved collections
 * @returns {*[]}
 */
function fillEDocs(savedVDocsColls = [], isDisjoint = false) {
  let eDocs = [];
  for (let ell = 0; ell < savedVDocsColls.length; ++ell) {
    const savedColl = savedVDocsColls[ell];
    const size = savedColl.length;

    for (let i = 0; i < size; ++i) {
      if (!isDisjoint) {
        eDocs.push({_from: savedColl[(i + 1) % size], _to: savedColl[i], value: String(i)});
        eDocs.push({_from: savedColl[i], _to: savedColl[(i + 1) % size], value: String(i)});
      }

      eDocs.push({_from: savedColl[i], _to: savedColl[i], value: String(i)});
    }
  }
  return eDocs;
>>>>>>> 07510139
}

/**
 * @brief Only if enterprise mode:
<<<<<<< HEAD
 *        Creates a SmartGraph sharded by `value`, and a single edge relation.
 */
function createSmartGraphWithoutData({
                                       smartGraphName = "UnitTestDumpSmartGraphWithoutData",
                                       edges = "UnitTestDumpSmartEdgesWithoutData",
                                       vertices = "UnitTestDumpSmartVerticesWithoutData",
                                       orphans = "UnitTestDumpSmartOrphansWithoutData"
                                     } = {}) {
=======
 *        Creates a SmartGraph, and a single edge relation: if \a toVertices is given and not "", then from
 *        \a fromvertices to \a toVertices, otherwise from \a fromVertices to \a toVertices.
 * @param names a document that can contain the following keys:
 * smartGraphName: the name of the graph,
 * edges: the name for the edge collection,
 * fromVertices: an array of collection names for edge tails,
 * toVertices: an array of collection names for edge headsm
 * orphans: an array of collection names for vertices not incident to any edge.
 * @param options a document that can contain the following keys:
 * numberOfShards (default: 5), smartGraphAttribute (default: "values"), isDisjoint (default: false),
 * isSatellite (default: false), satellites (not contained by default), isSmart (default: true)
 */
function createGraphWithoutData(names, options = undefined) {
>>>>>>> 07510139
  if (!isEnterprise) {
    return;
  }
  db._useDatabase("UnitTestsDumpSrc");

<<<<<<< HEAD
  if (sgm._exists(smartGraphName)) {
    sgm._drop(smartGraphName, true);
  }
  db._drop(edges);
  db._drop(vertices);
  db._drop(orphans);

  sgm._create(smartGraphName, [sgm._relation(edges, vertices, vertices)],
    [orphans], {numberOfShards: 5, smartGraphAttribute: "value"});
=======
  if (!names) {
    assertTrue(false, "Names property is not set!");
  }

  // set default options if not given as a parameter
  if (options === undefined) {
    options = {
      numberOfShards: 5,
      smartGraphAttribute: "value",
      replicationFactor: 2
    };
  } else {
    if (options.numberOfShards === undefined) {
      options.numberOfShards = 5;
    }
    if (options.smartGraphAttribute === undefined) {
      options.smartGraphAttribute = "value";
    }
    if (options.isDisjoint === undefined) {
      options.isDisjoint = false;
    }
    if (options.isSatellite === undefined) {
      options.isSatellite = false;
    }
    if (options.isSmart === undefined) {
      options.isSmart = true;
    }
  }

  // prepare graph module
  const kind = options.isSatellite ? "Satellite" : "SmartGraph";
  const graphModule = chooseGraphModule(kind);

  assertCollectionsAreNew([names.edges, names.fromVertices, names.toVertices, names.orphans]);

  // note: throw an error if the graph already exists (which shouldn't happen)
  graphModule._create(
    names.smartGraphName,
    [graphModule._relation(names.edges, names.fromVertices, names.toVertices)],
    names.orphans,
    options
  );
}

function createSmartGraphWithoutData() {
  // External method for dump-setup-mixed.js to create a default SmartGraph
  // Using helper graph creation method defined above: createGraphWithoutData
  if (!isEnterprise) {
    return;
  }

  const smartGraphName = "UnitTestDumpSmartGraphWithoutData";
  const edges = "UnitTestDumpSmartEdgesWithoutData";
  const vertices = "UnitTestDumpSmartVerticesWithoutData";
  const orphans = "UnitTestDumpSmartOrphansWithoutData";

  const names = {
    smartGraphName: smartGraphName,
    edges: edges,
    fromVertices: [vertices],
    toVertices: [vertices],
    orphans: [orphans]
  };

  createGraphWithoutData(names);
>>>>>>> 07510139
}

/**
 * @brief Only if enterprise mode:
 *        Creates an arangosearch over smart edge collection
 */
function createSmartArangoSearch() {
  db._useDatabase("UnitTestsDumpSrc");
  if (!isEnterprise) {
    return;
  }

  db._dropView("UnitTestsDumpSmartView");

  let analyzers = require("@arangodb/analyzers");
  const countBefore = db["_analyzers"].count();
  analyzers.save("smartCustom", "delimiter", {delimiter: "smart"}, ["frequency"]);
  assertEqual(db["_analyzers"].count(), countBefore + 1);

  db._createView("UnitTestsDumpSmartView", "arangosearch", {
    // choose non default values to check if they are correctly dumped and imported
    cleanupIntervalStep: 456,
    consolidationPolicy: {
      threshold: 0.3,
      type: "bytes_accum"
    },
    consolidationIntervalMsec: 0,
    links: {
      "UnitTestDumpSmartEdges": {
        includeAllFields: true,
        fields: {
          text: {analyzers: ["text_en", "smartCustom"]}
        }
      }
    }
  });
}
<<<<<<< HEAD
=======

function assertCollectionsAreNew(collectionNames) {
  for (let existingCollection of db._collections()) {
    const existingCollectionName = existingCollection.name();
    for (let collectionName of collectionNames) {
      if (existingCollectionName === collectionName) {
        throw "Error in test: this collection name already exists: " + collectionName;
      }
    }
  }
}
>>>>>>> 07510139

/**
 * @brief Only if enterprise mode:
 *        Creates a SatelliteCollection with 100 documents
 */
function createSatelliteCollections() {
  if (!isEnterprise) {
    return;
  }

  const satelliteCollectionName = "UnitTestDumpSatelliteCollection";
  assertCollectionsAreNew([satelliteCollectionName]);
  db._create(satelliteCollectionName, {"replicationFactor": "satellite"});

  let vDocs = [];
  for (let i = 0; i < 100; ++i) {
    vDocs.push({value: String(i)});
  }
  db[satelliteCollectionName].save(vDocs);
}

/**
 * @brief Only if enterprise mode:
 *        Creates a SatelliteGraph
 */
function createSatelliteGraphs() {
  if (!isEnterprise) {
    return;
  }

  const satelliteGraphName = "UnitTestDumpSatelliteGraph";
  const satelliteVertexCollection1Name = "UnitTestDumpSatelliteVertexCollection1";
  const satelliteVertexCollection2Name = "UnitTestDumpSatelliteVertexCollection2";
  const satelliteOrphanCollectionName = "UnitTestDumpSatelliteOrphanCollection";
  const satelliteEdgeCollection1Name = "UnitTestDumpSatelliteEdgeCollection1";
  const satelliteEdgeCollection2Name = "UnitTestDumpSatelliteEdgeCollection2";

  const satgm = require('@arangodb/satellite-graph.js');

  // Add satelliteVertexCollection1Name first, so we can expect it to be
  // distributeShardsLike leader
  const satelliteGraph = satgm._create(satelliteGraphName, [], [satelliteVertexCollection1Name]);
  satelliteGraph._extendEdgeDefinitions(satgm._relation(satelliteEdgeCollection1Name, satelliteVertexCollection1Name, satelliteVertexCollection2Name));
  satelliteGraph._extendEdgeDefinitions(satgm._relation(satelliteEdgeCollection2Name, satelliteVertexCollection2Name, satelliteVertexCollection1Name));
  satelliteGraph._addVertexCollection(satelliteOrphanCollectionName, true);

  // Expect satelliteVertexCollection1Name to be the distributeShardsLike leader.
  // This will be tested to be unchanged after restore, thus the assertion here.
  assertUndefined(db[satelliteVertexCollection1Name].properties().distributeShardsLike);
  assertEqual(satelliteVertexCollection1Name, db[satelliteVertexCollection2Name].properties().distributeShardsLike);
  assertEqual(satelliteVertexCollection1Name, db[satelliteEdgeCollection1Name].properties().distributeShardsLike);
  assertEqual(satelliteVertexCollection1Name, db[satelliteEdgeCollection2Name].properties().distributeShardsLike);
  assertEqual(satelliteVertexCollection1Name, db[satelliteOrphanCollectionName].properties().distributeShardsLike);

  // add a circle with 100 vertices over multiple collections.
  // vertexCol1 will contain uneven vertices, vertexCol2 even vertices.
  // edgeCol1 will contain edges (v1, v2), i.e. from uneven to even, and
  // edgeCol2 the other way round.
  // It also adds 100 vertices to the orphan collection.
  db._query(`
    FOR i IN 1..100
      LET vertexKey = CONCAT("v", i)
      LET unevenVertices = (
        FILTER i % 2 == 1
        INSERT { _key: vertexKey }
          INTO @@vertexCol1
      )
      LET evenVertices = (
        FILTER i % 2 == 0
        INSERT { _key: vertexKey }
          INTO @@vertexCol2
      )
      LET from = CONCAT(i % 2 == 1 ? @vertexCol1 : @vertexCol2, "/v", i)
      LET to = CONCAT((i+1) % 2 == 1 ? @vertexCol1 : @vertexCol2, "/v", i % 100 + 1)
      LET unevenEdges = (
        FILTER i % 2 == 1
        INSERT { _from: from, _to: to }
          INTO @@edgeCol1
      )
      LET evenEdges = (
        FILTER i % 2 == 0
        INSERT { _from: from, _to: to }
          INTO @@edgeCol2
      )
      INSERT { _key: CONCAT("w", i) }
        INTO @@orphanCol
  `, {
    '@vertexCol1': satelliteVertexCollection1Name,
    '@vertexCol2': satelliteVertexCollection2Name,
    'vertexCol1': satelliteVertexCollection1Name,
    'vertexCol2': satelliteVertexCollection2Name,
    '@edgeCol1': satelliteEdgeCollection1Name,
    '@edgeCol2': satelliteEdgeCollection2Name,
    '@orphanCol': satelliteOrphanCollectionName,
  });
  const res = db._query(`
    FOR v, e, p IN 100 OUTBOUND "UnitTestDumpSatelliteVertexCollection1/v1" GRAPH "UnitTestDumpSatelliteGraph"
      RETURN p.vertices[*]._key
  `);
  // [ [ "v1", "v2", ..., "v99", "v100", "v1" ] ]
  const expected = [_.range(0, 100 + 1).map(i => "v" + (i % 100 + 1))];
  assertEqual(expected, res.toArray());
}

/**
 * @brief Only if enterprise mode:
 *        Creates a SmartGraph and changes the value of the smart
 *        attribute to check that the graph can still be restored.
 *
 *        This is a regression test for a bug in which a dumped
 *        database containing a SmartGraph with edited smart attribute
 *        value could not be restored.
 */
function createSmartGraphRegressionTest() {
  if (!isEnterprise) {
    return;
  }

  const smartGraphName = "UnitTestRestoreSmartGraphRegressionTest";
  const edges = "UnitTestRestoreSmartGraphRegressionEdges";
  const vertices = "UnitTestRestoreSmartGraphRegressionVertices";
  const gm = require("@arangodb/smart-graph");

  assertCollectionsAreNew([edges, vertices]);

  gm._create(smartGraphName, [gm._relation(edges, vertices, vertices)],
    [], {numberOfShards: 5, smartGraphAttribute: "cheesyness"});

  let vDocs = [{cheesyness: "cheese"}];
  let saved = db[vertices].save(vDocs).map(v => v._id);
  let eDocs = [];

  // update smartGraphAttribute. This makes _key inconsistent
  // and on dump/restore used to throw an error. We now ignore
  // that error
  db._update(saved[0], {cheesyness: "bread"});
}

exports.createEmptySmartGraph = createEmptySmartGraph;
<<<<<<< HEAD
exports.createSmartGraphWithoutData = createSmartGraphWithoutData;
exports.createSmartGraph = createSmartGraph;
exports.createSmartGraphSingleServer = createSmartGraphSingleServer;
=======
exports.createEmptySatelliteGraph = createEmptySatelliteGraph;
exports.createEmptyDisjointGraph = createEmptyDisjointGraph;

exports.createSmartGraphWithoutData = createSmartGraphWithoutData;
exports.createSatelliteGraphWithoutData = createSatelliteGraphWithoutData;
exports.createDisjointGraphWithoutData = createDisjointGraphWithoutData;

exports.createSmartGraph = createSmartGraph;

exports.createSmartGraphSingleServer = createSmartGraphSingleServer;
exports.createSatelliteGraphSingleServer = createSatelliteGraphSingleServer;
exports.createDisjointGraphSingleServer = createDisjointGraphSingleServer;
exports.createHybridSmartGraphSingleServer = createHybridSmartGraphSingleServer;
exports.createHybridDisjointSmartGraphSingleServer = createHybridDisjointSmartGraphSingleServer;

>>>>>>> 07510139
exports.createSmartArangoSearch = createSmartArangoSearch;
exports.createSatelliteCollections = createSatelliteCollections;
exports.createSatelliteGraphs = createSatelliteGraphs;
exports.createSmartGraphRegressionTest = createSmartGraphRegressionTest;

exports.cleanup = cleanup;
exports.createUsers = createUsers;
exports.createEmpty = createEmpty;
exports.createMany = createMany;
exports.createOrder = createOrder;
exports.createModifyCollection = createModifyCollection;
exports.createMultiShard = createMultiShard;
exports.createAutoIncKeyGen = createAutoIncKeyGen;
exports.createPaddedKeyGen = createPaddedKeyGen;
exports.createUUIDKeyGen = createUUIDKeyGen;
exports.createStrings = createStrings;
exports.createTransactional = createTransactional;
exports.createPersistent = createPersistent;
exports.createView = createView;
exports.createReplicationFactors = createReplicationFactors;
exports.createJobs = createJobs;
exports.createFoxx = createFoxx;
exports.createAnalyzers = createAnalyzers;<|MERGE_RESOLUTION|>--- conflicted
+++ resolved
@@ -35,12 +35,6 @@
 const isEnterprise = require("internal").isEnterprise();
 
 let sgm;
-<<<<<<< HEAD
-if (isEnterprise) {
-  sgm = require("@arangodb/smart-graph");
-}
-
-=======
 let satgm;
 if (isEnterprise) {
   sgm = require("@arangodb/smart-graph");
@@ -48,7 +42,6 @@
 }
 
 
->>>>>>> 07510139
 function cleanup() {
   'use strict';
 
@@ -523,29 +516,6 @@
 
 /**
  * @brief Only if enterprise mode:
- *        Creates an empty SmartGraph sharded by `value`, with no edge relations.
- */
-function createEmptySmartGraph() {
-  if (!isEnterprise) {
-    return;
-  }
-  db._useDatabase("UnitTestsDumpSrc");
-
-  const smartGraphName = "UnitTestsDumpEmptySmartGraph";
-
-  if (sgm._exists(smartGraphName)) {
-    sgm._drop(smartGraphName, true);
-  }
-
-  sgm._create(smartGraphName, [], [], {
-    numberOfShards: 5,
-    replicationFactor: 1,
-    smartGraphAttribute: "value"
-  });
-}
-
-/**
- * @brief Only if enterprise mode:
  *        Creates a SmartGraph sharded by `value`
  *        That has 100 vertices (value 0 -> 99)
  *        That has 100 orphans (value 0 -> 99)
@@ -564,11 +534,7 @@
   const vertices = "UnitTestDumpSmartVertices";
   const orphans = "UnitTestDumpSmartOrphans";
   if (sgm._exists(smartGraphName)) {
-<<<<<<< HEAD
-    sgm._drop(smartGraphName, true);
-=======
     assertTrue(false, "Graph already exists. Please check setup configuration.");
->>>>>>> 07510139
   }
   assertCollectionsAreNew([edges, vertices, orphans]);
 
@@ -590,12 +556,9 @@
   db[orphans].save(vDocs);
 }
 
-<<<<<<< HEAD
-=======
 /**
  * A cycle of length 100 with a symmetric edge relation and self-loops on every vertex
  */
->>>>>>> 07510139
 function createSmartGraphSingleServer() {
   if (!isEnterprise) {
     return;
@@ -606,23 +569,6 @@
   const vertices = "UnitTestDumpSmartVerticesSingleServer";
   const orphans = "UnitTestDumpSmartOrphansSingleServer";
 
-<<<<<<< HEAD
-  createSmartGraphWithoutData({ smartGraphName, edges, vertices, orphans });
-
-  let vDocs = [];
-  for (let i = 0; i < 100; ++i) {
-    vDocs.push({value: String(i)});
-  }
-  let saved = db[vertices].save(vDocs).map(v => v._id);
-  let eDocs = [];
-  for (let i = 0; i < 100; ++i) {
-    eDocs.push({_from: saved[(i+1) % 100], _to: saved[i], value: String(i)});
-    eDocs.push({_from: saved[i], _to: saved[i], value: String(i)});
-    eDocs.push({_from: saved[i], _to: saved[(i+1) % 100], value: String(i)});
-  }
-  db[edges].save(eDocs);
-  db[orphans].save(vDocs);
-=======
   createGraphWithoutData({
     smartGraphName: smartGraphName,
     edges: edges,
@@ -891,21 +837,10 @@
     }
   }
   return eDocs;
->>>>>>> 07510139
 }
 
 /**
  * @brief Only if enterprise mode:
-<<<<<<< HEAD
- *        Creates a SmartGraph sharded by `value`, and a single edge relation.
- */
-function createSmartGraphWithoutData({
-                                       smartGraphName = "UnitTestDumpSmartGraphWithoutData",
-                                       edges = "UnitTestDumpSmartEdgesWithoutData",
-                                       vertices = "UnitTestDumpSmartVerticesWithoutData",
-                                       orphans = "UnitTestDumpSmartOrphansWithoutData"
-                                     } = {}) {
-=======
  *        Creates a SmartGraph, and a single edge relation: if \a toVertices is given and not "", then from
  *        \a fromvertices to \a toVertices, otherwise from \a fromVertices to \a toVertices.
  * @param names a document that can contain the following keys:
@@ -919,23 +854,11 @@
  * isSatellite (default: false), satellites (not contained by default), isSmart (default: true)
  */
 function createGraphWithoutData(names, options = undefined) {
->>>>>>> 07510139
-  if (!isEnterprise) {
-    return;
-  }
-  db._useDatabase("UnitTestsDumpSrc");
-
-<<<<<<< HEAD
-  if (sgm._exists(smartGraphName)) {
-    sgm._drop(smartGraphName, true);
-  }
-  db._drop(edges);
-  db._drop(vertices);
-  db._drop(orphans);
-
-  sgm._create(smartGraphName, [sgm._relation(edges, vertices, vertices)],
-    [orphans], {numberOfShards: 5, smartGraphAttribute: "value"});
-=======
+  if (!isEnterprise) {
+    return;
+  }
+  db._useDatabase("UnitTestsDumpSrc");
+
   if (!names) {
     assertTrue(false, "Names property is not set!");
   }
@@ -1001,7 +924,6 @@
   };
 
   createGraphWithoutData(names);
->>>>>>> 07510139
 }
 
 /**
@@ -1039,8 +961,6 @@
     }
   });
 }
-<<<<<<< HEAD
-=======
 
 function assertCollectionsAreNew(collectionNames) {
   for (let existingCollection of db._collections()) {
@@ -1052,7 +972,6 @@
     }
   }
 }
->>>>>>> 07510139
 
 /**
  * @brief Only if enterprise mode:
@@ -1192,11 +1111,6 @@
 }
 
 exports.createEmptySmartGraph = createEmptySmartGraph;
-<<<<<<< HEAD
-exports.createSmartGraphWithoutData = createSmartGraphWithoutData;
-exports.createSmartGraph = createSmartGraph;
-exports.createSmartGraphSingleServer = createSmartGraphSingleServer;
-=======
 exports.createEmptySatelliteGraph = createEmptySatelliteGraph;
 exports.createEmptyDisjointGraph = createEmptyDisjointGraph;
 
@@ -1212,7 +1126,6 @@
 exports.createHybridSmartGraphSingleServer = createHybridSmartGraphSingleServer;
 exports.createHybridDisjointSmartGraphSingleServer = createHybridDisjointSmartGraphSingleServer;
 
->>>>>>> 07510139
 exports.createSmartArangoSearch = createSmartArangoSearch;
 exports.createSatelliteCollections = createSatelliteCollections;
 exports.createSatelliteGraphs = createSatelliteGraphs;
