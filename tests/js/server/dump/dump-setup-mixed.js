/*jshint globalstrict:false, strict:false, maxlen:4000, unused:false */

////////////////////////////////////////////////////////////////////////////////
/// @brief setup collections for dump/reload tests
///
/// @file
///
/// DISCLAIMER
///
/// Copyright 2010-2012 triagens GmbH, Cologne, Germany
///
/// Licensed under the Apache License, Version 2.0 (the "License");
/// you may not use this file except in compliance with the License.
/// You may obtain a copy of the License at
///
///     http://www.apache.org/licenses/LICENSE-2.0
///
/// Unless required by applicable law or agreed to in writing, software
/// distributed under the License is distributed on an "AS IS" BASIS,
/// WITHOUT WARRANTIES OR CONDITIONS OF ANY KIND, either express or implied.
/// See the License for the specific language governing permissions and
/// limitations under the License.
///
/// Copyright holder is ArangoDB GmbH, Cologne, Germany
///
/// @author Wilfried Goesgens
/// @author Copyright 2021, ArangoDB GmbH, Cologne, Germany
////////////////////////////////////////////////////////////////////////////////


const base = require("fs").join(
  require('internal').pathForTesting('server'),
  'dump',
  'dump-setup-common.inc');

const setup = require(base);

(function () {
  setup.cleanup();
  setup.createEmpty();
  setup.createMany();
  setup.createOrder();
  setup.createModifyCollection();
  // will not be supported in cluster: setup.createAutoIncKeyGen();
  setup.createPaddedKeyGen();
  setup.createUUIDKeyGen();
  setup.createStrings();
  setup.createTransactional();
  setup.createPersistent();
  setup.createView();
  setup.createJobs();
  setup.createFoxx();
  setup.createAnalyzers();
<<<<<<< HEAD
  setup.createEmptySmartGraph();
  setup.createSmartGraphWithoutData();
  setup.createSmartGraphSingleServer();
=======

  // those two are related to each other as createSmartArangoSearch depends on createSmartGraph
  setup.createSmartGraph();
  setup.createSmartArangoSearch();

  setup.createEmptySmartGraph();
  setup.createEmptySatelliteGraph();
  setup.createEmptyDisjointGraph();
  setup.createSmartGraphWithoutData();
  setup.createSatelliteGraphWithoutData();
  setup.createDisjointGraphWithoutData();
  setup.createSmartGraphSingleServer();
  setup.createSatelliteGraphSingleServer();
  setup.createDisjointGraphSingleServer();
  setup.createHybridSmartGraphSingleServer();
  setup.createHybridDisjointSmartGraphSingleServer();
>>>>>>> 07510139
})();

return {
  status: true
};<|MERGE_RESOLUTION|>--- conflicted
+++ resolved
@@ -51,11 +51,6 @@
   setup.createJobs();
   setup.createFoxx();
   setup.createAnalyzers();
-<<<<<<< HEAD
-  setup.createEmptySmartGraph();
-  setup.createSmartGraphWithoutData();
-  setup.createSmartGraphSingleServer();
-=======
 
   // those two are related to each other as createSmartArangoSearch depends on createSmartGraph
   setup.createSmartGraph();
@@ -72,7 +67,6 @@
   setup.createDisjointGraphSingleServer();
   setup.createHybridSmartGraphSingleServer();
   setup.createHybridDisjointSmartGraphSingleServer();
->>>>>>> 07510139
 })();
 
 return {
