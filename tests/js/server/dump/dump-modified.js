/*jshint globalstrict:false, strict:false, maxlen:4000 */
/*global assertEqual, assertNotEqual, assertTrue, assertFalse, assertNull */

////////////////////////////////////////////////////////////////////////////////
/// @brief tests for dump/reload
///
/// @file
///
/// DISCLAIMER
///
/// Copyright 2010-2012 triagens GmbH, Cologne, Germany
///
/// Licensed under the Apache License, Version 2.0 (the "License");
/// you may not use this file except in compliance with the License.
/// You may obtain a copy of the License at
///
///     http://www.apache.org/licenses/LICENSE-2.0
///
/// Unless required by applicable law or agreed to in writing, software
/// distributed under the License is distributed on an "AS IS" BASIS,
/// WITHOUT WARRANTIES OR CONDITIONS OF ANY KIND, either express or implied.
/// See the License for the specific language governing permissions and
/// limitations under the License.
///
/// Copyright holder is ArangoDB GmbH, Cologne, Germany
///
/// @author Jan Steemann
/// @author Wilfried Goesgens
/// @author Copyright 2021, ArangoDB GmbH, Cologne, Germany
////////////////////////////////////////////////////////////////////////////////

var internal = require("internal");
var jsunity = require("jsunity");
const deriveTestSuite = require('@arangodb/test-helper').deriveTestSuite;
const base = require("fs").join(
  internal.pathForTesting('server'),
  'dump',
  'dump-test.inc');
const baseTests = require("internal").load(base);


jsunity.run(function dump_single_testsuite() {

  let suite = {};

  let clusterBlacklist = [];
  if (internal.isCluster()) {
    clusterBlacklist = [
      "testKeygenAutoInc",
      "testTransactionCommit",
      "testTransactionUpdate",
      "testTransactionAbort",
      "testLatestId"
    ];
  }

  deriveTestSuite(
    baseTests({
      // testEmpty
      emptyIndexes: 2,
      // testMany
      manyIndexes: 2,
      manyCountStart: 1,
      manyCount: 200000,
      manyCountInc: 2,
      // testEdges
      edgesIndexCount:3,
      edgeIndexLoopStart: 1,
      edgeIndexLoopCount:20,
      edgeIndexLoopInc: 2,
      // testRemoved
      removedCount: 8001,
      removedSingleIndices: 2,
      removedModulo: 5,
      // testKeygenAutoInc
      indexesCount: 10,
      keygenAutoInc: 84049,
      autoIncDocCount: 2001,
      // testKeygenPadded
      paddedDocCount: 1002,
      // testKeygenUuid
      uuidDocCount: 2001
    }),
    suite,
    "_modified",
    [ // TODO: do we want to do these tests for hotbackup too?
      // no auth support here
      "testUsers",
      // cluster tests:
      "testDatabaseProperties",
      "testShards",
      "testReplicationFactor",

      // enterprise graph tests:
      "testVertices",
      "testVerticesAqlRead",
      "testVerticesAqlInsert",
      "testOrphans",
      "testOrphansAqlRead",
      "testOrphansAqlInsert",
      "testSatelliteCollections",
      "testSatelliteGraph",
      "testHiddenCollectionsOmitted",
      "testShadowCollectionsOmitted",
      "testEEEdges",
      "testEdgesAqlRead",
      "testEdgesAqlInsert",
      "testAqlGraphQueryOutbound",
      "testAqlGraphQueryAny",
      "testSmartGraphSharding",
      "testViewOnSmartEdgeCollection",
      "testSmartGraphAttribute",

      // enterprise sharded graphs on single server tests
      "testEmptySmartGraph",
<<<<<<< HEAD
      "testSmartGraphWithoutData",
      "testSmartGraphSingleServer"
=======
      "testEmptySatelliteGraph",
      "testEmptyDisjointGraph",
      "testSmartGraphWithoutData",
      "testSmartGraphSingleServer",
      "testSatelliteSmartGraphSingleServer",
      "testDisjointGraphSingleServer",
      "testHybridSmartGraphSingleServer",
      "testHybridDisjointSmartGraphSingleServer",
>>>>>>> 07510139
    ].concat(clusterBlacklist)
  );

  return suite;

});

return jsunity.done();<|MERGE_RESOLUTION|>--- conflicted
+++ resolved
@@ -113,10 +113,6 @@
 
       // enterprise sharded graphs on single server tests
       "testEmptySmartGraph",
-<<<<<<< HEAD
-      "testSmartGraphWithoutData",
-      "testSmartGraphSingleServer"
-=======
       "testEmptySatelliteGraph",
       "testEmptyDisjointGraph",
       "testSmartGraphWithoutData",
@@ -125,7 +121,6 @@
       "testDisjointGraphSingleServer",
       "testHybridSmartGraphSingleServer",
       "testHybridDisjointSmartGraphSingleServer",
->>>>>>> 07510139
     ].concat(clusterBlacklist)
   );
 
