--- conflicted
+++ resolved
@@ -85,310 +85,8 @@
 
 function SynchronousReplicationSuite () {
   'use strict';
-<<<<<<< HEAD
-  var cn = "UnitTestSyncRep";
-  var c;
-  var cinfo;
-  var ccinfo;
-  var shards;
-
-////////////////////////////////////////////////////////////////////////////////
-/// @brief find out servers for the system collections
-////////////////////////////////////////////////////////////////////////////////
-
-  function findCollectionServers(database, collection) {
-    var cinfo = global.ArangoClusterInfo.getCollectionInfo(database, collection);
-    var shard = Object.keys(cinfo.shards)[0];
-    return cinfo.shards[shard];
-  }
-
-////////////////////////////////////////////////////////////////////////////////
-/// @brief wait for synchronous replication
-////////////////////////////////////////////////////////////////////////////////
-
-  function waitForSynchronousReplication(database) {
-    console.info("Waiting for synchronous replication to settle...");
-    global.ArangoClusterInfo.flush();
-    cinfo = global.ArangoClusterInfo.getCollectionInfo(database, cn);
-    shards = Object.keys(cinfo.shards);
-    var count = 0;
-    var replicas;
-    while (++count <= 300) {
-      ccinfo = shards.map(
-        s => global.ArangoClusterInfo.getCollectionInfoCurrent(database, cn, s)
-      );
-      console.info("Plan:", cinfo.shards, "Current:", ccinfo.map(s => s.servers));
-      replicas = ccinfo.map(s => [s.servers.length, s.failoverCandidates.length]);
-      if (replicas.every(x => x[0] > 1 && x[0] === x[1])) {
-        // This also checks that there are as many failoverCandidates
-        // as there are followers in sync. This should eventually be
-        // reached.
-        console.info("Replication up and running!");
-        // The following wait has a purpose, so please do not remove it.
-        // We have just seen that all followers are in sync. However, this
-        // means that the leader has told the agency so, it has not necessarily
-        // responded to the followers, so they might still be in
-        // SynchronizeShard. If we STOP the leader too quickly in a subsequent
-        // test, then the follower might get stuck in SynchronizeShard
-        // and the expected failover cannot happen. A second should be plenty
-        // of time to receive the response and finish the SynchronizeShard
-        // operation.
-        wait(1);
-        return true;
-      }  
-      wait(0.5);
-      global.ArangoClusterInfo.flush();
-    }
-    console.error("Replication did not finish");
-    return false;
-  }
-
-////////////////////////////////////////////////////////////////////////////////
-/// @brief fail the follower
-////////////////////////////////////////////////////////////////////////////////
-
-  function failFollower() {
-    var follower = cinfo.shards[shards[0]][1];
-    var endpoint = global.ArangoClusterInfo.getServerEndpoint(follower);
-    // Now look for instanceManager:
-    var pos = _.findIndex(global.instanceManager.arangods,
-                          x => x.endpoint === endpoint);
-    assertTrue(pos >= 0);
-    assertTrue(suspendExternal(global.instanceManager.arangods[pos].pid));
-    console.info("Have failed follower", follower);
-    return pos;
-  }
-
-////////////////////////////////////////////////////////////////////////////////
-/// @brief heal the follower
-////////////////////////////////////////////////////////////////////////////////
-
-  function healFollower() {
-    var follower = cinfo.shards[shards[0]][1];
-    var endpoint = global.ArangoClusterInfo.getServerEndpoint(follower);
-    // Now look for instanceManager:
-    var pos = _.findIndex(global.instanceManager.arangods,
-                          x => x.endpoint === endpoint);
-    assertTrue(pos >= 0);
-    assertTrue(continueExternal(global.instanceManager.arangods[pos].pid));
-    console.info("Have healed follower", follower);
-  }
-
-////////////////////////////////////////////////////////////////////////////////
-/// @brief fail the leader
-////////////////////////////////////////////////////////////////////////////////
-
-  function failLeader() {
-    let shardId = shards[0];
-    let logId = shardId.slice(1);
-    const coordinator = replicatedLogsHelper.coordinators[0];
-    const logs = replicatedLogsHttpHelper.listLogs(coordinator, '_system').result;
-    const participants = logs[logId];
-    const followers = participants.slice(1);
-    let term = replicatedLogsHelper.readReplicatedLogAgency('_system', logId).plan.currentTerm.term;
-    let newTerm = term + 2;
-
-    // We unset the leader here so that once the old leader node is resumed we
-    // do not move leadership back to that node.
-    replicatedLogsHelper.unsetLeader("_system", logId);
-
-    var leader = cinfo.shards[shards[0]][0];
-    var endpoint = global.ArangoClusterInfo.getServerEndpoint(leader);
-    // Now look for instanceManager:
-    var pos = _.findIndex(global.instanceManager.arangods,
-                          x => x.endpoint === endpoint);
-    assertTrue(pos >= 0);
-    assertTrue(suspendExternal(global.instanceManager.arangods[pos].pid));
-    console.info("Have failed leader", leader);
-
-    replicatedLogsHelper.waitFor(replicatedLogsPredicates.replicatedLogLeaderEstablished(
-      "_system", logId, newTerm, followers));
-
-    syncShardsWithLogs("_system");
-    return leader;
-  }
-
-////////////////////////////////////////////////////////////////////////////////
-/// @brief heal the follower
-////////////////////////////////////////////////////////////////////////////////
-
-  function healLeader() {
-    var leader = cinfo.shards[shards[0]][0];
-    var endpoint = global.ArangoClusterInfo.getServerEndpoint(leader);
-    // Now look for instanceManager:
-    var pos = _.findIndex(global.instanceManager.arangods,
-                          x => x.endpoint === endpoint);
-    assertTrue(pos >= 0);
-    assertTrue(continueExternal(global.instanceManager.arangods[pos].pid));
-    console.info("Have healed leader", leader);
-    syncShardsWithLogs("_system");
-  }
-
-////////////////////////////////////////////////////////////////////////////////
-/// @brief produce failure
-////////////////////////////////////////////////////////////////////////////////
-
-  function makeFailure(failure) {
-    if (failure.follower) {
-      failFollower();
-    } else {
-      failLeader();
-    }
-  }
-
-////////////////////////////////////////////////////////////////////////////////
-/// @brief heal failure
-////////////////////////////////////////////////////////////////////////////////
-
-  function healFailure(failure) {
-    if (failure.follower) {
-      healFollower();
-    } else {
-      healLeader();
-    }
-  }
-
-////////////////////////////////////////////////////////////////////////////////
-/// @brief basic operations, with various failure modes:
-////////////////////////////////////////////////////////////////////////////////
-
-  function runBasicOperations(failure, healing) {
-    if (failure.place === 1) { makeFailure(failure); }
-
-    // Insert with check:
-    var id = c.insert({Hallo:12});
-    assertEqual(1, c.count());
-
-    if (healing.place === 1) { healFailure(healing); }
-    if (failure.place === 2) { makeFailure(failure); }
-    
-    var doc = c.document(id._key);
-    assertEqual(12, doc.Hallo);
-
-    if (healing.place === 2) { healFailure(healing); }
-    if (failure.place === 3) { makeFailure(failure); }
-
-    var ids = c.insert([{Hallo:13}, {Hallo:14}]);
-    assertEqual(3, c.count());
-    assertEqual(2, ids.length);
-
-    if (healing.place === 3) { healFailure(healing); }
-    if (failure.place === 4) { makeFailure(failure); }
-
-    var docs = c.document([ids[0]._key, ids[1]._key]);
-    assertEqual(2, docs.length);
-    assertEqual(13, docs[0].Hallo);
-    assertEqual(14, docs[1].Hallo);
-
-    if (healing.place === 4) { healFailure(healing); }
-    if (failure.place === 5) { makeFailure(failure); }
-
-    // Replace with check:
-    c.replace(id._key, {"Hallo": 100});
-
-    if (healing.place === 5) { healFailure(healing); }
-    if (failure.place === 6) { makeFailure(failure); }
-
-    doc = c.document(id._key);
-    assertEqual(100, doc.Hallo);
-
-    if (healing.place === 6) { healFailure(healing); }
-    if (failure.place === 7) { makeFailure(failure); }
-
-    c.replace([ids[0]._key, ids[1]._key], [{Hallo:101}, {Hallo:102}]);
-
-    if (healing.place === 7) { healFailure(healing); }
-    if (failure.place === 8) { makeFailure(failure); }
-
-    docs = c.document([ids[0]._key, ids[1]._key]);
-    assertEqual(2, docs.length);
-    assertEqual(101, docs[0].Hallo);
-    assertEqual(102, docs[1].Hallo);
-
-    if (healing.place === 8) { healFailure(healing); }
-    if (failure.place === 9) { makeFailure(failure); }
-
-    // Update with check:
-    c.update(id._key, {"Hallox": 105});
-
-    if (healing.place === 9) { healFailure(healing); }
-    if (failure.place === 10) { makeFailure(failure); }
-
-    doc = c.document(id._key);
-    assertEqual(100, doc.Hallo);
-    assertEqual(105, doc.Hallox);
-
-    if (healing.place === 10) { healFailure(healing); }
-    if (failure.place === 11) { makeFailure(failure); }
-
-    c.update([ids[0]._key, ids[1]._key], [{Hallox:106}, {Hallox:107}]);
-
-    if (healing.place === 11) { healFailure(healing); }
-    if (failure.place === 12) { makeFailure(failure); }
-
-    docs = c.document([ids[0]._key, ids[1]._key]);
-    assertEqual(2, docs.length);
-    assertEqual(101, docs[0].Hallo);
-    assertEqual(102, docs[1].Hallo);
-    assertEqual(106, docs[0].Hallox);
-    assertEqual(107, docs[1].Hallox);
-
-    if (healing.place === 12) { healFailure(healing); }
-    if (failure.place === 13) { makeFailure(failure); }
-
-    // AQL:
-    var q = db._query(`FOR x IN @@cn
-                         FILTER x.Hallo > 0
-                         SORT x.Hallo
-                         RETURN {"Hallo": x.Hallo}`, {"@cn": cn});
-    docs = q.toArray();
-    assertEqual(3, docs.length);
-    assertEqual([{Hallo:100}, {Hallo:101}, {Hallo:102}], docs);
-
-    if (healing.place === 13) { healFailure(healing); }
-    if (failure.place === 14) { makeFailure(failure); }
-
-    // Remove with check:
-    c.remove(id._key);
-
-    if (healing.place === 14) { healFailure(healing); }
-    if (failure.place === 15) { makeFailure(failure); }
-
-    try {
-      doc = c.document(id._key);
-      fail();
-    }
-    catch (e1) {
-      assertEqual(ERRORS.ERROR_ARANGO_DOCUMENT_NOT_FOUND.code, e1.errorNum);
-    }
-
-    if (healing.place === 15) { healFailure(healing); }
-    if (failure.place === 16) { makeFailure(failure); }
-
-    assertEqual(2, c.count());
-
-    if (healing.place === 16) { healFailure(healing); }
-    if (failure.place === 17) { makeFailure(failure); }
-
-    c.remove([ids[0]._key, ids[1]._key]);
-
-    if (healing.place === 17) { healFailure(healing); }
-    if (failure.place === 18) { makeFailure(failure); }
-
-    docs = c.document([ids[0]._key, ids[1]._key]);
-    assertEqual(2, docs.length);
-    assertTrue(docs[0].error);
-    assertTrue(docs[1].error);
-
-    if (healing.place === 18) { healFailure(healing); }
-  }
-
-////////////////////////////////////////////////////////////////////////////////
-/// @brief the actual tests
-////////////////////////////////////////////////////////////////////////////////
-=======
+
   const suite = internal.load(fs.join(internal.pathForTesting('server'), 'resilience', 'failover', 'resilience-synchronous-repl-cluster.inc'));
->>>>>>> 2ecbd030
 
   return {
     setUp : suite.setUp,
