--- conflicted
+++ resolved
@@ -40,15 +40,9 @@
   const cn = "UnitTestsAhuacatlOptimizerLimit";
   let collection = null;
   let idx = null;
-<<<<<<< HEAD
   
   let explain = function (query, bindVars = null, options = {}) {
     return helper.getCompactPlan(db._createStatement({query, bindVars, options}).explain()).map(function(node) { return node.type; });
-=======
-
-  let explain = function (query) {
-    return helper.getCompactPlan(db._createStatement(query).explain()).map(function(node) { return node.type; });
->>>>>>> 0ba00e7e
   };
 
   return {
@@ -396,13 +390,8 @@
 
         let actual = getQueryResults(query, {}, false, options);
         assertEqual(test.expectedLength, actual.length);
-<<<<<<< HEAD
       
         assertEqual([ "SingletonNode", "CalculationNode", "EnumerateListNode", "LimitNode", "ReturnNode" ], explain(query, {}, options));
-=======
-
-        assertEqual([ "SingletonNode", "CalculationNode", "EnumerateListNode", "CalculationNode", "FilterNode", "LimitNode", "ReturnNode" ], explain(query));
->>>>>>> 0ba00e7e
       }
     },
 
