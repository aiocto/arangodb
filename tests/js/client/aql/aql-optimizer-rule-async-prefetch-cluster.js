/*jshint globalstrict:false, strict:false, maxlen: 500 */
/*global assertEqual, assertNotEqual */

////////////////////////////////////////////////////////////////////////////////
/// DISCLAIMER
///
/// Copyright 2010-2012 triagens GmbH, Cologne, Germany
///
/// Licensed under the Apache License, Version 2.0 (the "License");
/// you may not use this file except in compliance with the License.
/// You may obtain a copy of the License at
///
///     http://www.apache.org/licenses/LICENSE-2.0
///
/// Unless required by applicable law or agreed to in writing, software
/// distributed under the License is distributed on an "AS IS" BASIS,
/// WITHOUT WARRANTIES OR CONDITIONS OF ANY KIND, either express or implied.
/// See the License for the specific language governing permissions and
/// limitations under the License.
///
/// Copyright holder is triAGENS GmbH, Cologne, Germany
///
/// @author Jan Steemann
/// @author Copyright 2012, triAGENS GmbH, Cologne, Germany
////////////////////////////////////////////////////////////////////////////////

const jsunity = require("jsunity");
const db = require('internal').db;
const isEnterprise = require("internal").isEnterprise();

function optimizerRuleTestSuite () {
  const ruleName = "async-prefetch";

  const modificationNodes = ['InsertNode', 'UpdateNode', 'ReplaceNode', 'RemoveNode', 'UpsertNode'];

  const cn = "UnitTestsCollection";
  const vn = "UnitTestsView";

  return {
    setUpAll : function () {
      let c = db._create(cn, { numberOfShards: 3 });
      c.ensureIndex({ type: "persistent", fields: ["indexed"] });

      db._createView(vn, "arangosearch", {});
    },
    
    tearDownAll : function () {
      db._dropView(vn);
      db._drop(cn);
    },

    testClusterPlans : function () {
      let queries = [
        [ "FOR i IN 1..100 LET b = i * 2 RETURN b", [ ["SingletonNode", false], ["CalculationNode", true], ["EnumerateListNode", true], ["CalculationNode", true], ["ReturnNode", false] ] ],
        [ "FOR doc IN " + cn + " FILTER doc.value > 3 RETURN doc.a", [ ["SingletonNode", false], ["EnumerateCollectionNode", false], ["RemoteNode", false], ["GatherNode", false], ["ReturnNode", false] ] ],
        [ "FOR doc IN " + cn + " SORT doc.value1 RETURN doc.value2", [ ["SingletonNode", false], ["EnumerateCollectionNode", true], ["SortNode", false], ["RemoteNode", false], ["GatherNode", false], ["ReturnNode", false] ] ],
        [ "FOR i IN 1..100 SORT i RETURN i", [ ["SingletonNode", false], ["CalculationNode", true], ["EnumerateListNode", true], ["SortNode", true], ["ReturnNode", false] ] ],
        [ "FOR doc IN " + cn + " COLLECT v = doc.value % 2 RETURN v", [ ["SingletonNode", false], ["EnumerateCollectionNode", true], ["CalculationNode", true], ["CollectNode", false], ["RemoteNode", false], ["GatherNode", false], ["CollectNode", false], ["SortNode", false], ["ReturnNode", false] ] ],
        [ "FOR doc IN " + cn + " RETURN DISTINCT doc.value", [ ["SingletonNode", false], ["EnumerateCollectionNode", true], ["CollectNode", false], ["RemoteNode", false], ["GatherNode", false], ["CollectNode", false], ["ReturnNode", false] ] ],
        [ "FOR doc IN " + cn + " FILTER doc.value > 3 LIMIT 10 RETURN doc", [ ["SingletonNode", false], ["EnumerateCollectionNode", false], ["RemoteNode", false],["GatherNode", false], ["LimitNode", false], ["ReturnNode", false] ] ],
        [ "FOR doc IN " + vn + " FILTER doc.value > 3 RETURN doc", [ ["SingletonNode", false], ["EnumerateViewNode", true], ["CalculationNode", true], ["FilterNode", true], ["ReturnNode", false] ] ],
        [ "FOR doc IN " + vn + " FILTER doc.value > 3 LIMIT 3 RETURN doc", [ ["SingletonNode", false], ["EnumerateViewNode", true], ["CalculationNode", true], ["FilterNode", true], ["LimitNode", false], ["ReturnNode", false] ] ],
        [ "FOR i IN 1..1000 INSERT {} INTO " + cn, [ ["SingletonNode", false], ["CalculationNode", false], ["CalculationNode", false], ["EnumerateListNode", false], ["CalculationNode", false], ["DistributeNode", false], ["RemoteNode", false], ["InsertNode", false], ["RemoteNode", false], ["GatherNode", false] ] ],
        [ "FOR doc IN " + cn + " REMOVE doc IN " + cn, [ ["SingletonNode", false], ["IndexNode", false], ["RemoveNode", false], ["RemoteNode", false], ["GatherNode", false] ] ],
        [ "FOR doc IN " + cn + " UPDATE doc WITH {} IN " + cn, [ ["SingletonNode", false], ["CalculationNode", false], ["IndexNode", false], ["UpdateNode", false], ["RemoteNode", false], ["GatherNode", false] ] ],
        [ "FOR doc IN " + cn + " REPLACE doc WITH {} IN " + cn, [ ["SingletonNode", false], ["CalculationNode", false], ["IndexNode", false], ["ReplaceNode", false], ["RemoteNode", false], ["GatherNode", false] ] ],
        [ "FOR doc IN " + cn + " FILTER doc.a == '123' RETURN doc", [ ["SingletonNode", false], ["EnumerateCollectionNode", false], ["RemoteNode", false], ["GatherNode", false], ["ReturnNode", false] ] ],
        [ "FOR doc IN " + cn + " FILTER doc.a == V8('123') RETURN doc", [ ["SingletonNode", false], ["EnumerateCollectionNode", false], ["RemoteNode", false], ["GatherNode", false], ["CalculationNode", false], ["FilterNode", false], ["ReturnNode", false] ] ],
        [ "FOR doc IN " + cn + " FILTER doc._key == '123' RETURN doc", [ ["SingletonNode", false], ["SingleRemoteOperationNode", false], ["ReturnNode", false] ] ],
        [ "FOR doc IN " + cn + " FILTER doc._key == '123' LIMIT 3 RETURN doc", [ ["SingletonNode", false], ["IndexNode", false], ["RemoteNode", false], ["GatherNode", false], ["LimitNode", false], ["ReturnNode", false] ] ],
        [ "FOR doc IN " + cn + " FILTER doc._key == V8('123') LIMIT 3 RETURN doc", [ ["SingletonNode", false], ["IndexNode", false], ["RemoteNode", false], ["GatherNode", false], ["LimitNode", false], ["ReturnNode", false] ] ],
        [ "FOR doc IN " + cn + " FILTER doc._key == 'fuchs' FILTER doc.a == V8('123') RETURN doc", [ ["SingletonNode", false], ["IndexNode", false], ["RemoteNode", false], ["GatherNode", false], ["CalculationNode", false], ["FilterNode", false], ["ReturnNode", false] ] ],
        [ "FOR doc1 IN " + cn + " SORT doc1.indexed FOR doc2 IN " + cn + " FILTER doc2.indexed == doc1.indexed RETURN [doc1, doc2]", [ ["SingletonNode", false], ["IndexNode", false], ["RemoteNode", false], ["GatherNode", false], ["ScatterNode", false], ["RemoteNode", false], ["IndexNode", false], ["CalculationNode", false], ["RemoteNode", false], ["GatherNode", false], ["ReturnNode", false] ] ],
      ];

      queries.forEach(function(query) {
        let [qs, expectedNodes] = query;

        let result = db._createStatement({query: qs, optimizer: {rules: ["-interchange-adjacent-enumerations"]}}).explain();

        let actualNodes = result.plan.nodes.map((n) => [n.type, n.isAsyncPrefetchEnabled === true ? true : false]);
        assertEqual(expectedNodes, actualNodes, query);
        
        let expectPrefetchRule = expectedNodes.filter((n) => n[1]).length > 0;
        if (expectPrefetchRule) {
          assertNotEqual(-1, result.plan.rules.indexOf(ruleName));
        } else {
          assertEqual(-1, result.plan.rules.indexOf(ruleName));
        }
        
        let containsModification = result.plan.nodes.filter((n) => modificationNodes.includes(n.type)).length > 0;
        if (containsModification) {
          assertEqual(-1, result.plan.rules.indexOf(ruleName));
        }
      });
    },

  };
}

function oneShardTestSuite () {
  const ruleName = "async-prefetch";

  const modificationNodes = ['InsertNode', 'UpdateNode', 'ReplaceNode', 'RemoveNode', 'UpsertNode'];

  const cn = "UnitTestsCollection";
  const vn = "UnitTestsView";

  return {
    setUpAll : function () {
      db._createDatabase("UnitTestsDatabase", { sharding: "single" });
      db._useDatabase("UnitTestsDatabase");

      let c = db._create(cn);
      c.ensureIndex({ type: "persistent", fields: ["indexed"] });

      db._createView(vn, "arangosearch", {});
    },
    
    tearDownAll : function () {
      db._useDatabase("_system");
      db._dropDatabase("UnitTestsDatabase");
    },

    testOneShardPlans : function () {
      let queries = [
        [ "FOR i IN 1..100 LET b = i * 2 RETURN b", [ ["SingletonNode", false], ["CalculationNode", true], ["EnumerateListNode", true], ["CalculationNode", true], ["ReturnNode", false] ] ],
        [ "FOR doc IN " + cn + " FILTER doc.value > 3 RETURN doc.a", [ ["SingletonNode", false], ["EnumerateCollectionNode", false], ["RemoteNode", false], ["GatherNode", false], ["ReturnNode", false] ] ],
        [ "FOR doc IN " + cn + " SORT doc.value1 RETURN doc.value2", [ ["SingletonNode", false], ["EnumerateCollectionNode", true], ["SortNode", false], ["RemoteNode", false], ["GatherNode", false], ["ReturnNode", false] ] ],
        [ "FOR i IN 1..100 SORT i RETURN i", [ ["SingletonNode", false], ["CalculationNode", true], ["EnumerateListNode", true], ["SortNode", true], ["ReturnNode", false] ] ],
        [ "FOR doc IN " + cn + " COLLECT v = doc.value % 2 RETURN v", [ ["SingletonNode", false], ["EnumerateCollectionNode", true], ["CalculationNode", true], ["CollectNode", true], ["SortNode", false], ["RemoteNode", false], ["GatherNode", false], ["ReturnNode", false] ] ],
<<<<<<< HEAD
        [ "FOR doc IN " + cn + " RETURN DISTINCT doc.value", [ ["SingletonNode", false], ["EnumerateCollectionNode", true], ["CalculationNode", true], ["CollectNode", false], ["RemoteNode", false], ["GatherNode", false], ["ReturnNode", false] ] ],
        [ "FOR doc IN " + cn + " FILTER doc.value > 3 LIMIT 10 RETURN doc", [ ["SingletonNode", false], ["EnumerateCollectionNode", true], ["LimitNode", false], ["RemoteNode", false],["GatherNode", false], ["ReturnNode", false] ] ],
=======
        [ "FOR doc IN " + cn + " RETURN DISTINCT doc.value", [ ["SingletonNode", false], ["EnumerateCollectionNode", true], ["CollectNode", false], ["RemoteNode", false], ["GatherNode", false], ["ReturnNode", false] ] ],
        [ "FOR doc IN " + cn + " FILTER doc.value > 3 LIMIT 10 RETURN doc", [ ["SingletonNode", false], ["EnumerateCollectionNode", false], ["LimitNode", false], ["RemoteNode", false],["GatherNode", false], ["ReturnNode", false] ] ],
>>>>>>> 73019f21
        [ "FOR doc IN " + vn + " FILTER doc.value > 3 RETURN doc", [ ["SingletonNode", false], ["EnumerateViewNode", true], ["CalculationNode", true], ["FilterNode", true], ["ReturnNode", false] ] ],
        [ "FOR doc IN " + vn + " FILTER doc.value > 3 LIMIT 3 RETURN doc", [ ["SingletonNode", false], ["EnumerateViewNode", true], ["CalculationNode", true], ["FilterNode", true], ["LimitNode", false], ["ReturnNode", false] ] ],
        [ "FOR i IN 1..1000 INSERT {} INTO " + cn, [ ["SingletonNode", false], ["CalculationNode", false], ["CalculationNode", false], ["EnumerateListNode", false], ["InsertNode", false], ["RemoteNode", false], ["GatherNode", false] ] ],
        [ "FOR doc IN " + cn + " REMOVE doc IN " + cn, [ ["SingletonNode", false], ["IndexNode", false], ["RemoveNode", false], ["RemoteNode", false], ["GatherNode", false] ] ],
        [ "FOR doc IN " + cn + " UPDATE doc WITH {} IN " + cn, [ ["SingletonNode", false], ["CalculationNode", false], ["IndexNode", false], ["UpdateNode", false], ["RemoteNode", false], ["GatherNode", false] ] ],
        [ "FOR doc IN " + cn + " REPLACE doc WITH {} IN " + cn, [ ["SingletonNode", false], ["CalculationNode", false], ["IndexNode", false], ["ReplaceNode", false], ["RemoteNode", false], ["GatherNode", false] ] ],
        [ "FOR doc IN " + cn + " FILTER doc.a == '123' RETURN doc", [ ["SingletonNode", false], ["EnumerateCollectionNode", false], ["RemoteNode", false], ["GatherNode", false], ["ReturnNode", false] ] ],
        [ "FOR doc IN " + cn + " FILTER doc.a == V8('123') RETURN doc", [ ["SingletonNode", false], ["EnumerateCollectionNode", false], ["RemoteNode", false], ["GatherNode", false], ["CalculationNode", false], ["FilterNode", false], ["ReturnNode", false] ] ],
        [ "FOR doc IN " + cn + " FILTER doc._key == '123' RETURN doc", [ ["SingletonNode", false], ["SingleRemoteOperationNode", false], ["ReturnNode", false] ] ],
        [ "FOR doc IN " + cn + " FILTER doc._key == '123' LIMIT 3 RETURN doc", [ ["SingletonNode", false], ["IndexNode", true], ["LimitNode", false], ["RemoteNode", false], ["GatherNode", false], ["ReturnNode", false] ] ],
        [ "FOR doc IN " + cn + " FILTER doc._key == V8('123') LIMIT 3 RETURN doc", [ ["SingletonNode", false], ["IndexNode", false], ["LimitNode", false], ["RemoteNode", false], ["GatherNode", false], ["ReturnNode", false] ] ],
        [ "FOR doc IN " + cn + " FILTER doc._key == 'fuchs' FILTER doc.a == V8('123') RETURN doc", [ ["SingletonNode", false], ["IndexNode", false], ["RemoteNode", false], ["GatherNode", false], ["CalculationNode", false], ["FilterNode", false], ["ReturnNode", false] ] ],
        [ "FOR doc1 IN " + cn + " SORT doc1.indexed FOR doc2 IN " + cn + " FILTER doc2.indexed == doc1.indexed RETURN [doc1, doc2]", [ ["SingletonNode", false], ["JoinNode", true], ["CalculationNode", false], ["RemoteNode", false], ["GatherNode", false], ["ReturnNode", false] ] ],
      ];

      queries.forEach(function(query) {
        let [qs, expectedNodes] = query;

        let result = db._createStatement({query: qs, optimizer: {rules: ["-interchange-adjacent-enumerations"]}}).explain();

        let actualNodes = result.plan.nodes.map((n) => [n.type, n.isAsyncPrefetchEnabled === true ? true : false]);
        assertEqual(expectedNodes, actualNodes, query);
        
        let expectPrefetchRule = expectedNodes.filter((n) => n[1]).length > 0;
        if (expectPrefetchRule) {
          assertNotEqual(-1, result.plan.rules.indexOf(ruleName));
        } else {
          assertEqual(-1, result.plan.rules.indexOf(ruleName));
        }
        
        let containsModification = result.plan.nodes.filter((n) => modificationNodes.includes(n.type)).length > 0;
        if (containsModification) {
          assertEqual(-1, result.plan.rules.indexOf(ruleName));
        }
      });
    },

  };
}

jsunity.run(optimizerRuleTestSuite);
if (isEnterprise) {
  jsunity.run(oneShardTestSuite);
}

return jsunity.done();<|MERGE_RESOLUTION|>--- conflicted
+++ resolved
@@ -129,13 +129,8 @@
         [ "FOR doc IN " + cn + " SORT doc.value1 RETURN doc.value2", [ ["SingletonNode", false], ["EnumerateCollectionNode", true], ["SortNode", false], ["RemoteNode", false], ["GatherNode", false], ["ReturnNode", false] ] ],
         [ "FOR i IN 1..100 SORT i RETURN i", [ ["SingletonNode", false], ["CalculationNode", true], ["EnumerateListNode", true], ["SortNode", true], ["ReturnNode", false] ] ],
         [ "FOR doc IN " + cn + " COLLECT v = doc.value % 2 RETURN v", [ ["SingletonNode", false], ["EnumerateCollectionNode", true], ["CalculationNode", true], ["CollectNode", true], ["SortNode", false], ["RemoteNode", false], ["GatherNode", false], ["ReturnNode", false] ] ],
-<<<<<<< HEAD
-        [ "FOR doc IN " + cn + " RETURN DISTINCT doc.value", [ ["SingletonNode", false], ["EnumerateCollectionNode", true], ["CalculationNode", true], ["CollectNode", false], ["RemoteNode", false], ["GatherNode", false], ["ReturnNode", false] ] ],
+        [ "FOR doc IN " + cn + " RETURN DISTINCT doc.value", [ ["SingletonNode", false], ["EnumerateCollectionNode", true], ["CollectNode", false], ["RemoteNode", false], ["GatherNode", false], ["ReturnNode", false] ] ],
         [ "FOR doc IN " + cn + " FILTER doc.value > 3 LIMIT 10 RETURN doc", [ ["SingletonNode", false], ["EnumerateCollectionNode", true], ["LimitNode", false], ["RemoteNode", false],["GatherNode", false], ["ReturnNode", false] ] ],
-=======
-        [ "FOR doc IN " + cn + " RETURN DISTINCT doc.value", [ ["SingletonNode", false], ["EnumerateCollectionNode", true], ["CollectNode", false], ["RemoteNode", false], ["GatherNode", false], ["ReturnNode", false] ] ],
-        [ "FOR doc IN " + cn + " FILTER doc.value > 3 LIMIT 10 RETURN doc", [ ["SingletonNode", false], ["EnumerateCollectionNode", false], ["LimitNode", false], ["RemoteNode", false],["GatherNode", false], ["ReturnNode", false] ] ],
->>>>>>> 73019f21
         [ "FOR doc IN " + vn + " FILTER doc.value > 3 RETURN doc", [ ["SingletonNode", false], ["EnumerateViewNode", true], ["CalculationNode", true], ["FilterNode", true], ["ReturnNode", false] ] ],
         [ "FOR doc IN " + vn + " FILTER doc.value > 3 LIMIT 3 RETURN doc", [ ["SingletonNode", false], ["EnumerateViewNode", true], ["CalculationNode", true], ["FilterNode", true], ["LimitNode", false], ["ReturnNode", false] ] ],
         [ "FOR i IN 1..1000 INSERT {} INTO " + cn, [ ["SingletonNode", false], ["CalculationNode", false], ["CalculationNode", false], ["EnumerateListNode", false], ["InsertNode", false], ["RemoteNode", false], ["GatherNode", false] ] ],
