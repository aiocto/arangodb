/*jshint globalstrict:false, strict:false */
/*global assertEqual, assertTrue, assertNotEqual, JSON */
'use strict';

// //////////////////////////////////////////////////////////////////////////////
// / @brief Pregel Tests
// /
// / @file
// /
// / DISCLAIMER
// /
// / Copyright 2017 ArangoDB GmbH, Cologne, Germany
// /
// / Licensed under the Apache License, Version 2.0 (the "License")
// / you may not use this file except in compliance with the License.
// / You may obtain a copy of the License at
// /
// /     http://www.apache.org/licenses/LICENSE-2.0
// /
// / Unless required by applicable law or agreed to in writing, software
// / distributed under the License is distributed on an "AS IS" BASIS,
// / WITHOUT WARRANTIES OR CONDITIONS OF ANY KIND, either express or implied.
// / See the License for the specific language governing permissions and
// / limitations under the License.
// /
// / Copyright holder is ArangoDB GmbH, Cologne, Germany
// /
// / @author Simon Grätzer
// / @author Copyright 2017, ArangoDB GmbH, Cologne, Germany
// //////////////////////////////////////////////////////////////////////////////

var jsunity = require("jsunity");
var db = require("@arangodb").db;
var graph_module = require("@arangodb/general-graph");
var internal = require("internal");
var console = require("console");
let pregel = require("@arangodb/pregel");
<<<<<<< HEAD
let graphGeneration = require("@arangodb/graph/graphs-generation");

// TODO make this more flexible: input maxWaitTimeSecs and sleepIntervalSecs
const pregelRunSmallInstance = function (algName, graphName, parameters) {
  const pid = pregel.start(algName, graphName, parameters);
  const maxWaitTimeSecs = 120;
  const sleepIntervalSecs = 0.2;
  let wakeupsLeft = maxWaitTimeSecs / sleepIntervalSecs;
  while (pregel.status(pid).state !== "done" && wakeupsLeft > 0) {
    wakeupsLeft--;
    internal.sleep(0.2);
  }
  const statusState = pregel.status(pid).state;
  assertEqual(statusState, "done", `Pregel Job did never succeed. Status: ${statusState}`);

  // Now test the result.
  const query = `
        FOR v IN ${vColl}
          COLLECT component = v.result WITH COUNT INTO size
          SORT size DESC
          RETURN {component, size}
      `;
  return db._query(query).toArray();
};

// componentsSizes should be an array of distinct sizes for components
// makeComponent should be a function that gets (<number of vertices>, <vertex collection name>, <name_prefix>)
// and returns {vertices: <array of vertices>, edges: <array of edges>} where the graph induced by vertices and edges
// is, indeed , a component (of whatever kind)
const testComponentsAlgorithmOnDisjointComponents = function(componentSizes, makeComponent, algorithm_name = "wcc") {
  // we expect that '_' appears in the string (should it not, return the whole string)
  const extract_name_prefix = function(v) {
    return v.substr(0, v.indexOf('_'));
  };

  // expected components: [2_0, 2_1], [10_0,..., 10_9], [5_0,...,5_4], [23_0,...,23_22]
  // We need for the test later that all sizes are distinct.
  // Let's check that we didn't make a mistake.
  const sortedComponentSizes = componentSizes.sort(function(a, b) { return b - a;});
  for (let i = 0; i < sortedComponentSizes.size - 1; ++i) {
    assertNotEqual(sortedComponentSizes[i], sortedComponentSizes[i+1],
        `Test error: component sizes should be pairwise distinct, instead got ${componentSizes}`);
  }

  // Produce the graph.
  for (let i of sortedComponentSizes) {
    let {vertices, edges} = makeComponent(i, vColl, i.toString());
    db[vColl].save(vertices);
    db[eColl].save(edges);
  }

  // Get the result of Pregel's algorithm.
  const computedComponents = pregelRunSmallInstance(algorithm_name, graphName, { resultField: "result", store: true });
  // assertEqual(computedComponents.length, sortedComponentSizes.length,
  //     `We expected ${sortedComponentSizes.length} components, instead got ${JSON.stringify(computedComponents)}`);

  // Test component sizes
  // Note that query guarantees that computedComponents is sorted
  // for (let i = 0; i < computedComponents.length; ++i) {
  //   assertEqual(computedComponents[i].size, sortedComponentSizes[i]);
  // }

  // Test that components contain correct vertices:
  //   we saved the components such that a component of size s has vertices
  //   [`${s}_0`,..., `${s}_${s-1}`].
  // We use that all sizes are distinct.
  for (let component of computedComponents) {
    const componentId = component.component;
    // get the vertices of the computed component
    const queryVerticesOfComponent = `
        FOR v IN ${vColl}
        FILTER v.result == ${componentId}
          RETURN v._key
      `;
    const verticesOfComponent = db._query(queryVerticesOfComponent).toArray();
    const sizeOfComponent = component.size;
    // Test that the name prefixes of vertex names (i.e., `${s}` in `${s}_{i}`) are correct.
    for (let v of verticesOfComponent) {
      assertEqual(extract_name_prefix(v), `${sizeOfComponent}`);
    }

    // Test the second parts of vertex names.
    // For this, convert vertex keys of the form `${s}_${i}` to i.
    // We need this to sort them properly, e.g., "23_2" should be < than "23_10".
    let secondComponentsOfVertices = (verticesOfComponent.map(v => parseInt(v.substr(`${sizeOfComponent}`.length + 1))));
    secondComponentsOfVertices.sort(function(a, b) { return a - b;});
    for (let i = 0; i < sizeOfComponent; ++i) {
      assertEqual(secondComponentsOfVertices[i], i);
    }
  }
};
=======
let pregelTestHelpers = require("@arangodb/graph/pregel-test-helpers");
>>>>>>> 1f1af374

const graphName = "UnitTest_pregel";
const vColl = "UnitTest_pregel_v", eColl = "UnitTest_pregel_e";

function componentsTestSuite() {
  'use strict';

  const numComponents = 20; // components
  const n = 200; // vertices
  const m = 300; // edges
  const problematicGraphName = 'problematic';

  // a simple LCG to create deterministic pseudorandom numbers, 
  // from https://gist.github.com/Protonk/5389384
  let createRand = function(seed) {
    const m = 25;
    const a = 11;
    const c = 17;

    let z = seed || 3;
    return function() {
      z = (a * z + c) % m;
      return z / m;
    };
  };

  return {

    ////////////////////////////////////////////////////////////////////////////////
    /// @brief set up
    ////////////////////////////////////////////////////////////////////////////////

    setUpAll: function () {

      console.log("Beginning to insert test data with " + (numComponents * n) + 
                  " vertices, " + (numComponents * (m + n)) + " edges");

      // var exists = graph_module._list().indexOf("random") !== -1;
      // if (exists || db.demo_v) {
      //   return;
      // }
      var graph = graph_module._create(graphName);
      db._create(vColl, { numberOfShards: 4 });
      graph._addVertexCollection(vColl);
      db._createEdgeCollection(eColl, {
        numberOfShards: 4,
        replicationFactor: 1,
        shardKeys: ["vertex"],
        distributeShardsLike: vColl
      });

      console.log("created graph");

      var rel = graph_module._relation(eColl, [vColl], [vColl]);
      graph._extendEdgeDefinitions(rel);

      console.log("extended edge definition");

      for (let c = 0; c < numComponents; c++) {
        let x = 0;
        let vertices = [];
        while (x < n) {
          vertices.push({ _key: String(c) + ":" + String(x++) });
        }
        db[vColl].insert(vertices);
      }

      assertEqual(db[vColl].count(), numComponents * n);

      console.log("Done inserting vertices, inserting edges");

      let lcg = createRand();

      for (let c = 0; c < numComponents; c++) {
        let edges = [];
        for (let x = 0; x < m; x++) {
          let fromID = String(c) + ":" + Math.floor(lcg() * n);
          let toID = String(c) + ":" + Math.floor(lcg() * n);
          let from = vColl + '/' + fromID;
          let to = vColl + '/' + toID;
          edges.push({ _from: from, _to: to, vertex: String(fromID) });
        }
        db[eColl].insert(edges);

        for (let x = 0; x < n; x++) {
          let fromID = String(c) + ":" + x;
          let toID = String(c) + ":" + (x + 1);
          let from = vColl + '/' + fromID;
          let to = vColl + '/' + toID;
          db[eColl].insert({ _from: from, _to: to, vertex: String(fromID) });
        }
      }
      
      console.log("Got %s edges", db[eColl].count());
      assertEqual(db[eColl].count(), numComponents * m + numComponents * n);

      {
        const v = 'problematic_components';
        const e = 'problematic_connections';

        const edges = [
          ["A1", "A2"],
          ["A2", "A3"],
          ["A3", "A4"],
          ["A4", "A1"],
          ["B1", "B3"],
          ["B2", "B4"],
          ["B3", "B6"],
          ["B4", "B3"],
          ["B4", "B5"],
          ["B6", "B7"],
          ["B7", "B8"],
          ["B7", "B9"],
          ["B7", "B10"],
          ["B7", "B19"],
          ["B11", "B10"],
          ["B12", "B11"],
          ["B13", "B12"],
          ["B13", "B20"],
          ["B14", "B13"],
          ["B15", "B14"],
          ["B15", "B16"],
          ["B17", "B15"],
          ["B17", "B18"],
          ["B19", "B17"],
          ["B20", "B21"],
          ["B20", "B22"],
          ["C1", "C2"],
          ["C2", "C3"],
          ["C3", "C4"],
          ["C4", "C5"],
          ["C4", "C7"],
          ["C5", "C6"],
          ["C5", "C7"],
          ["C7", "C8"],
          ["C8", "C9"],
          ["C8", "C10"],
        ];

        const vertices = new Set(edges.flat());

        try {
          graph_module._drop(problematicGraphName, true);
        } catch (err) { }

        const graph = graph_module._create(problematicGraphName, [graph_module._relation(e, v, v)]);

        vertices.forEach(vertex => {
          graph[v].save({ _key: vertex });
        });

        edges.forEach(([from, to]) => {
          graph[e].save({ _from: `${v}/${from}`, _to: `${v}/${to}` });
        });
      }
    },

    ////////////////////////////////////////////////////////////////////////////////
    /// @brief tear down
    ////////////////////////////////////////////////////////////////////////////////

    tearDownAll: function () {
      graph_module._drop(graphName, true);
      graph_module._drop(problematicGraphName, true);
    },

    testWCC: function () {
      var pid = pregel.start("wcc", graphName, { resultField: "result", store: true });
      var i = 10000;
      do {
        internal.sleep(0.2);
        let stats = pregel.status(pid);
        if (stats.state !== "running" && stats.state !== "storing") {
          assertEqual(stats.vertexCount, numComponents * n, stats);
          assertEqual(stats.edgeCount, numComponents * (m + n), stats);

          let c = db[vColl].all();
          let mySet = new Set();
          while (c.hasNext()) {
            let doc = c.next();
            assertTrue(doc.result !== undefined, doc);
            mySet.add(doc.result);
          }
          assertEqual(mySet.size, numComponents);

          break;
        }
      } while (i-- >= 0);
      if (i === 0) {
        assertTrue(false, "timeout in WCC execution");
      }
    },

    testWCC2: function() {
      const v = 'problematic_components';

      if (internal.isCluster()) {
        return;
      }

      // weakly connected components algorithm
      var handle = pregel.start('wcc', problematicGraphName, {
        maxGSS: 250, resultField: 'component'
      });

      while (true) {
        var status = pregel.status(handle);
        if (status.state !== 'running' && status.state !== 'storing') {
          console.log(status);
          break;
        } else {
          console.log('Waiting for Pregel result...');
          internal.sleep(1);
        }
      }

      const counts = db._query(
        `FOR vert IN @@v
          COLLECT component = vert.component
          WITH COUNT INTO count
          SORT count DESC
          RETURN count`,
        { "@v": v }
      ).toArray();

      assertEqual(counts.length, 3);
      assertEqual(counts[0], 22);
      assertEqual(counts[1], 10);
      assertEqual(counts[2], 4);
    }
  };
}

function wccRegressionTestSuite() {
  'use strict';

  const makeEdge = (from, to) => {
    return {_from: `${vColl}/${from}`, _to: `${vColl}/${to}`, vertex: `${from}`};
  };
  return {

    setUp: function() {
      db._create(vColl, { numberOfShards: 4 });
      db._createEdgeCollection(eColl, {
        numberOfShards: 4,
        replicationFactor: 1,
        shardKeys: ["vertex"],
        distributeShardsLike: vColl
      });

      graph_module._create(graphName, [graph_module._relation(eColl, vColl, vColl)], []);
    },

    tearDown: function() {
      graph_module._drop(graphName, true);
    },

    testWCCLineComponent: function() {
      const vertices = [];
      const edges = [];

      // We create one forward path 100 -> 120 (100 will be component ID, and needs to be propagated outbound)
      for (let i = 100; i < 120; ++i) {
        vertices.push({_key: `${i}`});
        if (i > 100) {
          edges.push(makeEdge(i-1, i));
        }
      }

      // We create one backward path 200 <- 220 (200 will be component ID, and needs to be propagated inbound)
      for (let i = 200; i < 220; ++i) {
        vertices.push({_key: `${i}`});
        if (i > 200) {
          edges.push(makeEdge(i, i - 1));
        }
      }
      db[vColl].save(vertices);
      db[eColl].save(edges);

      const pid = pregel.start("wcc", graphName, { resultField: "result", store: true });
      const maxWaitTimeSecs = 120;
      const sleepIntervalSecs = 0.2;
      let wakeupsLeft = maxWaitTimeSecs / sleepIntervalSecs;
      while (pregel.status(pid).state !== "done" && wakeupsLeft > 0) {
        wakeupsLeft--;
        internal.sleep(0.2);
      }
      const status = pregel.status(pid);
      assertEqual(status.state, "done", "Pregel Job did never succeed.");

      // Now test the result.
      // We expect two components
      const query = `
        FOR v IN ${vColl}
          COLLECT component = v.result WITH COUNT INTO size
          RETURN {component, size}
      `;
      const computedComponents = db._query(query).toArray();
      assertEqual(computedComponents.length, 2, `We expected 2 components instead got ${JSON.stringify(computedComponents)}`);
      // Both have 20 elements
      assertEqual(computedComponents[0].size, 20);
      assertEqual(computedComponents[1].size, 20);
    },

    testWCCLostBackwardsConnection: function() {
      const vertices = [];
      const edges = [];

      /*
       * This test's background is a bit tricky and tests a deep technical
       * detail.
       * The idea in this test is the following:
       * We have two Subgroups A and B where there are only OUTBOUND
       * Edges from A to B.
       * In total and ignoring those edges A has a higher ComponentID then B.
       * Now comes the Tricky Part: 
       * 1) The Smallest ID in B, needs to have a a long Distance to all contact points to A.
       * 2) The ContactPoints A -> B need to have the second Smallest IDs
       * This now creates the following Effect:
       * The contact points only communitcate in the beginning, as they will not see smaller IDs
       * until the SmallestID arrives.
       * In the implementation showing this Bug, the INBOUND connection was not retained,
       * so as soon as the Smallest ID arrived at B it was not communicated back into the A
       * Cluster, which resulted in two components instead of a single one.
       */

      // We create 20 vertices
      for (let i = 1; i <= 20; ++i) {
        vertices.push({_key: `${i}`});
      }
      // By convention the lowest keys will have the Lowest ids.
      // We need to pick two second lowest Vertices as the ContactPoints of our two clusters:
      edges.push(makeEdge(2, 3));
      // Generate the A side
      edges.push(makeEdge(4,2));
      edges.push(makeEdge(4,5));
      edges.push(makeEdge(5,2));
      // Generate the B side with a Long path to 3
      // A path 6->7->...->20 (the 6 is already low, so not much updates happing)
      for (let i = 7; i <= 20; ++i) {
        edges.push(makeEdge(i - 1, i));
      }
      // Now connect 3 -> 6 and 20 -> 1
      edges.push(makeEdge(3, 6));
      edges.push(makeEdge(20, 1));
      
      db[vColl].save(vertices);
      db[eColl].save(edges);

      const pid = pregel.start("wcc", graphName, { resultField: "result", store: true });
      const maxWaitTimeSecs = 120;
      const sleepIntervalSecs = 0.2;
      let wakeupsLeft = maxWaitTimeSecs / sleepIntervalSecs;
      while (pregel.status(pid).state !== "done" && wakeupsLeft > 0) {
        wakeupsLeft--;
        internal.sleep(0.2);
      }
      const status = pregel.status(pid);
      assertEqual(status.state, "done", "Pregel Job did never succeed.");

      // Now test the result.
      // We expect two components
      const query = `
        FOR v IN ${vColl}
          COLLECT component = v.result WITH COUNT INTO size
          RETURN {component, size}
      `;
      const computedComponents = db._query(query).toArray();
      assertEqual(computedComponents.length, 1, `We expected 1 component instead got ${JSON.stringify(computedComponents)}`);
      // we have all 20 elements
      assertEqual(computedComponents[0].size, 20);
    },

  };
}

<<<<<<< HEAD
function wccTestSuite() {
  'use strict';

  return {

    setUp: function() {
      db._create(vColl, { numberOfShards: 4 });
        db._createEdgeCollection(eColl, {
        numberOfShards: 4,
        replicationFactor: 1,
        shardKeys: ["vertex"],
        distributeShardsLike: vColl
      });

      graph_module._create(graphName, [graph_module._relation(eColl, vColl, vColl)], []);
    },

    tearDown: function() {
      graph_module._drop(graphName, true);
    },

    testWCCFourDirectedCycles: function() {
      testComponentsAlgorithmOnDisjointComponents([2, 10, 5, 23], graphGeneration.makeDirectedCycle);
    },

    testWCC20DirectedCycles: function() {
      let componentSizes = [];
      // cycles of length smaller than 2 cannot be produced
      for (let i=2; i<22; ++i) {
        componentSizes.push(i);
      }
      testComponentsAlgorithmOnDisjointComponents(componentSizes, graphGeneration.makeDirectedCycle);
    },

    testWCC20AlternatingCycles() {
      let componentSizes = [];
      // cycles of length smaller than 2 cannot be produced
      for (let i=2; i<22; ++i) {
        componentSizes.push(i);
      }
      testComponentsAlgorithmOnDisjointComponents(componentSizes, graphGeneration.makeAlternatingCycle);
    },

    testWCC10BidirectedCliques() {
      let treeDepths = [];
      for (let i=120; i<130; ++i) {
        treeDepths.push(i);
      }
      testComponentsAlgorithmOnDisjointComponents(treeDepths, graphGeneration.makeBidirectedClique);
    },

    testWCCOneSingleVertex: function() {
      let {vertices, edges} = graphGeneration.makeSingleVertex("v");
      db[vColl].save(vertices);
      db[eColl].save(edges);

      const computedComponents = pregelRunSmallInstance("wcc", graphName, { resultField: "result", store: true });
      assertEqual(computedComponents.length, 1, `We expected 1 components, instead got ${JSON.stringify(computedComponents)}`);
      assertEqual(computedComponents[0].size, 1, `We expected 1 element, instead got ${JSON.stringify(computedComponents[0])}`);
    },

    testWCCTwoIsolatedVertices: function() {
      let isolatedVertex0 = graphGeneration.makeVertex(0, "v");
      let isolatedVertex1 = graphGeneration.makeVertex(1, "v");
      const vertices = [isolatedVertex0, isolatedVertex1];
      db[vColl].save(vertices);
      const edges = [];
      db[eColl].save(edges);

      const computedComponents = pregelRunSmallInstance("wcc", graphName, { resultField: "result", store: true });
      assertEqual(computedComponents.length, 2, `We expected 2 components, instead got ${JSON.stringify(computedComponents)}`);
      // Both have 20 elements
      assertEqual(computedComponents[0].size, 1);
      assertEqual(computedComponents[1].size, 1);
    },

    testWCCOneDirectedTree: function()  {
      const depth = 3;
      let {vertices, edges} = graphGeneration.makeFullBinaryTree(depth, vColl, "v", false);
      db[vColl].save(vertices);
      db[eColl].save(edges);

      const computedComponents = pregelRunSmallInstance("wcc", graphName, { resultField: "result", store: true });
      assertEqual(computedComponents.length, 1, `We expected 1 component, instead got ${JSON.stringify(computedComponents)}`);
      assertEqual(computedComponents[0].size, Math.pow(2, depth + 1) - 1); // number of vertices in a full binary tree

    },

    testWCCOneDepth3AlternatingTree: function() {
      const depth = 3;
      let {vertices, edges} = graphGeneration.makeFullBinaryTree(depth, vColl, "v", true);
      db[vColl].save(vertices);
      db[eColl].save(edges);

      const computedComponents = pregelRunSmallInstance("wcc", graphName, { resultField: "result", store: true });
      assertEqual(computedComponents.length, 1, `We expected 1 component, instead got ${JSON.stringify(computedComponents)}`);
      assertEqual(computedComponents[0].size, Math.pow(2, depth + 1) - 1); // number of vertices in a full binary tree
    },

    testWCCOneDepth4AlternatingTree: function() {
      const depth = 4;
      let {vertices, edges} = graphGeneration.makeFullBinaryTree(depth, vColl, "v", true);
      db[vColl].save(vertices);
      db[eColl].save(edges);

      const computedComponents = pregelRunSmallInstance("wcc", graphName, { resultField: "result", store: true });
      assertEqual(computedComponents.length, 1, `We expected 1 component, instead got ${JSON.stringify(computedComponents)}`);
      assertEqual(computedComponents[0].size, Math.pow(2, depth + 1) - 1); // number of vertices in a full binary tree
    },

    testWCCAlternatingTreeAlternatingCycle: function() {
      // tree
      const depth = 3;
      const {vertices, edges} = graphGeneration.makeFullBinaryTree(depth, vColl, "t", true);
      db[vColl].save(vertices);
      db[eColl].save(edges);

      // cycle
      const length = 5;
      const resultC = graphGeneration.makeAlternatingCycle(length, vColl, "c");
      db[vColl].save(resultC.vertices);
      db[eColl].save(resultC.edges);

      const computedComponents = pregelRunSmallInstance("wcc", graphName, { resultField: "result", store: true });
      assertEqual(computedComponents.length, 2, `We expected 2 component, instead got ${JSON.stringify(computedComponents)}`);
      assertEqual(computedComponents[0].size, Math.pow(2, depth + 1) - 1); // number of vertices in a full binary tree
      assertEqual(computedComponents[1].size, length);
    },

    testWCCTwoCliquesConnectedByDirectedCycle: function() {
      // first clique
      const size0 = 10;
      const {vertices, edges} = graphGeneration.makeBidirectedClique(size0, vColl, "c0", true);
      db[vColl].save(vertices);
      db[eColl].save(edges);

      // second clique
      const size1 = 11;
      const resultC1 = graphGeneration.makeAlternatingCycle(size1, vColl, "c1");
      db[vColl].save(resultC1.vertices);
      db[eColl].save(resultC1.edges);

      // connecting edge
      const connectingEdge =  {
        _from: `${vColl}/c0_0`,
        _to: `${vColl}/c1_0`,
        vertex: `c0_0`
      };
      db[eColl].save([connectingEdge]);

      const computedComponents = pregelRunSmallInstance("wcc", graphName, { resultField: "result", store: true });
      assertEqual(computedComponents.length, 1, `We expected 1 component, instead got ${JSON.stringify(computedComponents)}`);
      assertEqual(computedComponents[0].size, size0 + size1);
    },

  };
}
=======
const wccTestSuite = pregelTestHelpers.makeWCCTestSuite(false, "", 4);

>>>>>>> 1f1af374

function sccTestSuite() {
  'use strict';


  return {

    setUp: function() {
      db._create(vColl, { numberOfShards: 4 });
      db._createEdgeCollection(eColl, {
        numberOfShards: 4,
        replicationFactor: 1,
        shardKeys: ["vertex"],
        distributeShardsLike: vColl
      });

      graph_module._create(graphName, [graph_module._relation(eColl, vColl, vColl)], []);
    },

    tearDown: function() {
      graph_module._drop(graphName, true);
    },

    testSCCFourDirectedCycles: function() {
      testComponentsAlgorithmOnDisjointComponents([2, 10, 5, 23], graphGeneration.makeDirectedCycle, "scc");
    },

    testSCC20DirectedCycles: function() {
      let componentSizes = [];
      // cycles of length smaller than 2 cannot be produced
      for (let i=2; i<22; ++i) {
        componentSizes.push(i);
      }
      testComponentsAlgorithmOnDisjointComponents(componentSizes, graphGeneration.makeDirectedCycle, "scc");
    },

    testSCC10BidirectedCliques() {
      let treeDepths = [];
      for (let i=120; i<130; ++i) {
        treeDepths.push(i);
      }
      testComponentsAlgorithmOnDisjointComponents(treeDepths, graphGeneration.makeBidirectedClique, "scc");
    },

    testSCCOneSingleVertex: function() {
      let {vertices, edges} = graphGeneration.makeSingleVertex("v");
      db[vColl].save(vertices);
      db[eColl].save(edges);

      const computedComponents = pregelRunSmallInstance("scc", graphName, { resultField: "result", store: true });
      assertEqual(computedComponents.length, 1, `We expected 1 components, instead got ${JSON.stringify(computedComponents)}`);
      assertEqual(computedComponents[0].size, 1, `We expected 1 element, instead got ${JSON.stringify(computedComponents[0])}`);
    },

    testSCCTwoIsolatedVertices: function() {
      let isolatedVertex0 = graphGeneration.makeVertex(0, "v");
      let isolatedVertex1 = graphGeneration.makeVertex(1, "v");
      const vertices = [isolatedVertex0, isolatedVertex1];
      db[vColl].save(vertices);
      const edges = [];
      db[eColl].save(edges);

      const computedComponents = pregelRunSmallInstance("scc", graphName, { resultField: "result", store: true });
      assertEqual(computedComponents.length, 2, `We expected 2 components, instead got ${JSON.stringify(computedComponents)}`);
      assertEqual(computedComponents[0].size, 1);
      assertEqual(computedComponents[1].size, 1);
    },

    testSCCOneEdge: function() {
      let vertex0 = graphGeneration.makeVertex(0, "v");
      let vertex1 = graphGeneration.makeVertex(1, "v");
      const vertices = [vertex0, vertex1];
      db[vColl].save(vertices);
      const edges = [graphGeneration.makeEdge(0, 1, vColl, "v")];
      db[eColl].save(edges);

      const computedComponents = pregelRunSmallInstance("scc", graphName, { resultField: "result", store: true });
      assertEqual(computedComponents.length, 2, `We expected 2 components, instead got ${JSON.stringify(computedComponents)}`);
      assertEqual(computedComponents[0].size, 1);
      assertEqual(computedComponents[1].size, 1);
    },

    testSCCOneDirected10Path: function() {
      const length = 10;
      const {vertices, edges} = graphGeneration.makePath(length, vColl, "v");
      db[vColl].save(vertices);
      db[eColl].save(edges);

      const computedComponents = pregelRunSmallInstance("scc", graphName, { resultField: "result", store: true });
      assertEqual(computedComponents.length, length,
          `We expected ${length} components, instead got ${JSON.stringify(computedComponents)}`);
      for (const component of computedComponents) {
        assertEqual(component.size, 1);
      }
    },

    testSCCOneBidirected10Path: function() {
      const length = 10;
      const {vertices, edges} = graphGeneration.makePath(length, vColl, "v", "bidirected");
      db[vColl].save(vertices);
      db[eColl].save(edges);

      const computedComponents = pregelRunSmallInstance("scc", graphName, { resultField: "result", store: true });
      assertEqual(computedComponents.length, 1,
          `We expected ${length} components, instead got ${JSON.stringify(computedComponents)}`);
      assertEqual(computedComponents[0].size, length);
    },

    testSCCOneAlternated10Path: function() {
      const length = 10;
      const {vertices, edges} = graphGeneration.makePath(length, vColl, "v", "alternating");
      db[vColl].save(vertices);
      db[eColl].save(edges);

      const computedComponents = pregelRunSmallInstance("scc", graphName, { resultField: "result", store: true });
      assertEqual(computedComponents.length, length,
          `We expected ${length} components, instead got ${JSON.stringify(computedComponents)}`);
      for (const component of computedComponents) {
        assertEqual(component.size, 1);
      }
    },

    testSCCOneDirectedTree: function()  {
      // Each vertex induces its own strongly connected component.
      const depth = 3;
      let {vertices, edges} = graphGeneration.makeFullBinaryTree(depth, vColl, "v", false);
      db[vColl].save(vertices);
      db[eColl].save(edges);

      const computedComponents = pregelRunSmallInstance("scc", graphName, { resultField: "result", store: true });
      // number of vertices in a full binary tree
      const numVertices = Math.pow(2, depth + 1) - 1;
      assertEqual(computedComponents.length, numVertices,
          `We expected ${numVertices} components, instead got ${JSON.stringify(computedComponents)}`);

      for (const component of computedComponents) {
        assertEqual(component.size, 1);
      }

    },

    testSCCOneDepth3AlternatingTree: function() {
      // Each vertex induces its own strongly connected component.
      const depth = 3;
      let {vertices, edges} = graphGeneration.makeFullBinaryTree(depth, vColl, "v", true);
      db[vColl].save(vertices);
      db[eColl].save(edges);

      const computedComponents = pregelRunSmallInstance("scc", graphName, { resultField: "result", store: true });
      // number of vertices in a full binary tree
      const numVertices = Math.pow(2, depth + 1) - 1;
      assertEqual(computedComponents.length, numVertices,
          `We expected ${numVertices} component, instead got ${JSON.stringify(computedComponents)}`);

      for (const component of computedComponents) {
        assertEqual(component.size, 1);
      }
    },

    testSCCOneDepth4AlternatingTree: function() {
      const depth = 4;
      // Each vertex induces its own strongly connected component.
      let {vertices, edges} = graphGeneration.makeFullBinaryTree(depth, vColl, "v", true);
      db[vColl].save(vertices);
      db[eColl].save(edges);

      const computedComponents = pregelRunSmallInstance("scc", graphName, { resultField: "result", store: true });
      // number of vertices in a full binary tree
      const numVertices = Math.pow(2, depth + 1) - 1;
      assertEqual(computedComponents.length, numVertices,
          `We expected ${numVertices} component, instead got ${JSON.stringify(computedComponents)}`);

      for (const component of computedComponents) {
        assertEqual(component.size, 1);
      }
    },

    testSCCAlternatingTreeAlternatingCycle: function() {
      // tree
      const depth = 3;
      const {vertices, edges} = graphGeneration.makeFullBinaryTree(depth, vColl, "t", true);
      db[vColl].save(vertices);
      db[eColl].save(edges);

      // cycle
      const length = 5;
      const resultC = graphGeneration.makeAlternatingCycle(length, vColl, "c");
      db[vColl].save(resultC.vertices);
      db[eColl].save(resultC.edges);

      const computedComponents = pregelRunSmallInstance("scc", graphName, { resultField: "result", store: true });
      assertEqual(computedComponents.length, Math.pow(2, depth + 1) - 1 + length,
          `We expected ${Math.pow(2, depth + 1) - 1 + length} components, instead got ${JSON.stringify(computedComponents)}`);

      for (let component of computedComponents) {
        assertEqual(component.size, 1);
      }
    },

  };
}

jsunity.run(componentsTestSuite);
jsunity.run(wccRegressionTestSuite);
jsunity.run(wccTestSuite);
jsunity.run(sccTestSuite);
return jsunity.done();<|MERGE_RESOLUTION|>--- conflicted
+++ resolved
@@ -35,101 +35,7 @@
 var internal = require("internal");
 var console = require("console");
 let pregel = require("@arangodb/pregel");
-<<<<<<< HEAD
-let graphGeneration = require("@arangodb/graph/graphs-generation");
-
-// TODO make this more flexible: input maxWaitTimeSecs and sleepIntervalSecs
-const pregelRunSmallInstance = function (algName, graphName, parameters) {
-  const pid = pregel.start(algName, graphName, parameters);
-  const maxWaitTimeSecs = 120;
-  const sleepIntervalSecs = 0.2;
-  let wakeupsLeft = maxWaitTimeSecs / sleepIntervalSecs;
-  while (pregel.status(pid).state !== "done" && wakeupsLeft > 0) {
-    wakeupsLeft--;
-    internal.sleep(0.2);
-  }
-  const statusState = pregel.status(pid).state;
-  assertEqual(statusState, "done", `Pregel Job did never succeed. Status: ${statusState}`);
-
-  // Now test the result.
-  const query = `
-        FOR v IN ${vColl}
-          COLLECT component = v.result WITH COUNT INTO size
-          SORT size DESC
-          RETURN {component, size}
-      `;
-  return db._query(query).toArray();
-};
-
-// componentsSizes should be an array of distinct sizes for components
-// makeComponent should be a function that gets (<number of vertices>, <vertex collection name>, <name_prefix>)
-// and returns {vertices: <array of vertices>, edges: <array of edges>} where the graph induced by vertices and edges
-// is, indeed , a component (of whatever kind)
-const testComponentsAlgorithmOnDisjointComponents = function(componentSizes, makeComponent, algorithm_name = "wcc") {
-  // we expect that '_' appears in the string (should it not, return the whole string)
-  const extract_name_prefix = function(v) {
-    return v.substr(0, v.indexOf('_'));
-  };
-
-  // expected components: [2_0, 2_1], [10_0,..., 10_9], [5_0,...,5_4], [23_0,...,23_22]
-  // We need for the test later that all sizes are distinct.
-  // Let's check that we didn't make a mistake.
-  const sortedComponentSizes = componentSizes.sort(function(a, b) { return b - a;});
-  for (let i = 0; i < sortedComponentSizes.size - 1; ++i) {
-    assertNotEqual(sortedComponentSizes[i], sortedComponentSizes[i+1],
-        `Test error: component sizes should be pairwise distinct, instead got ${componentSizes}`);
-  }
-
-  // Produce the graph.
-  for (let i of sortedComponentSizes) {
-    let {vertices, edges} = makeComponent(i, vColl, i.toString());
-    db[vColl].save(vertices);
-    db[eColl].save(edges);
-  }
-
-  // Get the result of Pregel's algorithm.
-  const computedComponents = pregelRunSmallInstance(algorithm_name, graphName, { resultField: "result", store: true });
-  // assertEqual(computedComponents.length, sortedComponentSizes.length,
-  //     `We expected ${sortedComponentSizes.length} components, instead got ${JSON.stringify(computedComponents)}`);
-
-  // Test component sizes
-  // Note that query guarantees that computedComponents is sorted
-  // for (let i = 0; i < computedComponents.length; ++i) {
-  //   assertEqual(computedComponents[i].size, sortedComponentSizes[i]);
-  // }
-
-  // Test that components contain correct vertices:
-  //   we saved the components such that a component of size s has vertices
-  //   [`${s}_0`,..., `${s}_${s-1}`].
-  // We use that all sizes are distinct.
-  for (let component of computedComponents) {
-    const componentId = component.component;
-    // get the vertices of the computed component
-    const queryVerticesOfComponent = `
-        FOR v IN ${vColl}
-        FILTER v.result == ${componentId}
-          RETURN v._key
-      `;
-    const verticesOfComponent = db._query(queryVerticesOfComponent).toArray();
-    const sizeOfComponent = component.size;
-    // Test that the name prefixes of vertex names (i.e., `${s}` in `${s}_{i}`) are correct.
-    for (let v of verticesOfComponent) {
-      assertEqual(extract_name_prefix(v), `${sizeOfComponent}`);
-    }
-
-    // Test the second parts of vertex names.
-    // For this, convert vertex keys of the form `${s}_${i}` to i.
-    // We need this to sort them properly, e.g., "23_2" should be < than "23_10".
-    let secondComponentsOfVertices = (verticesOfComponent.map(v => parseInt(v.substr(`${sizeOfComponent}`.length + 1))));
-    secondComponentsOfVertices.sort(function(a, b) { return a - b;});
-    for (let i = 0; i < sizeOfComponent; ++i) {
-      assertEqual(secondComponentsOfVertices[i], i);
-    }
-  }
-};
-=======
 let pregelTestHelpers = require("@arangodb/graph/pregel-test-helpers");
->>>>>>> 1f1af374
 
 const graphName = "UnitTest_pregel";
 const vColl = "UnitTest_pregel_v", eColl = "UnitTest_pregel_e";
@@ -506,168 +412,8 @@
   };
 }
 
-<<<<<<< HEAD
-function wccTestSuite() {
-  'use strict';
-
-  return {
-
-    setUp: function() {
-      db._create(vColl, { numberOfShards: 4 });
-        db._createEdgeCollection(eColl, {
-        numberOfShards: 4,
-        replicationFactor: 1,
-        shardKeys: ["vertex"],
-        distributeShardsLike: vColl
-      });
-
-      graph_module._create(graphName, [graph_module._relation(eColl, vColl, vColl)], []);
-    },
-
-    tearDown: function() {
-      graph_module._drop(graphName, true);
-    },
-
-    testWCCFourDirectedCycles: function() {
-      testComponentsAlgorithmOnDisjointComponents([2, 10, 5, 23], graphGeneration.makeDirectedCycle);
-    },
-
-    testWCC20DirectedCycles: function() {
-      let componentSizes = [];
-      // cycles of length smaller than 2 cannot be produced
-      for (let i=2; i<22; ++i) {
-        componentSizes.push(i);
-      }
-      testComponentsAlgorithmOnDisjointComponents(componentSizes, graphGeneration.makeDirectedCycle);
-    },
-
-    testWCC20AlternatingCycles() {
-      let componentSizes = [];
-      // cycles of length smaller than 2 cannot be produced
-      for (let i=2; i<22; ++i) {
-        componentSizes.push(i);
-      }
-      testComponentsAlgorithmOnDisjointComponents(componentSizes, graphGeneration.makeAlternatingCycle);
-    },
-
-    testWCC10BidirectedCliques() {
-      let treeDepths = [];
-      for (let i=120; i<130; ++i) {
-        treeDepths.push(i);
-      }
-      testComponentsAlgorithmOnDisjointComponents(treeDepths, graphGeneration.makeBidirectedClique);
-    },
-
-    testWCCOneSingleVertex: function() {
-      let {vertices, edges} = graphGeneration.makeSingleVertex("v");
-      db[vColl].save(vertices);
-      db[eColl].save(edges);
-
-      const computedComponents = pregelRunSmallInstance("wcc", graphName, { resultField: "result", store: true });
-      assertEqual(computedComponents.length, 1, `We expected 1 components, instead got ${JSON.stringify(computedComponents)}`);
-      assertEqual(computedComponents[0].size, 1, `We expected 1 element, instead got ${JSON.stringify(computedComponents[0])}`);
-    },
-
-    testWCCTwoIsolatedVertices: function() {
-      let isolatedVertex0 = graphGeneration.makeVertex(0, "v");
-      let isolatedVertex1 = graphGeneration.makeVertex(1, "v");
-      const vertices = [isolatedVertex0, isolatedVertex1];
-      db[vColl].save(vertices);
-      const edges = [];
-      db[eColl].save(edges);
-
-      const computedComponents = pregelRunSmallInstance("wcc", graphName, { resultField: "result", store: true });
-      assertEqual(computedComponents.length, 2, `We expected 2 components, instead got ${JSON.stringify(computedComponents)}`);
-      // Both have 20 elements
-      assertEqual(computedComponents[0].size, 1);
-      assertEqual(computedComponents[1].size, 1);
-    },
-
-    testWCCOneDirectedTree: function()  {
-      const depth = 3;
-      let {vertices, edges} = graphGeneration.makeFullBinaryTree(depth, vColl, "v", false);
-      db[vColl].save(vertices);
-      db[eColl].save(edges);
-
-      const computedComponents = pregelRunSmallInstance("wcc", graphName, { resultField: "result", store: true });
-      assertEqual(computedComponents.length, 1, `We expected 1 component, instead got ${JSON.stringify(computedComponents)}`);
-      assertEqual(computedComponents[0].size, Math.pow(2, depth + 1) - 1); // number of vertices in a full binary tree
-
-    },
-
-    testWCCOneDepth3AlternatingTree: function() {
-      const depth = 3;
-      let {vertices, edges} = graphGeneration.makeFullBinaryTree(depth, vColl, "v", true);
-      db[vColl].save(vertices);
-      db[eColl].save(edges);
-
-      const computedComponents = pregelRunSmallInstance("wcc", graphName, { resultField: "result", store: true });
-      assertEqual(computedComponents.length, 1, `We expected 1 component, instead got ${JSON.stringify(computedComponents)}`);
-      assertEqual(computedComponents[0].size, Math.pow(2, depth + 1) - 1); // number of vertices in a full binary tree
-    },
-
-    testWCCOneDepth4AlternatingTree: function() {
-      const depth = 4;
-      let {vertices, edges} = graphGeneration.makeFullBinaryTree(depth, vColl, "v", true);
-      db[vColl].save(vertices);
-      db[eColl].save(edges);
-
-      const computedComponents = pregelRunSmallInstance("wcc", graphName, { resultField: "result", store: true });
-      assertEqual(computedComponents.length, 1, `We expected 1 component, instead got ${JSON.stringify(computedComponents)}`);
-      assertEqual(computedComponents[0].size, Math.pow(2, depth + 1) - 1); // number of vertices in a full binary tree
-    },
-
-    testWCCAlternatingTreeAlternatingCycle: function() {
-      // tree
-      const depth = 3;
-      const {vertices, edges} = graphGeneration.makeFullBinaryTree(depth, vColl, "t", true);
-      db[vColl].save(vertices);
-      db[eColl].save(edges);
-
-      // cycle
-      const length = 5;
-      const resultC = graphGeneration.makeAlternatingCycle(length, vColl, "c");
-      db[vColl].save(resultC.vertices);
-      db[eColl].save(resultC.edges);
-
-      const computedComponents = pregelRunSmallInstance("wcc", graphName, { resultField: "result", store: true });
-      assertEqual(computedComponents.length, 2, `We expected 2 component, instead got ${JSON.stringify(computedComponents)}`);
-      assertEqual(computedComponents[0].size, Math.pow(2, depth + 1) - 1); // number of vertices in a full binary tree
-      assertEqual(computedComponents[1].size, length);
-    },
-
-    testWCCTwoCliquesConnectedByDirectedCycle: function() {
-      // first clique
-      const size0 = 10;
-      const {vertices, edges} = graphGeneration.makeBidirectedClique(size0, vColl, "c0", true);
-      db[vColl].save(vertices);
-      db[eColl].save(edges);
-
-      // second clique
-      const size1 = 11;
-      const resultC1 = graphGeneration.makeAlternatingCycle(size1, vColl, "c1");
-      db[vColl].save(resultC1.vertices);
-      db[eColl].save(resultC1.edges);
-
-      // connecting edge
-      const connectingEdge =  {
-        _from: `${vColl}/c0_0`,
-        _to: `${vColl}/c1_0`,
-        vertex: `c0_0`
-      };
-      db[eColl].save([connectingEdge]);
-
-      const computedComponents = pregelRunSmallInstance("wcc", graphName, { resultField: "result", store: true });
-      assertEqual(computedComponents.length, 1, `We expected 1 component, instead got ${JSON.stringify(computedComponents)}`);
-      assertEqual(computedComponents[0].size, size0 + size1);
-    },
-
-  };
-}
-=======
 const wccTestSuite = pregelTestHelpers.makeWCCTestSuite(false, "", 4);
 
->>>>>>> 1f1af374
 
 function sccTestSuite() {
   'use strict';
