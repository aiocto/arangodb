////////////////////////////////////////////////////////////////////////////////
/// DISCLAIMER
///
/// Copyright 2014-2024 ArangoDB GmbH, Cologne, Germany
/// Copyright 2004-2014 triAGENS GmbH, Cologne, Germany
///
/// Licensed under the Business Source License 1.1 (the "License");
/// you may not use this file except in compliance with the License.
/// You may obtain a copy of the License at
///
///     https://github.com/arangodb/arangodb/blob/devel/LICENSE
///
/// Unless required by applicable law or agreed to in writing, software
/// distributed under the License is distributed on an "AS IS" BASIS,
/// WITHOUT WARRANTIES OR CONDITIONS OF ANY KIND, either express or implied.
/// See the License for the specific language governing permissions and
/// limitations under the License.
///
/// Copyright holder is ArangoDB GmbH, Cologne, Germany
///
/// @author Simon Grätzer
////////////////////////////////////////////////////////////////////////////////

#include "ConnectionPool.h"

#include <fuerte/loop.h>
#include <fuerte/types.h>

#include "Basics/ReadLocker.h"
#include "Basics/WriteLocker.h"
#include "Containers/SmallVector.h"
#include "GeneralServer/AuthenticationFeature.h"
#include "Logger/LogMacros.h"
#include "Network/NetworkFeature.h"

#include "Metrics/CounterBuilder.h"
#include "Metrics/GaugeBuilder.h"
#include "Metrics/HistogramBuilder.h"
#include "Metrics/LogScale.h"
#include "Metrics/MetricsFeature.h"

#include "curl-stuff.h"

#include <fuerte/connection.h>
#include <memory>

DECLARE_GAUGE(arangodb_connection_pool_connections_current, uint64_t,
              "Current number of connections in pool");
DECLARE_COUNTER(arangodb_connection_pool_leases_successful_total,
                "Total number of successful connection leases");
DECLARE_COUNTER(arangodb_connection_pool_leases_failed_total,
                "Total number of failed connection leases");
DECLARE_COUNTER(arangodb_connection_pool_connections_created_total,
                "Total number of connections created");

struct LeaseTimeScale {
  static arangodb::metrics::LogScale<float> scale() {
    return {2.f, 0.f, 1000.f, 10};
  }
};
DECLARE_HISTOGRAM(arangodb_connection_pool_lease_time_hist, LeaseTimeScale,
                  "Time to lease a connection from pool [ms]");

namespace arangodb {
namespace network {

using namespace arangodb::fuerte::v1;

struct ConnectionPool::Context {
  Context(std::shared_ptr<fuerte::Connection>,
          std::chrono::steady_clock::time_point, std::size_t);

  std::shared_ptr<fuerte::Connection> fuerte;
  std::chrono::steady_clock::time_point lastLeased;  /// last time leased
  std::atomic<std::size_t> leases;  // number of active users, including those
                                    // who may not have sent a request yet
};

struct ConnectionPool::Bucket {
  mutable std::mutex mutex;
  containers::SmallVector<std::shared_ptr<Context>, 4> list;
};

struct ConnectionPool::Impl {
  Impl(Impl const& other) = delete;
  Impl& operator=(Impl const& other) = delete;

  explicit Impl(ConnectionPool::Config const& config, ConnectionPool& pool)
      : _config(config),
        _pool(pool),
        _loop(config.numIOThreads, config.name),
        _totalConnectionsInPool(_config.metricsFeature.add(
            arangodb_connection_pool_connections_current{}.withLabel(
                "pool", _config.name))),
        _successSelect(_config.metricsFeature.add(
            arangodb_connection_pool_leases_successful_total{}.withLabel(
                "pool", config.name))),
        _noSuccessSelect(_config.metricsFeature.add(
            arangodb_connection_pool_leases_failed_total{}.withLabel(
                "pool", config.name))),
        _connectionsCreated(_config.metricsFeature.add(
            arangodb_connection_pool_connections_created_total{}.withLabel(
                "pool", config.name))),
        _leaseHistMSec(_config.metricsFeature.add(
            arangodb_connection_pool_lease_time_hist{}.withLabel(
                "pool", config.name))) {
    TRI_ASSERT(config.numIOThreads > 0);
  }

  /// @brief request a connection for a specific endpoint
  /// note: it is the callers responsibility to ensure the endpoint
  /// is always the same, we do not do any post-processing
  network::ConnectionPtr leaseConnection(std::string const& endpoint,
                                         bool& isFromPool) {
    READ_LOCKER(guard, _lock);
    auto it = _connections.find(endpoint);
    if (it == _connections.end()) {
      guard.unlock();

      auto tmp = std::make_unique<Bucket>();  // get memory outside lock
      WRITE_LOCKER(wguard, _lock);
      auto [it2, emplaced] = _connections.try_emplace(endpoint, std::move(tmp));
      return selectConnection(endpoint, *it2->second, isFromPool);
    }
    return selectConnection(endpoint, *it->second, isFromPool);
  }

  /// @brief drain all connections
  void drainConnections() {
    WRITE_LOCKER(guard, _lock);
    size_t n = 0;
    for (auto& pair : _connections) {
      Bucket& buck = *(pair.second);
      std::lock_guard<std::mutex> lock(buck.mutex);
      n += buck.list.size();
      buck.list.clear();
    }
    // We drop everything.
    TRI_ASSERT(_totalConnectionsInPool.load() == n);
    _totalConnectionsInPool -= n;
    _connections.clear();
  }

  /// @brief shutdown all connections
  void shutdownConnections() {
    WRITE_LOCKER(guard, _lock);
    for (auto& pair : _connections) {
      Bucket& buck = *(pair.second);
      std::lock_guard<std::mutex> lock(buck.mutex);
      for (std::shared_ptr<Context>& c : buck.list) {
        c->fuerte->cancel();
      }
    }
  }

  /// remove unused and broken connections
  void pruneConnections() {
    const std::chrono::milliseconds ttl(_config.idleConnectionMilli);

    READ_LOCKER(guard, _lock);
    for (auto& pair : _connections) {
      Bucket& buck = *(pair.second);
      std::lock_guard<std::mutex> lock(buck.mutex);

      // get under lock
      auto now = std::chrono::steady_clock::now();

      // this loop removes broken connections, and closes the ones we don't
      // need anymore
      size_t aliveCount = 0;

      // make a single pass over the connections in this bucket
      auto it = buck.list.begin();
      while (it != buck.list.end()) {
        bool remove = false;

        if ((*it)->fuerte->state() == fuerte::Connection::State::Closed) {
          // lets not keep around disconnected fuerte connection objects
          remove = true;
        } else if ((*it)->leases.load() == 0 &&
                   (*it)->fuerte->requestsLeft() == 0) {
          if ((now - (*it)->lastLeased) > ttl ||
              aliveCount >= _config.maxOpenConnections) {
            // connection hasn't been used for a while, or there are too many
            // connections
            remove = true;
          }  // else keep the connection
        }

        if (remove) {
          it = buck.list.erase(it);
          _totalConnectionsInPool -= 1;
        } else {
          ++aliveCount;
          ++it;

          if (aliveCount == _config.maxOpenConnections &&
              it != buck.list.end()) {
            LOG_TOPIC("2d59a", DEBUG, Logger::COMMUNICATION)
                << "pruning extra connections to '" << pair.first << "' ("
                << buck.list.size() << ")";
          }
        }
      }
    }
  }

  /// @brief cancel connections to this endpoint
  size_t cancelConnections(std::string const& endpoint) {
    WRITE_LOCKER(guard, _lock);
    auto const& it = _connections.find(endpoint);
    if (it != _connections.end()) {
      size_t n;
      {
        Bucket& buck = *(it->second);
        std::lock_guard<std::mutex> lock(buck.mutex);
        n = buck.list.size();
        for (std::shared_ptr<Context>& c : buck.list) {
          c->fuerte->cancel();
        }
      }
      _connections.erase(it);
      // We just erased `n` connections on the bucket.
      // Let's count it.
      TRI_ASSERT(_totalConnectionsInPool.load() >= n);
      _totalConnectionsInPool -= n;
      return n;
    }
    return 0;
  }

  /// @brief return the number of open connections
  size_t numOpenConnections() const {
    size_t conns = 0;

    READ_LOCKER(guard, _lock);
    for (auto& pair : _connections) {
      Bucket& buck = *(pair.second);
      std::lock_guard<std::mutex> lock(buck.mutex);
      conns += buck.list.size();
    }
    return conns;
  }

  ConnectionPtr selectConnection(std::string const& endpoint,
                                 ConnectionPool::Bucket& bucket,
                                 bool& isFromPool) {
    using namespace std::chrono;
    milliseconds const ttl(_config.idleConnectionMilli);

    auto start = steady_clock::now();
    isFromPool = true;  // Will revert for new connections

    // exclusively lock the bucket
    std::unique_lock<std::mutex> guard(bucket.mutex);

    for (std::shared_ptr<Context>& c : bucket.list) {
      if (c->fuerte->state() == fuerte::Connection::State::Closed ||
          (start - c->lastLeased) > ttl) {
        continue;
      }

      TRI_ASSERT(_config.protocol != fuerte::ProtocolType::Undefined);

      std::size_t limit = 0;
      switch (_config.protocol) {
        case fuerte::ProtocolType::Http2:
          limit = 4;
          break;
        default:
          break;  // keep default of 0
      }

      // first check against number of active users
      std::size_t num = c->leases.load(std::memory_order_relaxed);
      while (num <= limit) {
        bool const leased = c->leases.compare_exchange_strong(
            num, num + 1, std::memory_order_relaxed);
        if (leased) {
          // next check against the number of requests in flight
          if (c->fuerte->requestsLeft() <= limit &&
              c->fuerte->state() != fuerte::Connection::State::Closed) {
            c->lastLeased = std::chrono::steady_clock::now();
            ++_successSelect;
            _leaseHistMSec.count(
                duration<float, std::micro>(c->lastLeased - start).count());
            return {c};
          } else {  // too many requests,
            c->leases.fetch_sub(1, std::memory_order_relaxed);
            ++_noSuccessSelect;
            break;
          }
        }
      }
    }

    ++_connectionsCreated;
    // no free connection found, so we add one
    LOG_TOPIC("2d6ab", DEBUG, Logger::COMMUNICATION)
        << "creating connection to " << endpoint << " bucket size  "
        << bucket.list.size();

    fuerte::ConnectionBuilder builder;
    builder.endpoint(endpoint);  // picks the socket type

    auto now = steady_clock::now();
    auto c = std::make_shared<Context>(_pool.createConnection(builder), now,
                                       1 /* leases*/);
    bucket.list.push_back(c);

    guard.unlock();
    // continue without the bucket lock

    isFromPool = false;
    _totalConnectionsInPool += 1;
    _leaseHistMSec.count(duration<float, std::micro>(now - start).count());
    return {std::move(c)};
  }

  std::shared_ptr<fuerte::Connection> createConnection(
      fuerte::ConnectionBuilder& builder) {
    builder.useIdleTimeout(false);
    builder.verifyHost(_config.verifyHosts);
    builder.protocolType(_config.protocol);  // always overwrite protocol
    TRI_ASSERT(builder.socketType() != SocketType::Undefined);

    AuthenticationFeature* af = AuthenticationFeature::instance();
    if (af != nullptr && af->isActive()) {
      std::string const& token = af->tokenCache().jwtToken();
      if (!token.empty()) {
        builder.jwtToken(token);
        builder.authenticationType(fuerte::AuthenticationType::Jwt);
      }
    }
    return builder.connect(_loop);
  }

  Config const _config;
  ConnectionPool& _pool;

  mutable basics::ReadWriteLock _lock;
  std::unordered_map<std::string, std::unique_ptr<Bucket>> _connections;

  /// @brief contains fuerte asio::io_context
  fuerte::EventLoopService _loop;

  metrics::Gauge<uint64_t>& _totalConnectionsInPool;
  metrics::Counter& _successSelect;
  metrics::Counter& _noSuccessSelect;
  metrics::Counter& _connectionsCreated;

  metrics::Histogram<metrics::LogScale<float>>& _leaseHistMSec;
};

ConnectionPool::ConnectionPool(ConnectionPool::Config const& config)
    : num_curl_pools{16},
      curl_pools{
          std::make_unique<std::vector<curl::connection_pool>>(num_curl_pools)},
      _impl(std::make_unique<Impl>(config, *this)) {}

ConnectionPool::~ConnectionPool() { shutdownConnections(); }

/// @brief request a connection for a specific endpoint
/// note: it is the callers responsibility to ensure the endpoint
/// is always the same, we do not do any post-processing
network::ConnectionPtr ConnectionPool::leaseConnection(
    std::string const& endpoint, bool& isFromPool) {
  return _impl->leaseConnection(endpoint, isFromPool);
}

/// @brief drain all connections
void ConnectionPool::drainConnections() { _impl->drainConnections(); }

/// @brief shutdown all connections
void ConnectionPool::shutdownConnections() { _impl->shutdownConnections(); }

/// remove unused and broken connections
void ConnectionPool::pruneConnections() { _impl->pruneConnections(); }

/// @brief cancel connections to this endpoint
size_t ConnectionPool::cancelConnections(std::string const& endpoint) {
  return _impl->cancelConnections(endpoint);
}

/// @brief return the number of open connections
size_t ConnectionPool::numOpenConnections() const {
  return _impl->numOpenConnections();
}

std::shared_ptr<fuerte::Connection> ConnectionPool::createConnection(
    fuerte::ConnectionBuilder& builder) {
  return _impl->createConnection(builder);
}

ConnectionPool::Config const& ConnectionPool::config() const {
  return _impl->_config;
}

<<<<<<< HEAD
fuerte::EventLoopService& ConnectionPool::eventLoopService() {
  return _impl->_loop;
}

auto ConnectionPool::getAnyPool() noexcept -> curl::connection_pool& {
  auto const i = next_pool.fetch_add(1, std::memory_order_relaxed);
  return curl_pools->operator[](i % num_curl_pools);
}

=======
>>>>>>> adf9d99a
ConnectionPool::Context::Context(std::shared_ptr<fuerte::Connection> c,
                                 std::chrono::steady_clock::time_point t,
                                 std::size_t l)
    : fuerte(std::move(c)), lastLeased(t), leases(l) {}

ConnectionPtr::ConnectionPtr(std::shared_ptr<ConnectionPool::Context> ctx)
    : _context{std::move(ctx)} {}

ConnectionPtr::ConnectionPtr(ConnectionPtr&& other) noexcept
    : _context(std::move(other._context)) {}

ConnectionPtr::~ConnectionPtr() {
  if (_context) {
    _context->leases.fetch_sub(1, std::memory_order_relaxed);
  }
}

fuerte::Connection& ConnectionPtr::operator*() const {
  return *(_context->fuerte);
}

fuerte::Connection* ConnectionPtr::operator->() const {
  return _context->fuerte.get();
}

fuerte::Connection* ConnectionPtr::get() const {
  return _context->fuerte.get();
}

}  // namespace network
}  // namespace arangodb<|MERGE_RESOLUTION|>--- conflicted
+++ resolved
@@ -396,18 +396,11 @@
   return _impl->_config;
 }
 
-<<<<<<< HEAD
-fuerte::EventLoopService& ConnectionPool::eventLoopService() {
-  return _impl->_loop;
-}
-
 auto ConnectionPool::getAnyPool() noexcept -> curl::connection_pool& {
   auto const i = next_pool.fetch_add(1, std::memory_order_relaxed);
   return curl_pools->operator[](i % num_curl_pools);
 }
 
-=======
->>>>>>> adf9d99a
 ConnectionPool::Context::Context(std::shared_ptr<fuerte::Connection> c,
                                  std::chrono::steady_clock::time_point t,
                                  std::size_t l)
