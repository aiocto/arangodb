--- conflicted
+++ resolved
@@ -65,30 +65,17 @@
 /// @brief constructs a new general server with dispatcher and job manager
 ////////////////////////////////////////////////////////////////////////////////
 
-<<<<<<< HEAD
-HttpServer::HttpServer(double keepAliveTimeout,
-                       std::string const& authenticationRealm,
-                       bool allowMethodOverride)
+HttpServer::HttpServer(
+    double keepAliveTimeout, std::string const& authenticationRealm,
+    bool allowMethodOverride,
+    std::vector<std::string> const& accessControlAllowOrigins)
     : _authenticationRealm(authenticationRealm),
-=======
-HttpServer::HttpServer(Scheduler* scheduler, Dispatcher* dispatcher,
-                       HttpHandlerFactory* handlerFactory,
-                       AsyncJobManager* jobManager, double keepAliveTimeout,
-                       std::vector<std::string> const& accessControlAllowOrigins)
-    : _scheduler(scheduler),
-      _dispatcher(dispatcher),
-      _handlerFactory(handlerFactory),
-      _jobManager(jobManager),
->>>>>>> 58ce4862
       _listenTasks(),
       _endpointList(nullptr),
       _commTasks(),
       _keepAliveTimeout(keepAliveTimeout),
-<<<<<<< HEAD
       _allowMethodOverride(allowMethodOverride) {}
-=======
-      _accessControlAllowOrigins(accessControlAllowOrigins) {}
->>>>>>> 58ce4862
+_accessControlAllowOrigins(accessControlAllowOrigins) {}
 
 ////////////////////////////////////////////////////////////////////////////////
 /// @brief destructs a general server
@@ -242,11 +229,7 @@
   }
 
   // execute the handler using the dispatcher
-<<<<<<< HEAD
-  int res = DispatcherFeature::DISPATCHER->addJob(job);
-=======
-  int res = _dispatcher->addJob(job, startThread);
->>>>>>> 58ce4862
+  int res = DispatcherFeature::DISPATCHER->addJob(job, startThread);
 
   // could not add job to job queue
   if (res != TRI_ERROR_NO_ERROR) {
@@ -288,12 +271,7 @@
              << (void*)job.get();
 
   // add the job to the dispatcher
-<<<<<<< HEAD
-  int res = DispatcherFeature::DISPATCHER->addJob(job);
-=======
-
-  int res = _dispatcher->addJob(job, startThread);
->>>>>>> 58ce4862
+  int res = DispatcherFeature::DISPATCHER->addJob(job, startThread);
 
   // job is in queue now
   return res == TRI_ERROR_NO_ERROR;
