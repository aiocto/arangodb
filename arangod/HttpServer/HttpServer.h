--- conflicted
+++ resolved
@@ -54,23 +54,9 @@
   static int sendChunk(uint64_t, std::string const&);
 
  public:
-<<<<<<< HEAD
   HttpServer(double keepAliveTimeout, std::string const& _authenticationRealm,
-             bool allowMethodOverride);
-=======
-  //////////////////////////////////////////////////////////////////////////////
-  /// @brief constructs a new general server with dispatcher and job manager
-  //////////////////////////////////////////////////////////////////////////////
-
-  HttpServer(Scheduler*, Dispatcher*, HttpHandlerFactory*, AsyncJobManager*,
-             double keepAliveTimeout, 
+             bool allowMethodOverride, 
              std::vector<std::string> const& accessControlAllowOrigins);
-
-  //////////////////////////////////////////////////////////////////////////////
-  /// @brief destructs a general server
-  //////////////////////////////////////////////////////////////////////////////
-
->>>>>>> 58ce4862
   virtual ~HttpServer();
 
  public:
@@ -91,46 +77,12 @@
   virtual HttpCommTask* createCommTask(TRI_socket_t, ConnectionInfo&&);
 
  public:
-<<<<<<< HEAD
-  // adds the endpoint list
-=======
-  //////////////////////////////////////////////////////////////////////////////
-  /// @brief returns the scheduler
-  //////////////////////////////////////////////////////////////////////////////
-
-  Scheduler* scheduler() const { return _scheduler; }
-
-  //////////////////////////////////////////////////////////////////////////////
-  /// @brief returns the dispatcher
-  //////////////////////////////////////////////////////////////////////////////
-
-  Dispatcher* dispatcher() const { return _dispatcher; }
-
-  //////////////////////////////////////////////////////////////////////////////
-  /// @brief returns the dispatcher
-  //////////////////////////////////////////////////////////////////////////////
-
-  AsyncJobManager* jobManager() const { return _jobManager; }
-
-  //////////////////////////////////////////////////////////////////////////////
-  /// @brief return the handler factory
-  //////////////////////////////////////////////////////////////////////////////
-
-  HttpHandlerFactory* handlerFactory() const { return _handlerFactory; }
-  
-  //////////////////////////////////////////////////////////////////////////////
-  /// @brief list of trusted origin urls for CORS 
-  //////////////////////////////////////////////////////////////////////////////
-  
+  // list of trusted origin urls for CORS 
   std::vector<std::string> const& trustedOrigins() const { 
     return _accessControlAllowOrigins;
   }
 
-  //////////////////////////////////////////////////////////////////////////////
-  /// @brief adds the endpoint list
-  //////////////////////////////////////////////////////////////////////////////
-
->>>>>>> 58ce4862
+  // adds the endpoint list
   void setEndpointList(const EndpointList* list);
 
   // starts listening
@@ -194,18 +146,12 @@
 
   // keep-alive timeout
   double _keepAliveTimeout;
-<<<<<<< HEAD
 
   // allow to override the method
   bool _allowMethodOverride;
-=======
   
-  //////////////////////////////////////////////////////////////////////////////
-  /// @brief list of trusted origin urls for CORS 
-  //////////////////////////////////////////////////////////////////////////////
-
+  // list of trusted origin urls for CORS 
   std::vector<std::string> const _accessControlAllowOrigins;
->>>>>>> 58ce4862
 };
 }
 }
