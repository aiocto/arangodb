////////////////////////////////////////////////////////////////////////////////
/// DISCLAIMER
///
/// Copyright 2014-2022 ArangoDB GmbH, Cologne, Germany
/// Copyright 2004-2014 triAGENS GmbH, Cologne, Germany
///
/// Licensed under the Apache License, Version 2.0 (the "License");
/// you may not use this file except in compliance with the License.
/// You may obtain a copy of the License at
///
///     http://www.apache.org/licenses/LICENSE-2.0
///
/// Unless required by applicable law or agreed to in writing, software
/// distributed under the License is distributed on an "AS IS" BASIS,
/// WITHOUT WARRANTIES OR CONDITIONS OF ANY KIND, either express or implied.
/// See the License for the specific language governing permissions and
/// limitations under the License.
///
/// Copyright holder is ArangoDB GmbH, Cologne, Germany
///
/// @author Simon Grätzer
////////////////////////////////////////////////////////////////////////////////

#include "RestCollectionHandler.h"

#include "ApplicationFeatures/ApplicationServer.h"
#include "Cluster/ActionDescription.h"
#include "Cluster/ClusterFeature.h"
#include "Cluster/ClusterInfo.h"
#include "Cluster/MaintenanceFeature.h"
#include "Cluster/MaintenanceStrings.h"
#include "Cluster/ServerDefaults.h"
#include "Cluster/ServerState.h"
#include "Futures/Utilities.h"
#include "Logger/LogMacros.h"
#include "StorageEngine/EngineSelectorFeature.h"
#include "StorageEngine/PhysicalCollection.h"
#include "StorageEngine/StorageEngine.h"
#include "StorageEngine/TransactionState.h"
#include "Transaction/Methods.h"
#include "Transaction/StandaloneContext.h"
#include "Utils/Events.h"
#include "Utils/OperationOptions.h"
#include "Utils/SingleCollectionTransaction.h"
#include "VocBase/LogicalCollection.h"
#include "VocBase/Methods/Collections.h"
#include "VocBase/Properties/PlanCollection.h"

#include <velocypack/Builder.h>
#include <velocypack/Collection.h>

using namespace arangodb;
using namespace arangodb::basics;
using namespace arangodb::rest;

RestCollectionHandler::RestCollectionHandler(ArangodServer& server,
                                             GeneralRequest* request,
                                             GeneralResponse* response)
    : RestVocbaseBaseHandler(server, request, response) {}

RestStatus RestCollectionHandler::execute() {
  switch (_request->requestType()) {
    case rest::RequestType::GET:
      return handleCommandGet();
    case rest::RequestType::POST:
      handleCommandPost();
      break;
    case rest::RequestType::PUT:
      return handleCommandPut();
    case rest::RequestType::DELETE_REQ:
      handleCommandDelete();
      break;
    default:
      generateError(rest::ResponseCode::METHOD_NOT_ALLOWED,
                    TRI_ERROR_HTTP_METHOD_NOT_ALLOWED);
  }

  return RestStatus::DONE;
}

void RestCollectionHandler::shutdownExecute(bool isFinalized) noexcept {
  if (isFinalized) {
    // reset the transactions so they release all locks as early as possible
    _activeTrx.reset();
    _ctxt.reset();
  }
  RestVocbaseBaseHandler::shutdownExecute(isFinalized);
}

RestStatus RestCollectionHandler::handleCommandGet() {
  std::vector<std::string> const& suffixes = _request->decodedSuffixes();

  // /_api/collection
  if (suffixes.empty()) {
    bool excludeSystem = _request->parsedValue("excludeSystem", false);

    _builder.openArray();
    methods::Collections::enumerate(
        &_vocbase, [&](std::shared_ptr<LogicalCollection> const& coll) -> void {
          TRI_ASSERT(coll);
          bool canUse = ExecContext::current().canUseCollection(
              coll->name(), auth::Level::RO);

          if (canUse && (!excludeSystem || !coll->system())) {
            // We do not need a transaction here
            methods::Collections::Context ctxt(coll);

            collectionRepresentation(ctxt,
                                     /*showProperties*/ false,
                                     /*showFigures*/ FiguresType::None,
                                     /*showCount*/ CountType::None);
          }
        });

    _builder.close();
    generateOk(rest::ResponseCode::OK, _builder.slice());

    return RestStatus::DONE;
  }

  std::string const& name = suffixes[0];
  // /_api/collection/<name>
  if (suffixes.size() == 1) {
    try {
      collectionRepresentation(name, /*showProperties*/ false,
                               /*showFigures*/ FiguresType::None,
                               /*showCount*/ CountType::None);
      generateOk(rest::ResponseCode::OK, _builder);
    } catch (basics::Exception const& ex) {  // do not log not found exceptions
      generateError(GeneralResponse::responseCode(ex.code()), ex.code(),
                    ex.what());
    }
    return RestStatus::DONE;
  }

  if (suffixes.size() > 2) {
    generateError(rest::ResponseCode::BAD, TRI_ERROR_HTTP_BAD_PARAMETER,
                  "expect GET /_api/collection/<collection-name>/<method>");
    return RestStatus::DONE;
  }

  _builder.clear();

  std::shared_ptr<LogicalCollection> coll;
  auto res = methods::Collections::lookup(_vocbase, name, coll);
  if (res.fail()) {
    generateError(res);
    return RestStatus::DONE;
  }

  TRI_ASSERT(coll);

  std::string const& sub = suffixes[1];

  if (sub == "checksum") {
    // /_api/collection/<identifier>/checksum
    bool withRevisions = _request->parsedValue("withRevisions", false);
    bool withData = _request->parsedValue("withData", false);

    uint64_t checksum;
    RevisionId revId;
    res = methods::Collections::checksum(*coll, withRevisions, withData,
                                         checksum, revId);

    if (res.ok()) {
      {
        VPackObjectBuilder obj(&_builder, true);
        obj->add("checksum", VPackValue(std::to_string(checksum)));
        obj->add("revision", VPackValue(revId.toString()));

        // We do not need a transaction here
        methods::Collections::Context ctxt(coll);

        collectionRepresentation(coll,
                                 /*showProperties*/ false,
                                 /*showFigures*/ FiguresType::None,
                                 /*showCount*/ CountType::None);
      }
      return standardResponse();
    }

    generateError(res);
    return RestStatus::DONE;

  } else if (sub == "figures") {
    // /_api/collection/<identifier>/figures
    bool details = _request->parsedValue("details", false);
    _ctxt = std::make_unique<methods::Collections::Context>(coll);
    return waitForFuture(
        collectionRepresentationAsync(
            *_ctxt,
            /*showProperties*/ true,
            details ? FiguresType::Detailed : FiguresType::Standard,
            CountType::Standard)
            .thenValue([this](futures::Unit&&) { standardResponse(); }));
  } else if (sub == "count") {
    // /_api/collection/<identifier>/count
    initializeTransaction(*coll);
    _ctxt =
        std::make_unique<methods::Collections::Context>(coll, _activeTrx.get());

    bool details = _request->parsedValue("details", false);
    bool checkSyncStatus = _request->parsedValue("checkSyncStatus", false);
    // the checkSyncStatus flag is only set in internal requests performed
    // by the ShardDistributionReporter. it is used to determine the shard
    // synchronization status by asking the maintainance. the functionality
    // is only available on DB servers. as this is an internal API, it is ok
    // to make some assumptions about the requests and let everything else
    // fail.
    if (checkSyncStatus) {
      if (!ServerState::instance()->isDBServer()) {
        generateError(Result(TRI_ERROR_NOT_IMPLEMENTED,
                             "syncStatus API is only available on DB servers"));
        return RestStatus::DONE;
      }

      // details automatically turned off here, as we will not need them
      details = false;

      // check if a SynchronizeShard job is currently executing for the
      // specified shard
      bool isSyncing = server().getFeature<MaintenanceFeature>().hasAction(
          maintenance::EXECUTING, name,
          arangodb::maintenance::SYNCHRONIZE_SHARD);

      // already put some data into the response
      _builder.openObject();
      _builder.add("syncing", VPackValue(isSyncing));
    }

    return waitForFuture(
        collectionRepresentationAsync(
            *_ctxt,
            /*showProperties*/ true,
            /*showFigures*/ FiguresType::None,
            /*showCount*/ details ? CountType::Detailed : CountType::Standard)
            .thenValue([this, checkSyncStatus](futures::Unit&&) {
              if (checkSyncStatus) {
                // checkSyncStatus == true, so we opened the _builder on our own
                // before, and we are now responsible for closing it again.
                _builder.close();
              }
              standardResponse();
            }));
  } else if (sub == "properties") {
    // /_api/collection/<identifier>/properties
    collectionRepresentation(coll,
                             /*showProperties*/ true,
                             /*showFigures*/ FiguresType::None,
                             /*showCount*/ CountType::None);
    return standardResponse();

  } else if (sub == "revision") {
    // /_api/collection/<identifier>/revision

    _ctxt = std::make_unique<methods::Collections::Context>(coll);
    OperationOptions options(_context);
    return waitForFuture(
        methods::Collections::revisionId(*_ctxt, options)
            .thenValue([this, coll](OperationResult&& res) {
              if (res.fail()) {
                generateTransactionError(coll->name(), res);
                return;
              }

              RevisionId rid = RevisionId::fromSlice(res.slice());
              {
                VPackObjectBuilder obj(&_builder, true);
                obj->add("revision", VPackValue(StringUtils::itoa(rid.id())));

                // no need to use async variant
                collectionRepresentation(*_ctxt, /*showProperties*/ true,
                                         FiguresType::None, CountType::None);
              }

              standardResponse();
            }));
  } else if (sub == "shards") {
    // /_api/collection/<identifier>/shards
    if (!ServerState::instance()->isRunningInCluster()) {
      this->generateError(Result(TRI_ERROR_NOT_IMPLEMENTED,
                                 "shards API is only available in a cluster"));
      return RestStatus::DONE;
    }

    {
      VPackObjectBuilder obj(&_builder, true);  // need to open object

      collectionRepresentation(coll,
                               /*showProperties*/ true, FiguresType::None,
                               CountType::None);

      auto& ci = server().getFeature<ClusterFeature>().clusterInfo();
      auto shards = ci.getShardList(std::to_string(coll->planId().id()));

      if (_request->parsedValue("details", false)) {
        // with details
        VPackObjectBuilder arr(&_builder, "shards", true);
        for (ShardID const& shard : *shards) {
          std::vector<ServerID> servers;
          ci.getShardServers(shard, servers);

          if (servers.empty()) {
            continue;
          }

          VPackArrayBuilder arr2(&_builder, shard);

          for (auto const& server : servers) {
            arr2->add(VPackValue(server));
          }
        }
      } else {
        // no details
        VPackArrayBuilder arr(&_builder, "shards", true);

        for (ShardID const& shard : *shards) {
          arr->add(VPackValue(shard));
        }
      }
    }
    return standardResponse();
  }

  generateError(rest::ResponseCode::NOT_FOUND, TRI_ERROR_HTTP_NOT_FOUND,
                "expecting one of the resources 'checksum', 'count', "
                "'figures', 'properties', 'responsibleShard', 'revision', "
                "'shards'");
  return RestStatus::DONE;
}

// create a collection
void RestCollectionHandler::handleCommandPost() {
  if (ServerState::instance()->isDBServer()) {
    generateError(Result(TRI_ERROR_CLUSTER_ONLY_ON_COORDINATOR));
    return;
  }

  bool parseSuccess = false;
  VPackSlice const body = this->parseVPackBody(parseSuccess);
  if (!parseSuccess) {
    // error message generated in parseVPackBody
    events::CreateCollection(_vocbase.name(), StaticStrings::Empty,
                             TRI_ERROR_BAD_PARAMETER);
    return;
  }
  auto& cluster = _vocbase.server().getFeature<ClusterFeature>();
  bool waitForSyncReplication = _request->parsedValue(
      "waitForSyncReplication", cluster.createWaitsForSyncReplication());

  bool enforceReplicationFactor =
      _request->parsedValue("enforceReplicationFactor", true);

<<<<<<< HEAD
  auto planCollection = PlanCollection::fromCreateAPIBody(
      body, PlanCollection::DatabaseConfiguration{_vocbase});
=======
  auto planCollection =
      PlanCollection::fromCreateAPIBody(body, ServerDefaults(_vocbase));
>>>>>>> a40238f3
  if (planCollection.fail()) {
    // error message generated in inspect
    generateError(rest::ResponseCode::BAD, planCollection.errorNumber(),
                  planCollection.errorMessage());
<<<<<<< HEAD
    // Try to get a name for Auditlog, if it is available, otherwise report
    // empty string
    auto collectionName = VelocyPackHelper::getStringView(
        body, StaticStrings::DataSourceName, "");
    events::CreateCollection(_vocbase.name(), collectionName,
                             planCollection.errorNumber());
=======
    events::CreateCollection(_vocbase.name(), "", planCollection.errorNumber());
>>>>>>> a40238f3
    return;
  }
  std::vector<PlanCollection> collections{std::move(planCollection.get())};
  auto parameters = planCollection->toCollectionsCreate();

  OperationOptions options(_context);
  std::shared_ptr<LogicalCollection> coll;
  auto result = methods::Collections::create(
      _vocbase,  // collection vocbase
      options, collections,
      waitForSyncReplication,    // replication wait flag
      enforceReplicationFactor,  // replication factor flag
      /*isNewDatabase*/ false    // here always false
  );
<<<<<<< HEAD
=======

  // backwards compatibility transformation:
  Result res{TRI_ERROR_NO_ERROR};
  if (result.fail()) {
    res = result.result();
  } else {
    TRI_ASSERT(result.get().size() == 1);
    coll = result.get().at(0);
  }
>>>>>>> a40238f3

  // backwards compatibility transformation:
  Result res{TRI_ERROR_NO_ERROR};
  if (result.fail()) {
    res = result.result();
  } else {
    TRI_ASSERT(result.get().size() == 1);
    coll = result.get().at(0);
  }
  
  if (res.ok()) {
    TRI_ASSERT(coll);
    collectionRepresentation(coll->name(),
                             /*showProperties*/ true, FiguresType::None,
                             CountType::None);

    generateOk(rest::ResponseCode::OK, _builder);
  } else {
    generateError(res);
  }
}

RestStatus RestCollectionHandler::handleCommandPut() {
  std::vector<std::string> const& suffixes = _request->decodedSuffixes();
  if (suffixes.size() != 2) {
    generateError(rest::ResponseCode::BAD, TRI_ERROR_HTTP_BAD_PARAMETER,
                  "expected PUT /_api/collection/<collection-name>/<action>");
    return RestStatus::DONE;
  }
  bool parseSuccess = false;
  VPackSlice body = this->parseVPackBody(parseSuccess);
  if (!parseSuccess) {
    // error message generated in parseVPackBody
    return RestStatus::DONE;
  }

  std::string const& name = suffixes[0];
  std::string const& sub = suffixes[1];

  if (sub != "responsibleShard" && !body.isObject()) {
    // if the caller has sent an empty body. for convenience, let's turn this
    // into an object however, for the "responsibleShard" case we want to
    // distinguish between string values, object values etc. - so we don't do
    // the conversion here
    body = VPackSlice::emptyObjectSlice();
  }

  _builder.clear();

  std::shared_ptr<LogicalCollection> coll;
  Result res = methods::Collections::lookup(_vocbase, name, coll);

  if (res.fail()) {
    generateError(res);
    return RestStatus::DONE;
  }
  TRI_ASSERT(coll);

  if (sub == "load") {
    // "load" is a no-op starting with 3.9
    bool cc = VelocyPackHelper::getBooleanValue(body, "count", true);
    collectionRepresentation(
        name, /*showProperties*/ false,
        /*showFigures*/ FiguresType::None,
        /*showCount*/ cc ? CountType::Standard : CountType::None);
    return standardResponse();
  } else if (sub == "unload") {
    bool flush = _request->parsedValue("flush", false);

    if (flush &&
        TRI_vocbase_col_status_e::TRI_VOC_COL_STATUS_LOADED == coll->status()) {
      server().getFeature<EngineSelectorFeature>().engine().flushWal(false,
                                                                     false);
    }

    // apart from WAL flushing, unload is a no-op starting with 3.9
    collectionRepresentation(name, /*showProperties*/ false,
                             /*showFigures*/ FiguresType::None,
                             /*showCount*/ CountType::None);
    return standardResponse();
  } else if (sub == "compact") {
    coll->compact();

    collectionRepresentation(name, /*showProperties*/ false,
                             /*showFigures*/ FiguresType::None,
                             /*showCount*/ CountType::None);
    return standardResponse();
  } else if (sub == "responsibleShard") {
    if (!ServerState::instance()->isCoordinator()) {
      res.reset(TRI_ERROR_CLUSTER_ONLY_ON_COORDINATOR);
      generateError(res);
      return RestStatus::DONE;
    }

    VPackBuilder temp;
    if (body.isString()) {
      temp.openObject();
      temp.add(StaticStrings::KeyString, body);
      temp.close();
      body = temp.slice();
    } else if (body.isNumber()) {
      temp.openObject();
      temp.add(StaticStrings::KeyString,
               VPackValue(std::to_string(body.getNumber<int64_t>())));
      temp.close();
      body = temp.slice();
    }
    if (!body.isObject()) {
      THROW_ARANGO_EXCEPTION_MESSAGE(TRI_ERROR_BAD_PARAMETER,
                                     "expecting object for responsibleShard");
    }

    std::string shardId;
    res = coll->getResponsibleShard(body, false, shardId);

    if (res.ok()) {
      _builder.openObject();
      _builder.add("shardId", VPackValue(shardId));
      _builder.close();
      return standardResponse();
    } else {
      generateError(res);
      return RestStatus::DONE;
    }

  } else if (sub == "truncate") {
    OperationOptions opts(_context);

    opts.waitForSync =
        _request->parsedValue(StaticStrings::WaitForSyncString, false);
    opts.isSynchronousReplicationFrom =
        _request->value(StaticStrings::IsSynchronousReplicationString);
    opts.truncateCompact = _request->parsedValue(StaticStrings::Compact, true);

    _activeTrx =
        createTransaction(coll->name(), AccessMode::Type::EXCLUSIVE, opts);
    _activeTrx->addHint(transaction::Hints::Hint::INTERMEDIATE_COMMITS);
    _activeTrx->addHint(transaction::Hints::Hint::ALLOW_RANGE_DELETE);
    res = _activeTrx->begin();
    if (res.fail()) {
      generateError(res);
      _activeTrx.reset();
      return RestStatus::DONE;
    }

    if (ServerState::instance()->isDBServer() &&
        (_activeTrx->state()->collection(
             coll->name(), AccessMode::Type::EXCLUSIVE) == nullptr ||
         _activeTrx->state()->isReadOnlyTransaction())) {
      // make sure that the current transaction includes the collection that we
      // want to write into. this is not necessarily the case for follower
      // transactions that are started lazily. in this case, we must reject the
      // request. we _cannot_ do this for follower transactions, where shards
      // may lazily be added (e.g. if servers A and B both replicate their own
      // write ops to follower C one after the after, then C will first see only
      // shards from A and then only from B).
      res.reset(TRI_ERROR_TRANSACTION_UNREGISTERED_COLLECTION,
                std::string("Transaction with id '") +
                    std::to_string(_activeTrx->tid().id()) +
                    "' does not contain collection '" + coll->name() +
                    "' with the required access mode.");
      generateError(res);
      _activeTrx.reset();
      return RestStatus::DONE;
    }

    return waitForFuture(
        _activeTrx->truncateAsync(coll->name(), opts)
            .thenValue([this, coll, opts](OperationResult&& opres) {
              // Will commit if no error occured.
              // or abort if an error occured.
              // result stays valid!
              Result res = _activeTrx->finish(opres.result);
              if (opres.fail()) {
                generateTransactionError(coll->name(), opres);
                return;
              }

              if (res.fail()) {
                generateTransactionError(
                    coll->name(), OperationResult(res, opres.options), "");
                return;
              }

              _activeTrx.reset();

              if (opts.truncateCompact) {
                // wait for the transaction to finish first. only after that
                // compact the data range(s) for the collection we shouldn't run
                // compact() as part of the transaction, because the compact
                // will be useless inside due to the snapshot the transaction
                // has taken
                coll->compact();
              }

              // no need to use async method, no
              collectionRepresentation(coll,
                                       /*showProperties*/ false,
                                       /*showFigures*/ FiguresType::None,
                                       /*showCount*/ CountType::None);
              standardResponse();
            }));

  } else if (sub == "properties") {
    std::vector<std::string> keep = {
        StaticStrings::WaitForSyncString,    StaticStrings::Schema,
        StaticStrings::ReplicationFactor,
        StaticStrings::MinReplicationFactor,  // deprecated
        StaticStrings::WriteConcern,         StaticStrings::ComputedValues,
        StaticStrings::CacheEnabled};
    VPackBuilder props = VPackCollection::keep(body, keep);

    OperationOptions options(_context);
    res = methods::Collections::updateProperties(*coll, props.slice(), options);
    if (res.fail()) {
      generateError(res);
      return RestStatus::DONE;
    }

    collectionRepresentation(name, /*showProperties*/ true,
                             /*showFigures*/ FiguresType::None,
                             /*showCount*/ CountType::None);
    return standardResponse();

  } else if (sub == "rename") {
    VPackSlice const newNameSlice = body.get(StaticStrings::DataSourceName);
    if (!newNameSlice.isString()) {
      generateError(Result(TRI_ERROR_ARANGO_ILLEGAL_NAME, "name is empty"));
      return RestStatus::DONE;
    }

    std::string const newName = newNameSlice.copyString();
    res = methods::Collections::rename(*coll, newName, false);

    if (res.ok()) {
      collectionRepresentation(newName, /*showProperties*/ false,
                               /*showFigures*/ FiguresType::None,
                               /*showCount*/ CountType::None);
      return standardResponse();
    }

    generateError(res);
    return RestStatus::DONE;

  } else if (sub == "loadIndexesIntoMemory") {
    OperationOptions options(_context);
    return waitForFuture(methods::Collections::warmup(_vocbase, *coll)
                             .thenValue([this, coll, options](Result&& res) {
                               if (res.fail()) {
                                 generateTransactionError(
                                     coll->name(),
                                     OperationResult(res, options), "");
                                 return;
                               }

                               {
                                 VPackObjectBuilder obj(&_builder, true);
                                 obj->add("result", VPackValue(res.ok()));
                               }

                               standardResponse();
                             }));
  }

  res = handleExtraCommandPut(coll, sub, _builder);
  if (res.is(TRI_ERROR_NOT_IMPLEMENTED)) {
    res.reset(TRI_ERROR_HTTP_NOT_FOUND,
              "expecting one of the actions 'load', 'unload', 'truncate',"
              " 'properties', 'compact', 'rename', 'loadIndexesIntoMemory'");
    generateError(res);
  } else if (res.fail()) {
    generateError(res);
  } else {
    standardResponse();
  }

  return RestStatus::DONE;
}

void RestCollectionHandler::handleCommandDelete() {
  std::vector<std::string> const& suffixes = _request->decodedSuffixes();

  if (suffixes.size() != 1) {
    generateError(rest::ResponseCode::BAD, TRI_ERROR_HTTP_BAD_PARAMETER,
                  "expected DELETE /_api/collection/<collection-name>");
    events::DropCollection(_vocbase.name(), "", TRI_ERROR_HTTP_BAD_PARAMETER);
    return;
  }

  std::string const& name = suffixes[0];
  bool allowDropSystem =
      _request->parsedValue(StaticStrings::DataSourceSystem, false);
  _builder.clear();

  std::shared_ptr<LogicalCollection> coll;
  Result res = methods::Collections::lookup(_vocbase, name, coll);
  if (res.fail()) {
    events::DropCollection(_vocbase.name(), name, res.errorNumber());
    generateError(res);
    return;
  }
  TRI_ASSERT(coll);

  {
    VPackObjectBuilder obj(&_builder, true);

    obj->add("id", VPackValue(std::to_string(coll->id().id())));
    res = methods::Collections::drop(*coll, allowDropSystem, -1.0);
  }

  if (res.fail()) {
    generateError(res);
  } else {
    generateOk(rest::ResponseCode::OK, _builder);
  }
}

/// generate collection info. We lookup the collection again, because in the
/// cluster someinfo is lazily added in loadPlan, which means load, unload,
/// truncate
/// and create will not immediately show the expected results on a collection
/// object.
void RestCollectionHandler::collectionRepresentation(std::string const& name,
                                                     bool showProperties,
                                                     FiguresType showFigures,
                                                     CountType showCount) {
  std::shared_ptr<LogicalCollection> coll;
  Result r = methods::Collections::lookup(_vocbase, name, coll);
  if (r.fail()) {
    THROW_ARANGO_EXCEPTION(r);
  }
  TRI_ASSERT(coll);
  collectionRepresentation(coll, showProperties, showFigures, showCount);
}

void RestCollectionHandler::collectionRepresentation(
    std::shared_ptr<LogicalCollection> coll, bool showProperties,
    FiguresType showFigures, CountType showCount) {
  if (showProperties || showCount != CountType::None) {
    // Here we need a transaction
    initializeTransaction(*coll);
    methods::Collections::Context ctxt(coll, _activeTrx.get());

    collectionRepresentation(ctxt, showProperties, showFigures, showCount);
  } else {
    // We do not need a transaction here
    methods::Collections::Context ctxt(coll);

    collectionRepresentation(ctxt, showProperties, showFigures, showCount);
  }
}

void RestCollectionHandler::collectionRepresentation(
    methods::Collections::Context& ctxt, bool showProperties,
    FiguresType showFigures, CountType showCount) {
  collectionRepresentationAsync(ctxt, showProperties, showFigures, showCount)
      .get();
}

futures::Future<futures::Unit>
RestCollectionHandler::collectionRepresentationAsync(
    methods::Collections::Context& ctxt, bool showProperties,
    FiguresType showFigures, CountType showCount) {
  bool wasOpen = _builder.isOpenObject();
  if (!wasOpen) {
    _builder.openObject();
  }

  auto coll = ctxt.coll();
  TRI_ASSERT(coll != nullptr);

  // `methods::Collections::properties` will filter these out
  _builder.add(StaticStrings::DataSourceId,
               VPackValue(std::to_string(coll->id().id())));
  _builder.add(StaticStrings::DataSourceName, VPackValue(coll->name()));
  _builder.add("status", VPackValue(coll->status()));
  _builder.add(StaticStrings::DataSourceType, VPackValue(coll->type()));

  if (!showProperties) {
    _builder.add(StaticStrings::DataSourceSystem, VPackValue(coll->system()));
    _builder.add(StaticStrings::DataSourceGuid, VPackValue(coll->guid()));
  } else {
    Result res = methods::Collections::properties(ctxt, _builder);
    if (res.fail()) {
      THROW_ARANGO_EXCEPTION(res);
    }
  }

  OperationOptions options(_context);
  futures::Future<OperationResult> figures =
      futures::makeFuture(OperationResult(Result(), options));
  if (showFigures != FiguresType::None) {
    figures = coll->figures(showFigures == FiguresType::Detailed, options);
  }

  return std::move(figures)
      .thenValue([=, this, &ctxt](OperationResult&& figures)
                     -> futures::Future<OperationResult> {
        if (figures.fail()) {
          THROW_ARANGO_EXCEPTION(figures.result);
        }
        if (figures.buffer) {
          _builder.add("figures", figures.slice());
        }

        if (showCount != CountType::None) {
          auto trx = ctxt.trx(AccessMode::Type::READ, true, true);
          TRI_ASSERT(trx != nullptr);
          return trx->countAsync(coll->name(),
                                 showCount == CountType::Detailed
                                     ? transaction::CountType::Detailed
                                     : transaction::CountType::Normal,
                                 options);
        }
        return futures::makeFuture(OperationResult(Result(), options));
      })
      .thenValue([=, this, &ctxt](OperationResult&& opRes) -> void {
        if (opRes.fail()) {
          if (showCount != CountType::None) {
            auto trx = ctxt.trx(AccessMode::Type::READ, true, true);
            TRI_ASSERT(trx != nullptr);
            std::ignore = trx->finish(opRes.result);
          }
          THROW_ARANGO_EXCEPTION(opRes.result);
        }

        if (showCount != CountType::None) {
          _builder.add("count", opRes.slice());
        }

        if (!wasOpen) {
          _builder.close();
        }
      });
}

RestStatus RestCollectionHandler::standardResponse() {
  generateOk(rest::ResponseCode::OK, _builder);
  _response->setHeaderNC(StaticStrings::Location,
                         "/_db/" + StringUtils::urlEncode(_vocbase.name()) +
                             _request->requestPath());
  return RestStatus::DONE;
}

void RestCollectionHandler::initializeTransaction(LogicalCollection& coll) {
  try {
    _activeTrx = createTransaction(coll.name(), AccessMode::Type::READ,
                                   OperationOptions());
  } catch (basics::Exception const& ex) {
    if (ex.code() == TRI_ERROR_TRANSACTION_NOT_FOUND) {
      // this will happen if the tid of a managed transaction is passed in,
      // but the transaction hasn't yet started on the DB server. in
      // this case, we create an ad-hoc transaction on the underlying
      // collection
      _activeTrx = std::make_unique<SingleCollectionTransaction>(
          transaction::StandaloneContext::Create(_vocbase), coll.name(),
          AccessMode::Type::READ);
    } else {
      throw;
    }
  }

  TRI_ASSERT(_activeTrx != nullptr);
  Result res = _activeTrx->begin();

  if (res.fail()) {
    THROW_ARANGO_EXCEPTION(res);
  }
}<|MERGE_RESOLUTION|>--- conflicted
+++ resolved
@@ -351,27 +351,19 @@
   bool enforceReplicationFactor =
       _request->parsedValue("enforceReplicationFactor", true);
 
-<<<<<<< HEAD
   auto planCollection = PlanCollection::fromCreateAPIBody(
       body, PlanCollection::DatabaseConfiguration{_vocbase});
-=======
-  auto planCollection =
-      PlanCollection::fromCreateAPIBody(body, ServerDefaults(_vocbase));
->>>>>>> a40238f3
+
   if (planCollection.fail()) {
     // error message generated in inspect
     generateError(rest::ResponseCode::BAD, planCollection.errorNumber(),
                   planCollection.errorMessage());
-<<<<<<< HEAD
     // Try to get a name for Auditlog, if it is available, otherwise report
     // empty string
     auto collectionName = VelocyPackHelper::getStringView(
         body, StaticStrings::DataSourceName, "");
     events::CreateCollection(_vocbase.name(), collectionName,
                              planCollection.errorNumber());
-=======
-    events::CreateCollection(_vocbase.name(), "", planCollection.errorNumber());
->>>>>>> a40238f3
     return;
   }
   std::vector<PlanCollection> collections{std::move(planCollection.get())};
@@ -386,18 +378,6 @@
       enforceReplicationFactor,  // replication factor flag
       /*isNewDatabase*/ false    // here always false
   );
-<<<<<<< HEAD
-=======
-
-  // backwards compatibility transformation:
-  Result res{TRI_ERROR_NO_ERROR};
-  if (result.fail()) {
-    res = result.result();
-  } else {
-    TRI_ASSERT(result.get().size() == 1);
-    coll = result.get().at(0);
-  }
->>>>>>> a40238f3
 
   // backwards compatibility transformation:
   Result res{TRI_ERROR_NO_ERROR};
