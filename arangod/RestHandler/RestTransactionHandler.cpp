--- conflicted
+++ resolved
@@ -195,10 +195,7 @@
       // a new transaction. Otherwise, we use the default given by the
       // existing transaction.
       allowDirtyReads = true;
-<<<<<<< HEAD
-=======
       setOutgoingDirtyReadsHeader(true);
->>>>>>> 6689131f
     }
 
     // start
