//////////////////////////////////////////////////////////////////////////////
/// DISCLAIMER
///
/// Copyright 2014-2022 ArangoDB GmbH, Cologne, Germany
/// Copyright 2004-2014 triAGENS GmbH, Cologne, Germany
///
/// Licensed under the Apache License, Version 2.0 (the "License");
/// you may not use this file except in compliance with the License.
/// You may obtain a copy of the License at
///
///     http://www.apache.org/licenses/LICENSE-2.0
///
/// Unless required by applicable law or agreed to in writing, software
/// distributed under the License is distributed on an "AS IS" BASIS,
/// WITHOUT WARRANTIES OR CONDITIONS OF ANY KIND, either express or implied.
/// See the License for the specific language governing permissions and
/// limitations under the License.
///
/// Copyright holder is ArangoDB GmbH, Cologne, Germany
///
/// @author Alexandru Petenchea
////////////////////////////////////////////////////////////////////////////////

#include <Basics/ResultT.h>
#include <Basics/Exceptions.h>
#include <Basics/voc-errors.h>
#include <Futures/Future.h>

#include "ApplicationFeatures/ApplicationServer.h"
#include "Cluster/ClusterFeature.h"
#include "Cluster/ClusterInfo.h"
#include "Cluster/ServerState.h"
#include "Replication2/Exceptions/ParticipantResignedException.h"
#include "Replication2/ReplicatedLog/LogCommon.h"
#include "Replication2/ReplicatedState/ReplicatedState.h"
<<<<<<< HEAD
#include "Replication2/StateMachines/Prototype/PrototypeStateMachine.h"
=======
>>>>>>> 5045e623
#include "Replication2/Methods.h"
#include "Network/Methods.h"
#include "VocBase/vocbase.h"
#include "Random/RandomGenerator.h"

#include "PrototypeFollowerState.h"
#include "PrototypeLeaderState.h"
#include "PrototypeStateMachine.h"
#include "PrototypeStateMethods.h"
#include "Replication2/ReplicatedState/AgencySpecification.h"
#include "Inspection/VPack.h"

using namespace arangodb;
using namespace arangodb::replication2;
using namespace arangodb::replication2::replicated_log;
using namespace arangodb::replication2::replicated_state;
using namespace arangodb::replication2::replicated_state::prototype;

struct PrototypeStateMethodsDBServer final : PrototypeStateMethods {
  explicit PrototypeStateMethodsDBServer(TRI_vocbase_t& vocbase)
      : _vocbase(vocbase) {}

  [[nodiscard]] auto insert(
      LogId id, std::unordered_map<std::string, std::string> const& entries,
      PrototypeWriteOptions options) const
      -> futures::Future<LogIndex> override {
    auto leader = getPrototypeStateLeaderById(id);
    return leader->set(entries, options);
  };

  [[nodiscard]] auto get(LogId id, std::string key,
                         LogIndex waitForApplied) const
      -> futures::Future<ResultT<std::optional<std::string>>> override {
    auto stateMachine =
        std::dynamic_pointer_cast<ReplicatedState<PrototypeState>>(
            _vocbase.getReplicatedStateById(id));
    if (stateMachine == nullptr) {
      THROW_ARANGO_EXCEPTION_MESSAGE(
          TRI_ERROR_INTERNAL, basics::StringUtils::concatT(
                                  "Failed to get ProtoypeState with id ", id));
    }

    auto leader = stateMachine->getLeader();
    if (leader != nullptr) {
      return leader->get(std::move(key), waitForApplied);
    }
    auto follower = stateMachine->getFollower();
    if (follower != nullptr) {
      return follower->get(std::move(key), waitForApplied);
    }

    THROW_ARANGO_EXCEPTION(
        TRI_ERROR_REPLICATION_REPLICATED_LOG_PARTICIPANT_GONE);
  }

  [[nodiscard]] auto get(LogId id, std::vector<std::string> keys,
                         LogIndex waitForApplied) const
      -> futures::Future<
          ResultT<std::unordered_map<std::string, std::string>>> override {
    auto stateMachine =
        std::dynamic_pointer_cast<ReplicatedState<PrototypeState>>(
            _vocbase.getReplicatedStateById(id));
    if (stateMachine == nullptr) {
      THROW_ARANGO_EXCEPTION_MESSAGE(
          TRI_ERROR_INTERNAL, basics::StringUtils::concatT(
                                  "Failed to get ProtoypeState with id ", id));
    }

    auto leader = stateMachine->getLeader();
    if (leader != nullptr) {
      return leader->get(std::move(keys), waitForApplied);
    }
    auto follower = stateMachine->getFollower();
    if (follower != nullptr) {
      return follower->get(std::move(keys), waitForApplied);
    }

    THROW_ARANGO_EXCEPTION(
        TRI_ERROR_REPLICATION_REPLICATED_LOG_PARTICIPANT_GONE);
  }

  [[nodiscard]] auto getSnapshot(LogId id, LogIndex waitForIndex) const
      -> futures::Future<
          ResultT<std::unordered_map<std::string, std::string>>> override {
    auto leader = getPrototypeStateLeaderById(id);
    return leader->getSnapshot(waitForIndex);
  }

  [[nodiscard]] auto remove(LogId id, std::string key,
                            PrototypeWriteOptions options) const
      -> futures::Future<LogIndex> override {
    auto leader = getPrototypeStateLeaderById(id);
    return leader->remove(std::move(key), options);
  }

  [[nodiscard]] auto remove(LogId id, std::vector<std::string> keys,
                            PrototypeWriteOptions options) const
      -> futures::Future<LogIndex> override {
    auto leader = getPrototypeStateLeaderById(id);
    return leader->remove(std::move(keys), options);
  }

  auto status(LogId id) const
      -> futures::Future<ResultT<PrototypeStatus>> override {
    std::ignore = getPrototypeStateLeaderById(id);
    return PrototypeStatus{id};  // TODO
  }

  auto createState(CreateOptions options) const
      -> futures::Future<ResultT<CreateResult>> override {
    THROW_ARANGO_EXCEPTION(TRI_ERROR_NOT_IMPLEMENTED);
  }

  auto status(LogId id) const
      -> futures::Future<ResultT<PrototypeStatus>> override {
    std::ignore = getPrototypeStateLeaderById(id);
    return PrototypeStatus{id};  // TODO
  }

  auto createState(CreateOptions options) const
      -> futures::Future<ResultT<CreateResult>> override {
    THROW_ARANGO_EXCEPTION(TRI_ERROR_NOT_IMPLEMENTED);
  }

 private:
  [[nodiscard]] auto getPrototypeStateLeaderById(LogId id) const
      -> std::shared_ptr<PrototypeLeaderState> {
    auto stateMachine =
        std::dynamic_pointer_cast<ReplicatedState<PrototypeState>>(
            _vocbase.getReplicatedStateById(id));
    if (stateMachine == nullptr) {
      THROW_ARANGO_EXCEPTION_MESSAGE(
          TRI_ERROR_REPLICATION_REPLICATED_LOG_NOT_FOUND,
          basics::StringUtils::concatT("Failed to get ProtoypeState with id ",
                                       id));
    }
    auto leader = stateMachine->getLeader();
    if (leader == nullptr) {
      THROW_ARANGO_EXCEPTION_MESSAGE(
          TRI_ERROR_CLUSTER_NOT_LEADER,
          basics::StringUtils::concatT(
              "Failed to get leader of ProtoypeState with id ", id));
    }
    return leader;
  }

 private:
  TRI_vocbase_t& _vocbase;
};

struct PrototypeStateMethodsCoordinator final
    : PrototypeStateMethods,
      std::enable_shared_from_this<PrototypeStateMethodsCoordinator> {
  [[nodiscard]] auto insert(
      LogId id, std::unordered_map<std::string, std::string> const& entries,
      PrototypeWriteOptions options) const
      -> futures::Future<LogIndex> override {
    auto path =
        basics::StringUtils::joinT("/", "_api/prototype-state", id, "insert");
    network::RequestOptions opts;
    opts.database = _vocbase.name();
    opts.param("waitForApplied", std::to_string(options.waitForApplied));
    opts.param("waitForSync", std::to_string(options.waitForSync));
    opts.param("waitForCommit", std::to_string(options.waitForCommit));

    VPackBuilder builder{};
    {
      VPackObjectBuilder ob{&builder};
      for (auto const& [key, value] : entries) {
        builder.add(key, VPackValue(value));
      }
    }
    return network::sendRequest(_pool, "server:" + getLogLeader(id),
                                fuerte::RestVerb::Post, path,
                                builder.bufferRef(), opts)
        .thenValue([](network::Response&& resp) -> LogIndex {
          return processLogIndexResponse(std::move(resp));
        });
  }

  [[nodiscard]] auto get(LogId id, std::string key, LogIndex waitForIndex) const
      -> futures::Future<ResultT<std::optional<std::string>>> override {
    auto path = basics::StringUtils::joinT("/", "_api/prototype-state", id,
                                           "entry", key);
    network::RequestOptions opts;
    opts.database = _vocbase.name();
    opts.param("waitForIndex", std::to_string(waitForIndex.value));

    return network::sendRequest(_pool, "server:" + getLogLeader(id),
                                fuerte::RestVerb::Get, path, {}, opts)
        .thenValue([](network::Response&& resp)
                       -> ResultT<std::optional<std::string>> {
          if (resp.statusCode() == fuerte::StatusNotFound) {
            return {std::nullopt};
          } else if (resp.fail() ||
                     !fuerte::statusIsSuccess(resp.statusCode())) {
            auto r = resp.combinedResult();
            r = r.mapError([&](result::Error error) {
              error.appendErrorMessage(" while contacting server " +
                                       resp.serverId());
              return error;
            });
            THROW_ARANGO_EXCEPTION(r);
          } else {
            auto slice = resp.slice();
            if (auto result = slice.get("result");
                result.isObject() && result.length() == 1) {
              return {result.valueAt(0).copyString()};
            }
            THROW_ARANGO_EXCEPTION_MESSAGE(
                TRI_ERROR_INTERNAL, basics::StringUtils::concatT(
                                        "expected result containing key-value "
                                        "pair in leader response: ",
                                        slice.toJson()));
          }
        });
  }

  [[nodiscard]] auto get(LogId id, std::vector<std::string> keys,
                         LogIndex waitForIndex) const
      -> futures::Future<
          ResultT<std::unordered_map<std::string, std::string>>> override {
    auto path = basics::StringUtils::joinT("/", "_api/prototype-state", id,
                                           "multi-get");
    network::RequestOptions opts;
    opts.database = _vocbase.name();
    opts.param("waitForIndex", std::to_string(waitForIndex.value));

    VPackBuilder builder{};
    {
      VPackArrayBuilder ab{&builder};
      for (auto const& key : keys) {
        builder.add(VPackValue(key));
      }
    }

    return network::sendRequest(_pool, "server:" + getLogLeader(id),
                                fuerte::RestVerb::Post, path,
                                builder.bufferRef(), opts)
        .thenValue(
            [](network::Response&& resp)
                -> ResultT<std::unordered_map<std::string, std::string>> {
              if (resp.fail() || !fuerte::statusIsSuccess(resp.statusCode())) {
                auto r = resp.combinedResult();
                r = r.mapError([&](result::Error error) {
                  error.appendErrorMessage(" while contacting server " +
                                           resp.serverId());
                  return error;
                });
                THROW_ARANGO_EXCEPTION(r);
              } else {
                auto slice = resp.slice();
                if (auto result = slice.get("result"); result.isObject()) {
                  std::unordered_map<std::string, std::string> map;
                  for (auto it : VPackObjectIterator{result}) {
                    map.emplace(it.key.copyString(), it.value.copyString());
                  }
                  return {map};
                }
                THROW_ARANGO_EXCEPTION_MESSAGE(
                    TRI_ERROR_INTERNAL, basics::StringUtils::concatT(
                                            "expected result containing map "
                                            "in leader response: ",
                                            slice.toJson()));
              }
            });
  }

  [[nodiscard]] auto getSnapshot(LogId id, LogIndex waitForIndex) const
      -> futures::Future<
          ResultT<std::unordered_map<std::string, std::string>>> override {
    auto path =
        basics::StringUtils::joinT("/", "_api/prototype-state", id, "snapshot");
    network::RequestOptions opts;
    opts.database = _vocbase.name();
    opts.param("waitForIndex", std::to_string(waitForIndex.value));

    return network::sendRequest(_pool, "server:" + getLogLeader(id),
                                fuerte::RestVerb::Get, path, {}, opts)
        .thenValue(
            [](network::Response&& resp)
                -> ResultT<std::unordered_map<std::string, std::string>> {
              if (resp.fail() || !fuerte::statusIsSuccess(resp.statusCode())) {
                THROW_ARANGO_EXCEPTION(resp.combinedResult());
              } else {
                auto slice = resp.slice();
                if (auto result = slice.get("result"); result.isObject()) {
                  std::unordered_map<std::string, std::string> map;
                  for (auto it : VPackObjectIterator{result}) {
                    map.emplace(it.key.copyString(), it.value.copyString());
                  }
                  return map;
                }
                THROW_ARANGO_EXCEPTION_MESSAGE(
                    TRI_ERROR_INTERNAL, basics::StringUtils::concatT(
                                            "expected result containing map "
                                            "in leader response: ",
                                            slice.toJson()));
              }
            });
  }

  [[nodiscard]] auto remove(LogId id, std::string key,
                            PrototypeWriteOptions options) const
      -> futures::Future<LogIndex> override {
    auto path = basics::StringUtils::joinT("/", "_api/prototype-state", id,
                                           "entry", key);
    network::RequestOptions opts;
    opts.database = _vocbase.name();
    opts.param("waitForApplied", std::to_string(options.waitForApplied));
    opts.param("waitForSync", std::to_string(options.waitForSync));
    opts.param("waitForCommit", std::to_string(options.waitForCommit));

    return network::sendRequest(_pool, "server:" + getLogLeader(id),
                                fuerte::RestVerb::Delete, path, {}, opts)
        .thenValue([](network::Response&& resp) -> LogIndex {
          return processLogIndexResponse(std::move(resp));
        });
  }

  [[nodiscard]] auto remove(LogId id, std::vector<std::string> keys,
                            PrototypeWriteOptions options) const
      -> futures::Future<LogIndex> override {
    auto path = basics::StringUtils::joinT("/", "_api/prototype-state", id,
                                           "multi-remove");
    network::RequestOptions opts;
    opts.database = _vocbase.name();
    opts.param("waitForApplied", std::to_string(options.waitForApplied));
    opts.param("waitForSync", std::to_string(options.waitForSync));
    opts.param("waitForCommit", std::to_string(options.waitForCommit));

    VPackBuilder builder{};
    {
      VPackArrayBuilder ab{&builder};
      for (auto const& key : keys) {
        builder.add(VPackValue(key));
      }
    }
    return network::sendRequest(_pool, "server:" + getLogLeader(id),
                                fuerte::RestVerb::Delete, path,
                                builder.bufferRef(), opts)
        .thenValue([](network::Response&& resp) -> LogIndex {
          return processLogIndexResponse(std::move(resp));
        });
  }

  void fillCreateOptions(CreateOptions& options) const {
    if (!options.id.has_value()) {
      options.id = LogId{_clusterInfo.uniqid()};
    }

    auto dbservers = _clusterInfo.getCurrentDBServers();
    std::size_t expectedNumberOfServers =
        std::min(dbservers.size(), std::size_t{3});
    if (options.config.has_value()) {
      expectedNumberOfServers = options.config->replicationFactor;
    } else if (!options.servers.empty()) {
      expectedNumberOfServers = options.servers.size();
    }

    if (!options.config.has_value()) {
      options.config =
          LogConfig{2, expectedNumberOfServers, expectedNumberOfServers, false};
    }

    if (expectedNumberOfServers > dbservers.size()) {
      THROW_ARANGO_EXCEPTION(TRI_ERROR_CLUSTER_INSUFFICIENT_DBSERVERS);
    }

    if (options.servers.size() < expectedNumberOfServers) {
      auto newEnd = dbservers.end();
      if (!options.servers.empty()) {
        newEnd = std::remove_if(
            dbservers.begin(), dbservers.end(),
            [&](ParticipantId const& server) {
              return std::find(options.servers.begin(), options.servers.end(),
                               server) != options.servers.end();
            });
      }

      std::shuffle(dbservers.begin(), newEnd,
                   RandomGenerator::UniformRandomGenerator<std::uint32_t>{});
      std::copy_n(dbservers.begin(),
                  expectedNumberOfServers - options.servers.size(),
                  std::back_inserter(options.servers));
    }
  }

  static auto stateTargetFromCreateOptions(CreateOptions const& opts)
      -> replication2::replicated_state::agency::Target {
    auto target = replicated_state::agency::Target{};
    target.id = opts.id.value();
    target.properties.implementation.type = "prototype";
    target.config = opts.config.value();
    target.version = 1;
    for (auto const& server : opts.servers) {
      target.participants[server];
    }
    return target;
  }

  auto status(LogId id) const
      -> futures::Future<ResultT<PrototypeStatus>> override {
    auto path = basics::StringUtils::joinT("/", "_api/prototype-state", id);
    network::RequestOptions opts;
    opts.database = _vocbase.name();

    return network::sendRequest(_pool, "server:" + getLogLeader(id),
                                fuerte::RestVerb::Get, path, {}, opts)
        .thenValue([](network::Response&& resp) -> ResultT<PrototypeStatus> {
          if (resp.fail() || !fuerte::statusIsSuccess(resp.statusCode())) {
            THROW_ARANGO_EXCEPTION(resp.combinedResult());
          } else {
            return velocypack::deserialize<PrototypeStatus>(
                resp.slice().get("result"));
          }
        });
  }

  auto createState(CreateOptions options) const
      -> futures::Future<ResultT<CreateResult>> override {
    fillCreateOptions(options);
    TRI_ASSERT(options.id.has_value());
    auto target = stateTargetFromCreateOptions(options);
    auto methods =
        replication2::ReplicatedStateMethods::createInstance(_vocbase);

    return methods->createReplicatedState(std::move(target))
        .thenValue([options = std::move(options), methods,
                    self = shared_from_this()](auto&& result) mutable
                   -> futures::Future<ResultT<CreateResult>> {
          auto response = CreateResult{*options.id, std::move(options.servers)};
          if (!result.ok()) {
            return {result};
          }

          if (options.waitForReady) {
            // wait for the state to be ready
            return methods->waitForStateReady(*options.id, 1)
                .thenValue([self,
                            resp = std::move(response)](auto&& result) mutable
                           -> futures::Future<ResultT<CreateResult>> {
                  if (result.fail()) {
                    return {result.result()};
                  }
                  return self->_clusterInfo.waitForPlan(result.get())
                      .thenValue([resp = std::move(resp)](auto&& result) mutable
                                 -> ResultT<CreateResult> {
                        if (result.fail()) {
                          return {result};
                        }
                        return std::move(resp);
                      });
                });
          }
          return response;
        });
  }

  explicit PrototypeStateMethodsCoordinator(TRI_vocbase_t& vocbase)
      : _vocbase(vocbase),
        _clusterInfo(
            vocbase.server().getFeature<ClusterFeature>().clusterInfo()),
        _pool(vocbase.server().getFeature<NetworkFeature>().pool()) {}

 private:
  [[nodiscard]] auto getLogLeader(LogId id) const -> ServerID {
    auto leader = _clusterInfo.getReplicatedLogLeader(_vocbase.name(), id);
    if (leader.fail()) {
      if (leader.is(TRI_ERROR_REPLICATION_REPLICATED_LOG_LEADER_RESIGNED)) {
        throw ParticipantResignedException(leader.result(), ADB_HERE);
      } else {
        THROW_ARANGO_EXCEPTION(leader.result());
      }
    }
    return *leader;
  }

  static auto processLogIndexResponse(network::Response&& resp) -> LogIndex {
    if (resp.fail() || !fuerte::statusIsSuccess(resp.statusCode())) {
      auto r = resp.combinedResult();
      r = r.mapError([&](result::Error error) {
        error.appendErrorMessage(" while contacting server " + resp.serverId());
        return error;
      });
      THROW_ARANGO_EXCEPTION(r);
    } else {
      auto slice = resp.slice();
      if (auto result = slice.get("result");
          result.isObject() && result.length() == 1) {
        return result.get("index").extract<LogIndex>();
      }
      THROW_ARANGO_EXCEPTION_MESSAGE(
          TRI_ERROR_INTERNAL,
          basics::StringUtils::concatT(
              "expected result containing index in leader response: ",
              slice.toJson()));
    }
  }

 public:
  TRI_vocbase_t& _vocbase;
  ClusterInfo& _clusterInfo;
  network::ConnectionPool* _pool;
};

auto PrototypeStateMethods::createInstance(TRI_vocbase_t& vocbase)
    -> std::shared_ptr<PrototypeStateMethods> {
  switch (ServerState::instance()->getRole()) {
    case ServerState::ROLE_COORDINATOR:
      return std::make_shared<PrototypeStateMethodsCoordinator>(vocbase);
    case ServerState::ROLE_DBSERVER:
      return std::make_shared<PrototypeStateMethodsDBServer>(vocbase);
    default:
      THROW_ARANGO_EXCEPTION_MESSAGE(
          TRI_ERROR_NOT_IMPLEMENTED,
          "api only on available coordinators or dbservers");
  }
}<|MERGE_RESOLUTION|>--- conflicted
+++ resolved
@@ -33,10 +33,6 @@
 #include "Replication2/Exceptions/ParticipantResignedException.h"
 #include "Replication2/ReplicatedLog/LogCommon.h"
 #include "Replication2/ReplicatedState/ReplicatedState.h"
-<<<<<<< HEAD
-#include "Replication2/StateMachines/Prototype/PrototypeStateMachine.h"
-=======
->>>>>>> 5045e623
 #include "Replication2/Methods.h"
 #include "Network/Methods.h"
 #include "VocBase/vocbase.h"
@@ -137,17 +133,6 @@
       -> futures::Future<LogIndex> override {
     auto leader = getPrototypeStateLeaderById(id);
     return leader->remove(std::move(keys), options);
-  }
-
-  auto status(LogId id) const
-      -> futures::Future<ResultT<PrototypeStatus>> override {
-    std::ignore = getPrototypeStateLeaderById(id);
-    return PrototypeStatus{id};  // TODO
-  }
-
-  auto createState(CreateOptions options) const
-      -> futures::Future<ResultT<CreateResult>> override {
-    THROW_ARANGO_EXCEPTION(TRI_ERROR_NOT_IMPLEMENTED);
   }
 
   auto status(LogId id) const
