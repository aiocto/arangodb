////////////////////////////////////////////////////////////////////////////////
/// DISCLAIMER
///
/// Copyright 2014-2022 ArangoDB GmbH, Cologne, Germany
/// Copyright 2004-2014 triAGENS GmbH, Cologne, Germany
///
/// Licensed under the Apache License, Version 2.0 (the "License");
/// you may not use this file except in compliance with the License.
/// You may obtain a copy of the License at
///
///     http://www.apache.org/licenses/LICENSE-2.0
///
/// Unless required by applicable law or agreed to in writing, software
/// distributed under the License is distributed on an "AS IS" BASIS,
/// WITHOUT WARRANTIES OR CONDITIONS OF ANY KIND, either express or implied.
/// See the License for the specific language governing permissions and
/// limitations under the License.
///
/// Copyright holder is ArangoDB GmbH, Cologne, Germany
///
/// @author Tobias Gödderz
////////////////////////////////////////////////////////////////////////////////

#include "ReplicatedLog.h"

#include "Logger/LogContextKeys.h"
#include "Replication2/ReplicatedLog/InMemoryLog.h"
#include "Replication2/ReplicatedLog/LogCore.h"
#include "Replication2/ReplicatedLog/LogFollower.h"
#include "Replication2/ReplicatedLog/LogLeader.h"
#include "Replication2/ReplicatedLog/PersistedLog.h"
#include "Replication2/ReplicatedLog/AgencySpecificationInspectors.h"
#include "Metrics/Counter.h"
#include "Basics/VelocyPackHelper.h"

#include <Basics/Exceptions.h>
#include <Basics/voc-errors.h>

#include <optional>
#include <utility>

namespace arangodb::replication2::replicated_log {
struct AbstractFollower;

using namespace arangodb;
using namespace arangodb::replication2;

replicated_log::ReplicatedLog::ReplicatedLog(
    std::unique_ptr<LogCore> core,
    std::shared_ptr<ReplicatedLogMetrics> metrics,
    std::shared_ptr<ReplicatedLogGlobalSettings const> options,
    std::shared_ptr<IParticipantsFactory> participantsFactory,
    LoggerContext const& logContext, agency::ServerInstanceReference myself)
    : _id(core->logId()),
      _logContext(logContext.with<logContextKeyLogId>(core->logId())),
      _metrics(std::move(metrics)),
      _options(std::move(options)),
      _participantsFactory(std::move(participantsFactory)),
      _myself(std::move(myself)),
      _guarded(std::move(core)) {}

replicated_log::ReplicatedLog::~ReplicatedLog() {
  ADB_PROD_ASSERT(_guarded.getLockedGuard()->stateHandle == nullptr)
      << "replicated log is destroyed before it was disconnected";
}

auto replicated_log::ReplicatedLog::connect(
    std::unique_ptr<IReplicatedStateHandle> stateHandle)
    -> ReplicatedLogConnection {
  LOG_CTX("8f193", DEBUG, _logContext)
      << "calling connect on replicated log with "
      << typeid(stateHandle.get()).name();
  auto guard = _guarded.getLockedGuard();
  ADB_PROD_ASSERT(guard->stateHandle == nullptr);
  guard->stateHandle = std::move(stateHandle);
  tryBuildParticipant(guard.get());
  return ReplicatedLogConnection(this);
}

auto replicated_log::ReplicatedLog::disconnect(ReplicatedLogConnection conn)
    -> std::shared_ptr<IReplicatedStateHandle> {
  LOG_CTX("66ada", DEBUG, _logContext) << "disconnecting replicated log";
  ADB_PROD_ASSERT(conn._log.get() == this);
  auto guard = _guarded.getLockedGuard();
  conn._log.reset();
  if (not guard->resigned) {
    resetParticipant(guard.get());
  }
  return std::move(guard->stateHandle);
}

auto replicated_log::ReplicatedLog::updateConfig(
    agency::LogPlanTermSpecification term, agency::ParticipantsConfig config)
    -> futures::Future<futures::Unit> {
  auto guard = _guarded.getLockedGuard();

  if (guard->latest) {
    TRI_ASSERT(not(guard->latest->term.term < term.term and
                   guard->latest->config.generation > config.generation) and
               not(guard->latest->term.term > term.term and
                   guard->latest->config.generation < config.generation))
        << "While we may see outdated updates here, it must not happen that we "
           "see a new term with an old generation, or the other way round. "
           "current configuration: "
        << guard->latest->config << ", new configuration: " << config
        << ", current term: " << guard->latest->term << ", new term: " << term;
  }

  bool const termChanged =
      not guard->latest or guard->latest->term.term < term.term;
  bool const generationChanged =
      not guard->latest or guard->latest->config.generation < config.generation;

  if (termChanged) {
    resetParticipant(guard.get());
  }

  if (termChanged or generationChanged) {
    guard->latest.emplace(std::move(term), std::move(config));
    return tryBuildParticipant(guard.get());
  } else {
    // nothing changed, don't do anything
    return {futures::Unit{}};
  }
}

auto replicated_log::ReplicatedLog::tryBuildParticipant(GuardedData& data)
    -> futures::Future<futures::Unit> {
  if (not data.latest or not data.stateHandle) {
    LOG_CTX("79005", DEBUG, _logContext)
        << "replicated log not ready, config missing";
    return {futures::Unit{}};  // config or state not yet available
  }

  auto configShared =
      std::make_shared<agency::ParticipantsConfig>(data.latest->config);

  ParticipantContext context = {.loggerContext = _logContext,
                                .stateHandle = data.stateHandle,
                                .metrics = _metrics,
                                .options = _options};

  if (not data.participant) {
    // rebuild participant
    ADB_PROD_ASSERT(data.core != nullptr);
    auto const& term = data.latest->term;
    if (term.leader == _myself) {
      LeaderTermInfo info = {.term = term.term,
                             .myself = _myself.serverId,
                             .initialConfig = configShared};

      LOG_CTX("79015", DEBUG, _logContext)
          << "replicated log configured as leader in term " << term.term;
      data.participant = _participantsFactory->constructLeader(
          std::move(data.core), info, context);
      _metrics->replicatedLogLeaderTookOverNumber->count();
    } else {
      // follower
      FollowerTermInfo info = {.term = term.term, .myself = _myself.serverId};
      if (term.leader) {
        info.leader = term.leader->serverId;
      }

      LOG_CTX("7aed7", DEBUG, _logContext)
          << "replicated log configured as follower in term " << term.term;
      data.participant = _participantsFactory->constructFollower(
          std::move(data.core), info, context);
      _metrics->replicatedLogStartedFollowingNumber->operator++();
    }
  } else if (auto leader =
                 std::dynamic_pointer_cast<ILogLeader>(data.participant);
             leader) {
    LOG_CTX("2c74c", DEBUG, _logContext)
        << "replicated log participants reconfigured with generation "
        << configShared->generation;
<<<<<<< HEAD
=======
    // TODO Commented out temporarily so the ReplicatedLogConnectTest works.
    //      Will be fixed soon.
    // TRI_ASSERT(leader->getQuickStatus().activeParticipantsConfig->generation
    // <
    //            configShared->generation);
>>>>>>> 44f0dfed
    auto idx = leader->updateParticipantsConfig(configShared);
    return leader->waitFor(idx).thenValue([](auto&&) {});
  }

  ADB_PROD_ASSERT(data.participant != nullptr && data.core == nullptr);
  return {futures::Unit{}};
}

void ReplicatedLog::resetParticipant(GuardedData& data) {
  ADB_PROD_ASSERT(data.participant != nullptr || data.core != nullptr);
  if (data.participant) {
    LOG_CTX("9a54b", DEBUG, _logContext)
        << "reset participant of replicated log";
    auto [core, action] = std::move(*data.participant).resign();
    data.core = std::move(core);
    // TODO wait for all sync operations to be completed
    data.participant.reset();
  }
}

auto ReplicatedLog::getParticipant() const -> std::shared_ptr<ILogParticipant> {
  auto guard = _guarded.getLockedGuard();
  if (guard->participant == nullptr) {
    THROW_ARANGO_EXCEPTION(TRI_ERROR_REPLICATION_REPLICATED_LOG_UNCONFIGURED);
  }
  return guard->participant;
}

auto ReplicatedLog::resign() && -> std::unique_ptr<LogCore> {
  auto guard = _guarded.getLockedGuard();
  LOG_CTX("79025", DEBUG, _logContext) << "replicated log resigned";
  ADB_PROD_ASSERT(not guard->resigned);
  resetParticipant(guard.get());
  guard->resigned = true;
  ADB_PROD_ASSERT(guard->core != nullptr);
  return std::move(guard->core);
}

auto ReplicatedLog::getId() const noexcept -> LogId { return _id; }
auto ReplicatedLog::getQuickStatus() const -> QuickLogStatus {
  if (auto guard = _guarded.getLockedGuard(); guard->participant) {
    return guard->participant->getQuickStatus();
  }
  return {};
}
auto ReplicatedLog::getStatus() const -> LogStatus {
  if (auto guard = _guarded.getLockedGuard(); guard->participant) {
    return guard->participant->getStatus();
  }
  return {};
}

auto ReplicatedLog::getStateStatus() const
    -> std::optional<replicated_state::StateStatus> {
  auto guard = _guarded.getLockedGuard();
  return guard->stateHandle->getStatus();
}

auto ReplicatedLog::getLeaderState() const
    -> std::shared_ptr<replicated_state::IReplicatedLeaderStateBase> {
  auto guard = _guarded.getLockedGuard();
  return guard->stateHandle->getLeader();
}

auto ReplicatedLog::getFollowerState() const
    -> std::shared_ptr<replicated_state::IReplicatedFollowerStateBase> {
  auto guard = _guarded.getLockedGuard();
  return guard->stateHandle->getFollower();
}

void ReplicatedLogConnection::disconnect() {
  if (_log) {
    _log->disconnect(std::move(*this));
  }
}

ReplicatedLogConnection::~ReplicatedLogConnection() { disconnect(); }
ReplicatedLogConnection::ReplicatedLogConnection(ReplicatedLog* log)
    : _log(log) {}

auto DefaultParticipantsFactory::constructFollower(
    std::unique_ptr<LogCore> logCore, FollowerTermInfo info,
    ParticipantContext context) -> std::shared_ptr<ILogFollower> {
  std::shared_ptr<ILeaderCommunicator> leaderComm;
  if (info.leader) {
    leaderComm = followerFactory->constructLeaderCommunicator(*info.leader);
  }
  return LogFollower::construct(
      context.loggerContext, std::move(context.metrics),
      std::move(context.options), std::move(info.myself), std::move(logCore),
      info.term, std::move(info.leader), std::move(context.stateHandle),
      leaderComm);
}

auto DefaultParticipantsFactory::constructLeader(
    std::unique_ptr<LogCore> logCore, LeaderTermInfo info,
    ParticipantContext context) -> std::shared_ptr<ILogLeader> {
  return LogLeader::construct(std::move(logCore), std::move(info.initialConfig),
                              std::move(info.myself), info.term,
                              context.loggerContext, std::move(context.metrics),
                              std::move(context.options),
                              std::move(context.stateHandle), followerFactory);
}

DefaultParticipantsFactory::DefaultParticipantsFactory(
    std::shared_ptr<IAbstractFollowerFactory> followerFactory)
    : followerFactory(std::move(followerFactory)) {}
}  // namespace arangodb::replication2::replicated_log<|MERGE_RESOLUTION|>--- conflicted
+++ resolved
@@ -173,14 +173,8 @@
     LOG_CTX("2c74c", DEBUG, _logContext)
         << "replicated log participants reconfigured with generation "
         << configShared->generation;
-<<<<<<< HEAD
-=======
-    // TODO Commented out temporarily so the ReplicatedLogConnectTest works.
-    //      Will be fixed soon.
-    // TRI_ASSERT(leader->getQuickStatus().activeParticipantsConfig->generation
-    // <
-    //            configShared->generation);
->>>>>>> 44f0dfed
+    TRI_ASSERT(leader->getQuickStatus().activeParticipantsConfig->generation <
+               configShared->generation);
     auto idx = leader->updateParticipantsConfig(configShared);
     return leader->waitFor(idx).thenValue([](auto&&) {});
   }
