--- conflicted
+++ resolved
@@ -188,15 +188,10 @@
 
  private:
   struct GuardedData {
-<<<<<<< HEAD
     explicit GuardedData(
-        std::unique_ptr<replicated_state::IStorageEngineMethods> methods)
-        : methods(std::move(methods)) {}
-=======
-    explicit GuardedData(std::unique_ptr<LogCore> core,
-                         agency::ServerInstanceReference myself)
-        : core(std::move(core)), _myself(std::move(myself)) {}
->>>>>>> e5e4417b
+        std::unique_ptr<replicated_state::IStorageEngineMethods> methods,
+        agency::ServerInstanceReference myself)
+        : methods(std::move(methods)), _myself(std::move(myself)) {}
 
     struct LatestConfig {
       explicit LatestConfig(agency::LogPlanTermSpecification term,
