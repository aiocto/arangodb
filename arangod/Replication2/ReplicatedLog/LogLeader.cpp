////////////////////////////////////////////////////////////////////////////////
/// DISCLAIMER
///
/// Copyright 2014-2022 ArangoDB GmbH, Cologne, Germany
/// Copyright 2004-2014 triAGENS GmbH, Cologne, Germany
///
/// Licensed under the Apache License, Version 2.0 (the "License");
/// you may not use this file except in compliance with the License.
/// You may obtain a copy of the License at
///
///     http://www.apache.org/licenses/LICENSE-2.0
///
/// Unless required by applicable law or agreed to in writing, software
/// distributed under the License is distributed on an "AS IS" BASIS,
/// WITHOUT WARRANTIES OR CONDITIONS OF ANY KIND, either express or implied.
/// See the License for the specific language governing permissions and
/// limitations under the License.
///
/// Copyright holder is ArangoDB GmbH, Cologne, Germany
///
/// @author Tobias Gödderz
////////////////////////////////////////////////////////////////////////////////

#include "LogLeader.h"

#include <Basics/Exceptions.h>
#include <Basics/Guarded.h>
#include <Basics/StringUtils.h>
#include <Basics/application-exit.h>
#include <Basics/debugging.h>
#include <Basics/system-compiler.h>
#include <Basics/voc-errors.h>
#include <Containers/ImmerMemoryPolicy.h>
#include <Futures/Future.h>
#include <Futures/Try.h>
#include <Logger/LogMacros.h>
#include <Logger/Logger.h>
#include <Logger/LoggerStream.h>
#include <algorithm>
#include <chrono>
#include <cstdint>
#include <exception>
#include <functional>
#include <iterator>
#include <memory>
#include <ratio>
#include <string>
#include <string_view>
#include <type_traits>
#include <unordered_map>
#include <utility>

#include "Basics/ErrorCode.h"
#include "Cluster/FailureOracle.h"
#include "Futures/Promise-inl.h"
#include "Futures/Promise.h"
#include "Futures/Unit.h"
#include "Logger/LogContextKeys.h"
#include "Metrics/Counter.h"
#include "Metrics/Gauge.h"
#include "Metrics/Histogram.h"
#include "Metrics/LogScale.h"
#include "Replication2/DeferredExecution.h"
#include "Replication2/Exceptions/ParticipantResignedException.h"
#include "Replication2/MetricsHelper.h"
#include "Replication2/ReplicatedLog/Algorithms.h"
#include "Replication2/ReplicatedLog/InMemoryLog.h"
#include "Replication2/ReplicatedLog/LogCore.h"
#include "Replication2/ReplicatedLog/LogStatus.h"
#include "Replication2/ReplicatedLog/PersistedLog.h"
#include "Replication2/ReplicatedLog/ReplicatedLogIterator.h"
#include "Replication2/ReplicatedLog/ReplicatedLogMetrics.h"
#include "Scheduler/SchedulerFeature.h"

#if (_MSC_VER >= 1)
// suppress warnings:
#pragma warning(push)
// conversion from 'size_t' to 'immer::detail::rbts::count_t', possible loss of
// data
#pragma warning(disable : 4267)
// result of 32-bit shift implicitly converted to 64 bits (was 64-bit shift
// intended?)
#pragma warning(disable : 4334)
#endif
#include <immer/flex_vector.hpp>
#include <immer/flex_vector_transient.hpp>
#if (_MSC_VER >= 1)
#pragma warning(pop)
#endif

using namespace arangodb;
using namespace arangodb::replication2;

replicated_log::LogLeader::LogLeader(
    LoggerContext logContext, std::shared_ptr<ReplicatedLogMetrics> logMetrics,
    std::shared_ptr<ReplicatedLogGlobalSettings const> options,
    ParticipantId id, LogTerm term, LogIndex firstIndex,
    InMemoryLog inMemoryLog,
    std::shared_ptr<IReplicatedStateHandle> stateHandle,
    std::shared_ptr<IAbstractFollowerFactory> followerFactory)
    : _logContext(std::move(logContext)),
      _logMetrics(std::move(logMetrics)),
      _options(std::move(options)),
      _stateHandle(std::move(stateHandle)),
      _followerFactory(std::move(followerFactory)),
      _id(std::move(id)),
      _currentTerm(term),
      _firstIndexOfCurrentTerm(firstIndex),
      _guardedLeaderData(*this, std::move(inMemoryLog)) {
  _logMetrics->replicatedLogLeaderNumber->fetch_add(1);
}

replicated_log::LogLeader::~LogLeader() {
  _logMetrics->replicatedLogLeaderNumber->fetch_sub(1);
  if (auto queueEmpty =
          _guardedLeaderData.getLockedGuard()->_waitForQueue.empty();
      !queueEmpty) {
    TRI_ASSERT(false) << "expected wait-for-queue to be empty";
    LOG_CTX("ce7f1", ERR, _logContext) << "expected wait-for-queue to be empty";
  }
}

auto replicated_log::LogLeader::instantiateFollowers(
    LoggerContext const& logContext,
    std::shared_ptr<IAbstractFollowerFactory> followerFactory,
    std::shared_ptr<LocalFollower> const& localFollower,
    TermIndexPair lastEntry,
    std::shared_ptr<agency::ParticipantsConfig const> const& participantsConfig)
    -> std::unordered_map<ParticipantId, std::shared_ptr<FollowerInfo>> {
  std::unordered_map<ParticipantId, std::shared_ptr<FollowerInfo>>
      followers_map;
  followers_map.reserve(participantsConfig->participants.size() + 1);
  for (auto const& participant : participantsConfig->participants) {
    auto const& [it, inserted] = std::invoke([&]() {
      if (participant.first == localFollower->getParticipantId()) {
        return followers_map.emplace(
            participant.first, std::make_shared<FollowerInfo>(
                                   localFollower, lastEntry.index, logContext));
      } else {
        return followers_map.emplace(
            participant.first,
            std::make_shared<FollowerInfo>(
                followerFactory->constructFollower(participant.first),
                lastEntry.index, logContext));
      }
    });

    TRI_ASSERT(inserted) << "duplicate participant id: " << participant.first;
  }
  return followers_map;
}

namespace {
auto delayedFuture(std::chrono::steady_clock::duration duration)
    -> std::pair<Scheduler::WorkHandle, futures::Future<futures::Unit>> {
  if (SchedulerFeature::SCHEDULER) {
    auto p = futures::Promise<futures::Unit>();
    auto f = p.getFuture();
    auto item = SchedulerFeature::SCHEDULER->queueDelayed(
        "r2 appendentries", RequestLane::DELAYED_FUTURE, duration,
        [p = std::move(p)](bool cancelled) mutable {
          if (cancelled) {
            p.setException(basics::Exception(Result{TRI_ERROR_REQUEST_CANCELED},
                                             ADB_HERE));
          } else {
            p.setValue(futures::Unit{});
          }
        });

    return std::make_pair(std::move(item), std::move(f));
  }

  // std::this_thread::sleep_for(duration);
  return std::make_pair(nullptr, futures::Future<futures::Unit>{futures::unit});
}
}  // namespace

void replicated_log::LogLeader::handleResolvedPromiseSet(
    ResolvedPromiseSet resolvedPromises,
    std::shared_ptr<ReplicatedLogMetrics> const& logMetrics) {
  auto const commitTp = InMemoryLogEntry::clock::now();

  for (auto const& it : resolvedPromises._commitedLogEntries) {
    using namespace std::chrono_literals;
    auto const entryDuration = commitTp - it.insertTp();
    logMetrics->replicatedLogInsertsRtt->count(entryDuration / 1us);
  }

  for (auto& promise : resolvedPromises._set) {
    TRI_ASSERT(promise.second.valid());
    promise.second.setValue(resolvedPromises.result);
  }
}

void replicated_log::LogLeader::executeAppendEntriesRequests(
    std::vector<std::optional<PreparedAppendEntryRequest>> requests,
    std::shared_ptr<ReplicatedLogMetrics> const& logMetrics) {
  for (auto& req : requests) {
    if (req.has_value()) {
      auto [item, f] = delayedFuture(req->_executionDelay);
      if (item != nullptr) {
        if (auto follower = req->_follower.lock(); !follower) {
          continue;  // follower was dropped
        } else {
          follower->lastRequestHandle = std::move(item);
        }
      }
      std::move(f).thenFinal([req = std::move(req),
                              logMetrics](auto&&) mutable {
        auto follower = req->_follower.lock();
        auto logLeader = req->_parentLog.lock();
        if (logLeader == nullptr || follower == nullptr) {
          LOG_TOPIC("de312", TRACE, Logger::REPLICATION2)
              << "parent log already gone, not sending any more "
                 "AppendEntryRequests";
          return;
        }

        auto [request, lastIndex] =
            logLeader->_guardedLeaderData.doUnderLock([&](auto const& self) {
              auto lastAvailableIndex =
                  self._inMemoryLog.getLastTermIndexPair();
              LOG_CTX("71801", TRACE, follower->logContext)
                  << "last matched index = " << follower->nextPrevLogIndex
                  << ", current index = " << lastAvailableIndex
                  << ", last acked commit index = "
                  << follower->lastAckedCommitIndex
                  << ", current commit index = " << self._commitIndex
                  << ", last acked litk = "
                  << follower->lastAckedLowestIndexToKeep
                  << ", current litk = " << self._lowestIndexToKeep;
              // We can only get here if there is some new information
              // for this follower
              TRI_ASSERT(follower->nextPrevLogIndex.index !=
                             lastAvailableIndex.index ||
                         self._commitIndex != follower->lastAckedCommitIndex ||
                         self._lowestIndexToKeep !=
                             follower->lastAckedLowestIndexToKeep);

              return self.createAppendEntriesRequest(*follower,
                                                     lastAvailableIndex);
            });

<<<<<<< HEAD
            auto [request, lastIndex] =
                logLeader->_guardedLeaderData.doUnderLock(
                    [&](auto const& self) {
                      auto lastAvailableIndex =
                          self._inMemoryLog.getLastTermIndexPair();
                      LOG_CTX("71801", TRACE, follower->logContext)
                          << "last matched index = "
                          << follower->nextPrevLogIndex
                          << ", current index = " << lastAvailableIndex
                          << ", last acked commit index = "
                          << follower->lastAckedCommitIndex
                          << ", current commit index = " << self._commitIndex
                          << ", last acked litk = "
                          << follower->lastAckedLowestIndexToKeep
                          << ", current litk = " << self._lowestIndexToKeep;
                      // We can only get here if there is some new information
                      // for this follower
                      TRI_ASSERT(follower->nextPrevLogIndex !=
                                     lastAvailableIndex.index ||
                                 self._commitIndex !=
                                     follower->lastAckedCommitIndex ||
                                 self._lowestIndexToKeep !=
                                     follower->lastAckedLowestIndexToKeep);

                      return self.createAppendEntriesRequest(
                          *follower, lastAvailableIndex);
=======
        auto messageId = request.messageId;
        LOG_CTX("1b0ec", TRACE, follower->logContext)
            << "sending append entries, messageId = " << messageId;

        // We take the start time here again to have a more precise
        // measurement. (And do not use follower._lastRequestStartTP)
        // TODO really needed?
        auto startTime = std::chrono::steady_clock::now();
        // Capture a weak pointer `parentLog` that will be locked
        // when the request returns. If the locking is successful
        // we are still in the same term.
        follower->_impl->appendEntries(std::move(request))
            .thenFinal([weakParentLog = req->_parentLog,
                        followerWeak = req->_follower, lastIndex = lastIndex,
                        currentCommitIndex = request.leaderCommit,
                        currentLITK = request.lowestIndexToKeep,
                        currentTerm = logLeader->_currentTerm,
                        messageId = messageId, startTime,
                        logMetrics = logMetrics](
                           futures::Try<AppendEntriesResult>&& res) noexcept {
              // This has to remain noexcept, because the code below is not
              // exception safe
              auto const endTime = std::chrono::steady_clock::now();

              auto self = weakParentLog.lock();
              auto follower = followerWeak.lock();
              if (self != nullptr && follower != nullptr) {
                using namespace std::chrono_literals;
                auto const duration = endTime - startTime;
                self->_logMetrics->replicatedLogAppendEntriesRttUs->count(
                    duration / 1us);
                LOG_CTX("8ff44", TRACE, follower->logContext)
                    << "received append entries response, messageId = "
                    << messageId;
                auto [preparedRequests, resolvedPromises] = std::invoke(
                    [&]() -> std::pair<std::vector<std::optional<
                                           PreparedAppendEntryRequest>>,
                                       ResolvedPromiseSet> {
                      auto guarded = self->acquireMutex();
                      if (!guarded->_didResign) {
                        return guarded->handleAppendEntriesResponse(
                            *follower, lastIndex, currentCommitIndex,
                            currentLITK, currentTerm, std::move(res),
                            endTime - startTime, messageId);
                      } else {
                        LOG_CTX("da116", DEBUG, follower->logContext)
                            << "received response from follower but leader "
                               "already resigned, messageId = "
                            << messageId;
                      }
                      return {};
>>>>>>> ed3c4686
                    });

                handleResolvedPromiseSet(std::move(resolvedPromises),
                                         logMetrics);
                executeAppendEntriesRequests(std::move(preparedRequests),
                                             logMetrics);
              } else {
                if (follower == nullptr) {
                  LOG_TOPIC("6f490", DEBUG, Logger::REPLICATION2)
                      << "follower already gone.";
                } else {
                  LOG_CTX("de300", DEBUG, follower->logContext)
                      << "parent log already gone, messageId = " << messageId;
                }
              }
            });
      });
    }
  }
}

auto replicated_log::LogLeader::construct(
    std::unique_ptr<LogCore> logCore,
    std::shared_ptr<agency::ParticipantsConfig const> participantsConfig,
    ParticipantId id, LogTerm term, LoggerContext const& logContext,
    std::shared_ptr<ReplicatedLogMetrics> logMetrics,
    std::shared_ptr<ReplicatedLogGlobalSettings const> options,
    std::shared_ptr<IReplicatedStateHandle> stateHandle,
    std::shared_ptr<IAbstractFollowerFactory> followerFactory)
    -> std::shared_ptr<LogLeader> {
  auto const& config = participantsConfig->config;
  auto const& participants = participantsConfig->participants;

  if (ADB_UNLIKELY(logCore == nullptr)) {
    auto followerIds = std::vector<std::string>{};
    std::transform(
        participants.begin(), participants.end(),
        std::back_inserter(followerIds),
        [](auto const& follower) -> std::string { return follower.first; });
    auto message = basics::StringUtils::concatT(
        "LogCore missing when constructing LogLeader, leader id: ", id,
        "term: ", term, "effectiveWriteConcern: ", config.effectiveWriteConcern,
        "followers: ", basics::StringUtils::join(followerIds, ", "));
    THROW_ARANGO_EXCEPTION_MESSAGE(TRI_ERROR_INTERNAL, std::move(message));
  }

  // Workaround to be able to use make_shared, while LogLeader's constructor
  // is actually protected.
  struct MakeSharedLogLeader : LogLeader {
   public:
    MakeSharedLogLeader(
        LoggerContext logContext,
        std::shared_ptr<ReplicatedLogMetrics> logMetrics,
        std::shared_ptr<ReplicatedLogGlobalSettings const> options,
        ParticipantId id, LogTerm term, LogIndex firstIndexOfCurrentTerm,
        InMemoryLog inMemoryLog,
        std::shared_ptr<IReplicatedStateHandle> stateHandle,
        std::shared_ptr<IAbstractFollowerFactory> followerFactory)
        : LogLeader(std::move(logContext), std::move(logMetrics),
                    std::move(options), std::move(id), term,
                    firstIndexOfCurrentTerm, std::move(inMemoryLog),
                    std::move(stateHandle), std::move(followerFactory)) {}
  };

  auto log = InMemoryLog::loadFromLogCore(*logCore);
  auto const lastIndex = log.getLastTermIndexPair();
  // if this assertion triggers there is an entry present in the log
  // that has the current term. Did create a different leader with the same term
  // in your test?
  if (lastIndex.term >= term) {
    LOG_CTX("8ed2f", FATAL, logContext)
        << "Failed to construct log leader. Current term is " << term
        << " but spearhead is already at " << lastIndex.term;
    FATAL_ERROR_EXIT();  // This must never happen in production
  }

  logCore->updateSnapshotState(replicated_state::SnapshotStatus::kCompleted);

  // Note that although we add an entry to establish our leadership
  // we do still want to use the unchanged lastIndex to initialize
  // our followers with, as none of them can possibly have this entry.
  // This is particularly important for the LocalFollower, which blindly
  // accepts appendEntriesRequests, and we would thus forget persisting this
  // entry on the leader!

  auto commonLogContext =
      logContext.with<logContextKeyTerm>(term).with<logContextKeyLeaderId>(id);

  auto leader = std::make_shared<MakeSharedLogLeader>(
      commonLogContext.with<logContextKeyLogComponent>("leader"),
      std::move(logMetrics), std::move(options), std::move(id), term,
      lastIndex.index + 1u, log, std::move(stateHandle), followerFactory);
  auto localFollower = std::make_shared<LocalFollower>(
      *leader,
      commonLogContext.with<logContextKeyLogComponent>("local-follower"),
      std::move(logCore), lastIndex);

  TRI_ASSERT(participantsConfig != nullptr);
  {
    auto leaderDataGuard = leader->acquireMutex();

    leaderDataGuard->_follower =
        instantiateFollowers(commonLogContext, followerFactory, localFollower,
                             lastIndex, participantsConfig);
    leaderDataGuard->activeParticipantsConfig = participantsConfig;
    leader->_localFollower = std::move(localFollower);
    TRI_ASSERT(leaderDataGuard->_follower.size() >=
               config.effectiveWriteConcern)
        << "actual followers: " << leaderDataGuard->_follower.size()
        << " effectiveWriteConcern: " << config.effectiveWriteConcern;
    TRI_ASSERT(leaderDataGuard->_follower.size() ==
               leaderDataGuard->activeParticipantsConfig->participants.size());
    TRI_ASSERT(std::all_of(leaderDataGuard->_follower.begin(),
                           leaderDataGuard->_follower.end(),
                           [&](auto const& it) {
                             return leaderDataGuard->activeParticipantsConfig
                                 ->participants.contains(it.first);
                           }));
  }

  leader->establishLeadership(std::move(participantsConfig));
  leader->triggerAsyncReplication();
  return leader;
}

auto replicated_log::LogLeader::acquireMutex() -> LogLeader::Guard {
  return _guardedLeaderData.getLockedGuard();
}

auto replicated_log::LogLeader::acquireMutex() const -> LogLeader::ConstGuard {
  return _guardedLeaderData.getLockedGuard();
}

auto replicated_log::LogLeader::resign() && -> std::tuple<
    std::unique_ptr<LogCore>, DeferredAction> {
<<<<<<< HEAD
  auto [core, actionOuter, leaderEstablished] = _guardedLeaderData.doUnderLock(
      [this, &localFollower = *_localFollower,
       &participantId = _id](GuardedLeaderData& leaderData) {
        if (leaderData._didResign) {
          LOG_CTX("5d3b8", ERR, _logContext)
              << "Leader " << participantId << " already resigned!";
          throw ParticipantResignedException(
              TRI_ERROR_REPLICATION_REPLICATED_LOG_LEADER_RESIGNED, ADB_HERE);
=======
  return _guardedLeaderData.doUnderLock([this, &localFollower = *_localFollower,
                                         &participantId = _id](
                                            GuardedLeaderData& leaderData) {
    if (leaderData._didResign) {
      LOG_CTX("5d3b8", ERR, _logContext)
          << "Leader " << participantId << " already resigned!";
      throw ParticipantResignedException(
          TRI_ERROR_REPLICATION_REPLICATED_LOG_LEADER_RESIGNED, ADB_HERE);
    }

    // cancel all delayed scheduler work items
    leaderData._follower.clear();

    // WARNING! This stunt is here to make things exception safe.
    // The move constructor of std::multimap is **not** noexcept.
    // Thus we have to make a new map unique and use std::swap to
    // transfer the content. And then move the unique_ptr into
    // the lambda.
    struct Queues {
      WaitForQueue waitForQueue;
      WaitForBag waitForResignQueue;
    };
    auto queues = std::make_unique<Queues>();
    std::swap(queues->waitForQueue, leaderData._waitForQueue);
    queues->waitForResignQueue = std::move(leaderData._waitForResignQueue);
    auto action = [queues = std::move(queues)]() mutable noexcept {
      for (auto& [idx, promise] : queues->waitForQueue) {
        // Check this to make sure that setException does not throw
        if (!promise.isFulfilled()) {
          promise.setException(ParticipantResignedException(
              TRI_ERROR_REPLICATION_REPLICATED_LOG_LEADER_RESIGNED, ADB_HERE));
>>>>>>> ed3c4686
        }

        // WARNING! This stunt is here to make things exception safe.
        // The move constructor of std::multimap is **not** noexcept.
        // Thus we have to make a new map unique and use std::swap to
        // transfer the content. And then move the unique_ptr into
        // the lambda.
        struct Queues {
          WaitForQueue waitForQueue;
          WaitForBag waitForResignQueue;
        };
        auto queues = std::make_unique<Queues>();
        std::swap(queues->waitForQueue, leaderData._waitForQueue);
        queues->waitForResignQueue = std::move(leaderData._waitForResignQueue);
        auto action = [queues = std::move(queues)]() mutable noexcept {
          for (auto& [idx, promise] : queues->waitForQueue) {
            // Check this to make sure that setException does not throw
            if (!promise.isFulfilled()) {
              promise.setException(ParticipantResignedException(
                  TRI_ERROR_REPLICATION_REPLICATED_LOG_LEADER_RESIGNED,
                  ADB_HERE));
            }
          }
          queues->waitForResignQueue.resolveAll();
        };

        LOG_CTX("8696f", DEBUG, _logContext) << "resign";
        leaderData._didResign = true;
        static_assert(
            std::is_nothrow_constructible_v<
                DeferredAction, std::add_rvalue_reference_t<decltype(action)>>);
        static_assert(noexcept(std::declval<LocalFollower&&>().resign()));
        return std::make_tuple(std::move(localFollower).resign(),
                               DeferredAction(std::move(action)),
                               leaderData._leadershipEstablished);
      });
  if (leaderEstablished) {
    auto methods = _stateHandle->resignCurrentState();
    ADB_PROD_ASSERT(methods != nullptr);
    // We *must not* use this handle any longer. Its ownership is shared with
    // our parent ReplicatedLog, which will pass it as necessary.
    _stateHandle = nullptr;
  }
  return std::make_tuple(std::move(core), std::move(actionOuter));
}

auto replicated_log::LogLeader::readReplicatedEntryByIndex(LogIndex idx) const
    -> std::optional<PersistingLogEntry> {
  return _guardedLeaderData.doUnderLock(
      [&idx](auto& leaderData) -> std::optional<PersistingLogEntry> {
        if (leaderData._didResign) {
          throw ParticipantResignedException(
              TRI_ERROR_REPLICATION_REPLICATED_LOG_LEADER_RESIGNED, ADB_HERE);
        }
        if (auto entry = leaderData._inMemoryLog.getEntryByIndex(idx);
            entry.has_value() &&
            entry->entry().logIndex() <= leaderData._commitIndex) {
          return entry->entry();
        } else {
          return std::nullopt;
        }
      });
}

auto replicated_log::LogLeader::getStatus() const -> LogStatus {
  return _guardedLeaderData.doUnderLock([term = _currentTerm](
                                            GuardedLeaderData const&
                                                leaderData) {
    if (leaderData._didResign) {
      throw ParticipantResignedException(
          TRI_ERROR_REPLICATION_REPLICATED_LOG_LEADER_RESIGNED, ADB_HERE);
    }
    LeaderStatus status;
    status.local = leaderData.getLocalStatistics();
    status.term = term;
    status.lowestIndexToKeep = leaderData._lowestIndexToKeep;
    status.lastCommitStatus = leaderData._lastCommitFailReason;
    status.leadershipEstablished = leaderData._leadershipEstablished;
    status.activeParticipantsConfig = *leaderData.activeParticipantsConfig;
    if (auto const config = leaderData.committedParticipantsConfig;
        config != nullptr) {
      status.committedParticipantsConfig = *config;
    }
    for (auto const& [pid, f] : leaderData._follower) {
      auto lastRequestLatencyMS =
          std::chrono::duration_cast<std::chrono::duration<double, std::milli>>(
              f->_lastRequestLatency);
      auto state = std::invoke([&, &f = f] {
        switch (f->_state) {
          case FollowerInfo::State::ERROR_BACKOFF:
            return FollowerState::withErrorBackoff(
                std::chrono::duration_cast<
                    std::chrono::duration<double, std::milli>>(
                    f->_errorBackoffEndTP - std::chrono::steady_clock::now()),
                f->numErrorsSinceLastAnswer);
          case FollowerInfo::State::REQUEST_IN_FLIGHT:
            return FollowerState::withRequestInFlight(
                std::chrono::duration_cast<
                    std::chrono::duration<double, std::milli>>(
                    std::chrono::steady_clock::now() - f->_lastRequestStartTP));
          default:
            return FollowerState::withUpToDate();
        }
      });
      auto const& participantId = f->_impl->getParticipantId();
      TRI_ASSERT(pid == participantId);
      TRI_ASSERT(!pid.empty());
      status.follower.emplace(
          participantId,
          FollowerStatistics{
              LogStatistics{f->lastAckedIndex, f->lastAckedCommitIndex},
              f->lastErrorReason, lastRequestLatencyMS, state,
              f->nextPrevLogIndex});
    }

    status.commitLagMS = leaderData.calculateCommitLag();
    return LogStatus{std::move(status)};
  });
}

auto replicated_log::LogLeader::getQuickStatus() const -> QuickLogStatus {
  return _guardedLeaderData.doUnderLock(
      [term = _currentTerm](GuardedLeaderData const& leaderData) {
        if (leaderData._didResign) {
          throw ParticipantResignedException(
              TRI_ERROR_REPLICATION_REPLICATED_LOG_LEADER_RESIGNED, ADB_HERE);
        }
        auto commitFailReason = std::optional<CommitFailReason>{};
        if (leaderData.calculateCommitLag() > std::chrono::seconds{20}) {
          commitFailReason = leaderData._lastCommitFailReason;
        }
        return QuickLogStatus{
            .role = ParticipantRole::kLeader,
            .term = term,
            .local = leaderData.getLocalStatistics(),
            .leadershipEstablished = leaderData._leadershipEstablished,
            .snapshotAvailable = true,
            .commitFailReason = commitFailReason,
            .activeParticipantsConfig = leaderData.activeParticipantsConfig,
            .committedParticipantsConfig =
                leaderData.committedParticipantsConfig};
      });
}

auto replicated_log::LogLeader::insert(LogPayload payload, bool waitForSync)
    -> LogIndex {
  auto index =
      insert(std::move(payload), waitForSync, doNotTriggerAsyncReplication);
  triggerAsyncReplication();
  return index;
}

auto replicated_log::LogLeader::insert(LogPayload payload, bool waitForSync,
                                       DoNotTriggerAsyncReplication)
    -> LogIndex {
  auto const insertTp = InMemoryLogEntry::clock::now();
  // Currently we use a mutex. Is this the only valid semantic?
  return _guardedLeaderData.doUnderLock([&](GuardedLeaderData& leaderData) {
    return leaderData.insertInternal(std::move(payload), waitForSync, insertTp);
  });
}

auto replicated_log::LogLeader::GuardedLeaderData::insertInternal(
    std::variant<LogMetaPayload, LogPayload> payload, bool waitForSync,
    std::optional<InMemoryLogEntry::clock::time_point> insertTp) -> LogIndex {
  if (this->_didResign) {
    throw ParticipantResignedException(
        TRI_ERROR_REPLICATION_REPLICATED_LOG_LEADER_RESIGNED, ADB_HERE);
  }
  auto const index = this->_inMemoryLog.getNextIndex();
  auto const payloadSize = std::holds_alternative<LogPayload>(payload)
                               ? std::get<LogPayload>(payload).byteSize()
                               : 0;
  bool const isMetaLogEntry = std::holds_alternative<LogMetaPayload>(payload);
  auto logEntry = InMemoryLogEntry(
      PersistingLogEntry(TermIndexPair{_self._currentTerm, index},
                         std::move(payload)),
      waitForSync);
  logEntry.setInsertTp(insertTp.has_value() ? *insertTp
                                            : InMemoryLogEntry::clock::now());
  this->_inMemoryLog.appendInPlace(_self._logContext, std::move(logEntry));
  _self._logMetrics->replicatedLogInsertsBytes->count(payloadSize);
  if (isMetaLogEntry) {
    _self._logMetrics->replicatedLogNumberMetaEntries->count(1);
  } else {
    _self._logMetrics->replicatedLogNumberAcceptedEntries->count(1);
  }
  return index;
}

auto replicated_log::LogLeader::waitFor(LogIndex index) -> WaitForFuture {
  return _guardedLeaderData.doUnderLock([index](auto& leaderData) {
    if (leaderData._didResign) {
      auto promise = WaitForPromise{};
      promise.setException(ParticipantResignedException(
          TRI_ERROR_REPLICATION_REPLICATED_LOG_LEADER_RESIGNED, ADB_HERE));
      return promise.getFuture();
    }
    if (leaderData._commitIndex >= index) {
      return futures::Future<WaitForResult>{
          std::in_place, leaderData._commitIndex, leaderData._lastQuorum};
    }
    auto it = leaderData._waitForQueue.emplace(index, WaitForPromise{});
    auto& promise = it->second;
    auto&& future = promise.getFuture();
    TRI_ASSERT(future.valid());
    return std::move(future);
  });
}

auto replicated_log::LogLeader::getParticipantId() const noexcept
    -> ParticipantId const& {
  return _id;
}

auto replicated_log::LogLeader::triggerAsyncReplication() -> void {
  auto preparedRequests = _guardedLeaderData.doUnderLock([](auto& leaderData) {
    if (leaderData._didResign) {
      throw ParticipantResignedException(
          TRI_ERROR_REPLICATION_REPLICATED_LOG_LEADER_RESIGNED, ADB_HERE);
    }
    return leaderData.prepareAppendEntries();
  });
  executeAppendEntriesRequests(std::move(preparedRequests), _logMetrics);
}

auto replicated_log::LogLeader::GuardedLeaderData::updateCommitIndexLeader(
    LogIndex newIndex, std::shared_ptr<QuorumData> quorum)
    -> ResolvedPromiseSet {
  LOG_CTX("a9a7e", TRACE, _self._logContext)
      << "updating commit index to " << newIndex << " with quorum "
      << quorum->quorum;
  auto oldIndex = _commitIndex;

  TRI_ASSERT(_commitIndex < newIndex)
      << "_commitIndex == " << _commitIndex << ", newIndex == " << newIndex;
  _self._logMetrics->replicatedLogNumberCommittedEntries->count(
      newIndex.value - _commitIndex.value);
  _commitIndex = newIndex;
  _lastQuorum = quorum;

  struct MethodsImpl : IReplicatedLogLeaderMethods {
    explicit MethodsImpl(LogLeader& log) : _log(log) {}
    auto releaseIndex(LogIndex index) -> void override {
      if (auto res = _log.release(index); res.fail()) {
        THROW_ARANGO_EXCEPTION(res);
      }
    }
    auto getLogSnapshot() -> InMemoryLog override {
      return _log.copyInMemoryLog();
    }
    auto insert(LogPayload payload) -> LogIndex override {
      return _log.insert(std::move(payload));
    }
    auto insertDeferred(LogPayload payload)
        -> std::pair<LogIndex, DeferredAction> override {
      auto index =
          _log.insert(std::move(payload), false, doNotTriggerAsyncReplication);
      auto action = DeferredAction([weak = _log.weak_from_this()]() noexcept {
        if (auto self = weak.lock(); self != nullptr) {
          try {
            self->triggerAsyncReplication();
          } catch (ParticipantResignedException const&) {
            // The log resigned; this is fine, we can just ignore it.
          } catch (std::exception const& ex) {
            LOG_CTX("f96cd", INFO, self->_logContext)
                << "Unhandled exception in insertDeferred: " << ex.what();
          }
        }
      });
      return std::make_pair(index, std::move(action));
    }
    auto waitFor(LogIndex index) -> WaitForFuture override {
      return _log.waitFor(index);
    }
    auto waitForIterator(LogIndex index) -> WaitForIteratorFuture override {
      return _log.waitForIterator(index);
    }

    LogLeader& _log;
  };

  if (not _leadershipEstablished) {
    // leadership is established if commitIndex is non-zero
    ADB_PROD_ASSERT(newIndex > LogIndex{0});
    _leadershipEstablished = true;
    _self._stateHandle->leadershipEstablished(
        std::make_unique<MethodsImpl>(_self));
  }

  _self._stateHandle->updateCommitIndex(_commitIndex);

  try {
    WaitForQueue toBeResolved;
    auto const end = _waitForQueue.upper_bound(_commitIndex);
    for (auto it = _waitForQueue.begin(); it != end;) {
      LOG_CTX("37f9d", TRACE, _self._logContext)
          << "resolving promise for index " << it->first;
      toBeResolved.insert(_waitForQueue.extract(it++));
    }
    return ResolvedPromiseSet{_commitIndex, std::move(toBeResolved),
                              WaitForResult(newIndex, std::move(quorum)),
                              _inMemoryLog.slice(oldIndex, newIndex + 1)};
  } catch (std::exception const& e) {
    // If those promises are not fulfilled we can not continue.
    // Note that the move constructor of std::multi_map is not noexcept.
    LOG_CTX("e7a4e", FATAL, _self._logContext)
        << "failed to fulfill replication promises due to exception; system "
           "can not continue. message: "
        << e.what();
    FATAL_ERROR_EXIT();
  } catch (...) {
    // If those promises are not fulfilled we can not continue.
    // Note that the move constructor of std::multi_map is not noexcept.
    LOG_CTX("c0bbb", FATAL, _self._logContext)
        << "failed to fulfill replication promises due to exception; system "
           "can not continue";
    FATAL_ERROR_EXIT();
  }
}

auto replicated_log::LogLeader::GuardedLeaderData::prepareAppendEntries()
    -> std::vector<std::optional<PreparedAppendEntryRequest>> {
  auto appendEntryRequests =
      std::vector<std::optional<PreparedAppendEntryRequest>>{};
  appendEntryRequests.reserve(_follower.size());
  std::transform(
      _follower.begin(), _follower.end(),
      std::back_inserter(appendEntryRequests),
      [this](auto& follower) { return prepareAppendEntry(follower.second); });
  return appendEntryRequests;
}

auto replicated_log::LogLeader::GuardedLeaderData::prepareAppendEntry(
    std::shared_ptr<FollowerInfo> follower)
    -> std::optional<PreparedAppendEntryRequest> {
  if (follower->_state != FollowerInfo::State::IDLE) {
    LOG_CTX("1d7b6", TRACE, follower->logContext)
        << "request in flight - skipping";
    return std::nullopt;  // wait for the request to return
  }

  auto const lastAvailableIndex = _inMemoryLog.getLastTermIndexPair();
  LOG_CTX("8844a", TRACE, follower->logContext)
      << "last matched index = " << follower->nextPrevLogIndex
      << ", current index = " << lastAvailableIndex
      << ", last acked commit index = " << follower->lastAckedCommitIndex
      << ", current commit index = " << _commitIndex
      << ", last acked lci = " << follower->lastAckedLowestIndexToKeep
      << ", current lci = " << _lowestIndexToKeep;
  if (follower->nextPrevLogIndex == lastAvailableIndex.index &&
      _commitIndex == follower->lastAckedCommitIndex &&
      _lowestIndexToKeep == follower->lastAckedLowestIndexToKeep) {
    LOG_CTX("74b71", TRACE, follower->logContext) << "up to date";
    return std::nullopt;  // nothing to replicate
  }

  auto const executionDelay = std::invoke([&] {
    using namespace std::chrono_literals;
    if (follower->numErrorsSinceLastAnswer > 0) {
      // Capped exponential backoff. Wait for 100us, 200us, 400us, ...
      // until at most 100us * 2 ** 17 == 13.11s.
      auto executionDelay =
          100us *
          (1u << std::min(follower->numErrorsSinceLastAnswer, std::size_t{17}));
      LOG_CTX("2a6f7", DEBUG, follower->logContext)
          << follower->numErrorsSinceLastAnswer
          << " requests failed, last one was " << follower->lastSentMessageId
          << " - waiting " << executionDelay / 1ms
          << "ms before sending next message.";
      follower->_state = FollowerInfo::State::ERROR_BACKOFF;
      follower->_errorBackoffEndTP =
          std::chrono::steady_clock::now() + executionDelay;
      return executionDelay;
    } else {
      follower->_state = FollowerInfo::State::PREPARE;
      return 0us;
    }
  });

  return PreparedAppendEntryRequest{_self.shared_from_this(),
                                    std::move(follower), executionDelay};
}

auto replicated_log::LogLeader::GuardedLeaderData::createAppendEntriesRequest(
    replicated_log::LogLeader::FollowerInfo& follower,
    TermIndexPair const& lastAvailableIndex) const
    -> std::pair<AppendEntriesRequest, TermIndexPair> {
  auto const prevLogEntry =
      _inMemoryLog.getEntryByIndex(follower.nextPrevLogIndex);

  AppendEntriesRequest req;
  req.leaderCommit = _commitIndex;
  req.lowestIndexToKeep = _lowestIndexToKeep;
  req.leaderTerm = _self._currentTerm;
  req.leaderId = _self._id;
  req.waitForSync = this->activeParticipantsConfig->config.waitForSync;
  req.messageId = ++follower.lastSentMessageId;

  follower._state = FollowerInfo::State::REQUEST_IN_FLIGHT;
  follower._lastRequestStartTP = std::chrono::steady_clock::now();

  if (prevLogEntry) {
    req.prevLogEntry.index = prevLogEntry->entry().logIndex();
    req.prevLogEntry.term = prevLogEntry->entry().logTerm();
    TRI_ASSERT(req.prevLogEntry.index == follower.nextPrevLogIndex);
  } else {
    req.prevLogEntry.index = LogIndex{0};
    req.prevLogEntry.term = LogTerm{0};
  }

  {
    auto it = getInternalLogIterator(follower.nextPrevLogIndex + 1);
    auto transientEntries = decltype(req.entries)::transient_type{};
    auto sizeCounter = std::size_t{0};
    while (auto entry = it->next()) {
      req.waitForSync |= entry->getWaitForSync();

      transientEntries.push_back(InMemoryLogEntry(*entry));
      sizeCounter += entry->entry().approxByteSize();

      if (sizeCounter >= _self._options->_thresholdNetworkBatchSize) {
        break;
      }
    }
    req.entries = std::move(transientEntries).persistent();
  }

  auto isEmptyAppendEntries = req.entries.empty();
  auto lastIndex = isEmptyAppendEntries
                       ? lastAvailableIndex
                       : req.entries.back().entry().logTermIndexPair();

  LOG_CTX("af3c6", TRACE, follower.logContext)
      << "creating append entries request with " << req.entries.size()
      << " entries , prevLogEntry.term = " << req.prevLogEntry.term
      << ", prevLogEntry.index = " << req.prevLogEntry.index
      << ", leaderCommit = " << req.leaderCommit
      << ", lci = " << req.lowestIndexToKeep << ", msg-id = " << req.messageId;

  return std::make_pair(std::move(req), lastIndex);
}

auto replicated_log::LogLeader::GuardedLeaderData::handleAppendEntriesResponse(
    FollowerInfo& follower, TermIndexPair lastIndex,
    LogIndex currentCommitIndex, LogIndex currentLITK, LogTerm currentTerm,
    futures::Try<AppendEntriesResult>&& res,
    std::chrono::steady_clock::duration latency, MessageId messageId)
    -> std::pair<std::vector<std::optional<PreparedAppendEntryRequest>>,
                 ResolvedPromiseSet> {
  if (currentTerm != _self._currentTerm) {
    LOG_CTX("7ab2e", WARN, follower.logContext)
        << "received append entries response with wrong term: " << currentTerm;
    return {};
  }

  ResolvedPromiseSet toBeResolved;

  follower._lastRequestLatency = latency;

  if (follower.lastSentMessageId == messageId) {
    LOG_CTX("35a32", TRACE, follower.logContext)
        << "received message " << messageId << " - no other requests in flight";
    // there is no request in flight currently
    follower._state = FollowerInfo::State::IDLE;
  }
  if (res.hasValue()) {
    auto& response = res.get();
    TRI_ASSERT(messageId == response.messageId)
        << messageId << " vs. " << response.messageId;
    if (follower.lastSentMessageId == response.messageId) {
      LOG_CTX("35134", TRACE, follower.logContext)
          << "received append entries response, messageId = "
          << response.messageId
          << ", errorCode = " << to_string(response.errorCode)
          << ", reason  = " << to_string(response.reason.error);

      // We *must* also ignore the snapshot status when the message id is equal.
      // See the comment in the else branch for details.
      if (follower.snapshotAvailableMessageId < response.messageId) {
        if (follower.snapshotAvailable != response.snapshotAvailable) {
          LOG_CTX("efd44", DEBUG, follower.logContext)
              << "snapshot status changed old = " << follower.snapshotAvailable
              << " new = " << response.snapshotAvailable;
          follower.snapshotAvailable = response.snapshotAvailable;
        }
      } else {
        // Note that follower.snapshotAvailableMessageId can be equal to
        // response.messageId. This means that the follower has called
        // update-snapshot-status right after handling the append entries
        // request with that id, but the append entries response arrived here
        // after the update-snapshot-status.
        LOG_CTX("cf587", DEBUG, follower.logContext) << fmt::format(
            "Ignoring snapshot status from append entries response. The "
            "current status ({}) was set with message id {}, while the "
            "response (with status {}) currently being handled has message id "
            "{}.",
            follower.snapshotAvailable, follower.snapshotAvailableMessageId,
            response.snapshotAvailable, response.messageId);
      }

      follower.lastErrorReason = response.reason;
      if (response.isSuccess()) {
        follower.numErrorsSinceLastAnswer = 0;
        follower.lastAckedIndex = lastIndex;
        follower.nextPrevLogIndex = lastIndex.index;
        follower.lastAckedCommitIndex = currentCommitIndex;
        follower.lastAckedLowestIndexToKeep = currentLITK;
      } else {
        TRI_ASSERT(response.reason.error !=
                   AppendEntriesErrorReason::ErrorType::kNone);
        switch (response.reason.error) {
          case AppendEntriesErrorReason::ErrorType::kNoPrevLogMatch:
            follower.numErrorsSinceLastAnswer = 0;
            TRI_ASSERT(response.conflict.has_value());
            follower.nextPrevLogIndex =
                response.conflict.value().index.saturatedDecrement();
            LOG_CTX("33c6d", DEBUG, follower.logContext)
                << "reset last matched index to " << follower.nextPrevLogIndex;
            break;
          default:
            LOG_CTX("1bd0b", DEBUG, follower.logContext)
                << "received error from follower, reason = "
                << to_string(response.reason.error)
                << " message id = " << messageId;
            ++follower.numErrorsSinceLastAnswer;
        }
      }
    } else {
      LOG_CTX("056a8", DEBUG, follower.logContext)
          << "received outdated response from follower "
          << follower._impl->getParticipantId() << ": " << response.messageId
          << ", expected " << messageId << ", latest "
          << follower.lastSentMessageId;
    }
  } else if (res.hasException()) {
    ++follower.numErrorsSinceLastAnswer;
    follower.lastErrorReason = {
        AppendEntriesErrorReason::ErrorType::kCommunicationError};
    try {
      res.throwIfFailed();
    } catch (std::exception const& e) {
      follower.lastErrorReason.details = e.what();
      LOG_CTX("e094b", INFO, follower.logContext)
          << "exception in appendEntries to follower "
          << follower._impl->getParticipantId() << ": " << e.what();
    } catch (...) {
      LOG_CTX("05608", INFO, follower.logContext)
          << "exception in appendEntries to follower "
          << follower._impl->getParticipantId() << ".";
    }
  } else {
    LOG_CTX("dc441", FATAL, follower.logContext)
        << "in appendEntries to follower " << follower._impl->getParticipantId()
        << ", result future has neither value nor exception.";
    TRI_ASSERT(false);
    FATAL_ERROR_EXIT();
  }

  // checkCommitIndex is called regardless of follower response.
  // The follower might be failed, but the agency can't tell that immediately.
  // Thus, we might have to commit an entry without this follower.
  toBeResolved = checkCommitIndex();
  // try sending the next batch
  return std::make_pair(prepareAppendEntries(), std::move(toBeResolved));
}

auto replicated_log::LogLeader::GuardedLeaderData::getInternalLogIterator(
    LogIndex firstIdx) const
    -> std::unique_ptr<TypedLogIterator<InMemoryLogEntry>> {
  auto const endIdx = _inMemoryLog.getLastTermIndexPair().index + 1;
  TRI_ASSERT(firstIdx <= endIdx);
  return _inMemoryLog.getMemtryIteratorFrom(firstIdx);
}

auto replicated_log::LogLeader::GuardedLeaderData::getCommittedLogIterator(
    LogIndex firstIndex) const -> std::unique_ptr<LogRangeIterator> {
  auto const endIdx = _inMemoryLog.getNextIndex();
  TRI_ASSERT(firstIndex < endIdx);
  // return an iterator for the range [firstIndex, _commitIndex + 1)
  return _inMemoryLog.getIteratorRange(firstIndex, _commitIndex + 1);
}

/*
 * Collects last acknowledged term/index pairs from all followers.
 * While doing so, it calculates the largest common index, which is
 * the lowest acknowledged index of all followers.
 * No followers are filtered out at this step.
 */
auto replicated_log::LogLeader::GuardedLeaderData::collectFollowerStates() const
    -> std::pair<LogIndex, std::vector<algorithms::ParticipantState>> {
  auto largestCommonIndex = _commitIndex;
  std::vector<algorithms::ParticipantState> participantStates;
  participantStates.reserve(_follower.size());
  for (auto const& [pid, follower] : _follower) {
    // The lastAckedEntry is the last index/term pair that we sent that this
    // follower acknowledged - means we sent it. And we must not have entries
    // in our log with a term newer than currentTerm, which could have been
    // sent to a follower.
    TRI_ASSERT(follower->lastAckedIndex.term <= this->_self._currentTerm);

    auto flags = activeParticipantsConfig->participants.find(pid);
    TRI_ASSERT(flags != std::end(activeParticipantsConfig->participants));
    participantStates.emplace_back(algorithms::ParticipantState{
        .lastAckedEntry = follower->lastAckedIndex,
        .id = pid,
        .snapshotAvailable = follower->snapshotAvailable,
        .flags = flags->second});

    largestCommonIndex =
        std::min(largestCommonIndex, follower->lastAckedIndex.index);
  }

  return {largestCommonIndex, std::move(participantStates)};
}

auto replicated_log::LogLeader::GuardedLeaderData::checkCommitIndex()
    -> ResolvedPromiseSet {
  auto [largestCommonIndex, indexes] = collectFollowerStates();

  if (largestCommonIndex > _lowestIndexToKeep) {
    LOG_CTX("851bb", TRACE, _self._logContext)
        << "largest common index went from " << _lowestIndexToKeep << " to "
        << largestCommonIndex;
    _lowestIndexToKeep = largestCommonIndex;
  }

  auto [newCommitIndex, commitFailReason, quorum] =
      algorithms::calculateCommitIndex(
          indexes, this->activeParticipantsConfig->config.effectiveWriteConcern,
          _commitIndex, _inMemoryLog.getLastTermIndexPair());
  _lastCommitFailReason = commitFailReason;

  LOG_CTX("6a6c0", TRACE, _self._logContext)
      << "calculated commit index as " << newCommitIndex
      << ", current commit index = " << _commitIndex;
  LOG_CTX_IF("fbc23", TRACE, _self._logContext, newCommitIndex == _commitIndex)
      << "commit fail reason = " << to_string(commitFailReason)
      << " follower-states = " << indexes;
  if (newCommitIndex > _commitIndex) {
    auto const quorum_data = std::make_shared<QuorumData>(
        newCommitIndex, _self._currentTerm, std::move(quorum));
    return updateCommitIndexLeader(newCommitIndex, quorum_data);
  }
  return {};
}

auto replicated_log::LogLeader::GuardedLeaderData::getLocalStatistics() const
    -> LogStatistics {
  auto result = LogStatistics{};
  result.commitIndex = _commitIndex;
  result.firstIndex = _inMemoryLog.getFirstIndex();
  result.spearHead = _inMemoryLog.getLastTermIndexPair();
  result.releaseIndex = _releaseIndex;
  return result;
}

replicated_log::LogLeader::GuardedLeaderData::GuardedLeaderData(
    replicated_log::LogLeader& self, InMemoryLog inMemoryLog)
    : _self(self), _inMemoryLog(std::move(inMemoryLog)) {}

auto replicated_log::LogLeader::release(LogIndex doneWithIdx) -> Result {
  return _guardedLeaderData.doUnderLock([&](GuardedLeaderData& self) -> Result {
    if (self._didResign) {
      return {TRI_ERROR_REPLICATION_REPLICATED_LOG_LEADER_RESIGNED};
    }
    TRI_ASSERT(doneWithIdx <= self._inMemoryLog.getLastIndex());
    if (doneWithIdx <= self._releaseIndex) {
      return {};
    }
    self._releaseIndex = doneWithIdx;
    LOG_CTX("a0c96", TRACE, _logContext)
        << "new release index set to " << self._releaseIndex;
    return self.checkCompaction().result();
  });
}

auto replicated_log::LogLeader::compact() -> ResultT<CompactionResult> {
  auto guard = _guardedLeaderData.getLockedGuard();
  auto compactionStop =
      std::min(guard->_lowestIndexToKeep, guard->_releaseIndex + 1);
  LOG_CTX("01e09", INFO, _logContext)
      << "starting explicit compaction up to index " << compactionStop;
  return guard->runCompaction(compactionStop);
}

[[nodiscard]] auto replicated_log::LogLeader::GuardedLeaderData::runCompaction(
    LogIndex compactionStop) -> ResultT<CompactionResult> {
  auto const numberOfCompactedEntries =
      compactionStop.value - _inMemoryLog.getFirstIndex().value;
  auto newLog = _inMemoryLog.release(compactionStop);
  auto res = _self._localFollower->release(compactionStop);
  if (res.ok()) {
    _inMemoryLog = std::move(newLog);
    _self._logMetrics->replicatedLogNumberCompactedEntries->count(
        numberOfCompactedEntries);
    return CompactionResult{.numEntriesCompacted = numberOfCompactedEntries,
                            .stopReason = {}};
  }
  LOG_CTX("f1029", TRACE, _self._logContext)
      << "compaction result = " << res.errorMessage();
  return res;
}

auto replicated_log::LogLeader::GuardedLeaderData::checkCompaction()
    -> ResultT<CompactionResult> {
  auto const compactionStop = std::min(_lowestIndexToKeep, _releaseIndex + 1);
  LOG_CTX("080d6", TRACE, _self._logContext)
      << "compaction index calculated as " << compactionStop;
  if (compactionStop <=
      _inMemoryLog.getFirstIndex() + _self._options->_thresholdLogCompaction) {
    // only do a compaction every _self._options->_thresholdLogCompaction
    // entries
    LOG_CTX("ebba0", TRACE, _self._logContext)
        << "won't trigger a compaction, not enough entries. First index = "
        << _inMemoryLog.getFirstIndex();
    return {};
  }

  return runCompaction(compactionStop);
}

auto replicated_log::LogLeader::GuardedLeaderData::calculateCommitLag()
    const noexcept -> std::chrono::duration<double, std::milli> {
  auto memtry = _inMemoryLog.getEntryByIndex(_commitIndex + 1);
  if (memtry.has_value()) {
    return std::chrono::duration_cast<
        std::chrono::duration<double, std::milli>>(
        std::chrono::steady_clock::now() - memtry->insertTp());
  } else {
    TRI_ASSERT(_commitIndex == LogIndex{0} ||
               _commitIndex == _inMemoryLog.getLastIndex())
        << "If there is no entry following the commitIndex the last index "
           "should be the commitIndex. _commitIndex = "
        << _commitIndex << ", lastIndex = " << _inMemoryLog.getLastIndex();
    return {};
  }
}

auto replicated_log::LogLeader::GuardedLeaderData::waitForResign()
    -> std::pair<futures::Future<futures::Unit>, DeferredAction> {
  if (!_didResign) {
    auto future = _waitForResignQueue.addWaitFor();
    return {std::move(future), DeferredAction{}};
  } else {
    TRI_ASSERT(_waitForResignQueue.empty());
    auto promise = futures::Promise<futures::Unit>{};
    auto future = promise.getFuture();

    auto action =
        DeferredAction([promise = std::move(promise)]() mutable noexcept {
          TRI_ASSERT(promise.valid());
          promise.setValue();
        });

    return {std::move(future), std::move(action)};
  }
}

auto replicated_log::LogLeader::getReplicatedLogSnapshot() const
    -> InMemoryLog::log_type {
  auto [log, commitIndex] =
      _guardedLeaderData.doUnderLock([](auto const& leaderData) {
        if (leaderData._didResign) {
          throw ParticipantResignedException(
              TRI_ERROR_REPLICATION_REPLICATED_LOG_LEADER_RESIGNED, ADB_HERE);
        }

        return std::make_pair(leaderData._inMemoryLog, leaderData._commitIndex);
      });

  return log.takeSnapshotUpToAndIncluding(commitIndex).copyFlexVector();
}

auto replicated_log::LogLeader::waitForIterator(LogIndex index)
    -> replicated_log::ILogParticipant::WaitForIteratorFuture {
  if (index == LogIndex{0}) {
    THROW_ARANGO_EXCEPTION_MESSAGE(TRI_ERROR_BAD_PARAMETER,
                                   "invalid parameter; log index 0 is invalid");
  }

  return waitFor(index).thenValue([this, self = shared_from_this(), index](
                                      auto&& quorum) -> WaitForIteratorFuture {
    auto [actualIndex, iter] = _guardedLeaderData.doUnderLock(
        [index](GuardedLeaderData& leaderData)
            -> std::pair<LogIndex, std::unique_ptr<LogRangeIterator>> {
          TRI_ASSERT(index <= leaderData._commitIndex);

          /*
           * This code here ensures that if only private log entries are present
           * we do not reply with an empty iterator but instead wait for the
           * next entry containing payload.
           */

          auto testIndex = index;
          while (testIndex <= leaderData._commitIndex) {
            auto memtry = leaderData._inMemoryLog.getEntryByIndex(testIndex);
            if (!memtry.has_value()) {
              break;
            }
            if (memtry->entry().hasPayload()) {
              break;
            }
            testIndex = testIndex + 1;
          }

          if (testIndex > leaderData._commitIndex) {
            return std::make_pair(testIndex, nullptr);
          }

          return std::make_pair(testIndex,
                                leaderData.getCommittedLogIterator(testIndex));
        });

    // call here, otherwise we deadlock with waitFor
    if (iter == nullptr) {
      return waitForIterator(actualIndex);
    }

    return std::move(iter);
  });
}

auto replicated_log::LogLeader::copyInMemoryLog() const
    -> replicated_log::InMemoryLog {
  return _guardedLeaderData.getLockedGuard()->_inMemoryLog;
}

replicated_log::LogLeader::LocalFollower::LocalFollower(
    replicated_log::LogLeader& self, LoggerContext logContext,
    std::unique_ptr<LogCore> logCore, [[maybe_unused]] TermIndexPair lastIndex)
    : _leader(self),
      _logContext(std::move(logContext)),
      _guardedLogCore(std::move(logCore)) {
  // TODO save lastIndex. note that it must be protected under the same mutex as
  //      insertions in the persisted log in logCore.
  // TODO use lastIndex in appendEntries to assert that the request matches the
  //      existing log.
  // TODO in maintainer mode only, read here the last entry from logCore, and
  //      assert that lastIndex matches that entry.
}

auto replicated_log::LogLeader::LocalFollower::getParticipantId() const noexcept
    -> ParticipantId const& {
  return _leader.getParticipantId();
}

auto replicated_log::LogLeader::LocalFollower::appendEntries(
    AppendEntriesRequest const request)
    -> futures::Future<AppendEntriesResult> {
  MeasureTimeGuard measureTimeGuard(
      _leader._logMetrics->replicatedLogFollowerAppendEntriesRtUs);

  auto messageLogContext =
      _logContext.with<logContextKeyMessageId>(request.messageId)
          .with<logContextKeyPrevLogIdx>(request.prevLogEntry.index)
          .with<logContextKeyPrevLogTerm>(request.prevLogEntry.term)
          .with<logContextKeyLeaderCommit>(request.leaderCommit);

  auto returnAppendEntriesResult =
      [term = request.leaderTerm, messageId = request.messageId,
       logContext = messageLogContext,
       measureTime = std::move(measureTimeGuard)](Result const& res) mutable {
        // fire here because the lambda is destroyed much later in a future
        measureTime.fire();
        if (!res.ok()) {
          LOG_CTX("fdc87", FATAL, logContext)
              << "local follower failed to write entries: " << res;
          FATAL_ERROR_EXIT();
        }
        LOG_CTX("e0800", TRACE, logContext)
            << "local follower completed append entries";
        return AppendEntriesResult{term, messageId, true};
      };

  LOG_CTX("6fa8b", TRACE, messageLogContext)
      << "local follower received append entries";

  if (request.entries.empty()) {
    // Nothing to do here, save some work.
    return returnAppendEntriesResult(Result(TRI_ERROR_NO_ERROR));
  }

  auto iter = std::make_unique<InMemoryPersistedLogIterator>(request.entries);
  return _guardedLogCore.doUnderLock([&](auto& logCore)
                                         -> futures::Future<
                                             AppendEntriesResult> {
    if (logCore == nullptr) {
      LOG_CTX("e9b70", DEBUG, messageLogContext)
          << "local follower received append entries although the log core is "
             "moved away.";
      return AppendEntriesResult::withRejection(
          request.leaderTerm, request.messageId,
          {AppendEntriesErrorReason::ErrorType::kLostLogCore}, true);
    }

    // Note that the beginning of iter here is always (and must be) exactly the
    // next index after the last one in the LogCore.
    return logCore->insertAsync(std::move(iter), request.waitForSync)
        .thenValue(std::move(returnAppendEntriesResult));
  });
}

auto replicated_log::LogLeader::LocalFollower::resign() && noexcept
    -> std::unique_ptr<LogCore> {
  LOG_CTX("2062b", TRACE, _logContext)
      << "local follower received resign, term = " << _leader._currentTerm;
  // Although this method is marked noexcept, the doUnderLock acquires a
  // std::mutex which can throw an exception. In that case we just crash here.
  return _guardedLogCore.doUnderLock([&](auto& guardedLogCore) {
    auto logCore = std::move(guardedLogCore);
    LOG_CTX_IF("0f9b8", DEBUG, _logContext, logCore == nullptr)
        << "local follower asked to resign but log core already gone, term = "
        << _leader._currentTerm;
    return logCore;
  });
}

auto replicated_log::LogLeader::isLeadershipEstablished() const noexcept
    -> bool {
  return _guardedLeaderData.getLockedGuard()->_leadershipEstablished;
}

void replicated_log::LogLeader::establishLeadership(
    std::shared_ptr<agency::ParticipantsConfig const> config) {
  LOG_CTX("f3aa8", TRACE, _logContext) << "trying to establish leadership";
  auto waitForIndex =
      _guardedLeaderData.doUnderLock([&](GuardedLeaderData& data) {
        auto const lastIndex = data._inMemoryLog.getLastTermIndexPair();
        TRI_ASSERT(lastIndex.term != data._self._currentTerm);
        // Immediately append an empty log entry in the new term. This is
        // necessary because we must not commit entries of older terms, but do
        // not want to wait with committing until the next insert.

        // Also make sure that this entry is written with waitForSync = true to
        // ensure that entries of the previous term are synced as well.
        auto meta = LogMetaPayload::FirstEntryOfTerm{.leader = data._self._id,
                                                     .participants = *config};
        auto firstIndex = data.insertInternal(LogMetaPayload{std::move(meta)},
                                              true, std::nullopt);
        TRI_ASSERT(firstIndex == lastIndex.index + 1);
        return firstIndex;
      });

  TRI_ASSERT(waitForIndex == _firstIndexOfCurrentTerm);
  waitFor(waitForIndex)
      .thenFinal([weak = weak_from_this(), config = std::move(config)](
                     futures::Try<WaitForResult>&& result) mutable noexcept {
        if (auto self = weak.lock(); self) {
          try {
            result.throwIfFailed();
            self->_guardedLeaderData.doUnderLock([&](auto& data) {
              data._leadershipEstablished = true;
              if (data.activeParticipantsConfig->generation ==
                  config->generation) {
                data.committedParticipantsConfig = std::move(config);
              }
            });
            LOG_CTX("536f4", TRACE, self->_logContext)
                << "leadership established";
          } catch (ParticipantResignedException const& err) {
            LOG_CTX("22264", TRACE, self->_logContext)
                << "failed to establish leadership due to resign: "
                << err.what();
          } catch (std::exception const& err) {
            LOG_CTX("5ceda", FATAL, self->_logContext)
                << "failed to establish leadership: " << err.what();
          }
        } else {
          LOG_TOPIC("94696", TRACE, Logger::REPLICATION2)
              << "leader is already gone, no leadership was established";
        }
      });
}

auto replicated_log::LogLeader::waitForLeadership()
    -> replicated_log::ILogParticipant::WaitForFuture {
  return waitFor(_firstIndexOfCurrentTerm);
}

namespace {
// For (unordered) maps `left` and `right`, return `keys(left) \ keys(right)`
auto const keySetDifference = [](auto const& left, auto const& right) {
  using left_t = std::decay_t<decltype(left)>;
  using right_t = std::decay_t<decltype(right)>;
  static_assert(
      std::is_same_v<typename left_t::key_type, typename right_t::key_type>);
  using key_t = typename left_t::key_type;

  auto result = std::vector<key_t>{};
  for (auto const& [key, val] : left) {
    if (!right.contains(key)) {
      result.emplace_back(key);
    }
  }

  return result;
};
}  // namespace

auto replicated_log::LogLeader::updateParticipantsConfig(
    std::shared_ptr<agency::ParticipantsConfig const> const& config)
    -> LogIndex {
  LOG_CTX("ac277", TRACE, _logContext)
      << "trying to update configuration to generation " << config->generation;
  auto waitForIndex = _guardedLeaderData.doUnderLock([&](GuardedLeaderData&
                                                             data) {
    auto const [followersToRemove, additionalFollowers] = std::invoke([&] {
      auto const& oldFollowers = data._follower;
      // Note that newParticipants contains the leader, while oldFollowers does
      // not.
      auto const& newParticipants = config->participants;
      auto const additionalParticipantIds =
          keySetDifference(newParticipants, oldFollowers);
      auto followersToRemove_ = keySetDifference(oldFollowers, newParticipants);

      auto additionalFollowers_ =
          std::unordered_map<ParticipantId,
                             std::shared_ptr<AbstractFollower>>{};
      for (auto const& participantId : additionalParticipantIds) {
        // exclude the leader
        if (participantId != _id) {
          additionalFollowers_.try_emplace(
              participantId,
              _followerFactory->constructFollower(participantId));
        }
      }
      return std::pair(std::move(followersToRemove_),
                       std::move(additionalFollowers_));
    });

    if (data.activeParticipantsConfig->generation >= config->generation) {
      auto const message = basics::StringUtils::concatT(
          "updated participant config generation is smaller or equal to "
          "current generation - refusing to update; ",
          "new = ", config->generation,
          ", current = ", data.activeParticipantsConfig->generation);
      LOG_CTX("bab5b", TRACE, _logContext) << message;
      THROW_ARANGO_EXCEPTION_MESSAGE(TRI_ERROR_BAD_PARAMETER, message);
    }

#ifdef ARANGODB_ENABLE_MAINTAINER_MODE
    // all participants in the new configuration must either exist already, or
    // be added via additionalFollowers.
    {
      auto const& newConfigParticipants = config->participants;
      TRI_ASSERT(std::all_of(
          newConfigParticipants.begin(), newConfigParticipants.end(),
          [&, &additionalFollowers = additionalFollowers](auto const& it) {
            return data._follower.contains(it.first) ||
                   additionalFollowers.contains(it.first) ||
                   it.first == data._self.getParticipantId();
          }));
    }
#endif

    // Create a copy. This is important to keep the following code
    // exception-safe, in particular never leave data._follower behind in a
    // half-updated state.
    auto followers = data._follower;

    {  // remove obsolete followers
      for (auto const& it : followersToRemove) {
        followers.erase(it);
      }
    }
    {  // add new followers
      for (auto&& [participantId, abstractFollowerPtr] : additionalFollowers) {
        auto const lastIndex =
            data._inMemoryLog.getLastTermIndexPair().index.saturatedDecrement();
        followers.try_emplace(
            participantId,
            std::make_shared<FollowerInfo>(std::move(abstractFollowerPtr),
                                           lastIndex, data._self._logContext));
      }
    }

#ifdef ARANGODB_ENABLE_MAINTAINER_MODE
    // all participants (but the leader) in the new configuration must now be
    // part of followers
    {
      auto const& newConfigParticipants = config->participants;
      TRI_ASSERT(std::all_of(newConfigParticipants.begin(),
                             newConfigParticipants.end(), [&](auto const& it) {
                               return followers.contains(it.first) ||
                                      it.first == data._self.getParticipantId();
                             }));
    }
#endif

    auto meta =
        LogMetaPayload::UpdateParticipantsConfig{.participants = *config};
    auto const idx = data.insertInternal(LogMetaPayload{std::move(meta)}, true,
                                         std::nullopt);
    data.activeParticipantsConfig = config;
    data._follower.swap(followers);

    return idx;
  });

  triggerAsyncReplication();
  waitFor(waitForIndex)
      .thenFinal([weak = weak_from_this(),
                  config](futures::Try<WaitForResult>&& result) noexcept {
        if (auto self = weak.lock(); self) {
          try {
            result.throwIfFailed();
            if (auto guard = self->_guardedLeaderData.getLockedGuard();
                guard->activeParticipantsConfig->generation ==
                config->generation) {
              // Make sure config is the currently active configuration. It
              // could happen that activeParticipantsConfig was changed before
              // config got any chance to see anything committed, thus never
              // being considered an actual committedParticipantsConfig. In this
              // case we skip it.
              guard->committedParticipantsConfig = config;
              LOG_CTX("536f5", DEBUG, self->_logContext)
                  << "configuration committed, generation "
                  << config->generation;
            } else {
              LOG_CTX("fd245", TRACE, self->_logContext)
                  << "configuration already newer than generation "
                  << config->generation;
            }
          } catch (ParticipantResignedException const& err) {
            LOG_CTX("3959f", DEBUG, self->_logContext)
                << "leader resigned before new participant configuration was "
                   "committed: "
                << err.message();
          } catch (std::exception const& err) {
            LOG_CTX("1af0f", FATAL, self->_logContext)
                << "failed to commit new participant config; " << err.what();
            FATAL_ERROR_EXIT();  // TODO is there nothing we can do here?
          }
        }

        LOG_TOPIC("a4fc1", TRACE, Logger::REPLICATION2)
            << "leader is already gone, configuration change was not committed";
      });

  return waitForIndex;
}

auto replicated_log::LogLeader::getCommitIndex() const noexcept -> LogIndex {
  return _guardedLeaderData.getLockedGuard()->_commitIndex;
}

auto replicated_log::LogLeader::getParticipantConfigGenerations() const noexcept
    -> std::pair<std::size_t, std::optional<std::size_t>> {
  return _guardedLeaderData.doUnderLock([&](GuardedLeaderData const& data) {
    auto activeGeneration = data.activeParticipantsConfig->generation;
    auto committedGeneration = std::optional<std::size_t>{};

    if (auto committedConfig = data.committedParticipantsConfig;
        committedConfig != nullptr) {
      committedGeneration = committedConfig->generation;
    }

    return std::make_pair(activeGeneration, committedGeneration);
  });
}

auto replicated_log::LogLeader::setSnapshotAvailable(
    ParticipantId const& participantId, SnapshotAvailableReport report)
    -> Result {
  auto guard = _guardedLeaderData.getLockedGuard();
  if (guard->_didResign) {
    throw ParticipantResignedException(
        TRI_ERROR_REPLICATION_REPLICATED_LOG_LEADER_RESIGNED, ADB_HERE);
  }
  auto follower = guard->_follower.find(participantId);
  if (follower == guard->_follower.end()) {
    return {TRI_ERROR_CLUSTER_NOT_FOLLOWER};
  }
  auto& followerInfo = *follower->second;
  if (followerInfo.snapshotAvailableMessageId > report.messageId) {
    // We already got more recent information, we may silently ignore this.
    // NOTE that '==' instead of '>' *must not* be ignored: An
    // AppendEntriesResponse can have the same MessageId as an
    // "update-snapshot-status", but is always less recent.
    LOG_CTX("62dc4", DEBUG, _logContext) << fmt::format(
        "Ignoring outdated 'snapshot available' message from {} follower. "
        "This was reported with message id {}, but we already have a report "
        "from {}. The current status is {}.",
        participantId, report.messageId,
        followerInfo.snapshotAvailableMessageId,
        followerInfo.snapshotAvailable);
    return {};
  }
  followerInfo.snapshotAvailable = true;
  followerInfo.snapshotAvailableMessageId = report.messageId;
  LOG_CTX("c8b6a", INFO, _logContext)
      << "Follower snapshot " << participantId << " completed.";
  auto promises = guard->checkCommitIndex();
  guard.unlock();
  handleResolvedPromiseSet(std::move(promises), _logMetrics);
  return {};
}

auto replicated_log::LogLeader::ping(std::optional<std::string> message)
    -> LogIndex {
  auto index = _guardedLeaderData.doUnderLock([&](GuardedLeaderData& leader) {
    auto meta = LogMetaPayload::withPing(message);
    return leader.insertInternal(std::move(meta), false, std::nullopt);
  });

  triggerAsyncReplication();
  return index;
}

auto replicated_log::LogLeader::LocalFollower::release(LogIndex stop) const
    -> Result {
  auto res = _guardedLogCore.doUnderLock([&](auto& core) {
    LOG_CTX("23745", DEBUG, _logContext)
        << "local follower releasing with stop at " << stop;
    return core->removeFront(stop).get();
  });
  LOG_CTX_IF("2aba1", WARN, _logContext, res.fail())
      << "local follower failed to release log entries: " << res.errorMessage();
  return res;
}

replicated_log::LogLeader::PreparedAppendEntryRequest::
    PreparedAppendEntryRequest(
        std::shared_ptr<LogLeader> const& logLeader,
        std::shared_ptr<FollowerInfo> follower,
        std::chrono::steady_clock::duration executionDelay)
    : _parentLog(logLeader),
      _follower(std::move(follower)),
      _executionDelay(executionDelay) {}

replicated_log::LogLeader::FollowerInfo::FollowerInfo(
    std::shared_ptr<AbstractFollower> impl, LogIndex lastLogIndex,
    LoggerContext const& logContext)
    : _impl(std::move(impl)),
      nextPrevLogIndex(lastLogIndex),
      logContext(
          logContext.with<logContextKeyLogComponent>("follower-info")
              .with<logContextKeyFollowerId>(_impl->getParticipantId())) {}<|MERGE_RESOLUTION|>--- conflicted
+++ resolved
@@ -216,32 +216,6 @@
           return;
         }
 
-        auto [request, lastIndex] =
-            logLeader->_guardedLeaderData.doUnderLock([&](auto const& self) {
-              auto lastAvailableIndex =
-                  self._inMemoryLog.getLastTermIndexPair();
-              LOG_CTX("71801", TRACE, follower->logContext)
-                  << "last matched index = " << follower->nextPrevLogIndex
-                  << ", current index = " << lastAvailableIndex
-                  << ", last acked commit index = "
-                  << follower->lastAckedCommitIndex
-                  << ", current commit index = " << self._commitIndex
-                  << ", last acked litk = "
-                  << follower->lastAckedLowestIndexToKeep
-                  << ", current litk = " << self._lowestIndexToKeep;
-              // We can only get here if there is some new information
-              // for this follower
-              TRI_ASSERT(follower->nextPrevLogIndex.index !=
-                             lastAvailableIndex.index ||
-                         self._commitIndex != follower->lastAckedCommitIndex ||
-                         self._lowestIndexToKeep !=
-                             follower->lastAckedLowestIndexToKeep);
-
-              return self.createAppendEntriesRequest(*follower,
-                                                     lastAvailableIndex);
-            });
-
-<<<<<<< HEAD
             auto [request, lastIndex] =
                 logLeader->_guardedLeaderData.doUnderLock(
                     [&](auto const& self) {
@@ -266,9 +240,10 @@
                                  self._lowestIndexToKeep !=
                                      follower->lastAckedLowestIndexToKeep);
 
-                      return self.createAppendEntriesRequest(
-                          *follower, lastAvailableIndex);
-=======
+              return self.createAppendEntriesRequest(*follower,
+                                                     lastAvailableIndex);
+            });
+
         auto messageId = request.messageId;
         LOG_CTX("1b0ec", TRACE, follower->logContext)
             << "sending append entries, messageId = " << messageId;
@@ -320,7 +295,6 @@
                             << messageId;
                       }
                       return {};
->>>>>>> ed3c4686
                     });
 
                 handleResolvedPromiseSet(std::move(resolvedPromises),
@@ -456,7 +430,6 @@
 
 auto replicated_log::LogLeader::resign() && -> std::tuple<
     std::unique_ptr<LogCore>, DeferredAction> {
-<<<<<<< HEAD
   auto [core, actionOuter, leaderEstablished] = _guardedLeaderData.doUnderLock(
       [this, &localFollower = *_localFollower,
        &participantId = _id](GuardedLeaderData& leaderData) {
@@ -465,40 +438,10 @@
               << "Leader " << participantId << " already resigned!";
           throw ParticipantResignedException(
               TRI_ERROR_REPLICATION_REPLICATED_LOG_LEADER_RESIGNED, ADB_HERE);
-=======
-  return _guardedLeaderData.doUnderLock([this, &localFollower = *_localFollower,
-                                         &participantId = _id](
-                                            GuardedLeaderData& leaderData) {
-    if (leaderData._didResign) {
-      LOG_CTX("5d3b8", ERR, _logContext)
-          << "Leader " << participantId << " already resigned!";
-      throw ParticipantResignedException(
-          TRI_ERROR_REPLICATION_REPLICATED_LOG_LEADER_RESIGNED, ADB_HERE);
-    }
-
-    // cancel all delayed scheduler work items
-    leaderData._follower.clear();
-
-    // WARNING! This stunt is here to make things exception safe.
-    // The move constructor of std::multimap is **not** noexcept.
-    // Thus we have to make a new map unique and use std::swap to
-    // transfer the content. And then move the unique_ptr into
-    // the lambda.
-    struct Queues {
-      WaitForQueue waitForQueue;
-      WaitForBag waitForResignQueue;
-    };
-    auto queues = std::make_unique<Queues>();
-    std::swap(queues->waitForQueue, leaderData._waitForQueue);
-    queues->waitForResignQueue = std::move(leaderData._waitForResignQueue);
-    auto action = [queues = std::move(queues)]() mutable noexcept {
-      for (auto& [idx, promise] : queues->waitForQueue) {
-        // Check this to make sure that setException does not throw
-        if (!promise.isFulfilled()) {
-          promise.setException(ParticipantResignedException(
-              TRI_ERROR_REPLICATION_REPLICATED_LOG_LEADER_RESIGNED, ADB_HERE));
->>>>>>> ed3c4686
         }
+
+        // cancel all delayed scheduler work items
+        leaderData._follower.clear();
 
         // WARNING! This stunt is here to make things exception safe.
         // The move constructor of std::multimap is **not** noexcept.
