--- conflicted
+++ resolved
@@ -1560,18 +1560,6 @@
   });
 }
 
-auto replicated_log::LogLeader::waitForResign()
-    -> futures::Future<futures::Unit> {
-  using namespace arangodb::futures;
-  auto&& [future, action] =
-      _guardedLeaderData.getLockedGuard()->waitForResign();
-
-  action.fire();
-
-  return std::move(future);
-}
-
-<<<<<<< HEAD
 auto replicated_log::LogLeader::setSnapshotAvailable(
     ParticipantId const& participantId) -> Result {
   auto guard = _guardedLeaderData.getLockedGuard();
@@ -1586,7 +1574,8 @@
   guard.unlock();
   handleResolvedPromiseSet(std::move(promises), _logMetrics);
   return {};
-=======
+}
+
 auto replicated_log::LogLeader::ping(std::optional<std::string> message)
     -> LogIndex {
   auto index = _guardedLeaderData.doUnderLock([&](GuardedLeaderData& leader) {
@@ -1596,7 +1585,6 @@
 
   triggerAsyncReplication();
   return index;
->>>>>>> 9e3d1764
 }
 
 auto replicated_log::LogLeader::LocalFollower::release(LogIndex stop) const
