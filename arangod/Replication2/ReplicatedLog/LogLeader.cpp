////////////////////////////////////////////////////////////////////////////////
/// DISCLAIMER
///
/// Copyright 2014-2022 ArangoDB GmbH, Cologne, Germany
/// Copyright 2004-2014 triAGENS GmbH, Cologne, Germany
///
/// Licensed under the Apache License, Version 2.0 (the "License");
/// you may not use this file except in compliance with the License.
/// You may obtain a copy of the License at
///
///     http://www.apache.org/licenses/LICENSE-2.0
///
/// Unless required by applicable law or agreed to in writing, software
/// distributed under the License is distributed on an "AS IS" BASIS,
/// WITHOUT WARRANTIES OR CONDITIONS OF ANY KIND, either express or implied.
/// See the License for the specific language governing permissions and
/// limitations under the License.
///
/// Copyright holder is ArangoDB GmbH, Cologne, Germany
///
/// @author Tobias Gödderz
////////////////////////////////////////////////////////////////////////////////

#include "LogLeader.h"

#include <Basics/Exceptions.h>
#include <Basics/Guarded.h>
#include <Basics/StringUtils.h>
#include <Basics/application-exit.h>
#include <Basics/debugging.h>
#include <Basics/system-compiler.h>
#include <Basics/voc-errors.h>
#include <Containers/ImmerMemoryPolicy.h>
#include <Futures/Future.h>
#include <Futures/Try.h>
#include <Logger/LogMacros.h>
#include <Logger/Logger.h>
#include <Logger/LoggerStream.h>
#include <algorithm>
#include <chrono>
#include <cstdint>
#include <exception>
#include <functional>
#include <iterator>
#include <memory>
#include <ratio>
#include <string>
#include <string_view>
#include <type_traits>
#include <unordered_map>
#include <utility>

#include "Basics/ErrorCode.h"
#include "Futures/Promise.h"
#include "Futures/Unit.h"
#include "Logger/LogContextKeys.h"
#include "Metrics/Counter.h"
#include "Metrics/Gauge.h"
#include "Metrics/Histogram.h"
#include "Metrics/LogScale.h"
#include "Replication2/DeferredExecution.h"
#include "Replication2/Exceptions/ParticipantResignedException.h"
#include "Replication2/MetricsHelper.h"
#include "Replication2/ReplicatedLog/Algorithms.h"
#include "Replication2/ReplicatedLog/InMemoryLog.h"
#include "Replication2/ReplicatedLog/LogStatus.h"
#include "Replication2/ReplicatedLog/PersistedLog.h"
#include "Replication2/ReplicatedLog/ReplicatedLogIterator.h"
#include "Replication2/ReplicatedLog/ReplicatedLogMetrics.h"

#if (_MSC_VER >= 1)
// suppress warnings:
#pragma warning(push)
// conversion from 'size_t' to 'immer::detail::rbts::count_t', possible loss of
// data
#pragma warning(disable : 4267)
// result of 32-bit shift implicitly converted to 64 bits (was 64-bit shift
// intended?)
#pragma warning(disable : 4334)
#endif
#include <immer/flex_vector.hpp>
#include <immer/flex_vector_transient.hpp>
#if (_MSC_VER >= 1)
#pragma warning(pop)
#endif

using namespace arangodb;
using namespace arangodb::replication2;

replicated_log::LogLeader::LogLeader(
    LoggerContext logContext, std::shared_ptr<ReplicatedLogMetrics> logMetrics,
    std::shared_ptr<ReplicatedLogGlobalSettings const> options,
    ParticipantId id, LogTerm term, LogIndex firstIndex,
    InMemoryLog inMemoryLog,
    std::unique_ptr<IReplicatedStateHandle> stateHandle,
    std::shared_ptr<IAbstractFollowerFactory> followerFactory,
    std::shared_ptr<IScheduler> scheduler)
    : _logContext(std::move(logContext)),
      _logMetrics(std::move(logMetrics)),
      _options(std::move(options)),
      _followerFactory(std::move(followerFactory)),
      _scheduler(std::move(scheduler)),
      _id(std::move(id)),
      _currentTerm(term),
      _firstIndexOfCurrentTerm(firstIndex),
      _guardedLeaderData(*this, std::move(inMemoryLog),
                         std::move(stateHandle)) {
  _logMetrics->replicatedLogLeaderNumber->fetch_add(1);
}

replicated_log::LogLeader::~LogLeader() {
  _logMetrics->replicatedLogLeaderNumber->fetch_sub(1);
  if (auto queueEmpty =
          _guardedLeaderData.getLockedGuard()->_waitForQueue.empty();
      !queueEmpty) {
    TRI_ASSERT(false) << "expected wait-for-queue to be empty";
    LOG_CTX("ce7f1", ERR, _logContext) << "expected wait-for-queue to be empty";
  }
}

auto replicated_log::LogLeader::instantiateFollowers(
    LoggerContext const& logContext,
    std::shared_ptr<IAbstractFollowerFactory> followerFactory,
    std::shared_ptr<LocalFollower> const& localFollower,
    TermIndexPair lastEntry,
    std::shared_ptr<agency::ParticipantsConfig const> const& participantsConfig)
    -> std::unordered_map<ParticipantId, std::shared_ptr<FollowerInfo>> {
  std::unordered_map<ParticipantId, std::shared_ptr<FollowerInfo>>
      followers_map;
  followers_map.reserve(participantsConfig->participants.size() + 1);
  for (auto const& participant : participantsConfig->participants) {
    auto const& [it, inserted] = std::invoke([&]() {
      if (participant.first == localFollower->getParticipantId()) {
        return followers_map.emplace(
            participant.first, std::make_shared<FollowerInfo>(
                                   localFollower, lastEntry.index, logContext));
      } else {
        return followers_map.emplace(
            participant.first,
            std::make_shared<FollowerInfo>(
                followerFactory->constructFollower(participant.first),
                lastEntry.index, logContext));
      }
    });

    TRI_ASSERT(inserted) << "duplicate participant id: " << participant.first;
  }
  return followers_map;
}

namespace {
auto delayedFuture(replicated_log::IScheduler* sched,
                   std::chrono::steady_clock::duration duration)
    -> futures::Future<futures::Unit> {
  if (sched) {
    return sched->delayedFuture(duration);
  }

  // std::this_thread::sleep_for(duration);
  return futures::Future<futures::Unit>{std::in_place};
}
}  // namespace

void replicated_log::LogLeader::handleResolvedPromiseSet(
    ResolvedPromiseSet resolvedPromises,
    std::shared_ptr<ReplicatedLogMetrics> const& logMetrics) {
  auto const commitTp = InMemoryLogEntry::clock::now();

  for (auto const& it : resolvedPromises._commitedLogEntries) {
    using namespace std::chrono_literals;
    auto const entryDuration = commitTp - it.insertTp();
    logMetrics->replicatedLogInsertsRtt->count(entryDuration / 1us);
  }

  for (auto& promise : resolvedPromises._set) {
    TRI_ASSERT(promise.second.valid());
    promise.second.setValue(resolvedPromises.result);
  }
}

void replicated_log::LogLeader::executeAppendEntriesRequests(
    std::vector<std::optional<PreparedAppendEntryRequest>> requests,
    std::shared_ptr<ReplicatedLogMetrics> const& logMetrics,
    IScheduler* sched) {
  for (auto& it : requests) {
    if (it.has_value()) {
      delayedFuture(sched, it->_executionDelay)
          .thenFinal([it = std::move(it), logMetrics](auto&&) mutable {
            auto follower = it->_follower.lock();
            auto logLeader = it->_parentLog.lock();
            if (logLeader == nullptr || follower == nullptr) {
              LOG_TOPIC("de312", TRACE, Logger::REPLICATION2)
                  << "parent log already gone, not sending any more "
                     "AppendEntryRequests";
              return;
            }

            auto [request, lastIndex] =
                logLeader->_guardedLeaderData.doUnderLock(
                    [&](auto const& self) {
                      auto lastAvailableIndex =
                          self._inMemoryLog.getLastTermIndexPair();
                      LOG_CTX("71801", TRACE, follower->logContext)
                          << "last matched index = "
                          << follower->nextPrevLogIndex
                          << ", current index = " << lastAvailableIndex
                          << ", last acked commit index = "
                          << follower->lastAckedCommitIndex
                          << ", current commit index = " << self._commitIndex
                          << ", last acked litk = "
                          << follower->lastAckedLowestIndexToKeep
                          << ", current litk = " << self._lowestIndexToKeep;
                      // We can only get here if there is some new information
                      // for this follower
                      TRI_ASSERT(follower->nextPrevLogIndex !=
                                     lastAvailableIndex.index ||
                                 self._commitIndex !=
                                     follower->lastAckedCommitIndex ||
                                 self._lowestIndexToKeep !=
                                     follower->lastAckedLowestIndexToKeep);

                      return self.createAppendEntriesRequest(
                          *follower, lastAvailableIndex);
                    });

            auto messageId = request.messageId;
            LOG_CTX("1b0ec", TRACE, follower->logContext)
                << "sending append entries, messageId = " << messageId;

            // We take the start time here again to have a more precise
            // measurement. (And do not use follower._lastRequestStartTP)
            // TODO really needed?
            auto startTime = std::chrono::steady_clock::now();
            // Capture a weak pointer `parentLog` that will be locked
            // when the request returns. If the locking is successful
            // we are still in the same term.
            follower->_impl->appendEntries(std::move(request))
                .thenFinal([weakParentLog = it->_parentLog,
                            followerWeak = it->_follower, lastIndex = lastIndex,
                            currentCommitIndex = request.leaderCommit,
                            currentLITK = request.lowestIndexToKeep,
                            currentTerm = logLeader->_currentTerm,
                            messageId = messageId, startTime,
                            logMetrics =
                                logMetrics](futures::Try<AppendEntriesResult>&&
                                                res) noexcept {
                  // This has to remain noexcept, because the code below is not
                  // exception safe
                  auto const endTime = std::chrono::steady_clock::now();

                  auto self = weakParentLog.lock();
                  auto follower = followerWeak.lock();
                  if (self != nullptr && follower != nullptr) {
                    using namespace std::chrono_literals;
                    auto const duration = endTime - startTime;
                    self->_logMetrics->replicatedLogAppendEntriesRttUs->count(
                        duration / 1us);
                    LOG_CTX("8ff44", TRACE, follower->logContext)
                        << "received append entries response, messageId = "
                        << messageId;
                    auto [preparedRequests, resolvedPromises] = std::invoke(
                        [&]() -> std::pair<std::vector<std::optional<
                                               PreparedAppendEntryRequest>>,
                                           ResolvedPromiseSet> {
                          auto guarded = self->acquireMutex();
                          if (!guarded->_didResign) {
                            return guarded->handleAppendEntriesResponse(
                                *follower, lastIndex, currentCommitIndex,
                                currentLITK, currentTerm, std::move(res),
                                endTime - startTime, messageId);
                          } else {
                            LOG_CTX("da116", DEBUG, follower->logContext)
                                << "received response from follower but leader "
                                   "already resigned, messageId = "
                                << messageId;
                          }
                          return {};
                        });

                    handleResolvedPromiseSet(std::move(resolvedPromises),
                                             logMetrics);
                    executeAppendEntriesRequests(std::move(preparedRequests),
                                                 logMetrics,
                                                 self->_scheduler.get());
                  } else {
                    if (follower == nullptr) {
                      LOG_TOPIC("6f490", DEBUG, Logger::REPLICATION2)
                          << "follower already gone.";
                    } else {
                      LOG_CTX("de300", DEBUG, follower->logContext)
                          << "parent log already gone, messageId = "
                          << messageId;
                    }
                  }
                });
          });
    }
  }
}

auto replicated_log::LogLeader::construct(
    std::unique_ptr<replicated_state::IStorageEngineMethods> methods,
    std::shared_ptr<agency::ParticipantsConfig const> participantsConfig,
    ParticipantId id, LogTerm term, LoggerContext const& logContext,
    std::shared_ptr<ReplicatedLogMetrics> logMetrics,
    std::shared_ptr<ReplicatedLogGlobalSettings const> options,
    std::unique_ptr<IReplicatedStateHandle> stateHandle,
    std::shared_ptr<IAbstractFollowerFactory> followerFactory,
    std::shared_ptr<IScheduler> scheduler) -> std::shared_ptr<LogLeader> {
  auto const& config = participantsConfig->config;
  auto const& participants = participantsConfig->participants;

  if (ADB_UNLIKELY(methods == nullptr)) {
    auto followerIds = std::vector<std::string>{};
    std::transform(
        participants.begin(), participants.end(),
        std::back_inserter(followerIds),
        [](auto const& follower) -> std::string { return follower.first; });
    auto message = basics::StringUtils::concatT(
        "LogCore missing when constructing LogLeader, leader id: ", id,
        "term: ", term, "effectiveWriteConcern: ", config.effectiveWriteConcern,
        "followers: ", basics::StringUtils::join(followerIds, ", "));
    THROW_ARANGO_EXCEPTION_MESSAGE(TRI_ERROR_INTERNAL, std::move(message));
  }

  // Workaround to be able to use make_shared, while LogLeader's constructor
  // is actually protected.
  struct MakeSharedLogLeader : LogLeader {
   public:
    MakeSharedLogLeader(
        LoggerContext logContext,
        std::shared_ptr<ReplicatedLogMetrics> logMetrics,
        std::shared_ptr<ReplicatedLogGlobalSettings const> options,
        ParticipantId id, LogTerm term, LogIndex firstIndexOfCurrentTerm,
        InMemoryLog inMemoryLog,
        std::unique_ptr<IReplicatedStateHandle> stateHandle,
        std::shared_ptr<IAbstractFollowerFactory> followerFactory,
        std::shared_ptr<IScheduler> scheduler)
        : LogLeader(std::move(logContext), std::move(logMetrics),
                    std::move(options), std::move(id), term,
                    firstIndexOfCurrentTerm, std::move(inMemoryLog),
                    std::move(stateHandle), std::move(followerFactory),
                    std::move(scheduler)) {}
  };

  auto log = InMemoryLog::loadFromMethods(*methods);
  auto const lastIndex = log.getLastTermIndexPair();
  // if this assertion triggers there is an entry present in the log
  // that has the current term. Did create a different leader with the same term
  // in your test?
  if (lastIndex.term >= term) {
    LOG_CTX("8ed2f", FATAL, logContext)
        << "Failed to construct log leader. Current term is " << term
        << " but spearhead is already at " << lastIndex.term;
    FATAL_ERROR_EXIT();  // This must never happen in production
  }

  {
    auto metaResult = methods->readMetadata();
    if (metaResult.fail()) {
      THROW_ARANGO_EXCEPTION(metaResult.result());
    }
    auto& meta = metaResult.get();
    meta.snapshot.status = replicated_state::SnapshotStatus::kCompleted;
    std::ignore = methods->updateMetadata(meta);
  }

  // Note that although we add an entry to establish our leadership
  // we do still want to use the unchanged lastIndex to initialize
  // our followers with, as none of them can possibly have this entry.
  // This is particularly important for the LocalFollower, which blindly
  // accepts appendEntriesRequests, and we would thus forget persisting this
  // entry on the leader!

  auto commonLogContext =
      logContext.with<logContextKeyTerm>(term).with<logContextKeyLeaderId>(id);

  auto leader = std::make_shared<MakeSharedLogLeader>(
      commonLogContext.with<logContextKeyLogComponent>("leader"),
      std::move(logMetrics), std::move(options), std::move(id), term,
      lastIndex.index + 1u, log, std::move(stateHandle), followerFactory,
      scheduler);
  auto localFollower = std::make_shared<LocalFollower>(
      *leader,
      commonLogContext.with<logContextKeyLogComponent>("local-follower"),
      std::move(methods), lastIndex);

  TRI_ASSERT(participantsConfig != nullptr);
  {
    auto leaderDataGuard = leader->acquireMutex();

    leaderDataGuard->_follower =
        instantiateFollowers(commonLogContext, followerFactory, localFollower,
                             lastIndex, participantsConfig);
    leaderDataGuard->activeParticipantsConfig = participantsConfig;
    leader->_localFollower = std::move(localFollower);
    TRI_ASSERT(leaderDataGuard->_follower.size() >=
               config.effectiveWriteConcern)
        << "actual followers: " << leaderDataGuard->_follower.size()
        << " effectiveWriteConcern: " << config.effectiveWriteConcern;
    TRI_ASSERT(leaderDataGuard->_follower.size() ==
               leaderDataGuard->activeParticipantsConfig->participants.size());
    TRI_ASSERT(std::all_of(leaderDataGuard->_follower.begin(),
                           leaderDataGuard->_follower.end(),
                           [&](auto const& it) {
                             return leaderDataGuard->activeParticipantsConfig
                                 ->participants.contains(it.first);
                           }));
  }

  leader->establishLeadership(std::move(participantsConfig));
  leader->triggerAsyncReplication();
  return leader;
}

auto replicated_log::LogLeader::acquireMutex() -> LogLeader::Guard {
  return _guardedLeaderData.getLockedGuard();
}

auto replicated_log::LogLeader::acquireMutex() const -> LogLeader::ConstGuard {
  return _guardedLeaderData.getLockedGuard();
}

auto replicated_log::LogLeader::readReplicatedEntryByIndex(LogIndex idx) const
    -> std::optional<PersistingLogEntry> {
  return _guardedLeaderData.doUnderLock(
      [&idx](auto& leaderData) -> std::optional<PersistingLogEntry> {
        if (leaderData._didResign) {
          throw ParticipantResignedException(
              TRI_ERROR_REPLICATION_REPLICATED_LOG_LEADER_RESIGNED, ADB_HERE);
        }
        if (auto entry = leaderData._inMemoryLog.getEntryByIndex(idx);
            entry.has_value() &&
            entry->entry().logIndex() <= leaderData._commitIndex) {
          return entry->entry();
        } else {
          return std::nullopt;
        }
      });
}

auto replicated_log::LogLeader::getStatus() const -> LogStatus {
  return _guardedLeaderData.doUnderLock([term = _currentTerm](
                                            GuardedLeaderData const&
                                                leaderData) {
    if (leaderData._didResign) {
      throw ParticipantResignedException(
          TRI_ERROR_REPLICATION_REPLICATED_LOG_LEADER_RESIGNED, ADB_HERE);
    }
    LeaderStatus status;
    status.local = leaderData.getLocalStatistics();
    status.term = term;
    status.lowestIndexToKeep = leaderData._lowestIndexToKeep;
    status.lastCommitStatus = leaderData._lastCommitFailReason;
    status.leadershipEstablished = leaderData._leadershipEstablished;
    status.activeParticipantsConfig = *leaderData.activeParticipantsConfig;
    if (auto const config = leaderData.committedParticipantsConfig;
        config != nullptr) {
      status.committedParticipantsConfig = *config;
    }
    for (auto const& [pid, f] : leaderData._follower) {
      auto lastRequestLatencyMS =
          std::chrono::duration_cast<std::chrono::duration<double, std::milli>>(
              f->_lastRequestLatency);
      auto state = std::invoke([&, &f = f] {
        switch (f->_state) {
          case FollowerInfo::State::ERROR_BACKOFF:
            return FollowerState::withErrorBackoff(
                std::chrono::duration_cast<
                    std::chrono::duration<double, std::milli>>(
                    f->_errorBackoffEndTP - std::chrono::steady_clock::now()),
                f->numErrorsSinceLastAnswer);
          case FollowerInfo::State::REQUEST_IN_FLIGHT:
            return FollowerState::withRequestInFlight(
                std::chrono::duration_cast<
                    std::chrono::duration<double, std::milli>>(
                    std::chrono::steady_clock::now() - f->_lastRequestStartTP));
          default:
            return FollowerState::withUpToDate();
        }
      });
      auto const& participantId = f->_impl->getParticipantId();
      TRI_ASSERT(pid == participantId);
      TRI_ASSERT(!pid.empty());
      status.follower.emplace(
          participantId,
          FollowerStatistics{
              LogStatistics{f->lastAckedIndex, f->lastAckedCommitIndex},
              f->lastErrorReason, lastRequestLatencyMS, state,
              f->nextPrevLogIndex});
    }

    status.commitLagMS = leaderData.calculateCommitLag();
    return LogStatus{std::move(status)};
  });
}

auto replicated_log::LogLeader::getQuickStatus() const -> QuickLogStatus {
  return _guardedLeaderData.doUnderLock(
      [term = _currentTerm](GuardedLeaderData const& leaderData) {
        if (leaderData._didResign) {
          throw ParticipantResignedException(
              TRI_ERROR_REPLICATION_REPLICATED_LOG_LEADER_RESIGNED, ADB_HERE);
        }
        auto commitFailReason = std::optional<CommitFailReason>{};
        if (leaderData.calculateCommitLag() > std::chrono::seconds{20}) {
          commitFailReason = leaderData._lastCommitFailReason;
        }
        return QuickLogStatus{
            .role = ParticipantRole::kLeader,
            .term = term,
            .local = leaderData.getLocalStatistics(),
            .leadershipEstablished = leaderData._leadershipEstablished,
            .snapshotAvailable = true,
            .commitFailReason = commitFailReason,
            .activeParticipantsConfig = leaderData.activeParticipantsConfig,
            .committedParticipantsConfig =
                leaderData.committedParticipantsConfig};
      });
}

auto replicated_log::LogLeader::insert(LogPayload payload, bool waitForSync)
    -> LogIndex {
  auto index =
      insert(std::move(payload), waitForSync, doNotTriggerAsyncReplication);
  triggerAsyncReplication();
  return index;
}

auto replicated_log::LogLeader::insert(LogPayload payload, bool waitForSync,
                                       DoNotTriggerAsyncReplication)
    -> LogIndex {
  auto const insertTp = InMemoryLogEntry::clock::now();
  // Currently we use a mutex. Is this the only valid semantic?
  return _guardedLeaderData.doUnderLock([&](GuardedLeaderData& leaderData) {
    return leaderData.insertInternal(std::move(payload), waitForSync, insertTp);
  });
}

auto replicated_log::LogLeader::GuardedLeaderData::insertInternal(
    std::variant<LogMetaPayload, LogPayload> payload, bool waitForSync,
    std::optional<InMemoryLogEntry::clock::time_point> insertTp) -> LogIndex {
  if (this->_didResign) {
    throw ParticipantResignedException(
        TRI_ERROR_REPLICATION_REPLICATED_LOG_LEADER_RESIGNED, ADB_HERE);
  }
  auto const index = this->_inMemoryLog.getNextIndex();
  auto const payloadSize = std::holds_alternative<LogPayload>(payload)
                               ? std::get<LogPayload>(payload).byteSize()
                               : 0;
  bool const isMetaLogEntry = std::holds_alternative<LogMetaPayload>(payload);
  auto logEntry = InMemoryLogEntry(
      PersistingLogEntry(TermIndexPair{_self._currentTerm, index},
                         std::move(payload)),
      waitForSync);
  logEntry.setInsertTp(insertTp.has_value() ? *insertTp
                                            : InMemoryLogEntry::clock::now());
  this->_inMemoryLog.appendInPlace(_self._logContext, std::move(logEntry));
  _self._logMetrics->replicatedLogInsertsBytes->count(payloadSize);
  if (isMetaLogEntry) {
    _self._logMetrics->replicatedLogNumberMetaEntries->count(1);
  } else {
    _self._logMetrics->replicatedLogNumberAcceptedEntries->count(1);
  }
  return index;
}

auto replicated_log::LogLeader::waitFor(LogIndex index) -> WaitForFuture {
  return _guardedLeaderData.doUnderLock([index](auto& leaderData) {
    if (leaderData._didResign) {
      auto promise = WaitForPromise{};
      promise.setException(ParticipantResignedException(
          TRI_ERROR_REPLICATION_REPLICATED_LOG_LEADER_RESIGNED, ADB_HERE));
      return promise.getFuture();
    }
    if (leaderData._commitIndex >= index) {
      return futures::Future<WaitForResult>{
          std::in_place, leaderData._commitIndex, leaderData._lastQuorum};
    }
    auto it = leaderData._waitForQueue.emplace(index, WaitForPromise{});
    auto& promise = it->second;
    auto&& future = promise.getFuture();
    TRI_ASSERT(future.valid());
    return std::move(future);
  });
}

auto replicated_log::LogLeader::getParticipantId() const noexcept
    -> ParticipantId const& {
  return _id;
}

auto replicated_log::LogLeader::triggerAsyncReplication() -> void {
  auto preparedRequests = _guardedLeaderData.doUnderLock([](auto& leaderData) {
    if (leaderData._didResign) {
      throw ParticipantResignedException(
          TRI_ERROR_REPLICATION_REPLICATED_LOG_LEADER_RESIGNED, ADB_HERE);
    }
    return leaderData.prepareAppendEntries();
  });
  executeAppendEntriesRequests(std::move(preparedRequests), _logMetrics,
                               _scheduler.get());
}

auto replicated_log::LogLeader::GuardedLeaderData::updateCommitIndexLeader(
    LogIndex newIndex, std::shared_ptr<QuorumData> quorum)
    -> ResolvedPromiseSet {
  LOG_CTX("a9a7e", TRACE, _self._logContext)
      << "updating commit index to " << newIndex << " with quorum "
      << quorum->quorum;
  auto oldIndex = _commitIndex;

  TRI_ASSERT(_commitIndex < newIndex)
      << "_commitIndex == " << _commitIndex << ", newIndex == " << newIndex;
  _self._logMetrics->replicatedLogNumberCommittedEntries->count(
      newIndex.value - _commitIndex.value);
  _commitIndex = newIndex;
  _lastQuorum = quorum;

  struct MethodsImpl : IReplicatedLogLeaderMethods {
    explicit MethodsImpl(LogLeader& log) : _log(log) {}
    auto releaseIndex(LogIndex index) -> void override {
      if (auto res = _log.release(index); res.fail()) {
        THROW_ARANGO_EXCEPTION(res);
      }
    }
    auto getLogSnapshot() -> InMemoryLog override {
      return _log.copyInMemoryLog();
    }
    auto insert(LogPayload payload) -> LogIndex override {
      return _log.insert(std::move(payload));
    }
    auto insertDeferred(LogPayload payload)
        -> std::pair<LogIndex, DeferredAction> override {
      auto index =
          _log.insert(std::move(payload), false, doNotTriggerAsyncReplication);
      auto action = DeferredAction([weak = _log.weak_from_this()]() noexcept {
        if (auto self = weak.lock(); self != nullptr) {
          try {
            self->triggerAsyncReplication();
          } catch (ParticipantResignedException const&) {
            // The log resigned; this is fine, we can just ignore it.
          } catch (std::exception const& ex) {
            LOG_CTX("f96cd", INFO, self->_logContext)
                << "Unhandled exception in insertDeferred: " << ex.what();
          }
        }
      });
      return std::make_pair(index, std::move(action));
    }
    auto waitFor(LogIndex index) -> WaitForFuture override {
      return _log.waitFor(index);
    }
    auto waitForIterator(LogIndex index) -> WaitForIteratorFuture override {
      return _log.waitForIterator(index);
    }

    LogLeader& _log;
  };

  if (not _leadershipEstablished) {
<<<<<<< HEAD
    _stateHandle->leadershipEstablished(std::make_unique<MethodsImpl>(_self));
=======
    // leadership is established if commitIndex is non-zero
    ADB_PROD_ASSERT(newIndex > LogIndex{0});
    _leadershipEstablished = true;
    _self._stateHandle->leadershipEstablished(
        std::make_unique<MethodsImpl>(_self));
>>>>>>> ffd79b1a
  }

  _stateHandle->updateCommitIndex(_commitIndex);

  try {
    WaitForQueue toBeResolved;
    auto const end = _waitForQueue.upper_bound(_commitIndex);
    for (auto it = _waitForQueue.begin(); it != end;) {
      LOG_CTX("37f9d", TRACE, _self._logContext)
          << "resolving promise for index " << it->first;
      toBeResolved.insert(_waitForQueue.extract(it++));
    }
    return ResolvedPromiseSet{_commitIndex, std::move(toBeResolved),
                              WaitForResult(newIndex, std::move(quorum)),
                              _inMemoryLog.slice(oldIndex, newIndex + 1)};
  } catch (std::exception const& e) {
    // If those promises are not fulfilled we can not continue.
    // Note that the move constructor of std::multi_map is not noexcept.
    LOG_CTX("e7a4e", FATAL, _self._logContext)
        << "failed to fulfill replication promises due to exception; system "
           "can not continue. message: "
        << e.what();
    FATAL_ERROR_EXIT();
  } catch (...) {
    // If those promises are not fulfilled we can not continue.
    // Note that the move constructor of std::multi_map is not noexcept.
    LOG_CTX("c0bbb", FATAL, _self._logContext)
        << "failed to fulfill replication promises due to exception; system "
           "can not continue";
    FATAL_ERROR_EXIT();
  }
}

auto replicated_log::LogLeader::GuardedLeaderData::prepareAppendEntries()
    -> std::vector<std::optional<PreparedAppendEntryRequest>> {
  auto appendEntryRequests =
      std::vector<std::optional<PreparedAppendEntryRequest>>{};
  appendEntryRequests.reserve(_follower.size());
  std::transform(
      _follower.begin(), _follower.end(),
      std::back_inserter(appendEntryRequests),
      [this](auto& follower) { return prepareAppendEntry(follower.second); });
  return appendEntryRequests;
}

auto replicated_log::LogLeader::GuardedLeaderData::prepareAppendEntry(
    std::shared_ptr<FollowerInfo> follower)
    -> std::optional<PreparedAppendEntryRequest> {
  if (follower->_state != FollowerInfo::State::IDLE) {
    LOG_CTX("1d7b6", TRACE, follower->logContext)
        << "request in flight - skipping";
    return std::nullopt;  // wait for the request to return
  }

  auto const lastAvailableIndex = _inMemoryLog.getLastTermIndexPair();
  LOG_CTX("8844a", TRACE, follower->logContext)
      << "last matched index = " << follower->nextPrevLogIndex
      << ", current index = " << lastAvailableIndex
      << ", last acked commit index = " << follower->lastAckedCommitIndex
      << ", current commit index = " << _commitIndex
      << ", last acked lci = " << follower->lastAckedLowestIndexToKeep
      << ", current lci = " << _lowestIndexToKeep;
  if (follower->nextPrevLogIndex == lastAvailableIndex.index &&
      _commitIndex == follower->lastAckedCommitIndex &&
      _lowestIndexToKeep == follower->lastAckedLowestIndexToKeep) {
    LOG_CTX("74b71", TRACE, follower->logContext) << "up to date";
    return std::nullopt;  // nothing to replicate
  }

  auto const executionDelay = std::invoke([&] {
    using namespace std::chrono_literals;
    if (follower->numErrorsSinceLastAnswer > 0) {
      // Capped exponential backoff. Wait for 100us, 200us, 400us, ...
      // until at most 100us * 2 ** 17 == 13.11s.
      auto executionDelay =
          100us *
          (1u << std::min(follower->numErrorsSinceLastAnswer, std::size_t{17}));
      LOG_CTX("2a6f7", DEBUG, follower->logContext)
          << follower->numErrorsSinceLastAnswer
          << " requests failed, last one was " << follower->lastSentMessageId
          << " - waiting " << executionDelay / 1ms
          << "ms before sending next message.";
      follower->_state = FollowerInfo::State::ERROR_BACKOFF;
      follower->_errorBackoffEndTP =
          std::chrono::steady_clock::now() + executionDelay;
      return executionDelay;
    } else {
      follower->_state = FollowerInfo::State::PREPARE;
      return 0us;
    }
  });

  return PreparedAppendEntryRequest{_self.shared_from_this(),
                                    std::move(follower), executionDelay};
}

auto replicated_log::LogLeader::GuardedLeaderData::createAppendEntriesRequest(
    replicated_log::LogLeader::FollowerInfo& follower,
    TermIndexPair const& lastAvailableIndex) const
    -> std::pair<AppendEntriesRequest, TermIndexPair> {
  auto const prevLogEntry =
      _inMemoryLog.getEntryByIndex(follower.nextPrevLogIndex);

  AppendEntriesRequest req;
  req.leaderCommit = _commitIndex;
  req.lowestIndexToKeep = _lowestIndexToKeep;
  req.leaderTerm = _self._currentTerm;
  req.leaderId = _self._id;
  req.waitForSync = this->activeParticipantsConfig->config.waitForSync;
  req.messageId = ++follower.lastSentMessageId;

  follower._state = FollowerInfo::State::REQUEST_IN_FLIGHT;
  follower._lastRequestStartTP = std::chrono::steady_clock::now();

  if (prevLogEntry) {
    req.prevLogEntry.index = prevLogEntry->entry().logIndex();
    req.prevLogEntry.term = prevLogEntry->entry().logTerm();
    TRI_ASSERT(req.prevLogEntry.index == follower.nextPrevLogIndex);
  } else {
    req.prevLogEntry.index = LogIndex{0};
    req.prevLogEntry.term = LogTerm{0};
  }

  {
    auto it = getInternalLogIterator(follower.nextPrevLogIndex + 1);
    auto transientEntries = decltype(req.entries)::transient_type{};
    auto sizeCounter = std::size_t{0};
    while (auto entry = it->next()) {
      req.waitForSync |= entry->getWaitForSync();

      transientEntries.push_back(InMemoryLogEntry(*entry));
      sizeCounter += entry->entry().approxByteSize();

      if (sizeCounter >= _self._options->_thresholdNetworkBatchSize) {
        break;
      }
    }
    req.entries = std::move(transientEntries).persistent();
  }

  auto isEmptyAppendEntries = req.entries.empty();
  auto lastIndex = isEmptyAppendEntries
                       ? lastAvailableIndex
                       : req.entries.back().entry().logTermIndexPair();

  LOG_CTX("af3c6", TRACE, follower.logContext)
      << "creating append entries request with " << req.entries.size()
      << " entries , prevLogEntry.term = " << req.prevLogEntry.term
      << ", prevLogEntry.index = " << req.prevLogEntry.index
      << ", leaderCommit = " << req.leaderCommit
      << ", lci = " << req.lowestIndexToKeep << ", msg-id = " << req.messageId;

  return std::make_pair(std::move(req), lastIndex);
}

auto replicated_log::LogLeader::GuardedLeaderData::handleAppendEntriesResponse(
    FollowerInfo& follower, TermIndexPair lastIndex,
    LogIndex currentCommitIndex, LogIndex currentLITK, LogTerm currentTerm,
    futures::Try<AppendEntriesResult>&& res,
    std::chrono::steady_clock::duration latency, MessageId messageId)
    -> std::pair<std::vector<std::optional<PreparedAppendEntryRequest>>,
                 ResolvedPromiseSet> {
  if (currentTerm != _self._currentTerm) {
    LOG_CTX("7ab2e", WARN, follower.logContext)
        << "received append entries response with wrong term: " << currentTerm;
    return {};
  }

  ResolvedPromiseSet toBeResolved;

  follower._lastRequestLatency = latency;

  if (follower.lastSentMessageId == messageId) {
    LOG_CTX("35a32", TRACE, follower.logContext)
        << "received message " << messageId << " - no other requests in flight";
    // there is no request in flight currently
    follower._state = FollowerInfo::State::IDLE;
  }
  if (res.hasValue()) {
    auto& response = res.get();
    TRI_ASSERT(messageId == response.messageId)
        << messageId << " vs. " << response.messageId;
    if (follower.lastSentMessageId == response.messageId) {
      LOG_CTX("35134", TRACE, follower.logContext)
          << "received append entries response, messageId = "
          << response.messageId
          << ", errorCode = " << to_string(response.errorCode)
          << ", reason  = " << to_string(response.reason.error);

      // We *must* also ignore the snapshot status when the message id is equal.
      // See the comment in the else branch for details.
      if (follower.snapshotAvailableMessageId < response.messageId) {
        if (follower.snapshotAvailable != response.snapshotAvailable) {
          LOG_CTX("efd44", DEBUG, follower.logContext)
              << "snapshot status changed old = " << follower.snapshotAvailable
              << " new = " << response.snapshotAvailable;
          follower.snapshotAvailable = response.snapshotAvailable;
        }
      } else {
        // Note that follower.snapshotAvailableMessageId can be equal to
        // response.messageId. This means that the follower has called
        // update-snapshot-status right after handling the append entries
        // request with that id, but the append entries response arrived here
        // after the update-snapshot-status.
        LOG_CTX("cf587", DEBUG, follower.logContext) << fmt::format(
            "Ignoring snapshot status from append entries response. The "
            "current status ({}) was set with message id {}, while the "
            "response (with status {}) currently being handled has message id "
            "{}.",
            follower.snapshotAvailable, follower.snapshotAvailableMessageId,
            response.snapshotAvailable, response.messageId);
      }

      follower.lastErrorReason = response.reason;
      if (response.isSuccess()) {
        follower.numErrorsSinceLastAnswer = 0;
        follower.lastAckedIndex = lastIndex;
        follower.nextPrevLogIndex = lastIndex.index;
        follower.lastAckedCommitIndex = currentCommitIndex;
        follower.lastAckedLowestIndexToKeep = currentLITK;
      } else {
        TRI_ASSERT(response.reason.error !=
                   AppendEntriesErrorReason::ErrorType::kNone);
        switch (response.reason.error) {
          case AppendEntriesErrorReason::ErrorType::kNoPrevLogMatch:
            follower.numErrorsSinceLastAnswer = 0;
            TRI_ASSERT(response.conflict.has_value());
            follower.nextPrevLogIndex =
                response.conflict.value().index.saturatedDecrement();
            LOG_CTX("33c6d", DEBUG, follower.logContext)
                << "reset last matched index to " << follower.nextPrevLogIndex;
            break;
          default:
            LOG_CTX("1bd0b", DEBUG, follower.logContext)
                << "received error from follower, reason = "
                << to_string(response.reason.error)
                << " message id = " << messageId;
            ++follower.numErrorsSinceLastAnswer;
        }
      }
    } else {
      LOG_CTX("056a8", DEBUG, follower.logContext)
          << "received outdated response from follower "
          << follower._impl->getParticipantId() << ": " << response.messageId
          << ", expected " << messageId << ", latest "
          << follower.lastSentMessageId;
    }
  } else if (res.hasException()) {
    ++follower.numErrorsSinceLastAnswer;
    follower.lastErrorReason = {
        AppendEntriesErrorReason::ErrorType::kCommunicationError};
    try {
      res.throwIfFailed();
    } catch (std::exception const& e) {
      follower.lastErrorReason.details = e.what();
      LOG_CTX("e094b", INFO, follower.logContext)
          << "exception in appendEntries to follower "
          << follower._impl->getParticipantId() << ": " << e.what();
    } catch (...) {
      LOG_CTX("05608", INFO, follower.logContext)
          << "exception in appendEntries to follower "
          << follower._impl->getParticipantId() << ".";
    }
  } else {
    LOG_CTX("dc441", FATAL, follower.logContext)
        << "in appendEntries to follower " << follower._impl->getParticipantId()
        << ", result future has neither value nor exception.";
    TRI_ASSERT(false);
    FATAL_ERROR_EXIT();
  }

  // checkCommitIndex is called regardless of follower response.
  // The follower might be failed, but the agency can't tell that immediately.
  // Thus, we might have to commit an entry without this follower.
  toBeResolved = checkCommitIndex();
  // try sending the next batch
  return std::make_pair(prepareAppendEntries(), std::move(toBeResolved));
}

auto replicated_log::LogLeader::GuardedLeaderData::getInternalLogIterator(
    LogIndex firstIdx) const
    -> std::unique_ptr<TypedLogIterator<InMemoryLogEntry>> {
  auto const endIdx = _inMemoryLog.getLastTermIndexPair().index + 1;
  TRI_ASSERT(firstIdx <= endIdx);
  return _inMemoryLog.getMemtryIteratorFrom(firstIdx);
}

auto replicated_log::LogLeader::GuardedLeaderData::getCommittedLogIterator(
    LogIndex firstIndex) const -> std::unique_ptr<LogRangeIterator> {
  auto const endIdx = _inMemoryLog.getNextIndex();
  TRI_ASSERT(firstIndex < endIdx);
  // return an iterator for the range [firstIndex, _commitIndex + 1)
  return _inMemoryLog.getIteratorRange(firstIndex, _commitIndex + 1);
}

/*
 * Collects last acknowledged term/index pairs from all followers.
 * While doing so, it calculates the largest common index, which is
 * the lowest acknowledged index of all followers.
 * No followers are filtered out at this step.
 */
auto replicated_log::LogLeader::GuardedLeaderData::collectFollowerStates() const
    -> std::pair<LogIndex, std::vector<algorithms::ParticipantState>> {
  auto largestCommonIndex = _commitIndex;
  std::vector<algorithms::ParticipantState> participantStates;
  participantStates.reserve(_follower.size());
  for (auto const& [pid, follower] : _follower) {
    // The lastAckedEntry is the last index/term pair that we sent that this
    // follower acknowledged - means we sent it. And we must not have entries
    // in our log with a term newer than currentTerm, which could have been
    // sent to a follower.
    TRI_ASSERT(follower->lastAckedIndex.term <= this->_self._currentTerm);

    auto flags = activeParticipantsConfig->participants.find(pid);
    TRI_ASSERT(flags != std::end(activeParticipantsConfig->participants));
    participantStates.emplace_back(algorithms::ParticipantState{
        .lastAckedEntry = follower->lastAckedIndex,
        .id = pid,
        .snapshotAvailable = follower->snapshotAvailable,
        .flags = flags->second});

    largestCommonIndex =
        std::min(largestCommonIndex, follower->lastAckedIndex.index);
  }

  return {largestCommonIndex, std::move(participantStates)};
}

auto replicated_log::LogLeader::GuardedLeaderData::checkCommitIndex()
    -> ResolvedPromiseSet {
  auto [largestCommonIndex, indexes] = collectFollowerStates();

  if (largestCommonIndex > _lowestIndexToKeep) {
    LOG_CTX("851bb", TRACE, _self._logContext)
        << "largest common index went from " << _lowestIndexToKeep << " to "
        << largestCommonIndex;
    _lowestIndexToKeep = largestCommonIndex;
  }

  auto [newCommitIndex, commitFailReason, quorum] =
      algorithms::calculateCommitIndex(
          indexes, this->activeParticipantsConfig->config.effectiveWriteConcern,
          _commitIndex, _inMemoryLog.getLastTermIndexPair());
  _lastCommitFailReason = commitFailReason;

  LOG_CTX("6a6c0", TRACE, _self._logContext)
      << "calculated commit index as " << newCommitIndex
      << ", current commit index = " << _commitIndex;
  LOG_CTX_IF("fbc23", TRACE, _self._logContext, newCommitIndex == _commitIndex)
      << "commit fail reason = " << to_string(commitFailReason)
      << " follower-states = " << indexes;
  if (newCommitIndex > _commitIndex) {
    auto const quorum_data = std::make_shared<QuorumData>(
        newCommitIndex, _self._currentTerm, std::move(quorum));
    return updateCommitIndexLeader(newCommitIndex, quorum_data);
  }
  return {};
}

auto replicated_log::LogLeader::GuardedLeaderData::getLocalStatistics() const
    -> LogStatistics {
  auto result = LogStatistics{};
  result.commitIndex = _commitIndex;
  result.firstIndex = _inMemoryLog.getFirstIndex();
  result.spearHead = _inMemoryLog.getLastTermIndexPair();
  result.releaseIndex = _releaseIndex;
  return result;
}

replicated_log::LogLeader::GuardedLeaderData::GuardedLeaderData(
    replicated_log::LogLeader& self, InMemoryLog inMemoryLog,
    std::unique_ptr<IReplicatedStateHandle> stateHandle)
    : _self(self),
      _inMemoryLog(std::move(inMemoryLog)),
      _stateHandle(std::move(stateHandle)) {}

auto replicated_log::LogLeader::release(LogIndex doneWithIdx) -> Result {
  return _guardedLeaderData.doUnderLock([&](GuardedLeaderData& self) -> Result {
    if (self._didResign) {
      return {TRI_ERROR_REPLICATION_REPLICATED_LOG_LEADER_RESIGNED};
    }
    TRI_ASSERT(doneWithIdx <= self._inMemoryLog.getLastIndex());
    if (doneWithIdx <= self._releaseIndex) {
      return {};
    }
    self._releaseIndex = doneWithIdx;
    LOG_CTX("a0c96", TRACE, _logContext)
        << "new release index set to " << self._releaseIndex;
    return self.checkCompaction().result();
  });
}

auto replicated_log::LogLeader::compact() -> ResultT<CompactionResult> {
  auto guard = _guardedLeaderData.getLockedGuard();
  auto compactionStop =
      std::min(guard->_lowestIndexToKeep, guard->_releaseIndex + 1);
  LOG_CTX("01e09", INFO, _logContext)
      << "starting explicit compaction up to index " << compactionStop;
  return guard->runCompaction(compactionStop);
}

[[nodiscard]] auto replicated_log::LogLeader::GuardedLeaderData::runCompaction(
    LogIndex compactionStop) -> ResultT<CompactionResult> {
  auto const numberOfCompactedEntries =
      compactionStop.value - _inMemoryLog.getFirstIndex().value;
  auto newLog = _inMemoryLog.release(compactionStop);
  auto res = _self._localFollower->release(compactionStop);
  if (res.ok()) {
    _inMemoryLog = std::move(newLog);
    _self._logMetrics->replicatedLogNumberCompactedEntries->count(
        numberOfCompactedEntries);
    return CompactionResult{.numEntriesCompacted = numberOfCompactedEntries,
                            .range = {},
                            .stopReason = {}};
  }
  LOG_CTX("f1029", TRACE, _self._logContext)
      << "compaction result = " << res.errorMessage();
  return res;
}

auto replicated_log::LogLeader::GuardedLeaderData::checkCompaction()
    -> ResultT<CompactionResult> {
  auto const compactionStop = std::min(_lowestIndexToKeep, _releaseIndex + 1);
  LOG_CTX("080d6", TRACE, _self._logContext)
      << "compaction index calculated as " << compactionStop;
  if (compactionStop <=
      _inMemoryLog.getFirstIndex() + _self._options->_thresholdLogCompaction) {
    // only do a compaction every _self._options->_thresholdLogCompaction
    // entries
    LOG_CTX("ebba0", TRACE, _self._logContext)
        << "won't trigger a compaction, not enough entries. First index = "
        << _inMemoryLog.getFirstIndex();
    return {};
  }

  return runCompaction(compactionStop);
}

auto replicated_log::LogLeader::GuardedLeaderData::calculateCommitLag()
    const noexcept -> std::chrono::duration<double, std::milli> {
  auto memtry = _inMemoryLog.getEntryByIndex(_commitIndex + 1);
  if (memtry.has_value()) {
    return std::chrono::duration_cast<
        std::chrono::duration<double, std::milli>>(
        std::chrono::steady_clock::now() - memtry->insertTp());
  } else {
    TRI_ASSERT(_commitIndex == LogIndex{0} ||
               _commitIndex == _inMemoryLog.getLastIndex())
        << "If there is no entry following the commitIndex the last index "
           "should be the commitIndex. _commitIndex = "
        << _commitIndex << ", lastIndex = " << _inMemoryLog.getLastIndex();
    return {};
  }
}

auto replicated_log::LogLeader::GuardedLeaderData::waitForResign()
    -> std::pair<futures::Future<futures::Unit>, DeferredAction> {
  if (!_didResign) {
    auto future = _waitForResignQueue.addWaitFor();
    return {std::move(future), DeferredAction{}};
  } else {
    TRI_ASSERT(_waitForResignQueue.empty());
    auto promise = futures::Promise<futures::Unit>{};
    auto future = promise.getFuture();

    auto action =
        DeferredAction([promise = std::move(promise)]() mutable noexcept {
          TRI_ASSERT(promise.valid());
          promise.setValue();
        });

    return {std::move(future), std::move(action)};
  }
}

auto replicated_log::LogLeader::getReplicatedLogSnapshot() const
    -> InMemoryLog::log_type {
  auto [log, commitIndex] =
      _guardedLeaderData.doUnderLock([](auto const& leaderData) {
        if (leaderData._didResign) {
          throw ParticipantResignedException(
              TRI_ERROR_REPLICATION_REPLICATED_LOG_LEADER_RESIGNED, ADB_HERE);
        }

        return std::make_pair(leaderData._inMemoryLog, leaderData._commitIndex);
      });

  return log.takeSnapshotUpToAndIncluding(commitIndex).copyFlexVector();
}

auto replicated_log::LogLeader::waitForIterator(LogIndex index)
    -> replicated_log::ILogParticipant::WaitForIteratorFuture {
  if (index == LogIndex{0}) {
    THROW_ARANGO_EXCEPTION_MESSAGE(TRI_ERROR_BAD_PARAMETER,
                                   "invalid parameter; log index 0 is invalid");
  }

  return waitFor(index).thenValue([this, self = shared_from_this(), index](
                                      auto&& quorum) -> WaitForIteratorFuture {
    auto [actualIndex, iter] = _guardedLeaderData.doUnderLock(
        [index](GuardedLeaderData& leaderData)
            -> std::pair<LogIndex, std::unique_ptr<LogRangeIterator>> {
          TRI_ASSERT(index <= leaderData._commitIndex);

          /*
           * This code here ensures that if only private log entries are present
           * we do not reply with an empty iterator but instead wait for the
           * next entry containing payload.
           */

          auto testIndex = index;
          while (testIndex <= leaderData._commitIndex) {
            auto memtry = leaderData._inMemoryLog.getEntryByIndex(testIndex);
            if (!memtry.has_value()) {
              break;
            }
            if (memtry->entry().hasPayload()) {
              break;
            }
            testIndex = testIndex + 1;
          }

          if (testIndex > leaderData._commitIndex) {
            return std::make_pair(testIndex, nullptr);
          }

          return std::make_pair(testIndex,
                                leaderData.getCommittedLogIterator(testIndex));
        });

    // call here, otherwise we deadlock with waitFor
    if (iter == nullptr) {
      return waitForIterator(actualIndex);
    }

    return std::move(iter);
  });
}

auto replicated_log::LogLeader::copyInMemoryLog() const
    -> replicated_log::InMemoryLog {
  return _guardedLeaderData.getLockedGuard()->_inMemoryLog;
}

replicated_log::LogLeader::LocalFollower::LocalFollower(
    replicated_log::LogLeader& self, LoggerContext logContext,
    std::unique_ptr<replicated_state::IStorageEngineMethods> methods,
    [[maybe_unused]] TermIndexPair lastIndex)
    : _leader(self),
      _logContext(std::move(logContext)),
      _guardedMethods(std::move(methods)) {
  // TODO save lastIndex. note that it must be protected under the same mutex as
  //      insertions in the persisted log in logCore.
  // TODO use lastIndex in appendEntries to assert that the request matches the
  //      existing log.
  // TODO in maintainer mode only, read here the last entry from logCore, and
  //      assert that lastIndex matches that entry.
}

auto replicated_log::LogLeader::LocalFollower::getParticipantId() const noexcept
    -> ParticipantId const& {
  return _leader.getParticipantId();
}

auto replicated_log::LogLeader::LocalFollower::appendEntries(
    AppendEntriesRequest const request)
    -> futures::Future<AppendEntriesResult> {
  MeasureTimeGuard measureTimeGuard(
      *_leader._logMetrics->replicatedLogFollowerAppendEntriesRtUs);

  auto messageLogContext =
      _logContext.with<logContextKeyMessageId>(request.messageId)
          .with<logContextKeyPrevLogIdx>(request.prevLogEntry.index)
          .with<logContextKeyPrevLogTerm>(request.prevLogEntry.term)
          .with<logContextKeyLeaderCommit>(request.leaderCommit);

  auto returnAppendEntriesResult =
      [term = request.leaderTerm, messageId = request.messageId,
       logContext = messageLogContext,
       measureTime = std::move(measureTimeGuard)](Result const& res) mutable {
        // fire here because the lambda is destroyed much later in a future
        measureTime.fire();
        if (!res.ok()) {
          LOG_CTX("fdc87", FATAL, logContext)
              << "local follower failed to write entries: " << res;
          FATAL_ERROR_EXIT();
        }
        LOG_CTX("e0800", TRACE, logContext)
            << "local follower completed append entries";
        return AppendEntriesResult{term, messageId, true};
      };

  LOG_CTX("6fa8b", TRACE, messageLogContext)
      << "local follower received append entries";

  if (request.entries.empty()) {
    // Nothing to do here, save some work.
    return returnAppendEntriesResult(Result(TRI_ERROR_NO_ERROR));
  }

  auto iter = std::make_unique<InMemoryPersistedLogIterator>(request.entries);
  return _guardedMethods.doUnderLock(
      [&](std::unique_ptr<replicated_state::IStorageEngineMethods>& methods)
          -> futures::Future<AppendEntriesResult> {
        if (methods == nullptr) {
          LOG_CTX("e9b70", DEBUG, messageLogContext)
              << "local follower received append entries although the log core "
                 "is "
                 "moved away.";
          return AppendEntriesResult::withRejection(
              request.leaderTerm, request.messageId,
              {AppendEntriesErrorReason::ErrorType::kLostLogCore}, true);
        }

        // Note that the beginning of iter here is always (and must be) exactly
        // the next index after the last one in the LogCore.
        replicated_state::IStorageEngineMethods::WriteOptions opts;
        opts.waitForSync = request.waitForSync;
        return methods->insert(std::move(iter), opts)
            .thenValue(
                [](ResultT<
                    replicated_state::IStorageEngineMethods::SequenceNumber>&&
                       res) mutable { return std::move(res).result(); })
            .thenValue(std::move(returnAppendEntriesResult));
      });
}

auto replicated_log::LogLeader::LocalFollower::resign() && noexcept
    -> std::unique_ptr<replicated_state::IStorageEngineMethods> {
  LOG_CTX("2062b", TRACE, _logContext)
      << "local follower received resign, term = " << _leader._currentTerm;
  // Although this method is marked noexcept, the doUnderLock acquires a
  // std::mutex which can throw an exception. In that case we just crash here.
  return _guardedMethods.doUnderLock([&](auto& guardedLogCore) {
    auto logCore = std::move(guardedLogCore);
    LOG_CTX_IF("0f9b8", DEBUG, _logContext, logCore == nullptr)
        << "local follower asked to resign but log core already gone, term = "
        << _leader._currentTerm;
    return logCore;
  });
}

auto replicated_log::LogLeader::isLeadershipEstablished() const noexcept
    -> bool {
  return _guardedLeaderData.getLockedGuard()->_leadershipEstablished;
}

void replicated_log::LogLeader::establishLeadership(
    std::shared_ptr<agency::ParticipantsConfig const> config) {
  LOG_CTX("f3aa8", TRACE, _logContext) << "trying to establish leadership";
  auto waitForIndex =
      _guardedLeaderData.doUnderLock([&](GuardedLeaderData& data) {
        auto const lastIndex = data._inMemoryLog.getLastTermIndexPair();
        TRI_ASSERT(lastIndex.term != data._self._currentTerm);
        // Immediately append an empty log entry in the new term. This is
        // necessary because we must not commit entries of older terms, but do
        // not want to wait with committing until the next insert.

        // Also make sure that this entry is written with waitForSync = true to
        // ensure that entries of the previous term are synced as well.
        auto meta = LogMetaPayload::FirstEntryOfTerm{.leader = data._self._id,
                                                     .participants = *config};
        auto firstIndex = data.insertInternal(LogMetaPayload{std::move(meta)},
                                              true, std::nullopt);
        TRI_ASSERT(firstIndex == lastIndex.index + 1);
        return firstIndex;
      });

  TRI_ASSERT(waitForIndex == _firstIndexOfCurrentTerm);
  waitFor(waitForIndex)
      .thenFinal([weak = weak_from_this(), config = std::move(config)](
                     futures::Try<WaitForResult>&& result) mutable noexcept {
        if (auto self = weak.lock(); self) {
          try {
            result.throwIfFailed();
            self->_guardedLeaderData.doUnderLock([&](auto& data) {
              data._leadershipEstablished = true;
              if (data.activeParticipantsConfig->generation ==
                  config->generation) {
                data.committedParticipantsConfig = std::move(config);
              }
            });
            LOG_CTX("536f4", TRACE, self->_logContext)
                << "leadership established";
          } catch (ParticipantResignedException const& err) {
            LOG_CTX("22264", TRACE, self->_logContext)
                << "failed to establish leadership due to resign: "
                << err.what();
          } catch (std::exception const& err) {
            LOG_CTX("5ceda", FATAL, self->_logContext)
                << "failed to establish leadership: " << err.what();
          }
        } else {
          LOG_TOPIC("94696", TRACE, Logger::REPLICATION2)
              << "leader is already gone, no leadership was established";
        }
      });
}

auto replicated_log::LogLeader::waitForLeadership()
    -> replicated_log::ILogParticipant::WaitForFuture {
  return waitFor(_firstIndexOfCurrentTerm);
}

namespace {
// For (unordered) maps `left` and `right`, return `keys(left) \ keys(right)`
auto const keySetDifference = [](auto const& left, auto const& right) {
  using left_t = std::decay_t<decltype(left)>;
  using right_t = std::decay_t<decltype(right)>;
  static_assert(
      std::is_same_v<typename left_t::key_type, typename right_t::key_type>);
  using key_t = typename left_t::key_type;

  auto result = std::vector<key_t>{};
  for (auto const& [key, val] : left) {
    if (!right.contains(key)) {
      result.emplace_back(key);
    }
  }

  return result;
};
}  // namespace

auto replicated_log::LogLeader::updateParticipantsConfig(
    std::shared_ptr<agency::ParticipantsConfig const> const& config)
    -> LogIndex {
  LOG_CTX("ac277", TRACE, _logContext)
      << "trying to update configuration to generation " << config->generation;
  auto waitForIndex = _guardedLeaderData.doUnderLock([&](GuardedLeaderData&
                                                             data) {
    auto const [followersToRemove, additionalFollowers] = std::invoke([&] {
      auto const& oldFollowers = data._follower;
      // Note that newParticipants contains the leader, while oldFollowers does
      // not.
      auto const& newParticipants = config->participants;
      auto const additionalParticipantIds =
          keySetDifference(newParticipants, oldFollowers);
      auto followersToRemove_ = keySetDifference(oldFollowers, newParticipants);

      auto additionalFollowers_ =
          std::unordered_map<ParticipantId,
                             std::shared_ptr<AbstractFollower>>{};
      for (auto const& participantId : additionalParticipantIds) {
        // exclude the leader
        if (participantId != _id) {
          additionalFollowers_.try_emplace(
              participantId,
              _followerFactory->constructFollower(participantId));
        }
      }
      return std::pair(std::move(followersToRemove_),
                       std::move(additionalFollowers_));
    });

    if (data.activeParticipantsConfig->generation >= config->generation) {
      auto const message = basics::StringUtils::concatT(
          "updated participant config generation is smaller or equal to "
          "current generation - refusing to update; ",
          "new = ", config->generation,
          ", current = ", data.activeParticipantsConfig->generation);
      LOG_CTX("bab5b", TRACE, _logContext) << message;
      THROW_ARANGO_EXCEPTION_MESSAGE(TRI_ERROR_BAD_PARAMETER, message);
    }

#ifdef ARANGODB_ENABLE_MAINTAINER_MODE
    // all participants in the new configuration must either exist already, or
    // be added via additionalFollowers.
    {
      auto const& newConfigParticipants = config->participants;
      TRI_ASSERT(std::all_of(
          newConfigParticipants.begin(), newConfigParticipants.end(),
          [&, &additionalFollowers = additionalFollowers](auto const& it) {
            return data._follower.contains(it.first) ||
                   additionalFollowers.contains(it.first) ||
                   it.first == data._self.getParticipantId();
          }));
    }
#endif

    // Create a copy. This is important to keep the following code
    // exception-safe, in particular never leave data._follower behind in a
    // half-updated state.
    auto followers = data._follower;

    {  // remove obsolete followers
      for (auto const& it : followersToRemove) {
        followers.erase(it);
      }
    }
    {  // add new followers
      for (auto&& [participantId, abstractFollowerPtr] : additionalFollowers) {
        auto const lastIndex =
            data._inMemoryLog.getLastTermIndexPair().index.saturatedDecrement();
        followers.try_emplace(
            participantId,
            std::make_shared<FollowerInfo>(std::move(abstractFollowerPtr),
                                           lastIndex, data._self._logContext));
      }
    }

#ifdef ARANGODB_ENABLE_MAINTAINER_MODE
    // all participants (but the leader) in the new configuration must now be
    // part of followers
    {
      auto const& newConfigParticipants = config->participants;
      TRI_ASSERT(std::all_of(newConfigParticipants.begin(),
                             newConfigParticipants.end(), [&](auto const& it) {
                               return followers.contains(it.first) ||
                                      it.first == data._self.getParticipantId();
                             }));
    }
#endif

    auto meta =
        LogMetaPayload::UpdateParticipantsConfig{.participants = *config};
    auto const idx = data.insertInternal(LogMetaPayload{std::move(meta)}, true,
                                         std::nullopt);
    data.activeParticipantsConfig = config;
    data._follower.swap(followers);

    return idx;
  });

  triggerAsyncReplication();
  waitFor(waitForIndex)
      .thenFinal([weak = weak_from_this(),
                  config](futures::Try<WaitForResult>&& result) noexcept {
        if (auto self = weak.lock(); self) {
          try {
            result.throwIfFailed();
            if (auto guard = self->_guardedLeaderData.getLockedGuard();
                guard->activeParticipantsConfig->generation ==
                config->generation) {
              // Make sure config is the currently active configuration. It
              // could happen that activeParticipantsConfig was changed before
              // config got any chance to see anything committed, thus never
              // being considered an actual committedParticipantsConfig. In this
              // case we skip it.
              guard->committedParticipantsConfig = config;
              LOG_CTX("536f5", DEBUG, self->_logContext)
                  << "configuration committed, generation "
                  << config->generation;
            } else {
              LOG_CTX("fd245", TRACE, self->_logContext)
                  << "configuration already newer than generation "
                  << config->generation;
            }
          } catch (ParticipantResignedException const& err) {
            LOG_CTX("3959f", DEBUG, self->_logContext)
                << "leader resigned before new participant configuration was "
                   "committed: "
                << err.message();
          } catch (std::exception const& err) {
            LOG_CTX("1af0f", FATAL, self->_logContext)
                << "failed to commit new participant config; " << err.what();
            FATAL_ERROR_EXIT();  // TODO is there nothing we can do here?
          }
        }

        LOG_TOPIC("a4fc1", TRACE, Logger::REPLICATION2)
            << "leader is already gone, configuration change was not committed";
      });

  return waitForIndex;
}

auto replicated_log::LogLeader::getCommitIndex() const noexcept -> LogIndex {
  return _guardedLeaderData.getLockedGuard()->_commitIndex;
}

auto replicated_log::LogLeader::getParticipantConfigGenerations() const noexcept
    -> std::pair<std::size_t, std::optional<std::size_t>> {
  return _guardedLeaderData.doUnderLock([&](GuardedLeaderData const& data) {
    auto activeGeneration = data.activeParticipantsConfig->generation;
    auto committedGeneration = std::optional<std::size_t>{};

    if (auto committedConfig = data.committedParticipantsConfig;
        committedConfig != nullptr) {
      committedGeneration = committedConfig->generation;
    }

    return std::make_pair(activeGeneration, committedGeneration);
  });
}

auto replicated_log::LogLeader::setSnapshotAvailable(
    ParticipantId const& participantId, SnapshotAvailableReport report)
    -> Result {
  auto guard = _guardedLeaderData.getLockedGuard();
  if (guard->_didResign) {
    throw ParticipantResignedException(
        TRI_ERROR_REPLICATION_REPLICATED_LOG_LEADER_RESIGNED, ADB_HERE);
  }
  auto follower = guard->_follower.find(participantId);
  if (follower == guard->_follower.end()) {
    return {TRI_ERROR_CLUSTER_NOT_FOLLOWER};
  }
  auto& followerInfo = *follower->second;
  if (followerInfo.snapshotAvailableMessageId > report.messageId) {
    // We already got more recent information, we may silently ignore this.
    // NOTE that '==' instead of '>' *must not* be ignored: An
    // AppendEntriesResponse can have the same MessageId as an
    // "update-snapshot-status", but is always less recent.
    LOG_CTX("62dc4", DEBUG, _logContext) << fmt::format(
        "Ignoring outdated 'snapshot available' message from {} follower. "
        "This was reported with message id {}, but we already have a report "
        "from {}. The current status is {}.",
        participantId, report.messageId,
        followerInfo.snapshotAvailableMessageId,
        followerInfo.snapshotAvailable);
    return {};
  }
  followerInfo.snapshotAvailable = true;
  followerInfo.snapshotAvailableMessageId = report.messageId;
  LOG_CTX("c8b6a", INFO, _logContext)
      << "Follower snapshot " << participantId << " completed.";
  auto promises = guard->checkCommitIndex();
  guard.unlock();
  handleResolvedPromiseSet(std::move(promises), _logMetrics);
  return {};
}

auto replicated_log::LogLeader::ping(std::optional<std::string> message)
    -> LogIndex {
  auto index = _guardedLeaderData.doUnderLock([&](GuardedLeaderData& leader) {
    auto meta = LogMetaPayload::withPing(message);
    return leader.insertInternal(std::move(meta), false, std::nullopt);
  });

  triggerAsyncReplication();
  return index;
}
auto replicated_log::LogLeader::resign2() && -> std::tuple<
    std::unique_ptr<replicated_state::IStorageEngineMethods>,
    std::unique_ptr<IReplicatedStateHandle>, DeferredAction> {
  auto [core, actionOuter, leaderEstablished, stateHandle] =
      _guardedLeaderData.doUnderLock([this, &localFollower = *_localFollower,
                                      &participantId =
                                          _id](GuardedLeaderData& leaderData) {
        if (leaderData._didResign) {
          LOG_CTX("5d3b8", ERR, _logContext)
              << "Leader " << participantId << " already resigned!";
          throw ParticipantResignedException(
              TRI_ERROR_REPLICATION_REPLICATED_LOG_LEADER_RESIGNED, ADB_HERE);
        }

        // WARNING! This stunt is here to make things exception safe.
        // The move constructor of std::multimap is **not** noexcept.
        // Thus we have to make a new map unique and use std::swap to
        // transfer the content. And then move the unique_ptr into
        // the lambda.
        struct Queues {
          WaitForQueue waitForQueue;
          WaitForBag waitForResignQueue;
        };
        auto queues = std::make_unique<Queues>();
        std::swap(queues->waitForQueue, leaderData._waitForQueue);
        queues->waitForResignQueue = std::move(leaderData._waitForResignQueue);
        auto action = [queues = std::move(queues)]() mutable noexcept {
          for (auto& [idx, promise] : queues->waitForQueue) {
            // Check this to make sure that setException does not throw
            if (!promise.isFulfilled()) {
              promise.setException(ParticipantResignedException(
                  TRI_ERROR_REPLICATION_REPLICATED_LOG_LEADER_RESIGNED,
                  ADB_HERE));
            }
          }
          queues->waitForResignQueue.resolveAll();
        };

        LOG_CTX("8696f", DEBUG, _logContext) << "resign";
        leaderData._didResign = true;
        static_assert(
            std::is_nothrow_constructible_v<
                DeferredAction, std::add_rvalue_reference_t<decltype(action)>>);
        static_assert(noexcept(std::declval<LocalFollower&&>().resign()));
        return std::make_tuple(std::move(localFollower).resign(),
                               DeferredAction(std::move(action)),
                               leaderData._leadershipEstablished,
                               std::move(leaderData._stateHandle));
      });
  if (leaderEstablished) {
    auto methods = stateHandle->resignCurrentState();
    ADB_PROD_ASSERT(methods != nullptr);
  }
  return std::make_tuple(std::move(core), std::move(stateHandle),
                         std::move(actionOuter));
}

auto replicated_log::LogLeader::LocalFollower::release(LogIndex stop) const
    -> Result {
  auto res = _guardedMethods.doUnderLock([&](auto& core) {
    LOG_CTX("23745", DEBUG, _logContext)
        << "local follower releasing with stop at " << stop;
    return core->removeFront(stop, {})
        .thenValue([](auto&& res) mutable { return std::move(res).result(); })
        .get();
  });
  LOG_CTX_IF("2aba1", WARN, _logContext, res.fail())
      << "local follower failed to release log entries: " << res.errorMessage();
  return res;
}

replicated_log::LogLeader::PreparedAppendEntryRequest::
    PreparedAppendEntryRequest(
        std::shared_ptr<LogLeader> const& logLeader,
        std::shared_ptr<FollowerInfo> follower,
        std::chrono::steady_clock::duration executionDelay)
    : _parentLog(logLeader),
      _follower(std::move(follower)),
      _executionDelay(executionDelay) {}

replicated_log::LogLeader::FollowerInfo::FollowerInfo(
    std::shared_ptr<AbstractFollower> impl, LogIndex lastLogIndex,
    LoggerContext const& logContext)
    : _impl(std::move(impl)),
      nextPrevLogIndex(lastLogIndex),
      logContext(
          logContext.with<logContextKeyLogComponent>("follower-info")
              .with<logContextKeyFollowerId>(_impl->getParticipantId())) {}<|MERGE_RESOLUTION|>--- conflicted
+++ resolved
@@ -659,15 +659,10 @@
   };
 
   if (not _leadershipEstablished) {
-<<<<<<< HEAD
-    _stateHandle->leadershipEstablished(std::make_unique<MethodsImpl>(_self));
-=======
     // leadership is established if commitIndex is non-zero
     ADB_PROD_ASSERT(newIndex > LogIndex{0});
     _leadershipEstablished = true;
-    _self._stateHandle->leadershipEstablished(
-        std::make_unique<MethodsImpl>(_self));
->>>>>>> ffd79b1a
+    _stateHandle->leadershipEstablished(std::make_unique<MethodsImpl>(_self));
   }
 
   _stateHandle->updateCommitIndex(_commitIndex);
