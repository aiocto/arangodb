--- conflicted
+++ resolved
@@ -671,8 +671,6 @@
         target.config.waitForSync, current.supervision->assumedWaitForSync);
     return;
   }
-<<<<<<< HEAD
-=======
 }
 
 auto checkConfigCommitted(SupervisionContext& ctx, Log const& log) -> void {
@@ -686,7 +684,6 @@
   auto const& current = *log.current;
 
   ADB_PROD_ASSERT(current.supervision.has_value());
->>>>>>> 5e1584e2
 
   if (!current.leader.has_value() ||
       !current.leader->committedParticipantsConfig.has_value()) {
@@ -695,7 +692,6 @@
 
   if (plan.participantsConfig.generation ==
       current.leader->committedParticipantsConfig->generation)
-<<<<<<< HEAD
 
     if (plan.participantsConfig.config.effectiveWriteConcern !=
         current.supervision->assumedWriteConcern) {
@@ -704,16 +700,6 @@
           plan.participantsConfig.config.effectiveWriteConcern);
     }
 
-=======
-
-    if (plan.participantsConfig.config.effectiveWriteConcern !=
-        current.supervision->assumedWriteConcern) {
-      // update assumedWriteConcern
-      ctx.createAction<SetAssumedWriteConcernAction>(
-          plan.participantsConfig.config.effectiveWriteConcern);
-    }
-
->>>>>>> 5e1584e2
   if (plan.participantsConfig.config.waitForSync !=
       current.supervision->assumedWaitForSync) {
     ctx.createAction<SetAssumedWaitForSyncAction>(
@@ -783,12 +769,8 @@
   // In the next round this will lead to a leadership election.
   checkLeaderHealthy(ctx, log, health);
 
-<<<<<<< HEAD
-  checkConfigUpdated(ctx, log, health);
-=======
   checkConfigChanged(ctx, log, health);
   checkConfigCommitted(ctx, log);
->>>>>>> 5e1584e2
 
   // Check whether a participant was added in Target that is not in Plan.
   // If so, add it to Plan.
