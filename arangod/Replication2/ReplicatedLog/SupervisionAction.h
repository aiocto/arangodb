////////////////////////////////////////////////////////////////////////////////
/// DISCLAIMER
///
/// Copyright 2021-2022 ArangoDB GmbH, Cologne, Germany
///
/// Licensed under the Apache License, Version 2.0 (the "License");
/// you may not use this file except in compliance with the License.
/// You may obtain a copy of the License at
///
///     http://www.apache.org/licenses/LICENSE-2.0
///
/// Unless required by applicable law or agreed to in writing, software
/// distributed under the License is distributed on an "AS IS" BASIS,
/// WITHOUT WARRANTIES OR CONDITIONS OF ANY KIND, either express or implied.
/// See the License for the specific language governing permissions and
/// limitations under the License.
///
/// Copyright holder is ArangoDB GmbH, Cologne, Germany
///
/// @author Markus Pfeiffer
////////////////////////////////////////////////////////////////////////////////

#pragma once

#include "velocypack/Builder.h"
#include "velocypack/velocypack-common.h"
#include <memory>
#include <utility>

#include <fmt/core.h>
#include <fmt/format.h>

#include "Agency/TransactionBuilder.h"
#include "Replication2/ReplicatedLog/AgencyLogSpecification.h"
#include "Replication2/ReplicatedLog/LogCommon.h"
#include "Replication2/Supervision/ModifyContext.h"

using namespace arangodb::replication2::agency;

namespace arangodb::replication2::replicated_log {

using ActionContext =
    ModifyContext<LogPlanSpecification, LogCurrentSupervision>;

// TODO: this action is redundant needs to be removed
struct EmptyAction {
  static constexpr std::string_view name = "EmptyAction";

  EmptyAction() : message(std::nullopt){};
  explicit EmptyAction(std::string message) : message(std::move(message)) {}

  std::optional<std::string> message;

  auto execute(ActionContext &ctx) const -> void {
    ctx.modifyOrCreate<LogCurrentSupervision>(
        [&](LogCurrentSupervision &currentSupervision) {
          if (!currentSupervision.statusMessage or
              currentSupervision.statusMessage != message) {
            currentSupervision.statusMessage = message;
          }
        });
  }
};
template <typename Inspector> auto inspect(Inspector &f, EmptyAction &x) {
  auto hack = std::string{x.name};
  return f.object(x).fields(f.field("type", hack),
                            f.field("message", x.message));
}

/*
 * This action is placed into the supervision action to prevent
 * any other action from taking place.
 *
 * This is *different* from no action having been put into
 * the context as sometimes we will report a problem through
 * the reporting but do not want to continue;
 *
 * This action does not modify the agency state.
 */
struct NoActionPossibleAction {
  static constexpr std::string_view name = "NoActionPossibleAction";

  explicit NoActionPossibleAction(){};

  auto execute(ActionContext &ctx) const -> void {}
};
template <typename Inspector>
auto inspect(Inspector &f, NoActionPossibleAction &x) {
  auto hack = std::string{x.name};
  return f.object(x).fields(f.field("type", hack));
}

//  TODO: this action is redundant, needs to be removed
struct ErrorAction {
  static constexpr std::string_view name = "ErrorAction";

  ErrorAction(LogCurrentSupervisionError const &error) : _error{error} {};

  LogCurrentSupervisionError _error;

  auto execute(ActionContext &ctx) const -> void {
    ctx.modifyOrCreate<LogCurrentSupervision>(
        [&](LogCurrentSupervision &currentSupervision) {
          if (!currentSupervision.error || currentSupervision.error != _error) {
            currentSupervision.error = _error;
          }
        });
  }
};
template <typename Inspector> auto inspect(Inspector &f, ErrorAction &x) {
  auto hack = std::string{x.name};
  return f.object(x).fields(f.field("type", hack),
                            f.field("message", x._error));
}

struct AddLogToPlanAction {
  static constexpr std::string_view name = "AddLogToPlanAction";

  AddLogToPlanAction(LogId const id, ParticipantsFlagsMap participants,
                     LogConfig config,
                     std::optional<LogPlanTermSpecification::Leader> leader)
      : _id(id), _participants(std::move(participants)),
        _config(std::move(config)), _leader(std::move(leader)){};
  LogId _id;
  ParticipantsFlagsMap _participants;
  LogConfig _config;
  std::optional<LogPlanTermSpecification::Leader> _leader;

  auto execute(ActionContext &ctx) const -> void {
    ctx.setValue<LogPlanSpecification>(
        _id, LogPlanTermSpecification(LogTerm{1}, _config, _leader),
        ParticipantsConfig{.generation = 1, .participants = _participants});
  }
};
template <typename Inspector>
auto inspect(Inspector &f, AddLogToPlanAction &x) {
  auto hack = std::string{x.name};
  return f.object(x).fields(f.field("type", hack), f.field("id", x._id),
                            f.field("participants", x._participants),
                            f.field("leader", x._leader),
                            f.field("config", x._config));
}

struct CurrentNotAvailableAction {
  static constexpr std::string_view name = "CurrentNotAvailableAction";

  auto execute(ActionContext &ctx) const -> void {
    ctx.setValue<LogCurrentSupervision>();
  }
};
template <typename Inspector>
auto inspect(Inspector &f, CurrentNotAvailableAction &x) {
  auto hack = std::string{x.name};
  return f.object(x).fields(f.field("type", hack));
}

struct SwitchLeaderAction {
  static constexpr std::string_view name = "SwitchLeaderAction";

  SwitchLeaderAction(LogPlanTermSpecification::Leader const &leader)
      : _leader{leader} {};

  LogPlanTermSpecification::Leader _leader;

  auto execute(ActionContext &ctx) const -> void {
    ctx.modify<LogPlanSpecification>([&](LogPlanSpecification &plan) {
      plan.currentTerm->term = LogTerm{plan.currentTerm->term.value + 1};
      plan.currentTerm->leader = _leader;
    });
  }
};
template <typename Inspector>
auto inspect(Inspector &f, SwitchLeaderAction &x) {
  auto hack = std::string{x.name};
  return f.object(x).fields(f.field("type", hack),
                            f.field("leader", x._leader));
}

// TODO: this should really be a report + NoActionPossible
struct DictateLeaderFailedAction {
  static constexpr std::string_view name = "DictateLeaderFailedAction";

  DictateLeaderFailedAction(std::string const &message) : _message{message} {};

  std::string _message;

  auto execute(ActionContext &ctx) const -> void {
    ctx.modifyOrCreate<LogCurrentSupervision>(
        [&](LogCurrentSupervision &currentSupervision) {
          currentSupervision.statusMessage = _message;
        });
  }
};
template <typename Inspector>
auto inspect(Inspector &f, DictateLeaderFailedAction &x) {
  auto hack = std::string{x.name};
  return f.object(x).fields(f.field("type", hack),
                            f.field("message", x._message));
}

struct WriteEmptyTermAction {
  static constexpr std::string_view name = "WriteEmptyTermAction";
  LogTerm minTerm;

  explicit WriteEmptyTermAction(LogTerm minTerm) : minTerm{minTerm} {};

  auto execute(ActionContext &ctx) const -> void {
    ctx.modify<LogPlanSpecification>([&](LogPlanSpecification &plan) {
      // TODO: what to do if currentTerm does not have a value?
      //       this shouldn't happen, but what if it does?
      plan.currentTerm->term = LogTerm{minTerm.value + 1};
      plan.currentTerm->leader.reset();
    });
  }
};
template <typename Inspector>
auto inspect(Inspector &f, WriteEmptyTermAction &x) {
  auto hack = std::string{x.name};
  return f.object(x).fields(f.field("type", hack),
                            f.field("minTerm", x.minTerm));
}

// TODO: this should be a report and no action possible action
struct LeaderElectionImpossibleAction {
  static constexpr std::string_view name = "LeaderElectionImpossibleAction";

  auto execute(ActionContext &ctx) const -> void {
    ctx.modifyOrCreate<LogCurrentSupervision>(
        [&](LogCurrentSupervision &currentSupervision) {
          currentSupervision.statusMessage = "Leader election impossible";
        });
  }
};
template <typename Inspector>
auto inspect(Inspector &f, LeaderElectionImpossibleAction &x) {
  auto hack = std::string{x.name};
  return f.object(x).fields(f.field("type", hack));
}

struct LeaderElectionOutOfBoundsAction {
  static constexpr std::string_view name = "LeaderElectionOutOfBoundsAction";

  LogCurrentSupervisionElection _election;

  auto execute(ActionContext &ctx) const -> void {
    ctx.modifyOrCreate<LogCurrentSupervision>(
        [&](LogCurrentSupervision &currentSupervision) {
          currentSupervision.statusMessage =
              "Number of electible participants out of bounds";
          currentSupervision.election = _election;
        });
  }
};
template <typename Inspector>
auto inspect(Inspector &f, LeaderElectionOutOfBoundsAction &x) {
  auto hack = std::string{x.name};
  return f.object(x).fields(f.field("type", hack),
                            f.field("election", x._election));
}

struct LeaderElectionQuorumNotReachedAction {
  static constexpr std::string_view name =
      "LeaderElectionQuorumNotReachedAction";

  LogCurrentSupervisionElection _election;

  auto execute(ActionContext &ctx) const -> void {
    ctx.modifyOrCreate<LogCurrentSupervision>(
        [&](LogCurrentSupervision &currentSupervision) {
          currentSupervision.statusMessage = "Quorum not reached";
          currentSupervision.election = _election;
        });
  }
};
template <typename Inspector>
auto inspect(Inspector &f, LeaderElectionQuorumNotReachedAction &x) {
  auto hack = std::string{x.name};
  return f.object(x).fields(f.field("type", hack),
                            f.field("election", x._election));
}

struct LeaderElectionAction {
  static constexpr std::string_view name = "LeaderElectionAction";

  LeaderElectionAction(LogPlanTermSpecification::Leader electedLeader,
                       LogCurrentSupervisionElection const &electionReport)
      : _electedLeader{electedLeader}, _electionReport(electionReport){};

  LogPlanTermSpecification::Leader _electedLeader;
  LogCurrentSupervisionElection _electionReport;

  auto execute(ActionContext &ctx) const -> void {
    ctx.modify<LogPlanSpecification>([&](LogPlanSpecification &plan) {
      plan.currentTerm->term = LogTerm{plan.currentTerm->term.value + 1};
      plan.currentTerm->leader = _electedLeader;
    });
    ctx.modifyOrCreate<LogCurrentSupervision>(
        [&](LogCurrentSupervision &currentSupervision) {
          currentSupervision.election = _electionReport;
        });
  }
};
template <typename Inspector>
auto inspect(Inspector &f, LeaderElectionAction &x) {
  auto hack = std::string{x.name};
  return f.object(x).fields(f.field("type", hack),
                            f.field("election", x._electionReport),
                            f.field("electedLeader", x._electedLeader));
}

struct UpdateParticipantFlagsAction {
  static constexpr std::string_view name = "UpdateParticipantFlagsAction";

  UpdateParticipantFlagsAction(ParticipantId const &participant,
                               ParticipantFlags const &flags)
      : _participant(participant), _flags(flags){};

  ParticipantId _participant;
  ParticipantFlags _flags;

  auto execute(ActionContext &ctx) const -> void {
    ctx.modify<LogPlanSpecification>([&](LogPlanSpecification &plan) {
      TRI_ASSERT(plan.participantsConfig.participants.contains(_participant));
      plan.participantsConfig.participants.at(_participant) = _flags;
      plan.participantsConfig.generation += 1;
    });
  }
};
template <typename Inspector>
auto inspect(Inspector &f, UpdateParticipantFlagsAction &x) {
  auto hack = std::string{x.name};
  return f.object(x).fields(f.field("type", hack),
                            f.field("participant", x._participant),
                            f.field("flags", x._flags));
}

struct AddParticipantToPlanAction {
  static constexpr std::string_view name = "AddParticipantToPlanAction";

  AddParticipantToPlanAction(ParticipantId const &participant,
                             ParticipantFlags const &flags)
      : _participant(participant), _flags(flags) {}

  ParticipantId _participant;
  ParticipantFlags _flags;

  auto execute(ActionContext &ctx) const -> void {
    ctx.modify<LogPlanSpecification>([&](LogPlanSpecification &plan) {
      plan.participantsConfig.generation += 1;
      plan.participantsConfig.participants.emplace(_participant, _flags);
    });
  }
};
template <typename Inspector>
auto inspect(Inspector &f, AddParticipantToPlanAction &x) {
  auto hack = std::string{x.name};
  return f.object(x).fields(f.field("type", hack),
                            f.field("participant", x._participant),
                            f.field("flags", x._flags));
}

struct RemoveParticipantFromPlanAction {
  static constexpr std::string_view name = "RemoveParticipantFromPlanAction";

  RemoveParticipantFromPlanAction(ParticipantId const &participant)
      : _participant(participant){};

  ParticipantId _participant;

  auto execute(ActionContext &ctx) const -> void {
    ctx.modify<LogPlanSpecification>([&](LogPlanSpecification &plan) {
      plan.participantsConfig.participants.erase(_participant);
      plan.participantsConfig.generation += 1;
    });
  }
};
template <typename Inspector>
auto inspect(Inspector &f, RemoveParticipantFromPlanAction &x) {
  auto hack = std::string{x.name};
  return f.object(x).fields(f.field("type", hack),
                            f.field("participant", x._participant));
}

struct UpdateLogConfigAction {
  static constexpr std::string_view name = "UpdateLogConfigAction";

  UpdateLogConfigAction(LogConfig const &config) : _config(config){};

  LogConfig _config;

  auto execute(ActionContext &ctx) const -> void {
    ctx.modifyOrCreate<LogCurrentSupervision>(
        [&](LogCurrentSupervision &currentSupervision) {
          currentSupervision.statusMessage =
              "UpdatingLogConfig is not implemented yet";
        });
  }
};
template <typename Inspector>
auto inspect(Inspector &f, UpdateLogConfigAction &x) {
  auto hack = std::string{x.name};
  return f.object(x).fields(f.field("type", hack));
}

struct ConvergedToTargetAction {
  static constexpr std::string_view name = "ConvergedToTargetAction";
  std::optional<std::uint64_t> version{std::nullopt};

  auto execute(ActionContext &ctx) const -> void {
    ctx.modifyOrCreate<LogCurrentSupervision>(
        [&](LogCurrentSupervision &currentSupervision) {
          currentSupervision.targetVersion = version;
        });
  }
};

template <typename Inspector>
auto inspect(Inspector &f, ConvergedToTargetAction &x) {
  auto hack = std::string{x.name};
  return f.object(x).fields(f.field("type", hack),
                            f.field("version", x.version));
}

using Action = std::variant<
    NoActionPossibleAction, EmptyAction, ErrorAction, AddLogToPlanAction,
    CurrentNotAvailableAction, SwitchLeaderAction, DictateLeaderFailedAction,
    WriteEmptyTermAction, LeaderElectionAction, LeaderElectionImpossibleAction,
    LeaderElectionOutOfBoundsAction, LeaderElectionQuorumNotReachedAction,
    UpdateParticipantFlagsAction, AddParticipantToPlanAction,
    RemoveParticipantFromPlanAction, UpdateLogConfigAction,
    ConvergedToTargetAction>;

<<<<<<< HEAD
auto executeAction(Log log, Action &action) -> ActionContext;
=======
auto execute(Action const& action, DatabaseID const& dbName, LogId const& log,
             std::optional<LogPlanSpecification> const& plan,
             std::optional<LogCurrent> const& current,
             arangodb::agency::envelope envelope) -> arangodb::agency::envelope;
>>>>>>> 94572bda

} // namespace arangodb::replication2::replicated_log

template <>
struct fmt::formatter<arangodb::replication2::replicated_log::Action>
    : formatter<string_view> {
  // parse is inherited from formatter<string_view>.
  template <typename FormatContext>
  auto format(arangodb::replication2::replicated_log::Action a,
              FormatContext &ctx) const {
    auto const sv = std::visit([](auto &&arg) { return arg.name; }, a);
    return formatter<string_view>::format(sv, ctx);
  }
};<|MERGE_RESOLUTION|>--- conflicted
+++ resolved
@@ -430,15 +430,7 @@
     RemoveParticipantFromPlanAction, UpdateLogConfigAction,
     ConvergedToTargetAction>;
 
-<<<<<<< HEAD
 auto executeAction(Log log, Action &action) -> ActionContext;
-=======
-auto execute(Action const& action, DatabaseID const& dbName, LogId const& log,
-             std::optional<LogPlanSpecification> const& plan,
-             std::optional<LogCurrent> const& current,
-             arangodb::agency::envelope envelope) -> arangodb::agency::envelope;
->>>>>>> 94572bda
-
 } // namespace arangodb::replication2::replicated_log
 
 template <>
