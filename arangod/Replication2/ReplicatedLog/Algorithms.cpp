////////////////////////////////////////////////////////////////////////////////
/// DISCLAIMER
///
/// Copyright 2014-2022 ArangoDB GmbH, Cologne, Germany
/// Copyright 2004-2014 triAGENS GmbH, Cologne, Germany
///
/// Licensed under the Apache License, Version 2.0 (the "License");
/// you may not use this file except in compliance with the License.
/// You may obtain a copy of the License at
///
///     http://www.apache.org/licenses/LICENSE-2.0
///
/// Unless required by applicable law or agreed to in writing, software
/// distributed under the License is distributed on an "AS IS" BASIS,
/// WITHOUT WARRANTIES OR CONDITIONS OF ANY KIND, either express or implied.
/// See the License for the specific language governing permissions and
/// limitations under the License.
///
/// Copyright holder is ArangoDB GmbH, Cologne, Germany
///
/// @author Lars Maier
////////////////////////////////////////////////////////////////////////////////

#include "Algorithms.h"

#include "Basics/Exceptions.h"
#include "Basics/StringUtils.h"
#include "Basics/application-exit.h"
#include "Logger/LogMacros.h"
#include "Random/RandomGenerator.h"

#include <type_traits>
#include <random>
#include <tuple>

using namespace arangodb;
using namespace arangodb::replication2;
using namespace arangodb::replication2::agency;
using namespace arangodb::replication2::algorithms;
using namespace arangodb::replication2::replicated_log;

namespace {
auto createFirstTerm(
    DatabaseID const& database, LogPlanSpecification const& spec,
    std::unordered_map<ParticipantId, ParticipantRecord> const& info)
    -> LogPlanTermSpecification {
  // Should neither have participants, a generation, nor a term yet.
  // Currently, we assume the participants are already there before the first
  // term is created. If that's changed later so they're set at the same time,
  // that's fine; however, imho there should not be a term *before* participants
  // are set.
  TRI_ASSERT(!spec.participantsConfig.participants.empty());
  TRI_ASSERT(spec.participantsConfig.generation > 0);
  TRI_ASSERT(!spec.currentTerm.has_value());

  LogPlanTermSpecification newTermSpec;
  newTermSpec.term = LogTerm{1};
  newTermSpec.config = spec.targetConfig;

  return newTermSpec;
}

auto checkCurrentTerm(
    DatabaseID const& database, LogPlanSpecification const& spec,
    LogCurrent const& current,
    std::unordered_map<ParticipantId, ParticipantRecord> const& info)
    -> std::variant<std::monostate, agency::LogPlanTermSpecification,
                    agency::LogCurrentSupervisionElection> {
  auto const verifyServerRebootId = [&](ParticipantId const& id,
                                        RebootId rebootId) -> bool {
    if (auto it = info.find(id); it != std::end(info)) {
      return it->second.rebootId == rebootId;
    }

    return false;
  };

  auto const isServerHealthy = [&](ParticipantId const& id) -> bool {
    if (auto it = info.find(id); it != std::end(info)) {
      return it->second.isHealthy;
    }

    return false;
  };

  auto const& term = spec.currentTerm;
  if (auto const& leader = term->leader; leader) {
    // check if leader is still valid
    if (false == verifyServerRebootId(leader->serverId, leader->rebootId)) {
      // create a new term with no leader
      LogPlanTermSpecification newTermSpec = *term;
      newTermSpec.leader = std::nullopt;
      newTermSpec.term.value += 1;
      LOG_TOPIC("bc357", WARN, Logger::REPLICATION2)
          << "replicated log " << database << "/" << spec.id
          << " - leader gone " << term->leader->serverId;
      return newTermSpec;
    }
  } else {
    // check if we can find a new leader
    // wait for enough servers to report the current term
    // a server is counted if:
    //    - its reported term is the current term
    //    - it is seen as healthy by the supervision

    // if enough servers are found, declare the server with
    // the "best" log as leader in a new term
    agency::LogCurrentSupervisionElection election;
    election.term = spec.currentTerm ? spec.currentTerm->term : LogTerm{0};

    auto newLeaderSet = std::vector<replication2::ParticipantId>{};
    auto bestTermIndex = replication2::TermIndexPair{};
    auto numberOfAvailableParticipants = std::size_t{0};

    for (auto const& [participant, status] : current.localState) {
      auto error =
          std::invoke([&, &status = status, &participant = participant] {
            bool const isHealthy = isServerHealthy(participant);
            if (!isHealthy) {
              return agency::LogCurrentSupervisionElection::ErrorCode::
                  SERVER_NOT_GOOD;
            } else if (status.term != spec.currentTerm->term) {
              return agency::LogCurrentSupervisionElection::ErrorCode::
                  TERM_NOT_CONFIRMED;
            } else {
              return agency::LogCurrentSupervisionElection::ErrorCode::OK;
            }
          });

      election.detail.emplace(participant, error);
      if (error != agency::LogCurrentSupervisionElection::ErrorCode::OK) {
        continue;
      }

      numberOfAvailableParticipants += 1;
      if (status.spearhead >= bestTermIndex) {
        if (status.spearhead != bestTermIndex) {
          newLeaderSet.clear();
        }
        newLeaderSet.push_back(participant);
        bestTermIndex = status.spearhead;
      }
    }

    auto const numParticipants = spec.participantsConfig.participants.size();
    auto const writeConcern = spec.currentTerm->config.writeConcern;
    auto const requiredNumberOfAvailableParticipants =
        numParticipants - writeConcern + 1;

    LOG_TOPIC("8a53d", TRACE, Logger::REPLICATION2)
        << "participant size = " << numParticipants
        << " writeConcern = " << writeConcern
        << " requiredNumberOfAvailableParticipants = "
        << requiredNumberOfAvailableParticipants;

    TRI_ASSERT(requiredNumberOfAvailableParticipants > 0);

    election.participantsRequired = requiredNumberOfAvailableParticipants;
    election.participantsAvailable = numberOfAvailableParticipants;

    if (numberOfAvailableParticipants >=
        requiredNumberOfAvailableParticipants) {
      auto const numParticipants = newLeaderSet.size();
      if (ADB_UNLIKELY(numParticipants == 0 ||
                       numParticipants >
                           std::numeric_limits<uint16_t>::max())) {
        abortOrThrow(
            TRI_ERROR_NUMERIC_OVERFLOW,
            basics::StringUtils::concatT(
                "Number of participants out of range, should be between ", 1,
                " and ", std::numeric_limits<uint16_t>::max(), ", but is ",
                numParticipants),
            ADB_HERE);
      }
      auto const maxIdx = static_cast<uint16_t>(numParticipants - 1);
      // Randomly select one of the best participants
      auto const& newLeader =
          newLeaderSet.at(RandomGenerator::interval(maxIdx));
      auto const& record = info.at(newLeader);

      // we can elect a new leader
      LogPlanTermSpecification newTermSpec = *spec.currentTerm;
      newTermSpec.term.value += 1;
      newTermSpec.leader =
          LogPlanTermSpecification::Leader{newLeader, record.rebootId};
      LOG_TOPIC("458ad", INFO, Logger::REPLICATION2)
          << "declaring " << newLeader << " as new leader for log " << database
          << "/" << spec.id;
      return newTermSpec;

    } else {
      // Check if something has changed
      if (!current.supervision || !current.supervision->election ||
          election != current.supervision->election) {
        LOG_TOPIC("57de2", WARN, Logger::REPLICATION2)
            << "replicated log " << database << "/" << spec.id
            << " not enough participants available for leader election "
            << numberOfAvailableParticipants << "/"
            << requiredNumberOfAvailableParticipants;
        return election;
      }
    }
  }

  return std::monostate{};
}

auto sampleParticipants(
    agency::LogPlanSpecification const& spec,
    std::unordered_map<ParticipantId, ParticipantRecord> const& info)
    -> std::optional<std::unordered_map<ParticipantId, ParticipantFlags>> {
  std::vector<std::string_view> participantCandidates;
  participantCandidates.reserve(info.size());
  // where is std::transform_if ?
  for (auto const& [name, record] : info) {
    if (record.isHealthy) {
      participantCandidates.emplace_back(name);
    }
  }

  auto const replicationFactor = spec.targetConfig.replicationFactor;

  if (participantCandidates.size() < replicationFactor) {
    // not enough participantCandidates to form a term
    return {};
  }

  std::vector<std::string_view> chosenParticipants;
  chosenParticipants.reserve(replicationFactor);

  auto urbg = RandomGenerator::UniformRandomGenerator<std::uint64_t>();
  std::sample(participantCandidates.begin(), participantCandidates.end(),
              std::back_inserter(chosenParticipants), replicationFactor, urbg);

  auto participants = std::unordered_map<ParticipantId, ParticipantFlags>{};

  for (auto const& participant : chosenParticipants) {
    participants.emplace(ParticipantId{participant}, ParticipantFlags{});
  }

  return participants;
}

}  // namespace

auto algorithms::checkReplicatedLog(
    DatabaseID const& database, LogPlanSpecification const& spec,
    LogCurrent const& current,
    std::unordered_map<ParticipantId, ParticipantRecord> const& info)
    -> std::variant<std::monostate, agency::LogPlanTermSpecification,
                    agency::LogCurrentSupervisionElection> {
  if (spec.participantsConfig.participants.empty()) {
    // No participants yet
    return std::monostate{};
  } else if (spec.currentTerm.has_value()) {
    return checkCurrentTerm(database, spec, current, info);
  } else {
    return createFirstTerm(database, spec, info);
  }
}

auto algorithms::checkReplicatedLogParticipants(
    DatabaseID const& database, LogPlanSpecification const& spec,
    std::unordered_map<ParticipantId, ParticipantRecord> const& info)
    -> std::variant<std::monostate, ParticipantsConfig> {
  // The first term must not be set before there is a list of participants.
  // Neither must be empty later.
  // It'd be conceivable to set the participants in a separate step before the
  // first term is set, but currently there's no reason for that.
  TRI_ASSERT(!spec.currentTerm.has_value() ||
             !spec.participantsConfig.participants.empty());
  if (spec.participantsConfig.participants.empty()) {
    TRI_ASSERT(spec.participantsConfig.generation == 0);
    if (auto participants = sampleParticipants(spec, info);
        participants.has_value()) {
      auto const participantsConfig = ParticipantsConfig{
          .generation = 1,
          .participants = std::move(*participants),
      };

      LOG_TOPIC("36310", INFO, Logger::REPLICATION2)
          << "Setting initial participants for replicated log " << database
          << "/" << spec.id << " to " << participantsConfig.participants;

      return participantsConfig;
    } else {
      // not enough participants to form a term
      return std::monostate{};
    }
  } else {
    return std::monostate{};
  }
}

auto algorithms::to_string(ConflictReason r) noexcept -> std::string_view {
  switch (r) {
    case ConflictReason::LOG_ENTRY_AFTER_END:
      return "prev log is located after the last log entry";
    case ConflictReason::LOG_ENTRY_BEFORE_BEGIN:
      return "prev log is located before the first entry";
    case ConflictReason::LOG_EMPTY:
      return "the replicated log is empty";
    case ConflictReason::LOG_ENTRY_NO_MATCH:
      return "term mismatch";
  }
  LOG_TOPIC("03e11", FATAL, arangodb::Logger::REPLICATION2)
      << "Invalid ConflictReason "
      << static_cast<std::underlying_type_t<decltype(r)>>(r);
  FATAL_ERROR_ABORT();
}

auto algorithms::detectConflict(replicated_log::InMemoryLog const& log,
                                TermIndexPair prevLog) noexcept
    -> std::optional<std::pair<ConflictReason, TermIndexPair>> {
  /*
   * There are three situations to handle here:
   *  - We don't have that log entry
   *    - It is behind our last entry
   *    - It is before our first entry
   *  - The term does not match.
   */
  auto entry = log.getEntryByIndex(prevLog.index);
  if (entry.has_value()) {
    // check if the term matches
    if (entry->entry().logTerm() != prevLog.term) {
      auto conflict = std::invoke([&] {
        if (auto idx = log.getFirstIndexOfTerm(entry->entry().logTerm());
            idx.has_value()) {
          return TermIndexPair{entry->entry().logTerm(), *idx};
        }
        return TermIndexPair{};
      });

      return std::make_pair(ConflictReason::LOG_ENTRY_NO_MATCH, conflict);
    } else {
      // No conflict
      return std::nullopt;
    }
  } else {
    auto lastEntry = log.getLastEntry();
    if (!lastEntry.has_value()) {
      // The log is empty, reset to (0, 0)
      return std::make_pair(ConflictReason::LOG_EMPTY, TermIndexPair{});
    } else if (prevLog.index > lastEntry->entry().logIndex()) {
      // the given entry is too far ahead
      return std::make_pair(ConflictReason::LOG_ENTRY_AFTER_END,
                            TermIndexPair{lastEntry->entry().logTerm(),
                                          lastEntry->entry().logIndex() + 1});
    } else {
      TRI_ASSERT(prevLog.index < lastEntry->entry().logIndex());
      TRI_ASSERT(prevLog.index < log.getFirstEntry()->entry().logIndex());
      // the given index too old, reset to (0, 0)
      return std::make_pair(ConflictReason::LOG_ENTRY_BEFORE_BEGIN,
                            TermIndexPair{});
    }
  }
}

namespace {
// For (unordered) maps left and right, return keys(left) \ keys(right)
auto keySetDifference = [](auto const& left, auto const& right) {
  using left_t = std::decay_t<decltype(left)>;
  using right_t = std::decay_t<decltype(right)>;
  static_assert(
      std::is_same_v<typename left_t::key_type, typename right_t::key_type>);
  using key_t = typename left_t::key_type;

  auto result = std::vector<key_t>{};
  for (auto const& [key, val] : left) {
    if (!right.contains(key)) {
      result.emplace_back(key);
    }
  }

  return result;
};
}  // namespace

auto algorithms::updateReplicatedLog(
    LogActionContext& ctx, ServerID const& myServerId, RebootId myRebootId,
    LogId logId, agency::LogPlanSpecification const* spec) noexcept
    -> futures::Future<arangodb::Result> {
  auto result = basics::catchToResultT([&]() -> futures::Future<
                                                 arangodb::Result> {
    if (spec == nullptr) {
      return ctx.dropReplicatedLog(logId);
    }

    TRI_ASSERT(logId == spec->id);
    TRI_ASSERT(spec->currentTerm.has_value());
    auto& plannedLeader = spec->currentTerm->leader;
    auto log = ctx.ensureReplicatedLog(logId);

    if (log->getParticipant()->getTerm() == spec->currentTerm->term) {
      // something has changed in the term volatile configuration
      auto leader = log->getLeader();
      TRI_ASSERT(leader != nullptr);
      auto const status = log->getParticipant()->getStatus();
      auto* const leaderStatus = status.asLeaderStatus();
      // Note that newParticipants contains the leader, while oldFollowers does
      // not.
      auto const& oldFollowers = leaderStatus->follower;
      auto const& newParticipants = spec->participantsConfig.participants;
      // TODO move this calculation into updateParticipantsConfig()
      auto const additionalParticipantIds =
          keySetDifference(newParticipants, oldFollowers);
      auto const obsoleteParticipantIds =
          keySetDifference(oldFollowers, newParticipants);

      auto additionalParticipants =
          std::unordered_map<ParticipantId,
                             std::shared_ptr<AbstractFollower>>{};
      for (auto const& participantId : additionalParticipantIds) {
        if (participantId != myServerId) {
          additionalParticipants.try_emplace(
              participantId,
              ctx.buildAbstractFollowerImpl(logId, participantId));
        }
      }

      auto const& previousConfig = leaderStatus->activeParticipantsConfig;
      auto index = leader->updateParticipantsConfig(
          std::make_shared<ParticipantsConfig const>(spec->participantsConfig),
          previousConfig.generation, std::move(additionalParticipants),
          obsoleteParticipantIds);
      return leader->waitFor(index).thenValue(
          [](auto&& quorum) -> Result { return Result{TRI_ERROR_NO_ERROR}; });
    } else if (plannedLeader.has_value() &&
               plannedLeader->serverId == myServerId &&
               plannedLeader->rebootId == myRebootId) {
      auto followers = std::vector<
          std::shared_ptr<replication2::replicated_log::AbstractFollower>>{};
      for (auto const& [participant, data] :
           spec->participantsConfig.participants) {
        if (participant != myServerId) {
          followers.emplace_back(
              ctx.buildAbstractFollowerImpl(logId, participant));
        }
      }

      auto newLeader = log->becomeLeader(spec->currentTerm->config, myServerId,
                                         spec->currentTerm->term, followers);
      newLeader->triggerAsyncReplication();  // TODO move this call into
                                             // becomeLeader?
      return newLeader->waitForLeadership().thenValue(
          [](auto&& quorum) -> Result { return Result{TRI_ERROR_NO_ERROR}; });
    } else {
      auto leaderString = std::optional<ParticipantId>{};
      if (spec->currentTerm->leader) {
        leaderString = spec->currentTerm->leader->serverId;
      }

      std::ignore = log->becomeFollower(myServerId, spec->currentTerm->term,
                                        leaderString);
    }

    return futures::Future<arangodb::Result>{std::in_place};
  });

  if (result.ok()) {
    return *std::move(result);
  } else {
    return futures::Future<arangodb::Result>{std::in_place, result.result()};
  }
}

auto algorithms::operator<<(std::ostream& os,
                            ParticipantStateTuple const& p) noexcept
    -> std::ostream& {
  os << '{' << p.id << ':' << p.index << ", ";
  os << "failed = " << std::boolalpha << p.failed;
  os << ", flags = " << p.flags;
  os << '}';
  return os;
}

auto ParticipantStateTuple::isExcluded() const noexcept -> bool {
  return flags.excluded;
};

auto ParticipantStateTuple::isForced() const noexcept -> bool {
  return flags.forced;
};

auto ParticipantStateTuple::isFailed() const noexcept -> bool {
  return failed;
};

auto operator<=>(ParticipantStateTuple const& left,
                 ParticipantStateTuple const& right) noexcept {
  // return std::tie(left.index, left.id) <=> std::tie(right.index, right.id);
  // -- not supported by apple clang
  if (auto c = left.index <=> right.index; c != 0) {
    return c;
  }
  return left.id.compare(right.id) <=> 0;
}

algorithms::CalculateCommitIndexOptions::CalculateCommitIndexOptions(
    std::size_t writeConcern, std::size_t softWriteConcern,
    std::size_t replicationFactor)
    : _writeConcern(writeConcern),
      _softWriteConcern(softWriteConcern),
<<<<<<< HEAD
      _replicationFactor(replicationFactor) {
  // TRI_ASSERT(_writeConcern <= _softWriteConcern)
  //    << "writeConcern > softWriteConcern " << _writeConcern << " > " <<
  //    _softWriteConcern;
  // TRI_ASSERT(_softWriteConcern <= _replicationFactor)
  //    << "softWriteConcern > opt.replicationFactor " << _softWriteConcern
  //    << " > " << _replicationFactor;
}
=======
      _replicationFactor(replicationFactor) {}
>>>>>>> f571c5a1

auto algorithms::calculateCommitIndex(
    std::vector<ParticipantStateTuple> const& indexes,
    CalculateCommitIndexOptions const opt, LogIndex currentCommitIndex,
    LogIndex spearhead)
    -> std::tuple<LogIndex, CommitFailReason, std::vector<ParticipantId>> {
  TRI_ASSERT(indexes.size() == opt._replicationFactor)
      << "number of participants != replicationFactor (" << indexes.size()
      << " < " << opt._replicationFactor << ")";

  // number of failed participants
  auto nrFailed = std::count_if(std::begin(indexes), std::end(indexes),
                                [](auto& p) { return p.isFailed(); });
  auto actualWriteConcern = std::max(
      opt._writeConcern,
      std::min(opt._replicationFactor - nrFailed, opt._softWriteConcern));
  // vector of participants that are neither excluded nor
  // have failed
  auto eligible = std::vector<ParticipantStateTuple>{};
  eligible.reserve(indexes.size());
  std::copy_if(std::begin(indexes), std::end(indexes),
               std::back_inserter(eligible),
               [](auto& p) { return !p.isFailed() && !p.isExcluded(); });

  // the minimal commit index caused by forced participants
  // if there are no forced participants, this component is just
  // the spearhead (the furthest we could commit to)
  auto minForcedCommitIndex = spearhead;
  auto minForcedParticipantId = std::optional<ParticipantId>{};
  for (auto const& pt : indexes) {
    if (pt.isForced()) {
      if (pt.index < minForcedCommitIndex) {
        minForcedCommitIndex = pt.index;
        minForcedParticipantId = pt.id;
      }
    }
  }

  // While actualWriteConcern == 0 is silly we still allow it.
  if (actualWriteConcern == 0) {
    return {minForcedCommitIndex, CommitFailReason::withNothingToCommit(), {}};
  }

  if (actualWriteConcern <= eligible.size()) {
    auto nth = std::begin(eligible);

    TRI_ASSERT(actualWriteConcern > 0);
    std::advance(nth, actualWriteConcern - 1);

    // because of the check above
    TRI_ASSERT(nth != std::end(eligible));

    std::nth_element(
        std::begin(eligible), nth, std::end(eligible),
        [](auto& left, auto& right) { return left.index > right.index; });
    auto const minNonExcludedCommitIndex = nth->index;

    auto commitIndex =
        std::min(minForcedCommitIndex, minNonExcludedCommitIndex);

    auto quorum = std::vector<ParticipantId>{};
    std::transform(std::begin(eligible), std::next(nth),
                   std::back_inserter(quorum), [](auto& p) { return p.id; });

    if (spearhead == commitIndex) {
      return {commitIndex, CommitFailReason::withNothingToCommit(), quorum};
    } else if (minForcedCommitIndex < minNonExcludedCommitIndex) {
      TRI_ASSERT(minForcedParticipantId.has_value());
      return {commitIndex,
              CommitFailReason::withForcedParticipantNotInQuorum(
                  minForcedParticipantId.value()),
              {}};
    } else {
      // Report the participant whose id is the furthest away from the spearhead
      auto const& who = nth->id;
      return {commitIndex, CommitFailReason::withQuorumSizeNotReached(who),
              quorum};
    }
  }

  // This happens when too many servers are either excluded or failed;
  // this certainly means we could not reach a quorum;
  // indexes cannot be empty because this particular case would've been handled
  // above by comparing actualWriteConcern to 0;
  CommitFailReason::NonEligibleServerRequiredForQuorum::CandidateMap candidates;
  for (auto const& p : indexes) {
    if (p.isFailed()) {
      candidates.emplace(
          p.id, CommitFailReason::NonEligibleServerRequiredForQuorum::kFailed);
    } else if (p.isExcluded()) {
      candidates.emplace(
          p.id,
          CommitFailReason::NonEligibleServerRequiredForQuorum::kExcluded);
    }
  }

  TRI_ASSERT(!indexes.empty());
  return {currentCommitIndex,
          CommitFailReason::withNonEligibleServerRequiredForQuorum(
              std::move(candidates)),
          {}};
}<|MERGE_RESOLUTION|>--- conflicted
+++ resolved
@@ -501,18 +501,7 @@
     std::size_t replicationFactor)
     : _writeConcern(writeConcern),
       _softWriteConcern(softWriteConcern),
-<<<<<<< HEAD
-      _replicationFactor(replicationFactor) {
-  // TRI_ASSERT(_writeConcern <= _softWriteConcern)
-  //    << "writeConcern > softWriteConcern " << _writeConcern << " > " <<
-  //    _softWriteConcern;
-  // TRI_ASSERT(_softWriteConcern <= _replicationFactor)
-  //    << "softWriteConcern > opt.replicationFactor " << _softWriteConcern
-  //    << " > " << _replicationFactor;
-}
-=======
       _replicationFactor(replicationFactor) {}
->>>>>>> f571c5a1
 
 auto algorithms::calculateCommitIndex(
     std::vector<ParticipantStateTuple> const& indexes,
