--- conflicted
+++ resolved
@@ -385,7 +385,11 @@
 }
 
 template<typename S>
-<<<<<<< HEAD
+FollowerStateManager<S>::~FollowerStateManager() {
+  metrics->replicatedStateNumberFollowers->fetch_sub(1);
+}
+
+template<typename S>
 auto FollowerStateManager<S>::needsSnapshot() const noexcept -> bool {
   LOG_CTX("ea777", TRACE, loggerContext) << "check if new snapshot is required";
   auto const needsSnapshot =
@@ -403,20 +407,6 @@
   }
 
   return needsSnapshot;
-=======
-FollowerStateManager<S>::~FollowerStateManager() {
-  metrics->replicatedStateNumberFollowers->fetch_sub(1);
-}
-
-template<typename S>
-void FollowerStateManager<S>::GuardedData::updateInternalState(
-    FollowerInternalState newState, std::optional<LogRange> range) {
-  internalState = newState;
-  lastInternalStateChange = std::chrono::system_clock::now();
-  ingestionRange = range;
-  lastError.reset();
-  errorCounter = 0;
->>>>>>> ebcf7aa7
 }
 
 template<typename S>
