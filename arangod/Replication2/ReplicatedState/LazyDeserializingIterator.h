--- conflicted
+++ resolved
@@ -43,14 +43,8 @@
       auto slice = current->logPayload();
       auto value = std::invoke(
           Deserializer{}, streams::serializer_tag<std::decay_t<To>>, slice);
-      //_current.emplace(velocypack::deserialize<To>(current->logPayload()));
-<<<<<<< HEAD
       _current.emplace(std::move(value));
       return {{current->logIndex(), std::cref(*_current)}};
-=======
-      _current.emplace(current->logIndex(), std::move(value));
-      return {{_current->first, std::cref(_current->second)}};
->>>>>>> b6c89f62
     } else {
       _current.reset();
       return std::nullopt;
@@ -63,7 +57,7 @@
 
  private:
   std::unique_ptr<TypedLogRangeIterator<From>> _iterator;
-  std::optional<std::pair<LogIndex, std::remove_reference_t<To>>> _current;
+  std::optional<std::remove_reference_t<To>> _current;
 };
 
 }  // namespace arangodb::replication2