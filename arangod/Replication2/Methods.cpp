////////////////////////////////////////////////////////////////////////////////
/// DISCLAIMER
///
/// Copyright 2014-2022 ArangoDB GmbH, Cologne, Germany
/// Copyright 2004-2014 triAGENS GmbH, Cologne, Germany
///
/// Licensed under the Apache License, Version 2.0 (the "License");
/// you may not use this file except in compliance with the License.
/// You may obtain a copy of the License at
///
///     http://www.apache.org/licenses/LICENSE-2.0
///
/// Unless required by applicable law or agreed to in writing, software
/// distributed under the License is distributed on an "AS IS" BASIS,
/// WITHOUT WARRANTIES OR CONDITIONS OF ANY KIND, either express or implied.
/// See the License for the specific language governing permissions and
/// limitations under the License.
///
/// Copyright holder is ArangoDB GmbH, Cologne, Germany
///
/// @author Lars Maier
////////////////////////////////////////////////////////////////////////////////

#include <Basics/Exceptions.h>
#include <Basics/voc-errors.h>
#include <Futures/Future.h>

#include <utility>

#include "ApplicationFeatures/ApplicationServer.h"
#include "Cluster/AgencyCallback.h"
#include "Cluster/AgencyCallbackRegistry.h"
#include "Cluster/ClusterFeature.h"
#include "Cluster/ClusterInfo.h"
#include "Cluster/ServerState.h"
#include "Futures/Utilities.h"
#include "Inspection/VPack.h"
#include "Network/Methods.h"
#include "Network/NetworkFeature.h"
#include "Replication2/AgencyMethods.h"
#include "Replication2/Exceptions/ParticipantResignedException.h"
#include "Replication2/ReplicatedLog/AgencyLogSpecification.h"
#include "Replication2/ReplicatedLog/AgencySpecificationInspectors.h"
#include "Replication2/ReplicatedLog/LogLeader.h"
#include "Replication2/ReplicatedLog/LogStatus.h"
#include "Replication2/ReplicatedLog/ReplicatedLog.h"
#include "Replication2/ReplicatedState/ReplicatedState.h"
#include "VocBase/vocbase.h"

#include "Agency/AgencyPaths.h"
#include "Agency/AsyncAgencyComm.h"
#include "Methods.h"
#include "Random/RandomGenerator.h"

#include "Basics/Result.h"
#include "Basics/Result.tpp"

using namespace arangodb;
using namespace arangodb::replication2;
using namespace arangodb::replication2::replicated_log;

namespace {
struct ReplicatedLogMethodsDBServer final
    : ReplicatedLogMethods,
      std::enable_shared_from_this<ReplicatedLogMethodsDBServer> {
  explicit ReplicatedLogMethodsDBServer(TRI_vocbase_t& vocbase)
      : vocbase(vocbase) {}
  auto waitForLogReady(LogId id, std::uint64_t version) const
      -> futures::Future<ResultT<consensus::index_t>> override {
    THROW_ARANGO_EXCEPTION(TRI_ERROR_NOT_IMPLEMENTED);
  }

  auto createReplicatedLog(CreateOptions spec) const
      -> futures::Future<ResultT<CreateResult>> override {
    THROW_ARANGO_EXCEPTION(TRI_ERROR_NOT_IMPLEMENTED);
  }

  auto getReplicatedLogs() const -> futures::Future<std::unordered_map<
      arangodb::replication2::LogId,
      std::variant<replicated_log::LogStatus, ParticipantsList>>> override {
    auto result = std::unordered_map<
        arangodb::replication2::LogId,
        std::variant<replicated_log::LogStatus, ParticipantsList>>{};
    for (auto& replicatedLog : vocbase.getReplicatedStatesStatus()) {
      result[replicatedLog.first] = std::move(replicatedLog.second);
    }
    return result;
  }

  auto createReplicatedLog(replication2::agency::LogTarget spec) const
      -> futures::Future<Result> override {
    THROW_ARANGO_EXCEPTION(TRI_ERROR_NOT_IMPLEMENTED);
  }

  auto deleteReplicatedLog(LogId id) const -> futures::Future<Result> override {
    THROW_ARANGO_EXCEPTION(TRI_ERROR_NOT_IMPLEMENTED);
  }

  auto getLocalStatus(LogId id) const
      -> futures::Future<replication2::replicated_log::LogStatus> override {
    return vocbase.getReplicatedLogById(id)->getParticipant()->getStatus();
  }

  [[noreturn]] auto getGlobalStatus(
      LogId id, replicated_log::GlobalStatus::SpecificationSource) const
      -> futures::Future<replication2::replicated_log::GlobalStatus> override {
    THROW_ARANGO_EXCEPTION(TRI_ERROR_NOT_IMPLEMENTED);
  }

  auto getStatus(LogId id) const -> futures::Future<GenericLogStatus> override {
    return getLocalStatus(id).thenValue(
        [](LogStatus&& status) { return GenericLogStatus(std::move(status)); });
  }

  auto getLogEntryByIndex(LogId id, LogIndex index) const
      -> futures::Future<std::optional<PersistingLogEntry>> override {
    auto entry = vocbase.getReplicatedLogById(id)
                     ->getParticipant()
                     ->copyInMemoryLog()
                     .getEntryByIndex(index);
    if (entry.has_value()) {
      return entry->entry();
    } else {
      return std::nullopt;
    }
  }

  auto slice(LogId id, LogIndex start, LogIndex stop) const
      -> futures::Future<std::unique_ptr<PersistedLogIterator>> override {
    return vocbase.getReplicatedLogById(id)
        ->getParticipant()
        ->copyInMemoryLog()
        .getInternalIteratorRange(start, stop);
  }

  auto poll(LogId id, LogIndex index, std::size_t limit) const
      -> futures::Future<std::unique_ptr<PersistedLogIterator>> override {
    auto leader = vocbase.getReplicatedLogLeaderById(id);
    return vocbase.getReplicatedLogById(id)
        ->getParticipant()
        ->waitFor(index)
        .thenValue([index, limit, leader = std::move(leader),
                    self = shared_from_this()](
                       auto&&) -> std::unique_ptr<PersistedLogIterator> {
          auto log = leader->copyInMemoryLog();
          return log.getInternalIteratorRange(index, index + limit);
        });
  }

  auto tail(LogId id, std::size_t limit) const
      -> futures::Future<std::unique_ptr<PersistedLogIterator>> override {
    auto log =
        vocbase.getReplicatedLogById(id)->getParticipant()->copyInMemoryLog();
    auto stop = log.getNextIndex();
    auto start = stop.saturatedDecrement(limit);
    return log.getInternalIteratorRange(start, stop);
  }

  auto head(LogId id, std::size_t limit) const
      -> futures::Future<std::unique_ptr<PersistedLogIterator>> override {
    auto log =
        vocbase.getReplicatedLogById(id)->getParticipant()->copyInMemoryLog();
    auto start = log.getFirstIndex();
    return log.getInternalIteratorRange(start, start + limit);
  }

  auto insert(LogId id, LogPayload payload, bool waitForSync) const
      -> futures::Future<
          std::pair<LogIndex, replicated_log::WaitForResult>> override {
    auto log = vocbase.getReplicatedLogLeaderById(id);
    auto idx = log->insert(std::move(payload), waitForSync);
    return log->waitFor(idx).thenValue([idx](auto&& result) {
      return std::make_pair(idx, std::forward<decltype(result)>(result));
    });
  }

  auto insert(LogId id, TypedLogIterator<LogPayload>& iter,
              bool waitForSync) const
      -> futures::Future<std::pair<std::vector<LogIndex>,
                                   replicated_log::WaitForResult>> override {
    auto log = vocbase.getReplicatedLogLeaderById(id);
    auto indexes = std::vector<LogIndex>{};
    while (auto payload = iter.next()) {
      auto idx = log->insert(std::move(*payload));
      indexes.push_back(idx);
    }
    if (indexes.empty()) {
      THROW_ARANGO_EXCEPTION_MESSAGE(TRI_ERROR_BAD_PARAMETER,
                                     "multi insert list must not be empty");
    }

    return log->waitFor(indexes.back())
        .thenValue([indexes = std::move(indexes)](auto&& result) mutable {
          return std::make_pair(std::move(indexes),
                                std::forward<decltype(result)>(result));
        });
  }

  auto insertWithoutCommit(LogId id, LogPayload payload, bool waitForSync) const
      -> futures::Future<LogIndex> override {
    auto log = vocbase.getReplicatedLogLeaderById(id);
    auto idx = log->insert(std::move(payload), waitForSync);
    return {idx};
  }

  auto compact(LogId id) const -> futures::Future<Result> {
    auto log = vocbase.getReplicatedLogById(id);
    return log->getParticipant()->compact();
  }

  auto release(LogId id, LogIndex index) const
      -> futures::Future<Result> override {
    auto log = vocbase.getReplicatedLogById(id);
    return log->getParticipant()->release(index);
  }

  auto replaceParticipant(LogId id, ParticipantId const& participantToRemove,
                          ParticipantId const& participantToAdd,
                          std::optional<ParticipantId> const& currentLeader)
      const -> futures::Future<Result> override {
    THROW_ARANGO_EXCEPTION(TRI_ERROR_NOT_IMPLEMENTED);
  }
  auto setLeader(LogId id, std::optional<ParticipantId> const& leaderId) const
      -> futures::Future<Result> override {
    THROW_ARANGO_EXCEPTION(TRI_ERROR_NOT_IMPLEMENTED);
  }
  TRI_vocbase_t& vocbase;
};

namespace {
struct VPackLogIterator final : PersistedLogIterator {
  explicit VPackLogIterator(
      std::shared_ptr<velocypack::Buffer<uint8_t>> buffer_ptr)
      : buffer(std::move(buffer_ptr)),
        iter(VPackSlice(buffer->data()).get("result")),
        end(iter.end()) {}

  auto next() -> std::optional<PersistingLogEntry> override {
    while (iter != end) {
      return PersistingLogEntry::fromVelocyPack(*iter++);
    }
    return std::nullopt;
  }

 private:
  std::shared_ptr<velocypack::Buffer<uint8_t>> buffer;
  VPackArrayIterator iter;
  VPackArrayIterator end;
};

}  // namespace

struct ReplicatedLogMethodsCoordinator final
    : ReplicatedLogMethods,
      std::enable_shared_from_this<ReplicatedLogMethodsCoordinator> {
  auto waitForLogReady(LogId id, std::uint64_t version) const
      -> futures::Future<ResultT<consensus::index_t>> override {
    struct Context {
      explicit Context(uint64_t version) : version(version) {}
      futures::Promise<ResultT<consensus::index_t>> promise;
      std::uint64_t version;
    };

    auto ctx = std::make_shared<Context>(version);
    auto f = ctx->promise.getFuture();

    using namespace cluster::paths;
    // register an agency callback and wait for the given version to appear in
    // target (or bigger)
    auto path = aliases::current()
                    ->replicatedLogs()
                    ->database(vocbaseName)
                    ->log(id)
                    ->supervision();
    auto cb = std::make_shared<AgencyCallback>(
        server, path->str(SkipComponents(1)),
        [ctx](velocypack::Slice slice, consensus::index_t index) -> bool {
          if (slice.isNone()) {
            return false;
          }

          auto supervision = velocypack::deserialize<
              replication2::agency::LogCurrentSupervision>(slice);
          if (supervision.targetVersion >= ctx->version) {
            ctx->promise.setValue(ResultT<consensus::index_t>{index});
            return true;
          }
          return false;
        },
        true, true);

    if (auto result =
            clusterFeature.agencyCallbackRegistry()->registerCallback(cb, true);
        result.fail()) {
      return {result};
    }

    return std::move(f).then([self = shared_from_this(), cb](auto&& result) {
      self->clusterFeature.agencyCallbackRegistry()->unregisterCallback(cb);
      return std::move(result.get());
    });
  }

  void fillCreateOptions(CreateOptions& options) const {
    if (!options.id.has_value()) {
      options.id = LogId{clusterInfo.uniqid()};
    }

    auto dbservers = clusterInfo.getCurrentDBServers();

    auto expectedNumberOfServers = std::min(dbservers.size(), std::size_t{3});
    if (options.numberOfServers.has_value()) {
      expectedNumberOfServers = *options.numberOfServers;
    } else if (!options.servers.empty()) {
      expectedNumberOfServers = options.servers.size();
    }

    if (!options.config.has_value()) {
      options.config = arangodb::replication2::agency::LogTargetConfig{
          2, expectedNumberOfServers, false};
    }

    if (expectedNumberOfServers > dbservers.size()) {
      THROW_ARANGO_EXCEPTION(TRI_ERROR_CLUSTER_INSUFFICIENT_DBSERVERS);
    }

    // always make sure that the wished leader is part of the set of servers
    if (options.leader) {
      if (auto iter = std::find(options.servers.begin(), options.servers.end(),
                                *options.leader);
          iter == options.servers.end()) {
        options.servers.emplace_back(*options.leader);
      }
    }

    if (options.servers.size() < expectedNumberOfServers) {
      auto newEnd = dbservers.end();
      if (!options.servers.empty()) {
        newEnd = std::remove_if(
            dbservers.begin(), dbservers.end(),
            [&](ParticipantId const& server) {
              return std::find(options.servers.begin(), options.servers.end(),
                               server) != options.servers.end();
            });
      }

      std::shuffle(dbservers.begin(), newEnd,
                   RandomGenerator::UniformRandomGenerator<std::uint32_t>{});
      std::copy_n(dbservers.begin(),
                  expectedNumberOfServers - options.servers.size(),
                  std::back_inserter(options.servers));
    }
  }

  static auto createTargetFromCreateOptions(CreateOptions const& options)
      -> replication2::agency::LogTarget {
    replication2::agency::LogTarget target;
    target.id = options.id.value();
    target.config = options.config.value();
    target.leader = options.leader;
    target.properties.implementation = options.spec;
    target.version = 1;
    for (auto const& server : options.servers) {
      target.participants[server];
    }
    return target;
  }

  auto getReplicatedLogs() const -> futures::Future<std::unordered_map<
      arangodb::replication2::LogId,
      std::variant<replicated_log::LogStatus, ParticipantsList>>> override {
    auto logsParticipants =
        clusterInfo.getReplicatedLogsParticipants(vocbaseName);

    if (logsParticipants.fail()) {
      THROW_ARANGO_EXCEPTION(logsParticipants.result());
    }

    auto result = std::unordered_map<
        arangodb::replication2::LogId,
        std::variant<replicated_log::LogStatus, ParticipantsList>>{};
    for (auto& replicatedLog : logsParticipants.get()) {
      result[replicatedLog.first] = std::move(replicatedLog.second);
    }
    return result;
  }

  auto createReplicatedLog(CreateOptions options) const
      -> futures::Future<ResultT<CreateResult>> override {
    fillCreateOptions(options);
    TRI_ASSERT(options.id.has_value());
    auto target = createTargetFromCreateOptions(options);

    return createReplicatedLog(std::move(target))
        .thenValue([options = std::move(options),
                    self = shared_from_this()](auto&& result) mutable
                   -> futures::Future<ResultT<CreateResult>> {
          auto response = CreateResult{*options.id, std::move(options.servers)};
          if (!result.ok()) {
            return {result};
          }

          if (options.waitForReady) {
            // wait for the state to be ready
            return self->waitForLogReady(*options.id, 1)
                .thenValue([self,
                            resp = std::move(response)](auto&& result) mutable
                           -> futures::Future<ResultT<CreateResult>> {
                  if (result.fail()) {
                    return {result.result()};
                  }
                  return self->clusterInfo
                      .fetchAndWaitForPlanVersion(std::chrono::seconds{240})
                      .thenValue([resp = std::move(resp)](auto&& result) mutable
                                 -> ResultT<CreateResult> {
                        if (result.fail()) {
                          return {result};
                        }
                        return std::move(resp);
                      });
                });
          }
          return response;
        });
  }

  auto createReplicatedLog(replication2::agency::LogTarget spec) const
      -> futures::Future<Result> override {
    return replication2::agency::methods::createReplicatedLog(vocbaseName, spec)
        .thenValue([self = shared_from_this()](
                       ResultT<uint64_t>&& res) -> futures::Future<Result> {
          if (res.fail()) {
            return futures::Future<Result>{std::in_place, res.result()};
          }

          return self->clusterInfo.waitForPlan(res.get());
        });
  }

  auto deleteReplicatedLog(LogId id) const -> futures::Future<Result> override {
    return replication2::agency::methods::deleteReplicatedLog(vocbaseName, id)
        .thenValue([self = shared_from_this()](
                       ResultT<uint64_t>&& res) -> futures::Future<Result> {
          if (res.fail()) {
            return futures::Future<Result>{std::in_place, res.result()};
          }

          return self->clusterInfo.waitForPlan(res.get());
        });
  }

  [[noreturn]] auto getLocalStatus(LogId id) const
      -> futures::Future<replication2::replicated_log::LogStatus> override {
    THROW_ARANGO_EXCEPTION(TRI_ERROR_NOT_IMPLEMENTED);
  }

  auto getGlobalStatus(
      LogId id, replicated_log::GlobalStatus::SpecificationSource source) const
      -> futures::Future<replication2::replicated_log::GlobalStatus> override {
    // 1. Determine which source to use for gathering information
    // 2. Query information from all sources
    auto futureSpec = loadLogSpecification(vocbaseName, id, source);
    return std::move(futureSpec)
        .thenValue([self = shared_from_this(), source](
                       ResultT<std::shared_ptr<
                           replication2::agency::LogPlanSpecification const>>
                           result) {
          if (result.fail()) {
            THROW_ARANGO_EXCEPTION(result.result());
          }

          auto const& spec = result.get();
          TRI_ASSERT(spec != nullptr);
          return self->collectGlobalStatusUsingSpec(spec, source);
        });
  }

  auto getStatus(LogId id) const -> futures::Future<GenericLogStatus> override {
    return getGlobalStatus(id, GlobalStatus::SpecificationSource::kRemoteAgency)
        .thenValue([](GlobalStatus&& status) {
          return GenericLogStatus(std::move(status));
        });
  }

  auto getLogEntryByIndex(LogId id, LogIndex index) const
      -> futures::Future<std::optional<PersistingLogEntry>> override {
    auto path =
        basics::StringUtils::joinT("/", "_api/log", id, "entry", index.value);
    network::RequestOptions opts;
    opts.database = vocbaseName;
    return network::sendRequest(pool, "server:" + getLogLeader(id),
                                fuerte::RestVerb::Get, path, {}, opts)
        .thenValue([](network::Response&& resp) {
          if (resp.fail() || !fuerte::statusIsSuccess(resp.statusCode())) {
            THROW_ARANGO_EXCEPTION(resp.combinedResult());
          }
          auto entry =
              PersistingLogEntry::fromVelocyPack(resp.slice().get("result"));
          return std::optional<PersistingLogEntry>(std::move(entry));
        });
  }

  auto slice(LogId id, LogIndex start, LogIndex stop) const
      -> futures::Future<std::unique_ptr<PersistedLogIterator>> override {
    auto path = basics::StringUtils::joinT("/", "_api/log", id, "slice");

    network::RequestOptions opts;
    opts.database = vocbaseName;
    opts.parameters["start"] = to_string(start);
    opts.parameters["stop"] = to_string(stop);
    return network::sendRequest(pool, "server:" + getLogLeader(id),
                                fuerte::RestVerb::Get, path, {}, opts)
        .thenValue([](network::Response&& resp)
                       -> std::unique_ptr<PersistedLogIterator> {
          if (resp.fail() || !fuerte::statusIsSuccess(resp.statusCode())) {
            THROW_ARANGO_EXCEPTION(resp.combinedResult());
          }

          return std::make_unique<VPackLogIterator>(
              resp.response().stealPayload());
        });
  }

  auto poll(LogId id, LogIndex index, std::size_t limit) const
      -> futures::Future<std::unique_ptr<PersistedLogIterator>> override {
    auto path = basics::StringUtils::joinT("/", "_api/log", id, "poll");

    network::RequestOptions opts;
    opts.database = vocbaseName;
    opts.parameters["first"] = to_string(index);
    opts.parameters["limit"] = std::to_string(limit);
    return network::sendRequest(pool, "server:" + getLogLeader(id),
                                fuerte::RestVerb::Get, path, {}, opts)
        .thenValue([](network::Response&& resp)
                       -> std::unique_ptr<PersistedLogIterator> {
          if (resp.fail() || !fuerte::statusIsSuccess(resp.statusCode())) {
            THROW_ARANGO_EXCEPTION(resp.combinedResult());
          }

          return std::make_unique<VPackLogIterator>(
              resp.response().stealPayload());
        });
  }

  auto tail(LogId id, std::size_t limit) const
      -> futures::Future<std::unique_ptr<PersistedLogIterator>> override {
    auto path = basics::StringUtils::joinT("/", "_api/log", id, "tail");

    network::RequestOptions opts;
    opts.database = vocbaseName;
    opts.parameters["limit"] = std::to_string(limit);
    return network::sendRequest(pool, "server:" + getLogLeader(id),
                                fuerte::RestVerb::Get, path, {}, opts)
        .thenValue([](network::Response&& resp)
                       -> std::unique_ptr<PersistedLogIterator> {
          if (resp.fail() || !fuerte::statusIsSuccess(resp.statusCode())) {
            THROW_ARANGO_EXCEPTION(resp.combinedResult());
          }

          return std::make_unique<VPackLogIterator>(
              resp.response().stealPayload());
        });
  }

  auto head(LogId id, std::size_t limit) const
      -> futures::Future<std::unique_ptr<PersistedLogIterator>> override {
    auto path = basics::StringUtils::joinT("/", "_api/log", id, "head");

    network::RequestOptions opts;
    opts.database = vocbaseName;
    opts.parameters["limit"] = std::to_string(limit);
    return network::sendRequest(pool, "server:" + getLogLeader(id),
                                fuerte::RestVerb::Get, path, {}, opts)
        .thenValue([](network::Response&& resp)
                       -> std::unique_ptr<PersistedLogIterator> {
          if (resp.fail() || !fuerte::statusIsSuccess(resp.statusCode())) {
            THROW_ARANGO_EXCEPTION(resp.combinedResult());
          }

          return std::make_unique<VPackLogIterator>(
              resp.response().stealPayload());
        });
  }

  auto insert(LogId id, LogPayload payload, bool waitForSync) const
      -> futures::Future<
          std::pair<LogIndex, replicated_log::WaitForResult>> override {
    auto path = basics::StringUtils::joinT("/", "_api/log", id, "insert");

    network::RequestOptions opts;
    opts.database = vocbaseName;
    opts.param(StaticStrings::WaitForSyncString,
               waitForSync ? "true" : "false");
    return network::sendRequest(pool, "server:" + getLogLeader(id),
                                fuerte::RestVerb::Post, path,
                                payload.copyBuffer(), opts)
        .thenValue([](network::Response&& resp) {
          if (resp.fail() || !fuerte::statusIsSuccess(resp.statusCode())) {
            THROW_ARANGO_EXCEPTION(resp.combinedResult());
          }
          auto result = resp.slice().get("result");
          auto waitResult = result.get("result");

          auto quorum =
              std::make_shared<replication2::replicated_log::QuorumData const>(
                  waitResult.get("quorum"));
          auto commitIndex = waitResult.get("commitIndex").extract<LogIndex>();
          auto index = result.get("index").extract<LogIndex>();
          return std::make_pair(index, replicated_log::WaitForResult(
                                           commitIndex, std::move(quorum)));
        });
  }

  auto insert(LogId id, TypedLogIterator<LogPayload>& iter,
              bool waitForSync) const
      -> futures::Future<std::pair<std::vector<LogIndex>,
                                   replicated_log::WaitForResult>> override {
    auto path = basics::StringUtils::joinT("/", "_api/log", id, "multi-insert");

    std::size_t payloadSize{0};
    VPackBuilder builder{};
    {
      VPackArrayBuilder arrayBuilder{&builder};
      while (auto const payload = iter.next()) {
        builder.add(payload->slice());
        ++payloadSize;
      }
    }

    network::RequestOptions opts;
    opts.database = vocbaseName;
    opts.param(StaticStrings::WaitForSyncString,
               waitForSync ? "true" : "false");
    return network::sendRequest(pool, "server:" + getLogLeader(id),
                                fuerte::RestVerb::Post, path,
                                builder.bufferRef(), opts)
        .thenValue([payloadSize](network::Response&& resp) {
          if (resp.fail() || !fuerte::statusIsSuccess(resp.statusCode())) {
            THROW_ARANGO_EXCEPTION(resp.combinedResult());
          }
          auto result = resp.slice().get("result");
          auto waitResult = result.get("result");

          auto quorum =
              std::make_shared<replication2::replicated_log::QuorumData const>(
                  waitResult.get("quorum"));
          auto commitIndex = waitResult.get("commitIndex").extract<LogIndex>();

          std::vector<LogIndex> indexes;
          indexes.reserve(payloadSize);
          auto indexIter = velocypack::ArrayIterator(result.get("indexes"));
          std::transform(
              indexIter.begin(), indexIter.end(), std::back_inserter(indexes),
              [](auto const& it) { return it.template extract<LogIndex>(); });
          return std::make_pair(
              std::move(indexes),
              replicated_log::WaitForResult(commitIndex, std::move(quorum)));
        });
  }

  auto insertWithoutCommit(LogId id, LogPayload payload, bool waitForSync) const
      -> futures::Future<LogIndex> override {
    auto path = basics::StringUtils::joinT("/", "_api/log", id, "insert");

    network::RequestOptions opts;
    opts.database = vocbaseName;
    opts.param(StaticStrings::WaitForSyncString,
               waitForSync ? "true" : "false");
    opts.param(StaticStrings::DontWaitForCommit, "true");
    return network::sendRequest(pool, "server:" + getLogLeader(id),
                                fuerte::RestVerb::Post, path,
                                payload.copyBuffer(), opts)
        .thenValue([](network::Response&& resp) {
          if (resp.fail() || !fuerte::statusIsSuccess(resp.statusCode())) {
            THROW_ARANGO_EXCEPTION(resp.combinedResult());
          }
          auto result = resp.slice().get("result");
          auto index = result.get("index").extract<LogIndex>();
          return index;
        });
  }

  auto release(LogId id, LogIndex index) const
      -> futures::Future<Result> override {
    auto path = basics::StringUtils::joinT("/", "_api/log", id, "release");

    VPackBufferUInt8 body;
    {
      VPackBuilder builder(body);
      builder.add(VPackSlice::emptyObjectSlice());
    }

    network::RequestOptions opts;
    opts.database = vocbaseName;
    opts.parameters["index"] = to_string(index);
    return network::sendRequest(pool, "server:" + getLogLeader(id),
                                fuerte::RestVerb::Post, path, std::move(body),
                                opts)
        .thenValue(
            [](network::Response&& resp) { return resp.combinedResult(); });
  }

<<<<<<< HEAD
  auto replaceParticipant(LogId id, ParticipantId const& participantToRemove,
                          ParticipantId const& participantToAdd,
                          std::optional<ParticipantId> const& currentLeader)
      const -> futures::Future<Result> override {
    return replication2::agency::methods::replaceReplicatedStateParticipant(
        vocbaseName, id, participantToRemove, participantToAdd, currentLeader);
  }

  auto setLeader(LogId id, std::optional<ParticipantId> const& leaderId) const
      -> futures::Future<Result> override {
    return replication2::agency::methods::replaceReplicatedSetLeader(
        vocbaseName, id, leaderId);
  }

  explicit ReplicatedLogMethodsCoordinator(DatabaseID vocbase,
                                           ArangodServer& server)
      : vocbaseName(std::move(vocbase)),
        server(server),
        clusterFeature(server.getFeature<ClusterFeature>()),
=======
  auto compact(LogId id) const -> futures::Future<Result> override {
    auto spec = clusterInfo.getReplicatedLogPlanSpecification(id).get();

    auto const compactParticipant =
        [&](ParticipantId const& participant) -> futures::Future<Result> {
      auto path = basics::StringUtils::joinT("/", "_api/log", id, "compact");
      network::RequestOptions opts;
      opts.database = vocbase.name();
      opts.timeout = std::chrono::seconds{5};
      VPackBufferUInt8 buffer;
      {
        VPackBuilder builder(buffer);
        builder.add(VPackSlice::emptyObjectSlice());
      }
      return network::sendRequest(pool, "server:" + participant,
                                  fuerte::RestVerb::Post, path, buffer, opts)
          .thenValue([participant](network::Response&& resp) {
            return resp.combinedResult().withError([&](auto& err) {
              return err.appendErrorMessage("; compaction for participant " +
                                            participant);
            });
          });
    };

    std::vector<futures::Future<Result>> futs;
    for (auto const& [participant, p] : spec->participantsConfig.participants) {
      futs.emplace_back(compactParticipant(participant));
    }

    return futures::collectAll(std::move(futs)).thenValue([](auto&& results) {
      // return first error
      for (auto const& tryRes : results) {
        if (auto res = tryRes.get(); res.fail()) {
          return res;
        }
      }
      return Result{};
    });
  }

  explicit ReplicatedLogMethodsCoordinator(TRI_vocbase_t& vocbase)
      : vocbase(vocbase),
        clusterFeature(vocbase.server().getFeature<ClusterFeature>()),
>>>>>>> 367a906a
        clusterInfo(clusterFeature.clusterInfo()),
        pool(server.getFeature<NetworkFeature>().pool()) {}

 private:
  auto getLogLeader(LogId id) const -> ServerID {
    auto leader = clusterInfo.getReplicatedLogLeader(id);
    if (leader.fail()) {
      if (leader.is(TRI_ERROR_REPLICATION_REPLICATED_LOG_LEADER_RESIGNED)) {
        throw ParticipantResignedException(leader.result(), ADB_HERE);
      } else {
        THROW_ARANGO_EXCEPTION(leader.result());
      }
    }

    return *leader;
  }

  auto loadLogSpecification(DatabaseID const& database, replication2::LogId id,
                            GlobalStatus::SpecificationSource source) const
      -> futures::Future<ResultT<std::shared_ptr<
          arangodb::replication2::agency::LogPlanSpecification const>>> {
    if (source == GlobalStatus::SpecificationSource::kLocalCache) {
      return clusterInfo.getReplicatedLogPlanSpecification(id);
    } else {
      AsyncAgencyComm ac;
      auto f = ac.getValues(arangodb::cluster::paths::aliases::plan()
                                ->replicatedLogs()
                                ->database(database)
                                ->log(id),
                            std::chrono::seconds{5});

      return std::move(f).then(
          [self = shared_from_this(),
           id](futures::Try<AgencyReadResult>&& tryResult)
              -> ResultT<std::shared_ptr<
                  arangodb::replication2::agency::LogPlanSpecification const>> {
            auto result = basics::catchToResultT(
                [&] { return std::move(tryResult.get()); });

            if (result.fail()) {
              return result.result();
            }

            if (result->value().isNone()) {
              return Result::fmt(TRI_ERROR_REPLICATION_REPLICATED_LOG_NOT_FOUND,
                                 id);
            }

            auto spec = velocypack::deserialize<
                arangodb::replication2::agency::LogPlanSpecification>(
                result->value());

            return {std::make_shared<
                arangodb::replication2::agency::LogPlanSpecification>(
                std::move(spec))};
          });
    }
  }

  auto readSupervisionStatus(replication2::LogId id) const
      -> futures::Future<GlobalStatus::SupervisionStatus> {
    AsyncAgencyComm ac;
    using Status = GlobalStatus::SupervisionStatus;
    // TODO move this into the agency methods
    auto f = ac.getValues(arangodb::cluster::paths::aliases::current()
                              ->replicatedLogs()
                              ->database(vocbaseName)
                              ->log(id)
                              ->supervision(),
                          std::chrono::seconds{5});
    return std::move(f).then([self = shared_from_this()](
                                 futures::Try<AgencyReadResult>&& tryResult) {
      auto result =
          basics::catchToResultT([&] { return std::move(tryResult.get()); });

      auto const statusFromResult = [](Result const& res) {
        return Status{
            .connection = {.error = res.errorNumber(),
                           .errorMessage = std::string{res.errorMessage()}},
            .response = std::nullopt};
      };

      if (result.fail()) {
        return statusFromResult(result.result());
      }
      auto& read = result.get();
      auto status = statusFromResult(read.asResult());
      if (read.ok() && !read.value().isNone()) {
        status.response.emplace(
            velocypack::deserialize<
                arangodb::replication2::agency::LogCurrentSupervision>(
                read.value()));
      }

      return status;
    });
  }

  auto queryParticipantsStatus(replication2::LogId id,
                               replication2::ParticipantId const& participant)
      const -> futures::Future<GlobalStatus::ParticipantStatus> {
    using Status = GlobalStatus::ParticipantStatus;
    auto path = basics::StringUtils::joinT("/", "_api/log", id, "local-status");
    network::RequestOptions opts;
    opts.database = vocbaseName;
    opts.timeout = std::chrono::seconds{5};
    return network::sendRequest(pool, "server:" + participant,
                                fuerte::RestVerb::Get, path, {}, opts)
        .then([](futures::Try<network::Response>&& tryResult) mutable {
          auto result = basics::catchToResultT(
              [&] { return std::move(tryResult.get()); });

          auto const statusFromResult = [](Result const& res) {
            return Status{
                .connection = {.error = res.errorNumber(),
                               .errorMessage = std::string{res.errorMessage()}},
                .response = std::nullopt};
          };

          if (result.fail()) {
            return statusFromResult(result.result());
          }

          auto& response = result.get();
          auto status = statusFromResult(response.combinedResult());
          if (response.combinedResult().ok()) {
            status.response = GlobalStatus::ParticipantStatus::Response{
                .value =
                    replication2::replicated_log::LogStatus::fromVelocyPack(
                        response.slice().get("result"))};
          }
          return status;
        });
  }

  auto collectGlobalStatusUsingSpec(
      std::shared_ptr<replication2::agency::LogPlanSpecification const> spec,
      GlobalStatus::SpecificationSource source) const
      -> futures::Future<GlobalStatus> {
    // send of a request to all participants

    auto psf = std::invoke([&] {
      auto const& participants = spec->participantsConfig.participants;
      std::vector<futures::Future<GlobalStatus::ParticipantStatus>> pfs;
      pfs.reserve(participants.size());
      for (auto const& [id, flags] : participants) {
        pfs.emplace_back(queryParticipantsStatus(spec->id, id));
      }
      return futures::collectAll(pfs);
    });
    auto af = readSupervisionStatus(spec->id);
    return futures::collect(std::move(af), std::move(psf))
        .thenValue([spec, source](auto&& pairResult) {
          auto& [agency, participantResults] = pairResult;

          auto leader = std::optional<ParticipantId>{};
          if (spec->currentTerm && spec->currentTerm->leader) {
            leader = spec->currentTerm->leader->serverId;
          }
          auto participantsMap =
              std::unordered_map<ParticipantId,
                                 GlobalStatus::ParticipantStatus>{};

          auto const& participants = spec->participantsConfig.participants;
          std::size_t idx = 0;
          for (auto const& [id, flags] : participants) {
            auto& result = participantResults.at(idx++);
            participantsMap[id] = std::move(result.get());
          }

          return GlobalStatus{
              .supervision = agency,
              .participants = participantsMap,
              .specification = {.source = source, .plan = *spec},
              .leaderId = std::move(leader)};
        });
  }

  DatabaseID vocbaseName;
  ArangodServer& server;
  ClusterFeature& clusterFeature;
  ClusterInfo& clusterInfo;
  network::ConnectionPool* pool;
};
//
// struct ReplicatedStateDBServerMethods
//    : std::enable_shared_from_this<ReplicatedStateDBServerMethods>,
//      ReplicatedStateMethods {
//  explicit ReplicatedStateDBServerMethods(TRI_vocbase_t& vocbase)
//      : vocbase(vocbase) {}
//
//  auto createReplicatedState(replicated_state::agency::Target spec) const
//      -> futures::Future<Result> override {
//    THROW_ARANGO_EXCEPTION(TRI_ERROR_HTTP_NOT_IMPLEMENTED);
//  }
//
//  auto deleteReplicatedState(LogId id) const
//      -> futures::Future<Result> override {
//    THROW_ARANGO_EXCEPTION(TRI_ERROR_HTTP_NOT_IMPLEMENTED);
//  }
//
//  [[nodiscard]] auto waitForStateReady(LogId, std::uint64_t)
//      -> futures::Future<ResultT<consensus::index_t>> override {
//    THROW_ARANGO_EXCEPTION(TRI_ERROR_NOT_IMPLEMENTED);
//  }
//
//  auto getLocalStatus(LogId id) const
//      -> futures::Future<replicated_state::StateStatus> override {
//    auto state = vocbase.getReplicatedStateById(id);
//    if (auto status = state->getStatus(); status.has_value()) {
//      return std::move(*status);
//    }
//    THROW_ARANGO_EXCEPTION(TRI_ERROR_HTTP_NOT_IMPLEMENTED);
//  }
//
//  auto replaceParticipant(LogId logId, ParticipantId const&
//  participantToRemove,
//                          ParticipantId const& participantToAdd,
//                          std::optional<ParticipantId> const& currentLeader)
//      const -> futures::Future<Result> override {
//    // Only available on the coordinator
//    THROW_ARANGO_EXCEPTION(TRI_ERROR_HTTP_NOT_IMPLEMENTED);
//  }
//
//  auto setLeader(LogId id, std::optional<ParticipantId> const& leaderId) const
//      -> futures::Future<Result> override {
//    // Only available on the coordinator
//    THROW_ARANGO_EXCEPTION(TRI_ERROR_HTTP_NOT_IMPLEMENTED);
//  }
//
//  auto getGlobalSnapshotStatus(LogId) const
//      -> futures::Future<ResultT<GlobalSnapshotStatus>> override {
//    // Only available on the coordinator
//    THROW_ARANGO_EXCEPTION(TRI_ERROR_HTTP_NOT_IMPLEMENTED);
//  }
//
//  TRI_vocbase_t& vocbase;
//};
//
// struct ReplicatedStateCoordinatorMethods
//    : std::enable_shared_from_this<ReplicatedStateCoordinatorMethods>,
//      ReplicatedStateMethods {
//  explicit ReplicatedStateCoordinatorMethods(ArangodServer& server,
//                                             std::string databaseName)
//      : server(server),
//        clusterFeature(server.getFeature<ClusterFeature>()),
//        clusterInfo(clusterFeature.clusterInfo()),
//        databaseName(std::move(databaseName)) {}
//
//  auto createReplicatedState(replicated_state::agency::Target spec) const
//      -> futures::Future<Result> override {
//    return replication2::agency::methods::createReplicatedState(databaseName,
//                                                                spec)
//        .thenValue([self = shared_from_this()](
//                       ResultT<uint64_t>&& res) -> futures::Future<Result> {
//          if (res.fail()) {
//            return futures::Future<Result>{std::in_place, res.result()};
//          }
//          return self->clusterInfo.waitForPlan(res.get());
//        });
//  }
//
//  [[nodiscard]] virtual auto waitForStateReady(LogId id, std::uint64_t
//  version)
//      -> futures::Future<ResultT<consensus::index_t>> override {
//    struct Context {
//      explicit Context(uint64_t version) : version(version) {}
//      futures::Promise<ResultT<consensus::index_t>> promise;
//      std::uint64_t version;
//    };
//
//    auto ctx = std::make_shared<Context>(version);
//    auto f = ctx->promise.getFuture();
//
//    using namespace cluster::paths;
//    // register an agency callback and wait for the given version to appear in
//    // target (or bigger)
//    auto path = aliases::current()
//                    ->replicatedStates()
//                    ->database(databaseName)
//                    ->state(id)
//                    ->supervision();
//    auto cb = std::make_shared<AgencyCallback>(
//        server, path->str(SkipComponents(1)),
//        [ctx](velocypack::Slice slice, consensus::index_t index) -> bool {
//          if (slice.isNone()) {
//            return false;
//          }
//
//          auto supervision = velocypack::deserialize<
//              replicated_state::agency::Current::Supervision>(slice);
//          if (supervision.version.has_value() &&
//              supervision.version >= ctx->version) {
//            ctx->promise.setValue(ResultT<consensus::index_t>{index});
//            return true;
//          }
//          return false;
//        },
//        true, true);
//    if (auto result =
//            clusterFeature.agencyCallbackRegistry()->registerCallback(cb,
//            true);
//        result.fail()) {
//      return {result};
//    }
//
//    return std::move(f).then([self = shared_from_this(), cb](auto&& result) {
//      self->clusterFeature.agencyCallbackRegistry()->unregisterCallback(cb);
//      return std::move(result.get());
//    });
//  }
//
//  auto deleteReplicatedState(LogId id) const
//      -> futures::Future<Result> override {
//    return replication2::agency::methods::deleteReplicatedState(databaseName,
//                                                                id)
//        .thenValue([self = shared_from_this()](
//                       ResultT<uint64_t>&& res) -> futures::Future<Result> {
//          if (res.fail()) {
//            return futures::Future<Result>{std::in_place, res.result()};
//          }
//
//          return self->clusterInfo.waitForPlan(res.get());
//        });
//  }
//
//  auto getLocalStatus(LogId id) const
//      -> futures::Future<replicated_state::StateStatus> override {
//    THROW_ARANGO_EXCEPTION(TRI_ERROR_NOT_IMPLEMENTED);
//  }
//
//  auto replaceParticipant(LogId id, ParticipantId const& participantToRemove,
//                          ParticipantId const& participantToAdd,
//                          std::optional<ParticipantId> const& currentLeader)
//      const -> futures::Future<Result> override {
//    return replication2::agency::methods::replaceReplicatedStateParticipant(
//        databaseName, id, participantToRemove, participantToAdd,
//        currentLeader);
//  }
//
//  auto setLeader(LogId id, std::optional<ParticipantId> const& leaderId) const
//      -> futures::Future<Result> override {
//    return replication2::agency::methods::replaceReplicatedSetLeader(
//        databaseName, id, leaderId);
//  }
//
//  auto getGlobalSnapshotStatus(LogId id) const
//      -> futures::Future<ResultT<GlobalSnapshotStatus>> override {
//    AsyncAgencyComm ac;
//    auto f = ac.getValues(arangodb::cluster::paths::aliases::current()
//                              ->replicatedStates()
//                              ->database(databaseName)
//                              ->state(id),
//                          std::chrono::seconds{5});
//    return std::move(f).then([self = shared_from_this(),
//                              id](futures::Try<AgencyReadResult>&& tryResult)
//                                 -> ResultT<GlobalSnapshotStatus> {
//      auto result =
//          basics::catchToResultT([&] { return std::move(tryResult.get()); });
//
//      if (result.fail()) {
//        return result.result();
//      }
//      if (result->value().isNone()) {
//        return Result::fmt(TRI_ERROR_REPLICATION_REPLICATED_LOG_NOT_FOUND,
//                           id.id());
//      }
//      auto current =
//      velocypack::deserialize<replicated_state::agency::Current>(
//          result->value());
//
//      GlobalSnapshotStatus status;
//      for (auto const& [p, s] : current.participants) {
//        status[p] = ParticipantSnapshotStatus{.status = s.snapshot,
//                                              .generation = s.generation};
//      }
//
//      return status;
//    });
//  }
//
//  ArangodServer& server;
//  ClusterFeature& clusterFeature;
//  ClusterInfo& clusterInfo;
//  std::string const databaseName;
//};
//
//}  // namespace
//
// auto ReplicatedLogMethods::createInstance(TRI_vocbase_t& vocbase)
//    -> std::shared_ptr<ReplicatedLogMethods> {
//  switch (ServerState::instance()->getRole()) {
//    case ServerState::ROLE_COORDINATOR:
//      return std::make_shared<ReplicatedLogMethodsCoordinator>(vocbase);
//    case ServerState::ROLE_DBSERVER:
//      return std::make_shared<ReplicatedLogMethodsDBServer>(vocbase);
//    default:
//      THROW_ARANGO_EXCEPTION_MESSAGE(
//          TRI_ERROR_NOT_IMPLEMENTED,
//          "api only on available coordinators or dbservers");
//  }
//}
//
// auto ReplicatedStateMethods::createInstance(TRI_vocbase_t& vocbase)
//    -> std::shared_ptr<ReplicatedStateMethods> {
//  switch (ServerState::instance()->getRole()) {
//    case ServerState::ROLE_DBSERVER:
//      return createInstanceDBServer(vocbase);
//    case ServerState::ROLE_COORDINATOR:
//      return createInstanceCoordinator(vocbase.server(), vocbaseName);
//    default:
//      THROW_ARANGO_EXCEPTION_MESSAGE(
//          TRI_ERROR_NOT_IMPLEMENTED,
//          "api only on available coordinators or dbservers");
//  }
//}
//
// auto ReplicatedStateMethods::createInstanceDBServer(TRI_vocbase_t& vocbase)
//    -> std::shared_ptr<ReplicatedStateMethods> {
//  ADB_PROD_ASSERT(ServerState::instance()->getRole() ==
//                  ServerState::ROLE_DBSERVER);
//  return std::make_shared<ReplicatedStateDBServerMethods>(vocbase);
//}
//
// auto ReplicatedStateMethods::createInstanceCoordinator(ArangodServer& server,
//                                                       std::string
//                                                       databaseName)
//    -> std::shared_ptr<ReplicatedStateMethods> {
//  ADB_PROD_ASSERT(ServerState::instance()->getRole() ==
//                  ServerState::ROLE_COORDINATOR);
//  return std::make_shared<ReplicatedStateCoordinatorMethods>(
//      server, std::move(databaseName));
}  // namespace
auto ReplicatedLogMethods::createInstance(TRI_vocbase_t& vocbase)
    -> std::shared_ptr<ReplicatedLogMethods> {
  switch (ServerState::instance()->getRole()) {
    case ServerState::ROLE_COORDINATOR:
      return std::make_shared<ReplicatedLogMethodsCoordinator>(
          vocbase.name(), vocbase.server());
    case ServerState::ROLE_DBSERVER:
      return std::make_shared<ReplicatedLogMethodsDBServer>(vocbase);
    default:
      THROW_ARANGO_EXCEPTION_MESSAGE(
          TRI_ERROR_NOT_IMPLEMENTED,
          "api only on available coordinators or dbservers");
  }
}

auto ReplicatedLogMethods::createInstance(DatabaseID database,
                                          ArangodServer& server)
    -> std::shared_ptr<ReplicatedLogMethods> {
  switch (ServerState::instance()->getRole()) {
    case ServerState::ROLE_COORDINATOR:
      return std::make_shared<ReplicatedLogMethodsCoordinator>(database,
                                                               server);
    default:
      THROW_ARANGO_EXCEPTION_MESSAGE(
          TRI_ERROR_NOT_IMPLEMENTED,
          "api only on available coordinators or dbservers");
  }
}<|MERGE_RESOLUTION|>--- conflicted
+++ resolved
@@ -700,7 +700,6 @@
             [](network::Response&& resp) { return resp.combinedResult(); });
   }
 
-<<<<<<< HEAD
   auto replaceParticipant(LogId id, ParticipantId const& participantToRemove,
                           ParticipantId const& participantToAdd,
                           std::optional<ParticipantId> const& currentLeader)
@@ -715,12 +714,6 @@
         vocbaseName, id, leaderId);
   }
 
-  explicit ReplicatedLogMethodsCoordinator(DatabaseID vocbase,
-                                           ArangodServer& server)
-      : vocbaseName(std::move(vocbase)),
-        server(server),
-        clusterFeature(server.getFeature<ClusterFeature>()),
-=======
   auto compact(LogId id) const -> futures::Future<Result> override {
     auto spec = clusterInfo.getReplicatedLogPlanSpecification(id).get();
 
@@ -728,7 +721,7 @@
         [&](ParticipantId const& participant) -> futures::Future<Result> {
       auto path = basics::StringUtils::joinT("/", "_api/log", id, "compact");
       network::RequestOptions opts;
-      opts.database = vocbase.name();
+      opts.database = vocbaseName;
       opts.timeout = std::chrono::seconds{5};
       VPackBufferUInt8 buffer;
       {
@@ -761,10 +754,11 @@
     });
   }
 
-  explicit ReplicatedLogMethodsCoordinator(TRI_vocbase_t& vocbase)
-      : vocbase(vocbase),
-        clusterFeature(vocbase.server().getFeature<ClusterFeature>()),
->>>>>>> 367a906a
+  explicit ReplicatedLogMethodsCoordinator(DatabaseID vocbase,
+                                           ArangodServer& server)
+      : vocbaseName(std::move(vocbase)),
+        server(server),
+        clusterFeature(server.getFeature<ClusterFeature>()),
         clusterInfo(clusterFeature.clusterInfo()),
         pool(server.getFeature<NetworkFeature>().pool()) {}
 
