////////////////////////////////////////////////////////////////////////////////
/// @brief Infrastructure for ExecutionPlans
///
/// @file arangod/Aql/ExecutionNode.cpp
///
/// DISCLAIMER
///
/// Copyright 2010-2014 triagens GmbH, Cologne, Germany
///
/// Licensed under the Apache License, Version 2.0 (the "License");
/// you may not use this file except in compliance with the License.
/// You may obtain a copy of the License at
///
///     http://www.apache.org/licenses/LICENSE-2.0
///
/// Unless required by applicable law or agreed to in writing, software
/// distributed under the License is distributed on an "AS IS" BASIS,
/// WITHOUT WARRANTIES OR CONDITIONS OF ANY KIND, either express or implied.
/// See the License for the specific language governing permissions and
/// limitations under the License.
///
/// Copyright holder is triAGENS GmbH, Cologne, Germany
///
/// @author Max Neunhoeffer
/// @author Copyright 2014, triagens GmbH, Cologne, Germany
////////////////////////////////////////////////////////////////////////////////

#include "ExecutionNode.h"
#include "Aql/AggregateNode.h"
#include "Aql/Ast.h"
#include "Aql/ClusterNodes.h"
#include "Aql/Collection.h"
#include "Aql/ExecutionPlan.h"
#include "Aql/IndexNode.h"
#include "Aql/IndexRangeNode.h"
#include "Aql/ModificationNodes.h"
#include "Aql/SortNode.h"
#include "Aql/WalkerWorker.h"
#include "Basics/StringBuffer.h"

using namespace std;
using namespace triagens::basics;
using namespace triagens::aql;

const static bool Optional = true;

// -----------------------------------------------------------------------------
// --SECTION--                                             static initialization
// -----------------------------------------------------------------------------

////////////////////////////////////////////////////////////////////////////////
/// @brief maximum register id that can be assigned.
/// this is used for assertions
////////////////////////////////////////////////////////////////////////////////
    
RegisterId const ExecutionNode::MaxRegisterId = 1000;

////////////////////////////////////////////////////////////////////////////////
/// @brief type names
////////////////////////////////////////////////////////////////////////////////

std::unordered_map<int, std::string const> const ExecutionNode::TypeNames{ 
  { static_cast<int>(ILLEGAL),                      "ExecutionNode (abstract)" },
  { static_cast<int>(SINGLETON),                    "SingletonNode" },
  { static_cast<int>(ENUMERATE_COLLECTION),         "EnumerateCollectionNode" },
  { static_cast<int>(ENUMERATE_LIST),               "EnumerateListNode" },
  { static_cast<int>(INDEX),                        "IndexNode" },
  { static_cast<int>(INDEX_RANGE),                  "IndexRangeNode" },
  { static_cast<int>(LIMIT),                        "LimitNode" },
  { static_cast<int>(CALCULATION),                  "CalculationNode" },
  { static_cast<int>(SUBQUERY),                     "SubqueryNode" },
  { static_cast<int>(FILTER),                       "FilterNode" },
  { static_cast<int>(SORT),                         "SortNode" },
  { static_cast<int>(AGGREGATE),                    "AggregateNode" },
  { static_cast<int>(RETURN),                       "ReturnNode" },
  { static_cast<int>(REMOVE),                       "RemoveNode" },
  { static_cast<int>(INSERT),                       "InsertNode" },
  { static_cast<int>(UPDATE),                       "UpdateNode" },
  { static_cast<int>(REPLACE),                      "ReplaceNode" },
  { static_cast<int>(REMOTE),                       "RemoteNode" },
  { static_cast<int>(SCATTER),                      "ScatterNode" },
  { static_cast<int>(DISTRIBUTE),                   "DistributeNode" },
  { static_cast<int>(GATHER),                       "GatherNode" },
  { static_cast<int>(NORESULTS),                    "NoResultsNode" },
  { static_cast<int>(UPSERT),                       "UpsertNode" }
};
          
// -----------------------------------------------------------------------------
// --SECTION--                                          methods of ExecutionNode
// -----------------------------------------------------------------------------

////////////////////////////////////////////////////////////////////////////////
/// @brief returns the type name of the node
////////////////////////////////////////////////////////////////////////////////

std::string const& ExecutionNode::getTypeString () const {
  auto it = TypeNames.find(static_cast<int>(getType()));

  if (it != TypeNames.end()) {
    return (*it).second;
  }

  THROW_ARANGO_EXCEPTION_MESSAGE(TRI_ERROR_NOT_IMPLEMENTED, "missing type in TypeNames");
}

void ExecutionNode::validateType (int type) {
  auto it = TypeNames.find(static_cast<int>(type));

  if (it == TypeNames.end()) {
    THROW_ARANGO_EXCEPTION_MESSAGE(TRI_ERROR_NOT_IMPLEMENTED, "unknown TypeID");
  }
}

void ExecutionNode::getSortElements (SortElementVector& elements,
                                     ExecutionPlan* plan,
                                     triagens::basics::Json const& oneNode,
                                     char const* which) {

  triagens::basics::Json jsonElements = oneNode.get("elements");

  if (! jsonElements.isArray()){
    std::string error = std::string("unexpected value for ") +
      std::string(which) + std::string(" elements");
    THROW_ARANGO_EXCEPTION_MESSAGE(TRI_ERROR_INTERNAL, error);
  }

  size_t len = jsonElements.size();
  elements.reserve(len);

  for (size_t i = 0; i < len; i++) {
    triagens::basics::Json oneJsonElement = jsonElements.at(static_cast<int>(i));
    bool ascending = JsonHelper::checkAndGetBooleanValue(oneJsonElement.json(), "ascending");
    Variable *v = varFromJson(plan->getAst(), oneJsonElement, "inVariable");
    elements.emplace_back(std::make_pair(v, ascending));
  }
}

ExecutionNode* ExecutionNode::fromJsonFactory (ExecutionPlan* plan,
                                               triagens::basics::Json const& oneNode) {
  auto JsonString = oneNode.toString();

  int nodeTypeID = JsonHelper::checkAndGetNumericValue<int>(oneNode.json(), "typeID");
  validateType(nodeTypeID);

  NodeType nodeType = (NodeType) nodeTypeID;
  switch (nodeType) {
    case SINGLETON:
      return new SingletonNode(plan, oneNode);
    case ENUMERATE_COLLECTION:
      return new EnumerateCollectionNode(plan, oneNode);
    case ENUMERATE_LIST:
      return new EnumerateListNode(plan, oneNode);
    case FILTER:
      return new FilterNode(plan, oneNode);
    case LIMIT:
      return new LimitNode(plan, oneNode);
    case CALCULATION:
      return new CalculationNode(plan, oneNode);
    case SUBQUERY: 
      return new SubqueryNode(plan, oneNode);
    case SORT: {
      SortElementVector elements;
      bool stable = JsonHelper::checkAndGetBooleanValue(oneNode.json(), "stable");
      getSortElements(elements, plan, oneNode, "SortNode");
      return new SortNode(plan, oneNode, elements, stable);
    }
    case AGGREGATE: {
      Variable* expressionVariable = varFromJson(plan->getAst(), oneNode, "expressionVariable", Optional);
      Variable* outVariable = varFromJson(plan->getAst(), oneNode, "outVariable", Optional);

      triagens::basics::Json jsonAggregates = oneNode.get("aggregates");
      if (! jsonAggregates.isArray()) {
        THROW_ARANGO_EXCEPTION_MESSAGE(TRI_ERROR_NOT_IMPLEMENTED, "missing node type in valueTypeNames"); 
      }

      std::vector<Variable const*> keepVariables;
      triagens::basics::Json jsonKeepVariables = oneNode.get("keepVariables");
      if (jsonKeepVariables.isArray()) {
        size_t const n = jsonKeepVariables.size();
        for (size_t i = 0; i < n; i++) {
          triagens::basics::Json keepVariable = jsonKeepVariables.at(static_cast<int>(i));
          Variable const* variable = varFromJson(plan->getAst(), keepVariable, "variable");
          keepVariables.emplace_back(variable);
        }
      }

      size_t const len = jsonAggregates.size();
      std::vector<std::pair<Variable const*, Variable const*>> aggregateVariables;

      aggregateVariables.reserve(len);
      for (size_t i = 0; i < len; i++) {
        triagens::basics::Json oneJsonAggregate = jsonAggregates.at(static_cast<int>(i));
        Variable* outVar = varFromJson(plan->getAst(), oneJsonAggregate, "outVariable");
        Variable* inVar =  varFromJson(plan->getAst(), oneJsonAggregate, "inVariable");

        aggregateVariables.emplace_back(std::make_pair(outVar, inVar));
      }

      bool count = JsonHelper::checkAndGetBooleanValue(oneNode.json(), "count");
      bool isDistinctCommand = JsonHelper::checkAndGetBooleanValue(oneNode.json(), "isDistinctCommand");

      auto node = new AggregateNode(
        plan,
        oneNode,
        expressionVariable,
        outVariable,
        keepVariables,
        plan->getAst()->variables()->variables(false),
        aggregateVariables,  
        count,
        isDistinctCommand
      );
      
      // specialize the node if required
      bool specialized = JsonHelper::checkAndGetBooleanValue(oneNode.json(), "specialized");
      if (specialized) {
        node->specialized();
      }

      return node;
    }
    case INSERT:
      return new InsertNode(plan, oneNode);
    case REMOVE:
      return new RemoveNode(plan, oneNode);
    case UPDATE:
      return new UpdateNode(plan, oneNode);
    case REPLACE:
      return new ReplaceNode(plan, oneNode);
    case UPSERT:
      return new UpsertNode(plan, oneNode);
    case RETURN:
      return new ReturnNode(plan, oneNode);
    case NORESULTS:
      return new NoResultsNode(plan, oneNode);
    case INDEX_RANGE:
      return new IndexRangeNode(plan, oneNode);
    case INDEX:
      return new IndexNode(plan, oneNode);
    case REMOTE:
      return new RemoteNode(plan, oneNode);
    case GATHER: {
      SortElementVector elements;
      getSortElements(elements, plan, oneNode, "GatherNode");
      return new GatherNode(plan, oneNode, elements);
    }
    case SCATTER: 
      return new ScatterNode(plan, oneNode);
    case DISTRIBUTE: 
      return new DistributeNode(plan, oneNode);
    case ILLEGAL: {
      THROW_ARANGO_EXCEPTION_MESSAGE(TRI_ERROR_INTERNAL, "invalid node type");
    }
  }
  return nullptr;
}

////////////////////////////////////////////////////////////////////////////////
/// @brief create an ExecutionNode from JSON
////////////////////////////////////////////////////////////////////////////////

ExecutionNode::ExecutionNode (ExecutionPlan* plan,
                              triagens::basics::Json const& json) 
  : _id(JsonHelper::checkAndGetNumericValue<size_t>(json.json(), "id")),
    _estimatedCost(0.0), 
    _estimatedCostSet(false),
    _depth(JsonHelper::checkAndGetNumericValue<int>(json.json(), "depth")),
    _varUsageValid(true),
    _plan(plan) {

  TRI_ASSERT(_registerPlan.get() == nullptr); 
  _registerPlan.reset(new RegisterPlan());
  _registerPlan->clear();
  _registerPlan->depth = _depth;
  _registerPlan->totalNrRegs = JsonHelper::checkAndGetNumericValue<unsigned int>(json.json(), "totalNrRegs"); 

  auto jsonVarInfoList = json.get("varInfoList");
  if (! jsonVarInfoList.isArray()) {
    THROW_ARANGO_EXCEPTION_MESSAGE(TRI_ERROR_BAD_PARAMETER, "varInfoList needs to be a json array"); 
  }
 
  size_t len = jsonVarInfoList.size();
  _registerPlan->varInfo.reserve(len);

  for (size_t i = 0; i < len; i++) {
    auto jsonVarInfo = jsonVarInfoList.at(i);
    if (! jsonVarInfo.isObject()) {
      THROW_ARANGO_EXCEPTION_MESSAGE(TRI_ERROR_NOT_IMPLEMENTED, "one varInfoList item needs to be a json object"); 
    }
    VariableId variableId = JsonHelper::checkAndGetNumericValue<VariableId>      (jsonVarInfo.json(), "VariableId");
    RegisterId registerId = JsonHelper::checkAndGetNumericValue<RegisterId>      (jsonVarInfo.json(), "RegisterId");
    unsigned int    depth = JsonHelper::checkAndGetNumericValue<unsigned int>(jsonVarInfo.json(), "depth");
  
    _registerPlan->varInfo.emplace(make_pair(variableId, VarInfo(depth, registerId)));
  }

  auto jsonNrRegsList = json.get("nrRegs");
  if (! jsonNrRegsList.isArray()) {
    THROW_ARANGO_EXCEPTION_MESSAGE(TRI_ERROR_BAD_PARAMETER, "nrRegs needs to be a json array"); 
  }

  len = jsonNrRegsList.size();
  _registerPlan->nrRegs.reserve(len);
  for (size_t i = 0; i < len; i++) {
    RegisterId oneReg = JsonHelper::getNumericValue<RegisterId>(jsonNrRegsList.at(i).json(), 0);
    _registerPlan->nrRegs.emplace_back(oneReg);
  }
  
  auto jsonNrRegsHereList = json.get("nrRegsHere");
  if (! jsonNrRegsHereList.isArray()) {
    THROW_ARANGO_EXCEPTION_MESSAGE(TRI_ERROR_NOT_IMPLEMENTED, "nrRegsHere needs to be a json array"); 
  }

  len = jsonNrRegsHereList.size();
  _registerPlan->nrRegsHere.reserve(len);
  for (size_t i = 0; i < len; i++) {
    RegisterId oneReg = JsonHelper::getNumericValue<RegisterId>(jsonNrRegsHereList.at(i).json(), 0);
    _registerPlan->nrRegsHere.emplace_back(oneReg);
  }

  auto jsonRegsToClearList = json.get("regsToClear");
  if (! jsonRegsToClearList.isArray()) {
    THROW_ARANGO_EXCEPTION_MESSAGE(TRI_ERROR_NOT_IMPLEMENTED, "regsToClear needs to be a json array"); 
  }

  len = jsonRegsToClearList.size();
  _regsToClear.reserve(len);
  for (size_t i = 0; i < len; i++) {
    RegisterId oneRegToClear = JsonHelper::getNumericValue<RegisterId>(jsonRegsToClearList.at(i).json(), 0);
    _regsToClear.emplace(oneRegToClear);
  }

  auto allVars = plan->getAst()->variables();

  auto jsonvarsUsedLater = json.get("varsUsedLater");
  if (! jsonvarsUsedLater.isArray()) {
    THROW_ARANGO_EXCEPTION_MESSAGE(TRI_ERROR_NOT_IMPLEMENTED, "varsUsedLater needs to be a json array"); 
  }

  len = jsonvarsUsedLater.size();
  _varsUsedLater.reserve(len);
  for (size_t i = 0; i < len; i++) {
    std::unique_ptr<Variable> oneVarUsedLater(new Variable(jsonvarsUsedLater.at(i)));
    Variable* oneVariable = allVars->getVariable(oneVarUsedLater->id);

    if (oneVariable == nullptr) {
      std::string errmsg = "varsUsedLater: ID not found in all-array: " + StringUtils::itoa(oneVarUsedLater->id);
      THROW_ARANGO_EXCEPTION_MESSAGE(TRI_ERROR_NOT_IMPLEMENTED, errmsg); 
    }
    _varsUsedLater.emplace(oneVariable);
  }

  auto jsonvarsValidList = json.get("varsValid");

  if (! jsonvarsValidList.isArray()) {
    THROW_ARANGO_EXCEPTION_MESSAGE(TRI_ERROR_NOT_IMPLEMENTED, "varsValid needs to be a json array"); 
  }

  len = jsonvarsValidList.size();
  _varsValid.reserve(len);
  for (size_t i = 0; i < len; i++) {
    std::unique_ptr<Variable> oneVarValid(new Variable(jsonvarsValidList.at(i)));
    Variable* oneVariable = allVars->getVariable(oneVarValid->id);

    if (oneVariable == nullptr) {
      std::string errmsg = "varsValid: ID not found in all-array: " + StringUtils::itoa(oneVarValid->id);
      THROW_ARANGO_EXCEPTION_MESSAGE(TRI_ERROR_NOT_IMPLEMENTED, errmsg); 
    }
    _varsValid.emplace(oneVariable);
  }
}

////////////////////////////////////////////////////////////////////////////////
/// @brief toJson, export an ExecutionNode to JSON
////////////////////////////////////////////////////////////////////////////////

triagens::basics::Json ExecutionNode::toJson (TRI_memory_zone_t* zone,
                                              bool verbose) const {
  triagens::basics::Json nodes = triagens::basics::Json(triagens::basics::Json::Array, 10);
  toJsonHelper(nodes, zone, verbose);

  triagens::basics::Json json = triagens::basics::Json(triagens::basics::Json::Object, 1)
    ("nodes", nodes);

  return json;
}

////////////////////////////////////////////////////////////////////////////////
/// @brief execution Node clone utility to be called by derives
////////////////////////////////////////////////////////////////////////////////

void ExecutionNode::cloneHelper (ExecutionNode* other,
                                 ExecutionPlan* plan,
                                 bool withDependencies,
                                 bool withProperties) const {
  plan->registerNode(other);

  if (withProperties) {
    other->_regsToClear = _regsToClear;
    other->_depth = _depth;
    other->_varUsageValid = _varUsageValid;

    auto allVars = plan->getAst()->variables();
    // Create new structures on the new AST...
    other->_varsUsedLater.reserve(_varsUsedLater.size());
    for (auto const& orgVar: _varsUsedLater) {
      auto var = allVars->getVariable(orgVar->id);
      TRI_ASSERT(var != nullptr);
      other->_varsUsedLater.emplace(var);
    }

    other->_varsValid.reserve(_varsValid.size());

    for (auto const& orgVar: _varsValid) {
      auto var = allVars->getVariable(orgVar->id);
      TRI_ASSERT(var != nullptr);
      other->_varsValid.emplace(var);
    }

    if (_registerPlan.get() != nullptr) {
      auto otherRegisterPlan = std::shared_ptr<RegisterPlan>(_registerPlan->clone(plan, _plan));
      other->_registerPlan = otherRegisterPlan;
    }
  }
  else {
    // point to current AST -> don't do deep copies.
    other->_depth = _depth;
    other->_regsToClear = _regsToClear;
    other->_varUsageValid = _varUsageValid;
    other->_varsUsedLater = _varsUsedLater;
    other->_varsValid = _varsValid;
    other->_registerPlan = _registerPlan;
  }

  if (withDependencies) {
    cloneDependencies(plan, other, withProperties);
  }
}

////////////////////////////////////////////////////////////////////////////////
/// @brief helper for cloning, use virtual clone methods for dependencies
////////////////////////////////////////////////////////////////////////////////

void ExecutionNode::cloneDependencies (ExecutionPlan* plan,
                                       ExecutionNode* theClone,
                                       bool withProperties) const {
  auto it = _dependencies.begin();
  while (it != _dependencies.end()) {
    auto c = (*it)->clone(plan, true, withProperties);
    try {
      c->_parents.emplace_back(theClone);
      theClone->_dependencies.emplace_back(c);
    }
    catch (...) {
      delete c;
      throw;
    }
    ++it;
  }
}

////////////////////////////////////////////////////////////////////////////////
/// @brief convert to a string, basically for debugging purposes
////////////////////////////////////////////////////////////////////////////////

void ExecutionNode::appendAsString (std::string& st, int indent) {
  for (int i = 0; i < indent; i++) {
    st.push_back(' ');
  }
  
  st.push_back('<');
  st.append(getTypeString());
  if (_dependencies.size() != 0) {
    st.push_back('\n');
    for (size_t i = 0; i < _dependencies.size(); i++) {
      _dependencies[i]->appendAsString(st, indent + 2);
      if (i != _dependencies.size() - 1) {
        st.push_back(',');
      }
      else {
        st.push_back(' ');
      }
    }
  }
  st.push_back('>');
}

////////////////////////////////////////////////////////////////////////////////
/// @brief inspect one index; only skiplist indexes which match attrs in sequence.
/// returns a qualification how good they match;
/// match->index == nullptr means no match at all.
////////////////////////////////////////////////////////////////////////////////

ExecutionNode::IndexMatch ExecutionNode::CompareIndex (ExecutionNode const* node,
                                                       Index const* idx,
                                                       ExecutionNode::IndexMatchVec const& attrs) {
  IndexMatch match;

  if (attrs.empty()) {
    return match;
  }
  
  // check 
  std::unordered_set<std::string> equalityLookupAttributes;

  if (node->getType() == INDEX_RANGE) {
    // found an index range node...
    // now check, regardless of the type of index, which attributes are only used in
    // equality lookups 
    auto ranges = static_cast<IndexRangeNode const*>(node)->ranges();

    // check for OR
    if (ranges.size() == 1) {
      // no OR
   
      // check for equality-lookup ranges and note them for later
      for (auto const& r : ranges[0]) {
        if (r.is1ValueRangeInfo()) {
          // found an equality lookup    
          equalityLookupAttributes.emplace(r._attr);
        }
      }
    }
  }
  
  // check index type
  if (idx->type != triagens::arango::Index::TRI_IDX_TYPE_SKIPLIST_INDEX) {
    // no skiplist... that means we might have found the primary index or a hash index
    // with no guaranteed sort order.
    // still we can optimize away the sort if (and only if) all index attributes are used
    // in the sort criteria, and all index attributes are used for constant equality
    // lookups (e.g. doc.value1 == 1 && doc.value2 == 2 SORT doc.value1, doc.value2)
 
    for (auto const& attr : attrs) {
      if (equalityLookupAttributes.find(attr.first) == equalityLookupAttributes.end()) {
        return match;
      }
    }
 
    // when we get here we will be able to optimize away the sort
    match.doesMatch = true;
    return match;
  }


  TRI_ASSERT(idx->type == triagens::arango::Index::TRI_IDX_TYPE_SKIPLIST_INDEX);

  size_t const idxFields = idx->fields.size();
  size_t const n = attrs.size();
  match.doesMatch = (idxFields >= n);

  size_t interestingCount = 0;
  size_t forwardCount = 0;
  size_t backwardCount = 0;
  size_t i = 0;
  size_t j = 0;

  for (; (i < idxFields && j < n); i++) {
    std::string fieldString;
    TRI_AttributeNamesToString(idx->fields[i], fieldString, true);
    if (equalityLookupAttributes.find(fieldString) != equalityLookupAttributes.end()) {
      // found an attribute in the sort criterion that is used in an equality lookup, too...
      // (e.g. doc.value == 1 && SORT doc.value1)
      // in this case, we can ignore the sorting for this particular attribute, as the index
      // will only return constant values for it
      match.matches.push_back(FORWARD_MATCH); // doesn't matter here if FORWARD or BACKWARD
      ++interestingCount;
      if (attrs[j].first == fieldString) {
        ++j;
      }
      continue;
    }

    if (attrs[j].first == fieldString) {
      if (attrs[j].second) {
        // ascending
        match.matches.push_back(FORWARD_MATCH);
        ++forwardCount;
        if (backwardCount > 0) {
          match.doesMatch = false;
        }
      }
      else {
        // descending
        match.matches.push_back(REVERSE_MATCH);
        ++backwardCount;
        if (forwardCount > 0) {
          match.doesMatch = false;
        }
        match.reverse = true;
      }
      ++interestingCount;
    }
    else {
      match.matches.push_back(NO_MATCH);
      match.doesMatch = false;
    }
    ++j;
  }

  if (interestingCount > 0) {
    match.index = idx;

    if (i < idxFields) { // more index fields
      for (; i < idxFields; i++) {
        match.matches.push_back(NOT_COVERED_IDX);
      }
    }
    else if (j < attrs.size()) { // more sorts
      for (; j < attrs.size(); j++) {
        match.matches.push_back(NOT_COVERED_ATTR);
      }
      match.doesMatch = false;
    }
  }

  return match;
}

////////////////////////////////////////////////////////////////////////////////
/// @brief functionality to walk an execution plan recursively
////////////////////////////////////////////////////////////////////////////////

bool ExecutionNode::walk (WalkerWorker<ExecutionNode>* worker) {
#ifdef TRI_ENABLE_FAILURE_TESTS
  // Only do every node exactly once
  // note: this check is not required normally because execution
  // plans do not contain cycles
  if (worker->done(this)) {
    return false;
  }
#endif

  if (worker->before(this)) {
    return true;
  }
  
  // Now the children in their natural order:
  for (auto const& it : _dependencies) {
    if (it->walk(worker)) {
      return true;
    }
  }
  
  // Now handle a subquery:
  if (getType() == SUBQUERY) {
    auto p = static_cast<SubqueryNode*>(this);
    auto subquery = p->getSubquery();

    if (worker->enterSubquery(this, subquery)) {
      bool shouldAbort = subquery->walk(worker);
      worker->leaveSubquery(this, subquery);

      if (shouldAbort) {
        return true;
      }
    }
  }

  worker->after(this);

  return false;
}

// -----------------------------------------------------------------------------
// --SECTION--                                                 protected methods
// -----------------------------------------------------------------------------

////////////////////////////////////////////////////////////////////////////////
/// @brief factory for (optional) variables from json.
////////////////////////////////////////////////////////////////////////////////

Variable* ExecutionNode::varFromJson (Ast* ast,
                                      triagens::basics::Json const& base,
                                      const char* variableName,
                                      bool optional) {
  triagens::basics::Json variableJson = base.get(variableName);

  if (variableJson.isEmpty()) {
    if (optional) {
      return nullptr;
    }
    else {
      std::string msg;
      msg += "Mandatory variable \"" + std::string(variableName) + "\" not found.";
      THROW_ARANGO_EXCEPTION_MESSAGE(TRI_ERROR_INTERNAL, msg.c_str());
    }
  }
  else {
    return ast->variables()->createVariable(variableJson);
  }
}

////////////////////////////////////////////////////////////////////////////////
/// @brief toJsonHelper, for a generic node
////////////////////////////////////////////////////////////////////////////////

triagens::basics::Json ExecutionNode::toJsonHelperGeneric (triagens::basics::Json& nodes,
                                                           TRI_memory_zone_t* zone,
                                                           bool verbose) const {
  size_t const n = _dependencies.size();
  for (size_t i = 0; i < n; i++) {
    _dependencies[i]->toJsonHelper(nodes, zone, verbose);
  }

  triagens::basics::Json json(triagens::basics::Json::Object, 5);
  json("type", triagens::basics::Json(getTypeString()));

  if (verbose) {
    json("typeID", triagens::basics::Json(static_cast<int>(getType())));
  }

  triagens::basics::Json deps(triagens::basics::Json::Array, n);
  for (size_t i = 0; i < n; i++) {
    deps(triagens::basics::Json(static_cast<double>(_dependencies[i]->id())));
  }
  json("dependencies", deps);

  if (verbose) {
    triagens::basics::Json parents(triagens::basics::Json::Array, _parents.size());
    for (size_t i = 0; i < _parents.size(); i++) {
      parents(triagens::basics::Json(static_cast<double>(_parents[i]->id())));
    }
    json("parents", parents);
  }

  json("id", triagens::basics::Json(static_cast<double>(id())));
  size_t nrItems = 0;
  json("estimatedCost", triagens::basics::Json(getCost(nrItems)));
  json("estimatedNrItems", triagens::basics::Json(static_cast<double>(nrItems)));

  if (verbose) {
    json("depth", triagens::basics::Json(static_cast<double>(_depth)));
 
    if (_registerPlan) {
      triagens::basics::Json jsonVarInfoList(triagens::basics::Json::Array, _registerPlan->varInfo.size());
      for (auto const& oneVarInfo: _registerPlan->varInfo) {
        triagens::basics::Json jsonOneVarInfoArray(triagens::basics::Json::Object, 2);
        jsonOneVarInfoArray
          ("VariableId", triagens::basics::Json(static_cast<double>(oneVarInfo.first)))
          ("depth", triagens::basics::Json(static_cast<double>(oneVarInfo.second.depth)))
          ("RegisterId", triagens::basics::Json(static_cast<double>(oneVarInfo.second.registerId)))
          ;
        jsonVarInfoList(jsonOneVarInfoArray);
      }
      json("varInfoList", jsonVarInfoList);

      triagens::basics::Json jsonNRRegsList(triagens::basics::Json::Array, _registerPlan->nrRegs.size());
      for (auto const& oneRegisterID: _registerPlan->nrRegs) {
        jsonNRRegsList(triagens::basics::Json(static_cast<double>(oneRegisterID)));
      }
      json("nrRegs", jsonNRRegsList);
    
      triagens::basics::Json jsonNRRegsHereList(triagens::basics::Json::Array, _registerPlan->nrRegsHere.size());
      for (auto const& oneRegisterID: _registerPlan->nrRegsHere) {
        jsonNRRegsHereList(triagens::basics::Json(static_cast<double>(oneRegisterID)));
      }
      json("nrRegsHere", jsonNRRegsHereList);
      json("totalNrRegs", triagens::basics::Json(static_cast<double>(_registerPlan->totalNrRegs)));
    }
    else {
      json("varInfoList", triagens::basics::Json(triagens::basics::Json::Array));
      json("nrRegs", triagens::basics::Json(triagens::basics::Json::Array));
      json("nrRegsHere", triagens::basics::Json(triagens::basics::Json::Array));
      json("totalNrRegs", triagens::basics::Json(0.0));
    }

    triagens::basics::Json jsonRegsToClearList(triagens::basics::Json::Array, _regsToClear.size());
    for (auto const& oneRegisterID : _regsToClear) {
      jsonRegsToClearList(triagens::basics::Json(static_cast<double>(oneRegisterID)));
    }
    json("regsToClear", jsonRegsToClearList);

    triagens::basics::Json jsonVarsUsedLaterList(triagens::basics::Json::Array, _varsUsedLater.size());
    for (auto const& oneVarUsedLater: _varsUsedLater) {
      jsonVarsUsedLaterList.add(oneVarUsedLater->toJson());
    }

    json("varsUsedLater", jsonVarsUsedLaterList);

    triagens::basics::Json jsonvarsValidList(triagens::basics::Json::Array, _varsValid.size());
    for (auto const& oneVarUsedLater: _varsValid) {
      jsonvarsValidList.add(oneVarUsedLater->toJson());
    }

    json("varsValid", jsonvarsValidList);
  }
  return json;
}

////////////////////////////////////////////////////////////////////////////////
/// @brief static analysis debugger
////////////////////////////////////////////////////////////////////////////////

#if 0
struct RegisterPlanningDebugger final : public WalkerWorker<ExecutionNode> {
  RegisterPlanningDebugger () 
    : indent(0) {
  }

  ~RegisterPlanningDebugger () {
  }

  int indent;

  bool enterSubquery (ExecutionNode*, ExecutionNode*) override final {
    indent++;
    return true;
  }

  void leaveSubquery (ExecutionNode*, ExecutionNode*) override final {
    indent--;
  }

  void after (ExecutionNode* ep) override final {
    for (int i = 0; i < indent; i++) {
      std::cout << " ";
    }
    std::cout << ep->getTypeString() << " ";
    std::cout << "regsUsedHere: ";
    for (auto const& v : ep->getVariablesUsedHere()) {
      std::cout << ep->getRegisterPlan()->varInfo.find(v->id)->second.registerId
                << " ";
    }
    std::cout << "regsSetHere: ";
    for (auto const& v : ep->getVariablesSetHere()) {
      std::cout << ep->getRegisterPlan()->varInfo.find(v->id)->second.registerId
                << " ";
    }
    std::cout << "regsToClear: ";
    for (auto const& r : ep->getRegsToClear()) {
      std::cout << r << " ";
    }
    std::cout << std::endl;
  }
};

#endif

////////////////////////////////////////////////////////////////////////////////
/// @brief planRegisters
////////////////////////////////////////////////////////////////////////////////

void ExecutionNode::planRegisters (ExecutionNode* super) {
  // The super is only for the case of subqueries.
  shared_ptr<RegisterPlan> v;

  if (super == nullptr) {
    v.reset(new RegisterPlan());
  }
  else {
    v.reset(new RegisterPlan(*(super->_registerPlan), super->_depth));
  }
  v->setSharedPtr(&v);

  walk(v.get());
  // Now handle the subqueries:
  for (auto& s : v->subQueryNodes) {
    auto sq = static_cast<SubqueryNode*>(s);
    sq->getSubquery()->planRegisters(s);
  }
  v->reset();

  // Just for debugging:
  /*
  std::cout << std::endl;
  RegisterPlanningDebugger debugger;
  walk(&debugger);
  std::cout << std::endl;
  */
}

// -----------------------------------------------------------------------------
// --SECTION--                                struct ExecutionNode::RegisterPlan
// -----------------------------------------------------------------------------

// Copy constructor used for a subquery:
ExecutionNode::RegisterPlan::RegisterPlan (RegisterPlan const& v,
                                           unsigned int newdepth)
  : varInfo(v.varInfo),
    nrRegsHere(v.nrRegsHere),
    nrRegs(v.nrRegs),
    subQueryNodes(),
    depth(newdepth + 1),
    totalNrRegs(v.nrRegs[newdepth]),
    me(nullptr) {

  nrRegs.resize(depth);
  nrRegsHere.resize(depth);
  nrRegsHere.emplace_back(0);
  // create a copy of the last value here
  // this is requried because back returns a reference and emplace/push_back may invalidate all references
  RegisterId registerId = nrRegs.back();
  nrRegs.emplace_back(registerId);
}

void ExecutionNode::RegisterPlan::clear () {
  varInfo.clear();
  nrRegsHere.clear();
  nrRegs.clear();
  subQueryNodes.clear();
  depth = 0;
  totalNrRegs = 0;
}

ExecutionNode::RegisterPlan* ExecutionNode::RegisterPlan::clone (ExecutionPlan* otherPlan, ExecutionPlan* plan) {
  std::unique_ptr<RegisterPlan> other(new RegisterPlan());

  other->nrRegsHere  = nrRegsHere;
  other->nrRegs      = nrRegs;
  other->depth       = depth;
  other->totalNrRegs = totalNrRegs;

  other->varInfo = varInfo;

  // No need to clone subQueryNodes because this was only used during
  // the buildup.

  return other.release();
}

void ExecutionNode::RegisterPlan::after (ExecutionNode *en) {
  switch (en->getType()) {
<<<<<<< HEAD
    case ExecutionNode::ENUMERATE_COLLECTION: {
=======
    case ExecutionNode::ENUMERATE_COLLECTION: { 
>>>>>>> 32556a82
      depth++;
      nrRegsHere.emplace_back(1);
      // create a copy of the last value here
      // this is requried because back returns a reference and emplace/push_back may invalidate all references
      RegisterId registerId = 1 + nrRegs.back();
      nrRegs.emplace_back(registerId);

      auto ep = static_cast<EnumerateCollectionNode const*>(en);
      TRI_ASSERT(ep != nullptr);
      varInfo.emplace(ep->outVariable()->id, VarInfo(depth, totalNrRegs));
      totalNrRegs++;
      break;
    }
    
    case ExecutionNode::INDEX_RANGE: {
      depth++;
      nrRegsHere.emplace_back(1);
      // create a copy of the last value here
      // this is requried because back returns a reference and emplace/push_back may invalidate all references
      RegisterId registerId = 1 + nrRegs.back();
      nrRegs.emplace_back(registerId);

      auto ep = static_cast<IndexRangeNode const*>(en);
      TRI_ASSERT(ep != nullptr);
      varInfo.emplace(ep->outVariable()->id, VarInfo(depth, totalNrRegs));
      totalNrRegs++;
      break;
    }

    case ExecutionNode::INDEX_RANGE: {
      depth++;
      nrRegsHere.emplace_back(1);
      // create a copy of the last value here
      // this is requried because back returns a reference and emplace/push_back may invalidate all references
      RegisterId registerId = 1 + nrRegs.back();
      nrRegs.emplace_back(registerId);

      auto ep = static_cast<IndexRangeNode const*>(en);
      TRI_ASSERT(ep != nullptr);
      varInfo.emplace(ep->outVariable()->id, VarInfo(depth, totalNrRegs));
      totalNrRegs++;
      break;
    }

    case ExecutionNode::INDEX: {
      depth++;
      nrRegsHere.emplace_back(1);
      // create a copy of the last value here
      // this is requried because back returns a reference and emplace/push_back may invalidate all references
      RegisterId registerId = 1 + nrRegs.back();
      nrRegs.emplace_back(registerId);

      auto ep = static_cast<IndexNode const*>(en);
      TRI_ASSERT(ep != nullptr);
      varInfo.emplace(ep->outVariable()->id, VarInfo(depth, totalNrRegs));
      totalNrRegs++;
      break;
    }

    case ExecutionNode::ENUMERATE_LIST: {
      depth++;
      nrRegsHere.emplace_back(1);
      // create a copy of the last value here
      // this is requried because back returns a reference and emplace/push_back may invalidate all references
      RegisterId registerId = 1 + nrRegs.back();
      nrRegs.emplace_back(registerId);

      auto ep = static_cast<EnumerateListNode const*>(en);
      TRI_ASSERT(ep != nullptr);
      varInfo.emplace(ep->_outVariable->id, VarInfo(depth, totalNrRegs));
      totalNrRegs++;
      break;
    }

    case ExecutionNode::CALCULATION: {
      nrRegsHere[depth]++;
      nrRegs[depth]++;
      auto ep = static_cast<CalculationNode const*>(en);
      TRI_ASSERT(ep != nullptr);
      varInfo.emplace(ep->_outVariable->id, VarInfo(depth, totalNrRegs));
      totalNrRegs++;
      break;
    }

    case ExecutionNode::SUBQUERY: {
      nrRegsHere[depth]++;
      nrRegs[depth]++;
      auto ep = static_cast<SubqueryNode const*>(en);
      TRI_ASSERT(ep != nullptr);
      varInfo.emplace(ep->_outVariable->id, VarInfo(depth, totalNrRegs));
      totalNrRegs++;
      subQueryNodes.emplace_back(en);
      break;
    }

    case ExecutionNode::AGGREGATE: {
      depth++;
      nrRegsHere.emplace_back(0);
      // create a copy of the last value here
      // this is requried because back returns a reference and emplace/push_back may invalidate all references
      RegisterId registerId = nrRegs.back();
      nrRegs.emplace_back(registerId);

      auto ep = static_cast<AggregateNode const*>(en);
      for (auto const& p : ep->_aggregateVariables) {
        // p is std::pair<Variable const*,Variable const*>
        // and the first is the to be assigned output variable
        // for which we need to create a register in the current
        // frame:
        nrRegsHere[depth]++;
        nrRegs[depth]++;
        varInfo.emplace(p.first->id, VarInfo(depth, totalNrRegs));
        totalNrRegs++;
      }
      if (ep->_outVariable != nullptr) {
        nrRegsHere[depth]++;
        nrRegs[depth]++;
        varInfo.emplace(ep->_outVariable->id, VarInfo(depth, totalNrRegs));
        totalNrRegs++;
      }
      break;
    }

    case ExecutionNode::SORT: {
      // sort sorts in place and does not produce new registers
      break;
    }
    
    case ExecutionNode::RETURN: {
      // return is special. it produces a result but is the last step in the pipeline
      break;
    }

    case ExecutionNode::REMOVE: {
      depth++;
      nrRegsHere.emplace_back(0);
      // create a copy of the last value here
      // this is requried because back returns a reference and emplace/push_back may invalidate all references
      RegisterId registerId = nrRegs.back();
      nrRegs.emplace_back(registerId);

      auto ep = static_cast<RemoveNode const*>(en);
      if (ep->getOutVariableOld() != nullptr) {
        nrRegsHere[depth]++;
        nrRegs[depth]++;
        varInfo.emplace(ep->getOutVariableOld()->id, VarInfo(depth, totalNrRegs));
        totalNrRegs++;
      }
      break;
    }

    case ExecutionNode::INSERT: {
      depth++;
      nrRegsHere.emplace_back(0);
      // create a copy of the last value here
      // this is requried because back returns a reference and emplace/push_back may invalidate all references
      RegisterId registerId = nrRegs.back();
      nrRegs.emplace_back(registerId);

      auto ep = static_cast<InsertNode const*>(en);
      if (ep->getOutVariableNew() != nullptr) {
        nrRegsHere[depth]++;
        nrRegs[depth]++;
        varInfo.emplace(ep->getOutVariableNew()->id, VarInfo(depth, totalNrRegs));
        totalNrRegs++;
      }
      break;
    }

    case ExecutionNode::UPDATE: {
      depth++;
      nrRegsHere.emplace_back(0);
      // create a copy of the last value here
      // this is requried because back returns a reference and emplace/push_back may invalidate all references
      RegisterId registerId = nrRegs.back();
      nrRegs.emplace_back(registerId);

      auto ep = static_cast<UpdateNode const*>(en);
      if (ep->getOutVariableOld() != nullptr) {
        nrRegsHere[depth]++;
        nrRegs[depth]++;
        varInfo.emplace(ep->getOutVariableOld()->id, VarInfo(depth, totalNrRegs));
        totalNrRegs++;
      }
      if (ep->getOutVariableNew() != nullptr) {
        nrRegsHere[depth]++;
        nrRegs[depth]++;
        varInfo.emplace(ep->getOutVariableNew()->id, VarInfo(depth, totalNrRegs));
        totalNrRegs++;
      }
      break;
    }

    case ExecutionNode::REPLACE: {
      depth++;
      nrRegsHere.emplace_back(0);
      // create a copy of the last value here
      // this is requried because back returns a reference and emplace/push_back may invalidate all references
      // when from the same underyling object (at least it does in Visual Studio 2013)
      RegisterId registerId = nrRegs.back();
      nrRegs.emplace_back(registerId);

      auto ep = static_cast<ReplaceNode const*>(en);
      if (ep->getOutVariableOld() != nullptr) {
        nrRegsHere[depth]++;
        nrRegs[depth]++;
        varInfo.emplace(ep->getOutVariableOld()->id, VarInfo(depth, totalNrRegs));
        totalNrRegs++;
      }
      if (ep->getOutVariableNew() != nullptr) {
        nrRegsHere[depth]++;
        nrRegs[depth]++;
        varInfo.emplace(ep->getOutVariableNew()->id, VarInfo(depth, totalNrRegs));
        totalNrRegs++;
      }
      break;
    }

    case ExecutionNode::UPSERT: {
      depth++;
      nrRegsHere.emplace_back(0);
      // create a copy of the last value here
      // this is requried because back returns a reference and emplace/push_back may invalidate all references
      RegisterId registerId = nrRegs.back();
      nrRegs.emplace_back(registerId);

      auto ep = static_cast<UpsertNode const*>(en);
      if (ep->getOutVariableNew() != nullptr) {
        nrRegsHere[depth]++;
        nrRegs[depth]++;
        varInfo.emplace(ep->getOutVariableNew()->id, VarInfo(depth, totalNrRegs));
        totalNrRegs++;
      }
      break;
    }

    case ExecutionNode::SINGLETON:
    case ExecutionNode::FILTER:
    case ExecutionNode::LIMIT:
    case ExecutionNode::SCATTER: 
    case ExecutionNode::DISTRIBUTE: 
    case ExecutionNode::GATHER: 
    case ExecutionNode::REMOTE: 
    case ExecutionNode::NORESULTS: {
      // these node types do not produce any new registers
      break;
    }

    case ExecutionNode::ILLEGAL: {
      THROW_ARANGO_EXCEPTION_MESSAGE(TRI_ERROR_NOT_IMPLEMENTED, "node type not implemented");
    }
  }

  en->_depth = depth;
  en->_registerPlan = *me;

  // Now find out which registers ought to be erased after this node:
  if (en->getType() != ExecutionNode::RETURN) {
    // ReturnNodes are special, since they return a single column anyway
    std::unordered_set<Variable const*> const& varsUsedLater = en->getVarsUsedLater();
    std::vector<Variable const*> const& varsUsedHere = en->getVariablesUsedHere();
   
    // We need to delete those variables that have been used here but are not
    // used any more later:
    std::unordered_set<RegisterId> regsToClear;

    for (auto const& v : varsUsedHere) {
      auto it = varsUsedLater.find(v);

      if (it == varsUsedLater.end()) {
        auto it2 = varInfo.find(v->id);
        TRI_ASSERT(it2 != varInfo.end());
        RegisterId r = it2->second.registerId;
        regsToClear.emplace(r);
      }
    }
    en->setRegsToClear(regsToClear);
  }
}

// -----------------------------------------------------------------------------
// --SECTION--                                          methods of SingletonNode
// -----------------------------------------------------------------------------

////////////////////////////////////////////////////////////////////////////////
/// @brief toJson, for SingletonNode
////////////////////////////////////////////////////////////////////////////////

SingletonNode::SingletonNode (ExecutionPlan* plan, 
                              triagens::basics::Json const& base)
  : ExecutionNode(plan, base) {
}

void SingletonNode::toJsonHelper (triagens::basics::Json& nodes,
                                  TRI_memory_zone_t* zone,
                                  bool verbose) const {
  triagens::basics::Json json(ExecutionNode::toJsonHelperGeneric(nodes, zone, verbose));  // call base class method

  if (json.isEmpty()) {
    return;
  }

  // And add it:
  nodes(json);
}

////////////////////////////////////////////////////////////////////////////////
/// @brief the cost of a singleton is 1, it produces one item only
////////////////////////////////////////////////////////////////////////////////
        
double SingletonNode::estimateCost (size_t& nrItems) const {
  nrItems = 1;
  return 1.0;
}

// -----------------------------------------------------------------------------
// --SECTION--                                methods of EnumerateCollectionNode
// -----------------------------------------------------------------------------

EnumerateCollectionNode::EnumerateCollectionNode (ExecutionPlan* plan,
                                                  triagens::basics::Json const& base)
  : ExecutionNode(plan, base),
    _vocbase(plan->getAst()->query()->vocbase()),
    _collection(plan->getAst()->query()->collections()->get(JsonHelper::checkAndGetStringValue(base.json(), "collection"))),
    _outVariable(varFromJson(plan->getAst(), base, "outVariable")),
    _random(JsonHelper::checkAndGetBooleanValue(base.json(), "random")) {
}

////////////////////////////////////////////////////////////////////////////////
/// @brief toJson, for EnumerateCollectionNode
////////////////////////////////////////////////////////////////////////////////

void EnumerateCollectionNode::toJsonHelper (triagens::basics::Json& nodes,
                                            TRI_memory_zone_t* zone,
                                            bool verbose) const {
  triagens::basics::Json json(ExecutionNode::toJsonHelperGeneric(nodes, zone, verbose));  // call base class method

  if (json.isEmpty()) {
    return;
  }

  // Now put info about vocbase and cid in there
  json("database", triagens::basics::Json(_vocbase->_name))
      ("collection", triagens::basics::Json(_collection->getName()))
      ("outVariable", _outVariable->toJson())
      ("random", triagens::basics::Json(_random));

  // And add it:
  nodes(json);
}

////////////////////////////////////////////////////////////////////////////////
/// @brief clone ExecutionNode recursively
////////////////////////////////////////////////////////////////////////////////

ExecutionNode* EnumerateCollectionNode::clone (ExecutionPlan* plan,
                                               bool withDependencies,
                                               bool withProperties) const {
  auto outVariable = _outVariable;
  if (withProperties) {
    outVariable = plan->getAst()->variables()->createVariable(outVariable);
    TRI_ASSERT(outVariable != nullptr);
  }
    
  auto c = new EnumerateCollectionNode(plan, _id, _vocbase, _collection, outVariable, _random);

  cloneHelper(c, plan, withDependencies, withProperties);

  return static_cast<ExecutionNode*>(c);
}

////////////////////////////////////////////////////////////////////////////////
/// @brief get the number of usable fields from the index (according to the
/// attributes passed)
////////////////////////////////////////////////////////////////////////////////

size_t EnumerateCollectionNode::getUsableFieldsOfIndex (Index const* idx,
                                                        std::unordered_set<std::string> const& attrs) const {
  size_t count = 0;
  for (size_t i = 0; i < idx->fields.size(); i++) {
    std::string tmp;
    TRI_AttributeNamesToString(idx->fields[i], tmp, true);
    if (attrs.find(tmp) == attrs.end()) {
      break;
    }

    ++count;
  }
  
  return count;
}

////////////////////////////////////////////////////////////////////////////////
/// @brief get vector of indexes with fields <attrs> 
////////////////////////////////////////////////////////////////////////////////

// checks if a subset of <attrs> is a prefix of <idx->_fields> for every index
// of the collection of this node, modifies its arguments <idxs>, and <prefixes>
// so that . . . 

void EnumerateCollectionNode::getIndexesForIndexRangeNode (std::unordered_set<std::string> const& attrs, 
                                                           std::vector<Index const*>& idxs, 
                                                           std::vector<size_t>& prefixes) const {

  auto const& indexes = _collection->getIndexes();

  for (auto const& idx : indexes) {
    TRI_ASSERT(idx != nullptr);

    auto const idxType = idx->type;

    if (idxType != triagens::arango::Index::TRI_IDX_TYPE_PRIMARY_INDEX &&
        idxType != triagens::arango::Index::TRI_IDX_TYPE_EDGE_INDEX &&
        idxType != triagens::arango::Index::TRI_IDX_TYPE_HASH_INDEX &&
        idxType != triagens::arango::Index::TRI_IDX_TYPE_SKIPLIST_INDEX) {
      // only these index types can be used
      continue;
    }

    size_t prefix = 0;

    if (idxType == triagens::arango::Index::TRI_IDX_TYPE_PRIMARY_INDEX) {
      // primary index allows lookups on both "_id" and "_key" in isolation
      if (attrs.find(std::string(TRI_VOC_ATTRIBUTE_ID)) != attrs.end() ||
          attrs.find(std::string(TRI_VOC_ATTRIBUTE_KEY)) != attrs.end()) {
        // can use index
        idxs.emplace_back(idx);
        // <prefixes> not used for this type of index
        prefixes.emplace_back(0);
      }
    }
    
    else if (idxType == triagens::arango::Index::TRI_IDX_TYPE_EDGE_INDEX) {
      // edge index allows lookups on both "_from" and "_to" in isolation
      if (attrs.find(std::string(TRI_VOC_ATTRIBUTE_FROM)) != attrs.end() ||
          attrs.find(std::string(TRI_VOC_ATTRIBUTE_TO)) != attrs.end()) {
        // can use index
        idxs.emplace_back(idx);
        // <prefixes> not used for this type of index
        prefixes.emplace_back(0);
      }
    }

    else if (idxType == triagens::arango::Index::TRI_IDX_TYPE_HASH_INDEX) {
      prefix = getUsableFieldsOfIndex(idx, attrs);

      if (prefix == idx->fields.size()) {
        // can use index
        idxs.emplace_back(idx);
        // <prefixes> not used for this type of index
        prefixes.emplace_back(0);
      } 
    }

    else if (idxType == triagens::arango::Index::TRI_IDX_TYPE_SKIPLIST_INDEX) {
      prefix = getUsableFieldsOfIndex(idx, attrs);

      if (prefix > 0) {
        // can use index
        idxs.emplace_back(idx);
        prefixes.emplace_back(prefix);
      }
    }
    
    else {
      TRI_ASSERT(false);
    }
  }
}

std::vector<EnumerateCollectionNode::IndexMatch> 
    EnumerateCollectionNode::getIndicesOrdered (IndexMatchVec const& attrs) const {

  std::vector<IndexMatch> out;
  auto const& indexes = _collection->getIndexes();

  for (auto const& idx : indexes) {
    if (idx->sparse) {
      // sparse indexes cannot be used for replacing an EnumerateCollection node
      continue;
    }

    IndexMatch match = CompareIndex(this, idx, attrs);

    if (match.index != nullptr) {
      out.emplace_back(match);
    }
  }

  return out;
}

////////////////////////////////////////////////////////////////////////////////
/// @brief the cost of an enumerate collection node is a multiple of the cost of
/// its unique dependency
////////////////////////////////////////////////////////////////////////////////
        
double EnumerateCollectionNode::estimateCost (size_t& nrItems) const { 
  size_t incoming;
  double depCost = _dependencies.at(0)->getCost(incoming);
  size_t count = _collection->count();
  nrItems = incoming * count;
  // We do a full collection scan for each incoming item.
  // random iteration is slightly more expensive than linear iteration
  return depCost + nrItems * (_random ? 1.005 : 1.0);
}

// -----------------------------------------------------------------------------
// --SECTION--                                      methods of EnumerateListNode
// -----------------------------------------------------------------------------

EnumerateListNode::EnumerateListNode (ExecutionPlan* plan,
                                      triagens::basics::Json const& base)
  : ExecutionNode(plan, base),
    _inVariable(varFromJson(plan->getAst(), base, "inVariable")),
    _outVariable(varFromJson(plan->getAst(), base, "outVariable")) {
}

////////////////////////////////////////////////////////////////////////////////
/// @brief toJson, for EnumerateListNode
////////////////////////////////////////////////////////////////////////////////

void EnumerateListNode::toJsonHelper (triagens::basics::Json& nodes,
                                      TRI_memory_zone_t* zone,
                                      bool verbose) const {
  triagens::basics::Json json(ExecutionNode::toJsonHelperGeneric(nodes, zone, verbose));  // call base class method
  if (json.isEmpty()) {
    return;
  }
  json("inVariable",  _inVariable->toJson())
      ("outVariable", _outVariable->toJson());

  // And add it:
  nodes(json);
}

////////////////////////////////////////////////////////////////////////////////
/// @brief clone ExecutionNode recursively
////////////////////////////////////////////////////////////////////////////////

ExecutionNode* EnumerateListNode::clone (ExecutionPlan* plan,
                                         bool withDependencies,
                                         bool withProperties) const {
  auto outVariable = _outVariable;
  auto inVariable = _inVariable;

  if (withProperties) {
    outVariable = plan->getAst()->variables()->createVariable(outVariable);
    inVariable = plan->getAst()->variables()->createVariable(inVariable);
  }

  auto c = new EnumerateListNode(plan, _id, inVariable, outVariable);

  cloneHelper(c, plan, withDependencies, withProperties);

  return static_cast<ExecutionNode*>(c);
}

////////////////////////////////////////////////////////////////////////////////
/// @brief the cost of an enumerate list node
////////////////////////////////////////////////////////////////////////////////
        
double EnumerateListNode::estimateCost (size_t& nrItems) const {
  size_t incoming = 0;
  double depCost = _dependencies.at(0)->getCost(incoming);

  // Well, what can we say? The length of the list can in general
  // only be determined at runtime... If we were to know that this
  // list is constant, then we could maybe multiply by the length
  // here... For the time being, we assume 100
  size_t length = 100;
 
  auto setter = _plan->getVarSetBy(_inVariable->id);

  if (setter != nullptr) {
    if (setter->getType() == ExecutionNode::CALCULATION) {
      // list variable introduced by a calculation
      auto expression = static_cast<CalculationNode*>(setter)->expression();

      if (expression != nullptr) {
        auto node = expression->node();

        if (node->type == NODE_TYPE_ARRAY) {
          // this one is easy
          length = node->numMembers();
        }
        if (node->type == NODE_TYPE_RANGE) {
          auto low = node->getMember(0); 
          auto high = node->getMember(1); 

          if (low->isConstant() && 
              high->isConstant() &&
              (low->isValueType(VALUE_TYPE_INT) || low->isValueType(VALUE_TYPE_DOUBLE)) &&
              (high->isValueType(VALUE_TYPE_INT) || high->isValueType(VALUE_TYPE_DOUBLE))) {
            // create a temporary range to determine the size
            Range range(low->getIntValue(), high->getIntValue());

            length = range.size();
          }
        }
      }
    }
    else if (setter->getType() == ExecutionNode::SUBQUERY) {
      // length will be set by the subquery's cost estimator
      static_cast<SubqueryNode const*>(setter)->getSubquery()->estimateCost(length);
    }
  }

  nrItems = length * incoming;
  return depCost + static_cast<double>(length) * incoming; 
}

// -----------------------------------------------------------------------------
// --SECTION--                                              methods of LimitNode
// -----------------------------------------------------------------------------

LimitNode::LimitNode (ExecutionPlan* plan, 
                      triagens::basics::Json const& base)
  : ExecutionNode(plan, base),
    _offset(JsonHelper::checkAndGetNumericValue<decltype(_offset)>(base.json(), "offset")),
    _limit(JsonHelper::checkAndGetNumericValue<decltype(_limit)>(base.json(), "limit")),
    _fullCount(JsonHelper::checkAndGetBooleanValue(base.json(), "fullCount")) {

}

////////////////////////////////////////////////////////////////////////////////
// @brief toJson, for LimitNode
////////////////////////////////////////////////////////////////////////////////

void LimitNode::toJsonHelper (triagens::basics::Json& nodes,
                              TRI_memory_zone_t* zone,
                              bool verbose) const {
  triagens::basics::Json json(ExecutionNode::toJsonHelperGeneric(nodes, zone, verbose));  // call base class method
  if (json.isEmpty()) {
    return;
  }
  // Now put info about offset and limit in
  json("offset", triagens::basics::Json(static_cast<double>(_offset)))
      ("limit", triagens::basics::Json(static_cast<double>(_limit)))
      ("fullCount", triagens::basics::Json(_fullCount));

  // And add it:
  nodes(json);
}

////////////////////////////////////////////////////////////////////////////////
/// @brief estimateCost
////////////////////////////////////////////////////////////////////////////////
        
double LimitNode::estimateCost (size_t& nrItems) const {
  size_t incoming = 0;
  double depCost = _dependencies.at(0)->getCost(incoming);
  nrItems = (std::min)(_limit, (std::max)(static_cast<size_t>(0), 
                                          incoming - _offset));
  return depCost + nrItems;
}

// -----------------------------------------------------------------------------
// --SECTION--                                        methods of CalculationNode
// -----------------------------------------------------------------------------

CalculationNode::CalculationNode (ExecutionPlan* plan,
                                  triagens::basics::Json const& base)
  : ExecutionNode(plan, base),
    _conditionVariable(varFromJson(plan->getAst(), base, "conditionVariable", true)),
    _outVariable(varFromJson(plan->getAst(), base, "outVariable")),
    _expression(new Expression(plan->getAst(), base)) {
}

////////////////////////////////////////////////////////////////////////////////
/// @brief toJson, for CalculationNode
////////////////////////////////////////////////////////////////////////////////

void CalculationNode::toJsonHelper (triagens::basics::Json& nodes,
                                    TRI_memory_zone_t* zone,
                                    bool verbose) const {
  triagens::basics::Json json(ExecutionNode::toJsonHelperGeneric(nodes, zone, verbose));  // call base class method

  if (json.isEmpty()) {
    return;
  }
  
  json("expression", _expression->toJson(TRI_UNKNOWN_MEM_ZONE, verbose))
      ("outVariable", _outVariable->toJson())
      ("canThrow", triagens::basics::Json(_expression->canThrow()));

  if (_conditionVariable != nullptr) {
    json("conditionVariable", _conditionVariable->toJson());
  }

  json("expressionType", triagens::basics::Json(_expression->typeString()));

  // And add it:
  nodes(json);
}

ExecutionNode* CalculationNode::clone (ExecutionPlan* plan,
                                       bool withDependencies,
                                       bool withProperties) const {
  auto conditionVariable = _conditionVariable;
  auto outVariable = _outVariable;

  if (withProperties) {
    if (_conditionVariable != nullptr) {
      conditionVariable = plan->getAst()->variables()->createVariable(conditionVariable);
    }
    outVariable = plan->getAst()->variables()->createVariable(outVariable);
  }

  auto c = new CalculationNode(plan, _id, _expression->clone(), conditionVariable, outVariable);

  cloneHelper(c, plan, withDependencies, withProperties);

  return static_cast<ExecutionNode*>(c);
}

////////////////////////////////////////////////////////////////////////////////
/// @brief estimateCost
////////////////////////////////////////////////////////////////////////////////
        
double CalculationNode::estimateCost (size_t& nrItems) const {
  TRI_ASSERT(! _dependencies.empty());
  double depCost = _dependencies.at(0)->getCost(nrItems);
  return depCost + nrItems;
}

// -----------------------------------------------------------------------------
// --SECTION--                                           methods of SubqueryNode
// -----------------------------------------------------------------------------

SubqueryNode::SubqueryNode (ExecutionPlan* plan,
                            triagens::basics::Json const& base)
  : ExecutionNode(plan, base),
    _subquery(nullptr),
    _outVariable(varFromJson(plan->getAst(), base, "outVariable")) {
}

////////////////////////////////////////////////////////////////////////////////
/// @brief toJson, for SubqueryNode
////////////////////////////////////////////////////////////////////////////////

void SubqueryNode::toJsonHelper (triagens::basics::Json& nodes,
                                 TRI_memory_zone_t* zone,
                                 bool verbose) const {
  triagens::basics::Json json(ExecutionNode::toJsonHelperGeneric(nodes, zone, verbose));  // call base class method
  if (json.isEmpty()) {
    return;
  }
  json("subquery",  _subquery->toJson(TRI_UNKNOWN_MEM_ZONE, verbose))
      ("outVariable", _outVariable->toJson());

  // And add it:
  nodes(json);
}

ExecutionNode* SubqueryNode::clone (ExecutionPlan* plan,
                                    bool withDependencies,
                                    bool withProperties) const {
  auto outVariable = _outVariable;

  if (withProperties) {
    outVariable = plan->getAst()->variables()->createVariable(outVariable);
  }
  auto c = new SubqueryNode(plan, _id, _subquery->clone(plan, true, withProperties),
                            outVariable);

  cloneHelper(c, plan, withDependencies, withProperties);

  return static_cast<ExecutionNode*>(c);
}


void SubqueryNode::replaceOutVariable(Variable const* var) {
  _outVariable = var;
}

////////////////////////////////////////////////////////////////////////////////
/// @brief estimateCost
////////////////////////////////////////////////////////////////////////////////
        
double SubqueryNode::estimateCost (size_t& nrItems) const {
  double depCost = _dependencies.at(0)->getCost(nrItems);
  size_t nrItemsSubquery;
  double subCost = _subquery->getCost(nrItemsSubquery);
  return depCost + nrItems * subCost;
}

////////////////////////////////////////////////////////////////////////////////
/// @brief helper struct to find all (outer) variables used in a SubqueryNode
////////////////////////////////////////////////////////////////////////////////

struct SubqueryVarUsageFinder final : public WalkerWorker<ExecutionNode> {
  std::unordered_set<Variable const*> _usedLater;
  std::unordered_set<Variable const*> _valid;

  SubqueryVarUsageFinder () {
  }

  ~SubqueryVarUsageFinder () {
  }

  bool before (ExecutionNode* en) override final {
    // Add variables used here to _usedLater:
    auto&& usedHere = en->getVariablesUsedHere();
    for (auto const& v : usedHere) {
      _usedLater.emplace(v);
    }
    return false;
  }

  void after (ExecutionNode* en) override final {
    // Add variables set here to _valid:
    auto&& setHere = en->getVariablesSetHere();
    for (auto const& v : setHere) {
      _valid.emplace(v);
    }
  }

  bool enterSubquery (ExecutionNode*, ExecutionNode* sub) override final {
    SubqueryVarUsageFinder subfinder;
    sub->walk(&subfinder);

    // keep track of all variables used by a (dependent) subquery
    // this is, all variables in the subqueries _usedLater that are not in _valid
     
    // create the set difference. note: cannot use std::set_difference as our sets are NOT sorted
    for (auto it = subfinder._usedLater.begin(); it != subfinder._usedLater.end(); ++it) {
      if (_valid.find(*it) != _valid.end()) {
        _usedLater.emplace((*it));
      }
    }
    return false;
  }
};

////////////////////////////////////////////////////////////////////////////////
/// @brief getVariablesUsedHere, returning a vector
////////////////////////////////////////////////////////////////////////////////

std::vector<Variable const*> SubqueryNode::getVariablesUsedHere () const {
  SubqueryVarUsageFinder finder;
  _subquery->walk(&finder);
      
  std::vector<Variable const*> v;
  for (auto it = finder._usedLater.begin(); it != finder._usedLater.end(); ++it) {
    if (finder._valid.find(*it) == finder._valid.end()) {
      v.emplace_back((*it));
    }
  }

  return v;
}

////////////////////////////////////////////////////////////////////////////////
/// @brief getVariablesUsedHere, modifying the set in-place
////////////////////////////////////////////////////////////////////////////////

void SubqueryNode::getVariablesUsedHere (std::unordered_set<Variable const*>& vars) const {
  SubqueryVarUsageFinder finder;
  _subquery->walk(&finder);
      
  for (auto it = finder._usedLater.begin(); it != finder._usedLater.end(); ++it) {
    if (finder._valid.find(*it) == finder._valid.end()) {
      vars.emplace((*it));
    }
  }
}

////////////////////////////////////////////////////////////////////////////////
/// @brief can the node throw? We have to find whether any node in the 
/// subquery plan can throw.
////////////////////////////////////////////////////////////////////////////////

struct CanThrowFinder final : public WalkerWorker<ExecutionNode> {
  bool _canThrow;

  CanThrowFinder () 
    : _canThrow(false) {
  }

  ~CanThrowFinder () {
  }

  bool enterSubquery (ExecutionNode*, ExecutionNode*) override final {
    return false;
  }

  bool before (ExecutionNode* node) override final {
    if (node->canThrow()) {
      _canThrow = true;
      return true;
    }
    return false;
  }

};

bool SubqueryNode::canThrow () {
  CanThrowFinder finder;
  _subquery->walk(&finder);
  return finder._canThrow;
}

// -----------------------------------------------------------------------------
// --SECTION--                                             methods of FilterNode
// -----------------------------------------------------------------------------

FilterNode::FilterNode (ExecutionPlan* plan, 
                        triagens::basics::Json const& base)
  : ExecutionNode(plan, base),
    _inVariable(varFromJson(plan->getAst(), base, "inVariable")) {
}

////////////////////////////////////////////////////////////////////////////////
/// @brief toJson, for FilterNode
////////////////////////////////////////////////////////////////////////////////

void FilterNode::toJsonHelper (triagens::basics::Json& nodes,
                               TRI_memory_zone_t* zone,
                               bool verbose) const {
  triagens::basics::Json json(ExecutionNode::toJsonHelperGeneric(nodes, zone, verbose));  // call base class method
  if (json.isEmpty()) {
    return;
  }
  
  json("inVariable", _inVariable->toJson());

  // And add it:
  nodes(json);
}

ExecutionNode* FilterNode::clone (ExecutionPlan* plan,
                                  bool withDependencies,
                                  bool withProperties) const {
  auto inVariable = _inVariable;

  if (withProperties) {
    inVariable = plan->getAst()->variables()->createVariable(inVariable);
  }
  auto c = new FilterNode(plan, _id, inVariable);

  cloneHelper(c, plan, withDependencies, withProperties);

  return static_cast<ExecutionNode*>(c);
}

////////////////////////////////////////////////////////////////////////////////
/// @brief estimateCost
////////////////////////////////////////////////////////////////////////////////
        
double FilterNode::estimateCost (size_t& nrItems) const {
  double depCost = _dependencies.at(0)->getCost(nrItems);
  // We are pessimistic here by not reducing the nrItems. However, in the
  // worst case the filter does not reduce the items at all. Furthermore,
  // no optimizer rule introduces FilterNodes, thus it is not important
  // that they appear to lower the costs. Note that contrary to this,
  // an IndexRangeNode does lower the costs, it also has a better idea
  // to what extent the number of items is reduced. On the other hand it
  // is important that a FilterNode produces additional costs, otherwise
  // the rule throwing away a FilterNode that is already covered by an
  // IndexRangeNode cannot reduce the costs.
  return depCost + nrItems;
}

// -----------------------------------------------------------------------------
// --SECTION--                                             methods of ReturnNode
// -----------------------------------------------------------------------------

ReturnNode::ReturnNode (ExecutionPlan* plan, 
                        triagens::basics::Json const& base)
  : ExecutionNode(plan, base),
    _inVariable(varFromJson(plan->getAst(), base, "inVariable")) {
}

////////////////////////////////////////////////////////////////////////////////
/// @brief toJson, for ReturnNode
////////////////////////////////////////////////////////////////////////////////

void ReturnNode::toJsonHelper (triagens::basics::Json& nodes,
                               TRI_memory_zone_t* zone,
                               bool verbose) const {
  triagens::basics::Json json(ExecutionNode::toJsonHelperGeneric(nodes, zone, verbose));  // call base class method

  if (json.isEmpty()) {
    return;
  }
      
  json("inVariable", _inVariable->toJson());

  // And add it:
  nodes(json);
}

////////////////////////////////////////////////////////////////////////////////
/// @brief clone ExecutionNode recursively
////////////////////////////////////////////////////////////////////////////////

ExecutionNode* ReturnNode::clone (ExecutionPlan* plan,
                                  bool withDependencies,
                                  bool withProperties) const {
  auto inVariable = _inVariable;

  if (withProperties) {
    inVariable = plan->getAst()->variables()->createVariable(inVariable);
  }

  auto c = new ReturnNode(plan, _id, inVariable);

  cloneHelper(c, plan, withDependencies, withProperties);

  return static_cast<ExecutionNode*>(c);
}

////////////////////////////////////////////////////////////////////////////////
/// @brief estimateCost
////////////////////////////////////////////////////////////////////////////////
        
double ReturnNode::estimateCost (size_t& nrItems) const {
  double depCost = _dependencies.at(0)->getCost(nrItems);
  return depCost + nrItems;
}

// -----------------------------------------------------------------------------
// --SECTION--                                          methods of NoResultsNode
// -----------------------------------------------------------------------------

////////////////////////////////////////////////////////////////////////////////
/// @brief toJson, for NoResultsNode
////////////////////////////////////////////////////////////////////////////////

void NoResultsNode::toJsonHelper (triagens::basics::Json& nodes,
                                  TRI_memory_zone_t* zone,
                                  bool verbose) const {
  triagens::basics::Json json(ExecutionNode::toJsonHelperGeneric(nodes, zone, verbose));  // call base class method

  if (json.isEmpty()) {
    return;
  }

  // And add it:
  nodes(json);
}

////////////////////////////////////////////////////////////////////////////////
/// @brief estimateCost, the cost of a NoResults is nearly 0
////////////////////////////////////////////////////////////////////////////////
        
double NoResultsNode::estimateCost (size_t& nrItems) const {
  nrItems = 0;
  return 0.5;  // just to make it non-zero
}

// Local Variables:
// mode: outline-minor
// outline-regexp: "^\\(/// @brief\\|/// {@inheritDoc}\\|/// @addtogroup\\|// --SECTION--\\|/// @\\}\\)"
// End:
<|MERGE_RESOLUTION|>--- conflicted
+++ resolved
@@ -921,11 +921,7 @@
 
 void ExecutionNode::RegisterPlan::after (ExecutionNode *en) {
   switch (en->getType()) {
-<<<<<<< HEAD
     case ExecutionNode::ENUMERATE_COLLECTION: {
-=======
-    case ExecutionNode::ENUMERATE_COLLECTION: { 
->>>>>>> 32556a82
       depth++;
       nrRegsHere.emplace_back(1);
       // create a copy of the last value here
@@ -940,21 +936,6 @@
       break;
     }
     
-    case ExecutionNode::INDEX_RANGE: {
-      depth++;
-      nrRegsHere.emplace_back(1);
-      // create a copy of the last value here
-      // this is requried because back returns a reference and emplace/push_back may invalidate all references
-      RegisterId registerId = 1 + nrRegs.back();
-      nrRegs.emplace_back(registerId);
-
-      auto ep = static_cast<IndexRangeNode const*>(en);
-      TRI_ASSERT(ep != nullptr);
-      varInfo.emplace(ep->outVariable()->id, VarInfo(depth, totalNrRegs));
-      totalNrRegs++;
-      break;
-    }
-
     case ExecutionNode::INDEX_RANGE: {
       depth++;
       nrRegsHere.emplace_back(1);
