////////////////////////////////////////////////////////////////////////////////
/// DISCLAIMER
///
/// Copyright 2014-2021 ArangoDB GmbH, Cologne, Germany
/// Copyright 2004-2014 triAGENS GmbH, Cologne, Germany
///
/// Licensed under the Apache License, Version 2.0 (the "License");
/// you may not use this file except in compliance with the License.
/// You may obtain a copy of the License at
///
///     http://www.apache.org/licenses/LICENSE-2.0
///
/// Unless required by applicable law or agreed to in writing, software
/// distributed under the License is distributed on an "AS IS" BASIS,
/// WITHOUT WARRANTIES OR CONDITIONS OF ANY KIND, either express or implied.
/// See the License for the specific language governing permissions and
/// limitations under the License.
///
/// Copyright holder is ArangoDB GmbH, Cologne, Germany
///
/// @author Andrey Abramov
/// @author Vasiliy Nabatchikov
////////////////////////////////////////////////////////////////////////////////

#include "IResearchViewNode.h"

#include "ApplicationFeatures/ApplicationServer.h"
#include "Aql/Ast.h"
#include "Aql/Collection.h"
#include "Aql/Condition.h"
#include "Aql/EmptyExecutorInfos.h"
#include "Aql/ExecutionBlockImpl.h"
#include "Aql/ExecutionEngine.h"
#include "Aql/ExecutionLocation.h"
#include "Aql/ExecutionPlan.h"
#include "Aql/IResearchViewExecutor.h"
#include "Aql/NoResultsExecutor.h"
#include "Aql/Query.h"
#include "Aql/RegisterInfos.h"
#include "Aql/RegisterPlan.h"
#include "Aql/SingleRowFetcher.h"
#include "Aql/SortCondition.h"
#include "Aql/types.h"
#include "Basics/NumberUtils.h"
#include "Basics/StringUtils.h"
#include "Cluster/ClusterFeature.h"
#include "Cluster/ClusterInfo.h"
#include "IResearch/AqlHelper.h"
#include "IResearch/IResearchCommon.h"
#include "IResearch/IResearchView.h"
#include "IResearch/IResearchViewCoordinator.h"
#include "RegisterPlan.h"
#include "RocksDBEngine/RocksDBEngine.h"
#include "StorageEngine/TransactionState.h"
#include "Utils/CollectionNameResolver.h"
#include "VocBase/LogicalCollection.h"
#include "types.h"

#include <velocypack/Iterator.h>
#include "frozen/map.h"

namespace {

using namespace arangodb;
using namespace arangodb::iresearch;

////////////////////////////////////////////////////////////////////////////////
/// @brief surrogate root for all queries without a filter
////////////////////////////////////////////////////////////////////////////////
aql::AstNode const ALL(aql::AstNodeValue(true));

// -----------------------------------------------------------------------------
// --SECTION--       helpers for std::vector<arangodb::iresearch::IResearchSort>
// -----------------------------------------------------------------------------

void toVelocyPack(velocypack::Builder& builder,
                  std::vector<Scorer> const& scorers, bool verbose) {
  VPackArrayBuilder arrayScope(&builder);
  for (auto const& scorer : scorers) {
    VPackObjectBuilder objectScope(&builder);
    builder.add("id", VPackValue(scorer.var->id));
    builder.add("name", VPackValue(scorer.var->name));  // for explainer.js
    builder.add(VPackValue("node"));
    scorer.node->toVelocyPack(builder, verbose);
  }
}

std::vector<Scorer> fromVelocyPack(aql::ExecutionPlan& plan,
                                   velocypack::Slice const& slice) {
  if (!slice.isArray()) {
    LOG_TOPIC("b50b2", ERR, arangodb::iresearch::TOPIC)
        << "invalid json format detected while building IResearchViewNode "
           "sorting from velocy pack, array expected";
    return {};
  }

  auto* ast = plan.getAst();
  TRI_ASSERT(ast);
  auto const* vars = plan.getAst()->variables();
  TRI_ASSERT(vars);

  std::vector<Scorer> scorers;

  size_t i = 0;
  for (auto const sortSlice : velocypack::ArrayIterator(slice)) {
    auto const varIdSlice = sortSlice.get("id");

    if (!varIdSlice.isNumber()) {
      LOG_TOPIC("c3790", ERR, arangodb::iresearch::TOPIC)
          << "malformed variable identifier at line '" << i
          << "', number expected";
      return {};
    }

    auto const varId = varIdSlice.getNumber<aql::VariableId>();
    auto const* var = vars->getVariable(varId);

    if (!var) {
      LOG_TOPIC("4eeb9", ERR, arangodb::iresearch::TOPIC)
          << "unable to find variable '" << varId << "' at line '" << i
          << "' while building IResearchViewNode sorting from velocy pack";
      return {};
    }

    // will be owned by Ast
    auto* node = ast->createNode(sortSlice.get("node"));
    scorers.emplace_back(var, node);
    ++i;
  }

  return scorers;
}

// -----------------------------------------------------------------------------
// --SECTION--                            helpers for IResearchViewNode::Options
// -----------------------------------------------------------------------------
namespace {
static constexpr frozen::map<irs::string_ref,
                             arangodb::aql::ConditionOptimization, 4>
    conditionOptimizationTypeMap = {
        {"auto", arangodb::aql::ConditionOptimization::Auto},
        {"nodnf", arangodb::aql::ConditionOptimization::NoDNF},
        {"noneg", arangodb::aql::ConditionOptimization::NoNegation},
        {"none", arangodb::aql::ConditionOptimization::None}};

static constexpr frozen::map<irs::string_ref,
                             arangodb::iresearch::CountApproximate, 2>
    countApproximationTypeMap = {
        {"exact", arangodb::iresearch::CountApproximate::Exact},
        {"cost", arangodb::iresearch::CountApproximate::Cost}};
}  // namespace

void toVelocyPack(velocypack::Builder& builder,
                  IResearchViewNode::Options const& options) {
  VPackObjectBuilder objectScope(&builder);
  builder.add("waitForSync", VPackValue(options.forceSync));
  {
    for (auto const& r : conditionOptimizationTypeMap) {
      if (r.second == options.conditionOptimization) {
        builder.add("conditionOptimization", VPackValue(r.first));
        break;
      }
    }
  }

  if (!options.restrictSources) {
    builder.add("collections", VPackValue(VPackValueType::Null));
  } else {
    VPackArrayBuilder arrayScope(&builder, "collections");
    for (auto const cid : options.sources) {
      builder.add(VPackValue(cid.id()));
    }
  }

  if (!options.noMaterialization) {
    builder.add("noMaterialization", VPackValue(options.noMaterialization));
  }

  if (options.countApproximate !=
      CountApproximate::Exact) {  // to be backward compatible - do not write
                                  // default value
    for (auto const& r : countApproximationTypeMap) {
      if (r.second == options.countApproximate) {
        builder.add("countApproximate", VPackValue(r.first));
        break;
      }
    }
  }

  if (options.filterOptimization !=
      arangodb::iresearch::FilterOptimization::MAX) {
    builder.add("filterOptimization",
                VPackValue(static_cast<int64_t>(options.filterOptimization)));
  }
}

bool fromVelocyPack(velocypack::Slice optionsSlice,
                    IResearchViewNode::Options& options) {
  if (optionsSlice.isNone()) {
    // no options specified
    return true;
  }

  if (!optionsSlice.isObject()) {
    return false;
  }

  // forceSync
  {
    auto const optionSlice = optionsSlice.get("waitForSync");

    if (!optionSlice.isNone()) {
      // 'waitForSync' is optional
      if (!optionSlice.isBool()) {
        return false;
      }

      options.forceSync = optionSlice.getBool();
    }
  }

  // conditionOptimization
  {
    auto const conditionOptimizationSlice =
        optionsSlice.get("conditionOptimization");
    if (!conditionOptimizationSlice.isNone() &&
        !conditionOptimizationSlice.isNull()) {
      if (!conditionOptimizationSlice.isString()) {
        return false;
      }
      VPackValueLength l;
      auto type = conditionOptimizationSlice.getString(l);
      irs::string_ref typeStr(type, l);
      auto conditionTypeIt = conditionOptimizationTypeMap.find(typeStr);
      if (conditionTypeIt == conditionOptimizationTypeMap.end()) {
        return false;
      }
      options.conditionOptimization = conditionTypeIt->second;
    }
  }

  // collections
  {
    auto const optionSlice = optionsSlice.get("collections");

    if (!optionSlice.isNone() && !optionSlice.isNull()) {
      if (!optionSlice.isArray()) {
        return false;
      }

      for (auto idSlice : VPackArrayIterator(optionSlice)) {
        if (!idSlice.isNumber()) {
          return false;
        }

        arangodb::DataSourceId const cid{
            idSlice.getNumber<arangodb::DataSourceId::BaseType>()};

        if (!cid) {
          return false;
        }

        options.sources.insert(cid);
      }

      options.restrictSources = true;
    }
  }

  // noMaterialization
  {
    auto const optionSlice = optionsSlice.get("noMaterialization");
    if (!optionSlice.isNone()) {
      // 'noMaterialization' is optional
      if (!optionSlice.isBool()) {
        return false;
      }

      options.noMaterialization = optionSlice.getBool();
    }
  }

  // countApproximate
  {
    auto const countApproximateSlice = optionsSlice.get("countApproximate");
    if (!countApproximateSlice.isNone()) {
      if (!countApproximateSlice.isString()) {
        return false;
      }
      VPackValueLength l;
      auto type = countApproximateSlice.getString(l);
      irs::string_ref typeStr(type, l);
      auto conditionTypeIt = countApproximationTypeMap.find(typeStr);
      if (conditionTypeIt == countApproximationTypeMap.end()) {
        return false;
      }
      options.countApproximate = conditionTypeIt->second;
    }
  }

  // filterOptimization
  {
    auto const optionSlice = optionsSlice.get("filterOptimization");
    if (!optionSlice.isNone()) {
      // 'filterOptimization' is optional. Missing means MAX
      if (!optionSlice.isNumber()) {
        return false;
      }
      options.filterOptimization =
          static_cast<arangodb::iresearch::FilterOptimization>(
              optionSlice.getNumber<int>());
    }
  }

  return true;
}

bool parseOptions(aql::QueryContext& query, LogicalView const& view,
                  aql::AstNode const* optionsNode,
                  IResearchViewNode::Options& options, std::string& error) {
  typedef bool (*OptionHandler)(aql::QueryContext&, LogicalView const& view,
                                aql::AstNode const&,
                                IResearchViewNode::Options&, std::string&);

  static std::map<irs::string_ref, OptionHandler> const Handlers{
      // cppcheck-suppress constStatement
      {"collections",
       [](aql::QueryContext& query, LogicalView const& view,
          aql::AstNode const& value, IResearchViewNode::Options& options,
          std::string& error) {
         if (value.isNullValue()) {
           // have nothing to restrict
           return true;
         }

         if (!value.isArray()) {
           error =
               "null value or array of strings or numbers"
               " is expected for option 'collections'";
           return false;
         }

         auto& resolver = query.resolver();
         ::arangodb::containers::HashSet<DataSourceId> sources;

         // get list of CIDs for restricted collections
         for (size_t i = 0, n = value.numMembers(); i < n; ++i) {
           auto const* sub = value.getMemberUnchecked(i);
           TRI_ASSERT(sub);

           switch (sub->value.type) {
             case aql::VALUE_TYPE_INT: {
               sources.insert(DataSourceId{static_cast<DataSourceId::BaseType>(
                   sub->getIntValue(true))});
               break;
             }

             case aql::VALUE_TYPE_STRING: {
               auto name = sub->getString();

               auto collection = resolver.getCollection(name);

               if (!collection) {
                 // check if DataSourceId is passed as string
                 DataSourceId const cid{
                     NumberUtils::atoi_zero<DataSourceId::BaseType>(
                         name.data(), name.data() + name.size())};

                 collection = resolver.getCollection(cid);

                 if (!collection) {
                   error = "invalid data source name '" + name +
                           "' while parsing option 'collections'";
                   return false;
                 }
               }

               sources.insert(collection->id());
               break;
             }

             default: {
               error =
                   "null value or array of strings or numbers"
                   " is expected for option 'collections'";
               return false;
             }
           }
         }

         // check if CIDs are valid
         size_t sourcesFound = 0;
         auto checkCids = [&sources, &sourcesFound](DataSourceId cid) {
           sourcesFound += size_t(sources.contains(cid));
           return true;
         };
         view.visitCollections(checkCids);

         if (sourcesFound != sources.size()) {
           error = "only " + basics::StringUtils::itoa(sourcesFound) +
                   " out of " + basics::StringUtils::itoa(sources.size()) +
                   " provided collection(s) in option 'collections' are "
                   "registered with the view '" +
                   view.name() + "'";
           return false;
         }

         // parsing is done
         options.sources = std::move(sources);
         options.restrictSources = true;

         return true;
       }},
      // cppcheck-suppress constStatement
      {"waitForSync",
       [](aql::QueryContext& /*query*/, LogicalView const& /*view*/,
          aql::AstNode const& value, IResearchViewNode::Options& options,
          std::string& error) {
         if (!value.isValueType(aql::VALUE_TYPE_BOOL)) {
           error = "boolean value expected for option 'waitForSync'";
           return false;
         }

         options.forceSync = value.getBoolValue();
         return true;
       }},
      // cppcheck-suppress constStatement
      {"noMaterialization",
       [](aql::QueryContext& /*query*/, LogicalView const& /*view*/,
          aql::AstNode const& value, IResearchViewNode::Options& options,
          std::string& error) {
         if (!value.isValueType(aql::VALUE_TYPE_BOOL)) {
           error = "boolean value expected for option 'noMaterialization'";
           return false;
         }

         options.noMaterialization = value.getBoolValue();
         return true;
       }},
      // cppcheck-suppress constStatement
      {"countApproximate",
       [](aql::QueryContext& /*query*/, LogicalView const& /*view*/,
          aql::AstNode const& value, IResearchViewNode::Options& options,
          std::string& error) {
         if (!value.isValueType(aql::VALUE_TYPE_STRING)) {
           error = "string value expected for option 'countApproximate'";
           return false;
         }
         auto type = value.getString();
         auto countTypeIt = countApproximationTypeMap.find(type);
         if (countTypeIt == countApproximationTypeMap.end()) {
           error = "unknown value '" + type + "' for option 'countApproximate'";
           return false;
         }
         options.countApproximate = countTypeIt->second;
         return true;
       }},
      // cppcheck-suppress constStatement
      {"conditionOptimization",
       [](aql::QueryContext& /*query*/, LogicalView const& /*view*/,
          aql::AstNode const& value, IResearchViewNode::Options& options,
          std::string& error) {
         if (!value.isValueType(aql::VALUE_TYPE_STRING)) {
           error = "string value expected for option 'conditionOptimization'";
           return false;
         }
         auto type = value.getString();
         auto conditionTypeIt = conditionOptimizationTypeMap.find(type);
         if (conditionTypeIt == conditionOptimizationTypeMap.end()) {
           error = "unknown value '" + type +
                   "' for option 'conditionOptimization'";
           return false;
         }
         options.conditionOptimization = conditionTypeIt->second;
         return true;
       }},
      // cppcheck-suppress constStatement
      {"filterOptimization",
       [](aql::QueryContext& /*query*/, LogicalView const& /*view*/,
          aql::AstNode const& value, IResearchViewNode::Options& options,
          std::string& error) {
         if (!value.isValueType(aql::VALUE_TYPE_INT)) {
           error = "int value expected for option 'filterOptimization'";
           return false;
         }
         options.filterOptimization =
             static_cast<arangodb::iresearch::FilterOptimization>(
                 value.getIntValue());
         return true;
       }}};

  if (!optionsNode) {
    // nothing to parse
    return true;
  }

  if (aql::NODE_TYPE_OBJECT != optionsNode->type) {
    // must be an object
    return false;
  }

  const size_t n = optionsNode->numMembers();

  for (size_t i = 0; i < n; ++i) {
    auto const* attribute = optionsNode->getMemberUnchecked(i);

    if (!attribute || attribute->type != aql::NODE_TYPE_OBJECT_ELEMENT ||
        !attribute->isValueType(aql::VALUE_TYPE_STRING) ||
        !attribute->numMembers()) {
      // invalid or malformed node detected
      return false;
    }

    irs::string_ref const attributeName(attribute->getStringValue(),
                                        attribute->getStringLength());

    auto const handler = Handlers.find(attributeName);

    if (handler == Handlers.end()) {
      // no handler found for attribute
      aql::ExecutionPlan::invalidOptionAttribute(
          query, "FOR", attributeName.c_str(), attributeName.size());
      continue;
    }

    auto const* value = attribute->getMemberUnchecked(0);

    if (!value) {
      // can't handle attribute
      return false;
    }

    if (!value->isConstant()) {
      // 'Ast::injectBindParameters` doesn't handle
      // constness of parent nodes correctly, re-evaluate flags
      value->removeFlag(aql::DETERMINED_CONSTANT);

      if (!value->isConstant()) {
        // can't handle non-const values in options
        return false;
      }
    }

    if (!handler->second(query, view, *value, options, error)) {
      // can't handle attribute
      return false;
    }
  }

  return true;
}

// -----------------------------------------------------------------------------
// --SECTION--                                                     other helpers
// -----------------------------------------------------------------------------
// in loop or non-deterministic
bool hasDependencies(aql::ExecutionPlan const& plan, aql::AstNode const& node,
                     aql::Variable const& ref, aql::VarSet& vars) {
  vars.clear();
  aql::Ast::getReferencedVariables(&node, vars);
  vars.erase(&ref);  // remove "our" variable

  for (auto const* var : vars) {
    auto* setter = plan.getVarSetBy(var->id);

    if (!setter) {
      // unable to find setter
      continue;
    }
    switch (setter->getType()) {
      case aql::ExecutionNode::ENUMERATE_COLLECTION:
      case aql::ExecutionNode::ENUMERATE_LIST:
      case aql::ExecutionNode::SUBQUERY:
      case aql::ExecutionNode::SUBQUERY_END:
      case aql::ExecutionNode::COLLECT:
      case aql::ExecutionNode::TRAVERSAL:
      case aql::ExecutionNode::INDEX:
      case aql::ExecutionNode::SHORTEST_PATH:
      case aql::ExecutionNode::K_SHORTEST_PATHS:
      case aql::ExecutionNode::ENUMERATE_IRESEARCH_VIEW:
        // we're in the loop with dependent context
        return true;
      default:
        break;
    }
    if (!setter->isDeterministic() || setter->getLoop() != nullptr) {
      return true;
    }
  }

  return false;
}

/// @returns true if a given node is located inside a loop or subquery
bool isInInnerLoopOrSubquery(aql::ExecutionNode const& node) {
  auto* cur = &node;

  while (true) {
    auto const* dep = cur->getFirstDependency();

    if (!dep) {
      break;
    }

    switch (dep->getType()) {
      case aql::ExecutionNode::ENUMERATE_COLLECTION:
      case aql::ExecutionNode::INDEX:
      case aql::ExecutionNode::TRAVERSAL:
      case aql::ExecutionNode::ENUMERATE_LIST:
      case aql::ExecutionNode::SHORTEST_PATH:
      case aql::ExecutionNode::K_SHORTEST_PATHS:
      case aql::ExecutionNode::ENUMERATE_IRESEARCH_VIEW:
        // we're in a loop
        return true;
      default:
        break;
    }

    cur = dep;
  }

  TRI_ASSERT(cur);
  return cur->getType() == aql::ExecutionNode::SINGLETON &&
         cur->id() != aql::ExecutionNodeId{
                          1};  // SINGLETON nodes in subqueries have id != 1
}

/// negative value - value is dirty
/// _volatilityMask & 1 == volatile filter
/// _volatilityMask & 2 == volatile sort
int evaluateVolatility(IResearchViewNode const& node) {
  auto const inDependentScope = isInInnerLoopOrSubquery(node);
  auto const& plan = *node.plan();
  auto const& outVariable = node.outVariable();

  aql::VarSet vars;
  int mask = 0;

  // evaluate filter condition volatility
  auto& filterCondition = node.filterCondition();
  if (!::filterConditionIsEmpty(&filterCondition) && inDependentScope) {
    irs::set_bit<0>(::hasDependencies(plan, filterCondition, outVariable, vars),
                    mask);
  }

  // evaluate sort condition volatility
  auto& scorers = node.scorers();
  if (!scorers.empty() && inDependentScope) {
    vars.clear();

    for (auto const& scorer : scorers) {
      if (::hasDependencies(plan, *scorer.node, outVariable, vars)) {
        irs::set_bit<1>(mask);
        break;
      }
    }
  }

  return mask;
}

std::function<bool(DataSourceId)> const viewIsEmpty = [](DataSourceId) {
  return false;
};

////////////////////////////////////////////////////////////////////////////////
/// @brief index reader implementation over multiple irs::index_reader
/// @note it is assumed that ViewState resides in the same
///       TransactionState as the IResearchView ViewState, therefore a separate
///       lock is not required to be held
////////////////////////////////////////////////////////////////////////////////
class Snapshot : public IResearchView::Snapshot,
                 private irs::util::noncopyable {
 public:
  typedef std::vector<std::pair<DataSourceId, irs::sub_reader const*>>
      readers_t;

  Snapshot(readers_t&& readers, uint64_t docs_count,
           uint64_t live_docs_count) noexcept
      : _readers(std::move(readers)),
        _docs_count(docs_count),
        _live_docs_count(live_docs_count) {}

  /// @brief constructs snapshot from a given snapshot
  ///        according to specified set of collections
  Snapshot(const IResearchView::Snapshot& rhs,
           ::arangodb::containers::HashSet<DataSourceId> const& collections);

  /// @returns corresponding sub-reader
  virtual const irs::sub_reader& operator[](size_t i) const noexcept override {
    assert(i < readers_.size());
    return *(_readers[i].second);
  }

  virtual DataSourceId cid(size_t i) const noexcept override {
    assert(i < readers_.size());
    return _readers[i].first;
  }

  /// @returns number of documents
  virtual uint64_t docs_count() const noexcept override { return _docs_count; }

  /// @returns number of live documents
  virtual uint64_t live_docs_count() const noexcept override {
    return _live_docs_count;
  }

  /// @returns total number of opened writers
  virtual size_t size() const noexcept override { return _readers.size(); }

 private:
  readers_t _readers;
  uint64_t _docs_count;
  uint64_t _live_docs_count;
};  // Snapshot

Snapshot::Snapshot(
    const IResearchView::Snapshot& rhs,
    ::arangodb::containers::HashSet<DataSourceId> const& collections)
    : _docs_count(0), _live_docs_count(0) {
  for (size_t i = 0, size = rhs.size(); i < size; ++i) {
    auto const cid = rhs.cid(i);

    if (!collections.contains(cid)) {
      continue;
    }

    auto& segment = rhs[i];

    _docs_count += segment.docs_count();
    _live_docs_count += segment.live_docs_count();
    _readers.emplace_back(cid, &segment);
  }
}

typedef std::shared_ptr<IResearchView::Snapshot const> SnapshotPtr;

/// @brief Since cluster is not transactional and each distributed
///        part of a query starts it's own trasaction associated
///        with global query identifier, there is no single place
///        to store a snapshot and we do the following:
///
///   1. Each query part on DB server gets the list of shards
///      to be included into a query and starts its own transaction
///
///   2. Given the list of shards we take view snapshot according
///      to the list of restricted data sources specified in options
///      of corresponding IResearchViewNode
///
///   3. If waitForSync is specified, we refresh snapshot
///      of each shard we need and finally put it to transaction
///      associated to a part of the distributed query. We use
///      default snapshot key if there are no restricted sources
///      specified in options or IResearchViewNode address otherwise
///
///      Custom key is needed for the following query
///      (assume 'view' is lined with 'c1' and 'c2' in the example below):
///           FOR d IN view OPTIONS { collections : [ 'c1' ] }
///           FOR x IN view OPTIONS { collections : [ 'c2' ] }
///           RETURN {d, x}
///
SnapshotPtr snapshotDBServer(IResearchViewNode const& node,
                             transaction::Methods& trx) {
  TRI_ASSERT(ServerState::instance()->isDBServer());

  auto& view = LogicalView::cast<IResearchView>(*node.view());
  auto& options = node.options();
  auto* resolver = trx.resolver();
  TRI_ASSERT(resolver);

  ::arangodb::containers::HashSet<DataSourceId> collections;
  for (auto& shard : node.shards()) {
    auto collection = resolver->getCollection(shard);

    if (!collection) {
      THROW_ARANGO_EXCEPTION(arangodb::Result(
          TRI_ERROR_ARANGO_DATA_SOURCE_NOT_FOUND,
          std::string("failed to find shard by id '") + shard + "'"));
    }

    if (options.restrictSources &&
        !options.sources.contains(collection->planId())) {
      // skip restricted collections if any
      continue;
    }

    collections.emplace(collection->id());
  }

  void const* snapshotKey = nullptr;

  if (options.restrictSources) {
    // use node address as the snapshot identifier
    snapshotKey = &node;
  }

  IResearchView::SnapshotMode const mode =
      !options.forceSync ? IResearchView::SnapshotMode::FindOrCreate
                         : IResearchView::SnapshotMode::SyncAndReplace;

  // use aliasing ctor
  return {SnapshotPtr(), view.snapshot(trx, mode, &collections, snapshotKey)};
}

/// @brief Since single-server is transactional we do the following:
///
///   1. When transaction starts we put index snapshot into it
///
///   2. If waitForSync is specified, we refresh snapshot
///      taken in (1), object itself remains valid
///
///   3. If there are no restricted sources in a query, we reuse
///      snapshot taken in (1),
///      otherwise we reassemble restricted snapshot based on the
///      original one taken in (1) and return it
///
SnapshotPtr snapshotSingleServer(IResearchViewNode const& node,
                                 transaction::Methods& trx) {
  TRI_ASSERT(ServerState::instance()->isSingleServer());

  auto& view = LogicalView::cast<IResearchView>(*node.view());
  auto& options = node.options();

  IResearchView::SnapshotMode mode = IResearchView::SnapshotMode::Find;

  if (options.forceSync) {
    mode = IResearchView::SnapshotMode::SyncAndReplace;
  } else if (!trx.isMainTransaction()) {
    mode = IResearchView::SnapshotMode::FindOrCreate;
  }

  // use aliasing ctor
  auto reader = SnapshotPtr(SnapshotPtr(), view.snapshot(trx, mode));

  if (options.restrictSources && reader) {
    // reassemble reader
    reader = std::make_shared<Snapshot>(*reader, options.sources);
  }

  return reader;
}

inline IResearchViewSort const& primarySort(arangodb::LogicalView const& view) {
  if (arangodb::ServerState::instance()->isCoordinator()) {
    auto& viewImpl =
        arangodb::LogicalView::cast<IResearchViewCoordinator>(view);
    return viewImpl.primarySort();
  }

  auto& viewImpl = arangodb::LogicalView::cast<IResearchView>(view);
  return viewImpl.primarySort();
}

inline IResearchViewStoredValues const& storedValues(
    arangodb::LogicalView const& view) {
  if (arangodb::ServerState::instance()->isCoordinator()) {
    auto& viewImpl =
        arangodb::LogicalView::cast<IResearchViewCoordinator>(view);
    return viewImpl.storedValues();
  }

  auto& viewImpl = arangodb::LogicalView::cast<IResearchView>(view);
  return viewImpl.storedValues();
}

const char* NODE_DATABASE_PARAM = "database";
const char* NODE_VIEW_NAME_PARAM = "view";
const char* NODE_VIEW_ID_PARAM = "viewId";
const char* NODE_OUT_VARIABLE_PARAM = "outVariable";
const char* NODE_OUT_NM_DOC_PARAM = "outNmDocId";
const char* NODE_OUT_NM_COL_PARAM = "outNmColPtr";
const char* NODE_CONDITION_PARAM = "condition";
const char* NODE_SCORERS_PARAM = "scorers";
const char* NODE_SHARDS_PARAM = "shards";
const char* NODE_OPTIONS_PARAM = "options";
const char* NODE_VOLATILITY_PARAM = "volatility";
const char* NODE_PRIMARY_SORT_PARAM = "primarySort";
const char* NODE_PRIMARY_SORT_BUCKETS_PARAM = "primarySortBuckets";
const char* NODE_VIEW_VALUES_VARS = "viewValuesVars";
const char* NODE_VIEW_STORED_VALUES_VARS = "viewStoredValuesVars";
const char* NODE_VIEW_VALUES_VAR_COLUMN_NUMBER = "columnNumber";
const char* NODE_VIEW_VALUES_VAR_FIELD_NUMBER = "fieldNumber";
const char* NODE_VIEW_VALUES_VAR_ID = "id";
const char* NODE_VIEW_VALUES_VAR_NAME = "name";
const char* NODE_VIEW_VALUES_VAR_FIELD = "field";
const char* NODE_VIEW_NO_MATERIALIZATION = "noMaterialization";

void addViewValuesVar(VPackBuilder& nodes, std::string& fieldName,
                      IResearchViewNode::ViewVariable const& fieldVar) {
  nodes.add(NODE_VIEW_VALUES_VAR_FIELD_NUMBER, VPackValue(fieldVar.fieldNum));
  nodes.add(NODE_VIEW_VALUES_VAR_ID, VPackValue(fieldVar.var->id));
  nodes.add(NODE_VIEW_VALUES_VAR_NAME,
            VPackValue(fieldVar.var->name));  // for explainer.js
  nodes.add(NODE_VIEW_VALUES_VAR_FIELD,
            VPackValue(fieldName));  // for explainer.js
}

void extractViewValuesVar(aql::VariableGenerator const* vars,
                          IResearchViewNode::ViewValuesVars& viewValuesVars,
                          ptrdiff_t const columnNumber,
                          velocypack::Slice const& fieldVar) {
  auto const fieldNumberSlice = fieldVar.get(NODE_VIEW_VALUES_VAR_FIELD_NUMBER);
  if (!fieldNumberSlice.isNumber<size_t>()) {
    THROW_ARANGO_EXCEPTION_FORMAT(
        TRI_ERROR_BAD_PARAMETER,
        "\"viewValuesVars[*].fieldNumber\" %s should be a number",
        fieldNumberSlice.toString().c_str());
  }
  auto const fieldNumber = fieldNumberSlice.getNumber<size_t>();

  auto const varIdSlice = fieldVar.get(NODE_VIEW_VALUES_VAR_ID);
  if (!varIdSlice.isNumber<aql::VariableId>()) {
    THROW_ARANGO_EXCEPTION_FORMAT(
        TRI_ERROR_BAD_PARAMETER,
        "\"viewValuesVars[*].id\" variable id %s should be a number",
        varIdSlice.toString().c_str());
  }

  auto const varId = varIdSlice.getNumber<aql::VariableId>();
  auto const* var = vars->getVariable(varId);

  if (!var) {
    THROW_ARANGO_EXCEPTION_FORMAT(
        TRI_ERROR_BAD_PARAMETER,
        "\"viewValuesVars[*].id\" unable to find variable by id %d", varId);
  }
  viewValuesVars[columnNumber].emplace_back(
      IResearchViewNode::ViewVariable{fieldNumber, var});
}

template<bool copyStored, MaterializeType materializeType>
constexpr std::unique_ptr<aql::ExecutionBlock> (*executors[])(
    aql::ExecutionEngine*, IResearchViewNode const*, aql::RegisterInfos&&,
    aql::IResearchViewExecutorInfos&&) = {
    [](aql::ExecutionEngine* engine, IResearchViewNode const* viewNode,
       aql::RegisterInfos&& registerInfos,
       aql::IResearchViewExecutorInfos&& executorInfos)
        -> std::unique_ptr<aql::ExecutionBlock> {
      return std::make_unique<aql::ExecutionBlockImpl<
          aql::IResearchViewExecutor<copyStored, false, materializeType>>>(
          engine, viewNode, std::move(registerInfos), std::move(executorInfos));
    },
    [](aql::ExecutionEngine* engine, IResearchViewNode const* viewNode,
       aql::RegisterInfos&& registerInfos,
       aql::IResearchViewExecutorInfos&& executorInfos)
        -> std::unique_ptr<aql::ExecutionBlock> {
      return std::make_unique<aql::ExecutionBlockImpl<
          aql::IResearchViewExecutor<copyStored, true, materializeType>>>(
          engine, viewNode, std::move(registerInfos), std::move(executorInfos));
    },
    [](aql::ExecutionEngine* engine, IResearchViewNode const* viewNode,
       aql::RegisterInfos&& registerInfos,
       aql::IResearchViewExecutorInfos&& executorInfos)
        -> std::unique_ptr<aql::ExecutionBlock> {
      return std::make_unique<aql::ExecutionBlockImpl<
          aql::IResearchViewMergeExecutor<copyStored, false, materializeType>>>(
          engine, viewNode, std::move(registerInfos), std::move(executorInfos));
    },
    [](aql::ExecutionEngine* engine, IResearchViewNode const* viewNode,
       aql::RegisterInfos&& registerInfos,
       aql::IResearchViewExecutorInfos&& executorInfos)
        -> std::unique_ptr<aql::ExecutionBlock> {
      return std::make_unique<aql::ExecutionBlockImpl<
          aql::IResearchViewMergeExecutor<copyStored, true, materializeType>>>(
          engine, viewNode, std::move(registerInfos), std::move(executorInfos));
    }};

constexpr size_t getExecutorIndex(bool sorted, bool ordered) {
  auto index = static_cast<size_t>(ordered) + 2 * static_cast<size_t>(sorted);
  TRI_ASSERT(index < IRESEARCH_COUNTOF(
                         (executors<false, MaterializeType::Materialize>)));
  return index;
}

}  // namespace

namespace arangodb {
namespace iresearch {

bool filterConditionIsEmpty(aql::AstNode const* filterCondition) noexcept {
  return filterCondition == &ALL;
}
// -----------------------------------------------------------------------------
// --SECTION--                                  IResearchViewNode implementation
// -----------------------------------------------------------------------------

IResearchViewNode::IResearchViewNode(
    aql::ExecutionPlan& plan, aql::ExecutionNodeId id, TRI_vocbase_t& vocbase,
    std::shared_ptr<const LogicalView> const& view,
    aql::Variable const& outVariable, aql::AstNode* filterCondition,
    aql::AstNode* options, std::vector<Scorer>&& scorers)
    : aql::ExecutionNode(&plan, id),
      _vocbase(vocbase),
      _view(view),
      _outVariable(&outVariable),
      _outNonMaterializedDocId(nullptr),
      _outNonMaterializedColPtr(nullptr),
      _noMaterialization(false),
      // in case if filter is not specified
      // set it to surrogate 'RETURN ALL' node
      _filterCondition(filterCondition ? filterCondition : &ALL),
      _scorers(std::move(scorers)) {
  TRI_ASSERT(_view);
  TRI_ASSERT(iresearch::DATA_SOURCE_TYPE == _view->type());
  TRI_ASSERT(LogicalView::category() == _view->category());

  auto* ast = plan.getAst();

  // FIXME any other way to validate options before object creation???
  std::string error;
  if (!parseOptions(ast->query(), *_view, options, _options, error)) {
    THROW_ARANGO_EXCEPTION_MESSAGE(
        TRI_ERROR_BAD_PARAMETER,
        "invalid ArangoSearch options provided: " + error);
  }
}

IResearchViewNode::IResearchViewNode(aql::ExecutionPlan& plan,
                                     velocypack::Slice const& base)
    : aql::ExecutionNode(&plan, base),
      _vocbase(plan.getAst()->query().vocbase()),
      _outVariable(aql::Variable::varFromVPack(plan.getAst(), base,
                                               NODE_OUT_VARIABLE_PARAM)),
      _outNonMaterializedDocId(aql::Variable::varFromVPack(
          plan.getAst(), base, NODE_OUT_NM_DOC_PARAM, true)),
      _outNonMaterializedColPtr(aql::Variable::varFromVPack(
          plan.getAst(), base, NODE_OUT_NM_COL_PARAM, true)),
      // in case if filter is not specified
      // set it to surrogate 'RETURN ALL' node
      _filterCondition(&ALL),
      _scorers(fromVelocyPack(plan, base.get(NODE_SCORERS_PARAM))) {
  if ((_outNonMaterializedColPtr != nullptr) !=
      (_outNonMaterializedDocId != nullptr)) {
    THROW_ARANGO_EXCEPTION_MESSAGE(
        TRI_ERROR_BAD_PARAMETER,
        std::string("invalid node config, '")
            .append(NODE_OUT_NM_DOC_PARAM)
            .append("' attribute should be consistent with '")
            .append(NODE_OUT_NM_COL_PARAM)
            .append("' attribute"));
  }

  // view
  auto const viewIdSlice = base.get(NODE_VIEW_ID_PARAM);

  if (!viewIdSlice.isString()) {
    THROW_ARANGO_EXCEPTION_MESSAGE(
        TRI_ERROR_BAD_PARAMETER,
        std::string("invalid vpack format, '")
            .append(NODE_VIEW_ID_PARAM)
            .append("' attribute is intended to be a string"));
  }

  auto const viewId = viewIdSlice.copyString();

  if (ServerState::instance()->isSingleServer()) {
    _view =
        _vocbase.lookupView(DataSourceId{basics::StringUtils::uint64(viewId)});
  } else {
    // need cluster wide view
    TRI_ASSERT(_vocbase.server().hasFeature<ClusterFeature>());
    _view =
        _vocbase.server().getFeature<ClusterFeature>().clusterInfo().getView(
            _vocbase.name(), viewId);
  }

  if (!_view || iresearch::DATA_SOURCE_TYPE != _view->type()) {
    THROW_ARANGO_EXCEPTION_MESSAGE(
        TRI_ERROR_ARANGO_DATA_SOURCE_NOT_FOUND,
        "unable to find ArangoSearch view with id '" + viewId + "'");
  }

  // filter condition
  auto const filterSlice = base.get(NODE_CONDITION_PARAM);

  if (filterSlice.isObject() && !filterSlice.isEmptyObject()) {
    // AST will own the node
    _filterCondition = plan.getAst()->createNode(filterSlice);
  }

  // shards
  auto const shardsSlice = base.get(NODE_SHARDS_PARAM);

  if (shardsSlice.isArray()) {
    TRI_ASSERT(plan.getAst());
    auto const& collections = plan.getAst()->query().collections();

    for (auto const shardSlice : velocypack::ArrayIterator(shardsSlice)) {
      auto const shardId =
          shardSlice.copyString();  // shardID is collection name on db server
      auto const* shard = collections.get(shardId);

      if (!shard) {
        LOG_TOPIC("6fba2", ERR, arangodb::iresearch::TOPIC)
            << "unable to lookup shard '" << shardId << "' for the view '"
            << _view->name() << "'";
        continue;
      }

      _shards.push_back(shard->name());
    }
  } else {
    LOG_TOPIC("a48f3", ERR, arangodb::iresearch::TOPIC)
        << "invalid 'IResearchViewNode' json format: unable to find 'shards' "
           "array";
  }

  // options
  TRI_ASSERT(plan.getAst());

  auto const options = base.get(NODE_OPTIONS_PARAM);

  if (!::fromVelocyPack(options, _options)) {
    THROW_ARANGO_EXCEPTION_MESSAGE(
        TRI_ERROR_BAD_PARAMETER,
        "failed to parse 'IResearchViewNode' options: " + options.toString());
  }

  // volatility mask
  auto const volatilityMaskSlice = base.get(NODE_VOLATILITY_PARAM);

  if (volatilityMaskSlice.isNumber()) {
    _volatilityMask = volatilityMaskSlice.getNumber<int>();
  }

  // primary sort
  auto const primarySortSlice = base.get(NODE_PRIMARY_SORT_PARAM);

  if (!primarySortSlice.isNone()) {
    std::string error;
    IResearchViewSort sort;
    if (!sort.fromVelocyPack(primarySortSlice, error)) {
      THROW_ARANGO_EXCEPTION_MESSAGE(
          TRI_ERROR_BAD_PARAMETER,
          "failed to parse 'IResearchViewNode' primary sort: " +
              primarySortSlice.toString() + ", error: '" + error + "'");
    }

    TRI_ASSERT(_view);
    auto& primarySort = LogicalView::cast<IResearchView>(*_view).primarySort();

    if (sort != primarySort) {
      THROW_ARANGO_EXCEPTION_MESSAGE(TRI_ERROR_BAD_PARAMETER,
                                     "primary sort " +
                                         primarySortSlice.toString() +
                                         " for 'IResearchViewNode' doesn't "
                                         "match the one specified in view '" +
                                         _view->name() + "'");
    }

    if (!primarySort.empty()) {
      size_t primarySortBuckets = primarySort.size();

      auto const primarySortBucketsSlice =
          base.get(NODE_PRIMARY_SORT_BUCKETS_PARAM);

      if (!primarySortBucketsSlice.isNone()) {
        if (!primarySortBucketsSlice.isNumber()) {
          THROW_ARANGO_EXCEPTION_MESSAGE(
              TRI_ERROR_BAD_PARAMETER,
              "invalid vpack format: 'primarySortBuckets' attribute is "
              "intended to be a number");
        }

        primarySortBuckets = primarySortBucketsSlice.getNumber<size_t>();

        if (primarySortBuckets > primarySort.size()) {
          THROW_ARANGO_EXCEPTION_MESSAGE(
              TRI_ERROR_BAD_PARAMETER,
              "invalid vpack format: value of 'primarySortBuckets' attribute "
              "'" +
                  std::to_string(primarySortBuckets) +
                  "' is greater than number of buckets specified in "
                  "'primarySort' attribute '" +
                  std::to_string(primarySort.size()) + "' of the view '" +
                  _view->name() + "'");
        }
      }

      // set sort from corresponding view
      _sort.first = &primarySort;
      _sort.second = primarySortBuckets;
    }
  }

  if (base.hasKey(NODE_VIEW_NO_MATERIALIZATION)) {
    auto const noMaterializationSlice = base.get(NODE_VIEW_NO_MATERIALIZATION);
    if (!noMaterializationSlice.isBool()) {
      THROW_ARANGO_EXCEPTION_FORMAT(
          TRI_ERROR_BAD_PARAMETER,
          "\"noMaterialization\" %s should be a bool value",
          noMaterializationSlice.toString().c_str());
    }
    _noMaterialization = noMaterializationSlice.getBool();
  } else {
    _noMaterialization = false;
  }

  if (isLateMaterialized() || noMaterialization()) {
    auto const* vars = plan.getAst()->variables();
    TRI_ASSERT(vars);

    auto const viewValuesVarsSlice = base.get(NODE_VIEW_VALUES_VARS);
    if (!viewValuesVarsSlice.isArray()) {
      THROW_ARANGO_EXCEPTION_MESSAGE(
          TRI_ERROR_BAD_PARAMETER,
          "\"viewValuesVars\" attribute should be an array");
    }
    ViewValuesVars viewValuesVars;
    for (auto const columnFieldsVars :
         velocypack::ArrayIterator(viewValuesVarsSlice)) {
      if (columnFieldsVars.hasKey(
              NODE_VIEW_VALUES_VAR_COLUMN_NUMBER)) {  // not SortColumnNumber
        auto const columnNumberSlice =
            columnFieldsVars.get(NODE_VIEW_VALUES_VAR_COLUMN_NUMBER);
        if (!columnNumberSlice.isNumber<size_t>()) {
          THROW_ARANGO_EXCEPTION_FORMAT(
              TRI_ERROR_BAD_PARAMETER,
              "\"viewValuesVars[*].columnNumber\" %s should be a number",
              columnNumberSlice.toString().c_str());
        }
        auto const columnNumber = columnNumberSlice.getNumber<ptrdiff_t>();
        auto const viewStoredValuesVarsSlice =
            columnFieldsVars.get(NODE_VIEW_STORED_VALUES_VARS);
        if (!viewStoredValuesVarsSlice.isArray()) {
          THROW_ARANGO_EXCEPTION_MESSAGE(
              TRI_ERROR_BAD_PARAMETER,
              "\"viewValuesVars[*].viewStoredValuesVars\" attribute should be "
              "an array");
        }
        for (auto const fieldVar :
             velocypack::ArrayIterator(viewStoredValuesVarsSlice)) {
          extractViewValuesVar(vars, viewValuesVars, columnNumber, fieldVar);
        }
      } else {  // SortColumnNumber
        extractViewValuesVar(vars, viewValuesVars, SortColumnNumber,
                             columnFieldsVars);
      }
    }
    if (!viewValuesVars.empty()) {
      _outNonMaterializedViewVars = std::move(viewValuesVars);
    }
  }
}

<<<<<<< HEAD
aql::ExecutionLocation IResearchViewNode::getAllowedLocation() const {
  // TODO: is this actually correct?
  return aql::ExecutionLocation(aql::ExecutionLocation::LocationType::ANYWHERE);
}

std::pair<bool, bool> IResearchViewNode::volatility(bool force /*=false*/) const {
=======
std::pair<bool, bool> IResearchViewNode::volatility(
    bool force /*=false*/) const {
>>>>>>> 7b4b58c1
  if (force || _volatilityMask < 0) {
    _volatilityMask = evaluateVolatility(*this);
  }

  return std::make_pair(irs::check_bit<0>(_volatilityMask),   // filter
                        irs::check_bit<1>(_volatilityMask));  // sort
}

/// @brief doToVelocyPack, for EnumerateViewNode
void IResearchViewNode::doToVelocyPack(VPackBuilder& nodes,
                                       unsigned flags) const {
  // system info
  nodes.add(NODE_DATABASE_PARAM, VPackValue(_vocbase.name()));
  // need 'view' field to correctly print view name in JS explanation
  nodes.add(NODE_VIEW_NAME_PARAM, VPackValue(_view->name()));
  nodes.add(NODE_VIEW_ID_PARAM,
            VPackValue(basics::StringUtils::itoa(_view->id().id())));

  // our variable
  nodes.add(VPackValue(NODE_OUT_VARIABLE_PARAM));
  _outVariable->toVelocyPack(nodes);

  if (_outNonMaterializedDocId != nullptr) {
    nodes.add(VPackValue(NODE_OUT_NM_DOC_PARAM));
    _outNonMaterializedDocId->toVelocyPack(nodes);
  }

  if (_outNonMaterializedColPtr != nullptr) {
    nodes.add(VPackValue(NODE_OUT_NM_COL_PARAM));
    _outNonMaterializedColPtr->toVelocyPack(nodes);
  }

  if (_noMaterialization) {
    nodes.add(NODE_VIEW_NO_MATERIALIZATION, VPackValue(_noMaterialization));
  }

  // stored values
  {
    auto const& primarySort = ::primarySort(*_view);
    auto const& storedValues = ::storedValues(*_view);
    VPackArrayBuilder arrayScope(&nodes, NODE_VIEW_VALUES_VARS);
    std::string fieldName;
    for (auto const& columnFieldsVars : _outNonMaterializedViewVars) {
      if (SortColumnNumber != columnFieldsVars.first) {
        VPackObjectBuilder objectScope(&nodes);
        auto const& columns = storedValues.columns();
        auto const storedColumnNumber =
            static_cast<size_t>(columnFieldsVars.first);
        TRI_ASSERT(storedColumnNumber < columns.size());
        nodes.add(NODE_VIEW_VALUES_VAR_COLUMN_NUMBER,
                  VPackValue(static_cast<size_t>(columnFieldsVars.first)));
        VPackArrayBuilder arrayScope(&nodes, NODE_VIEW_STORED_VALUES_VARS);
        for (auto const& fieldVar : columnFieldsVars.second) {
          VPackObjectBuilder objectScope(&nodes);
          fieldName.clear();
          TRI_ASSERT(fieldVar.fieldNum <
                     columns[storedColumnNumber].fields.size());
          fieldName =
              columns[storedColumnNumber].fields[fieldVar.fieldNum].first;
          addViewValuesVar(nodes, fieldName, fieldVar);
        }
      } else {
        TRI_ASSERT(SortColumnNumber == columnFieldsVars.first);
        for (auto const& fieldVar : columnFieldsVars.second) {
          VPackObjectBuilder objectScope(&nodes);
          fieldName.clear();
          TRI_ASSERT(fieldVar.fieldNum < primarySort.fields().size());
          basics::TRI_AttributeNamesToString(
              primarySort.fields()[fieldVar.fieldNum], fieldName, true);
          addViewValuesVar(nodes, fieldName, fieldVar);
        }
      }
    }
  }

  // filter condition
  nodes.add(VPackValue(NODE_CONDITION_PARAM));
  if (!::filterConditionIsEmpty(_filterCondition)) {
    _filterCondition->toVelocyPack(nodes, flags != 0);
  } else {
    nodes.openObject();
    nodes.close();
  }

  // sort condition
  nodes.add(VPackValue(NODE_SCORERS_PARAM));
  ::toVelocyPack(nodes, _scorers, flags != 0);

  // shards
  {
    VPackArrayBuilder arrayScope(&nodes, NODE_SHARDS_PARAM);
    for (auto& shard : _shards) {
      nodes.add(VPackValue(shard));
    }
  }

  // options
  nodes.add(VPackValue(NODE_OPTIONS_PARAM));
  ::toVelocyPack(nodes, _options);

  // volatility mask
  nodes.add(NODE_VOLATILITY_PARAM, VPackValue(_volatilityMask));

  // primarySort
  if (_sort.first && !_sort.first->empty()) {
    {
      VPackArrayBuilder arrayScope(&nodes, NODE_PRIMARY_SORT_PARAM);
      _sort.first->toVelocyPack(nodes);
    }
    nodes.add(NODE_PRIMARY_SORT_BUCKETS_PARAM, VPackValue(_sort.second));
  }
}

std::vector<std::reference_wrapper<aql::Collection const>>
IResearchViewNode::collections() const {
  TRI_ASSERT(_plan && _plan->getAst());
  auto const& collections = _plan->getAst()->query().collections();

  std::vector<std::reference_wrapper<aql::Collection const>> viewCollections;

  auto visitor = [&viewCollections, &collections](DataSourceId cid) -> bool {
    auto const id = basics::StringUtils::itoa(cid.id());
    auto const* collection = collections.get(id);

    if (collection) {
      viewCollections.push_back(*collection);
    } else {
      LOG_TOPIC("ee270", WARN, arangodb::iresearch::TOPIC)
          << "collection with id '" << id
          << "' is not registered with the query";
    }

    return true;
  };

  if (_options.restrictSources) {
    viewCollections.reserve(_options.sources.size());
    for (auto const cid : _options.sources) {
      visitor(cid);
    }
  } else {
    _view->visitCollections(visitor);
  }

  return viewCollections;
}

/// @brief clone ExecutionNode recursively
aql::ExecutionNode* IResearchViewNode::clone(aql::ExecutionPlan* plan,
                                             bool withDependencies,
                                             bool withProperties) const {
  TRI_ASSERT(plan);

  auto* outVariable = _outVariable;
  auto* outNonMaterializedDocId = _outNonMaterializedDocId;
  auto* outNonMaterializedColId = _outNonMaterializedColPtr;
  auto outNonMaterializedViewVars = _outNonMaterializedViewVars;

  if (withProperties) {
    outVariable = plan->getAst()->variables()->createVariable(outVariable);
    if (outNonMaterializedDocId != nullptr) {
      TRI_ASSERT(_outNonMaterializedColPtr != nullptr);
      outNonMaterializedDocId =
          plan->getAst()->variables()->createVariable(outNonMaterializedDocId);
    }
    if (outNonMaterializedColId != nullptr) {
      TRI_ASSERT(_outNonMaterializedDocId != nullptr);
      outNonMaterializedColId =
          plan->getAst()->variables()->createVariable(outNonMaterializedColId);
    }
    for (auto& columnFieldsVars : outNonMaterializedViewVars) {
      for (auto& fieldVar : columnFieldsVars.second) {
        fieldVar.var =
            plan->getAst()->variables()->createVariable(fieldVar.var);
      }
    }
  }

  auto node = std::make_unique<IResearchViewNode>(
      *plan, _id, _vocbase, _view, *outVariable,
      const_cast<aql::AstNode*>(_filterCondition), nullptr,
      decltype(_scorers)(_scorers));
  node->_shards = _shards;
  node->_options = _options;
  node->_volatilityMask = _volatilityMask;
  node->_sort = _sort;
  node->_optState = _optState;
  if (outNonMaterializedColId != nullptr &&
      outNonMaterializedDocId != nullptr) {
    node->setLateMaterialized(*outNonMaterializedColId,
                              *outNonMaterializedDocId);
  }
  node->_noMaterialization = _noMaterialization;
  node->_outNonMaterializedViewVars = std::move(outNonMaterializedViewVars);
  return cloneHelper(std::move(node), withDependencies, withProperties);
}

bool IResearchViewNode::empty() const noexcept {
  return _view->visitCollections(viewIsEmpty);
}

/// @brief the cost of an enumerate view node
aql::CostEstimate IResearchViewNode::estimateCost() const {
  if (_dependencies.empty()) {
    return aql::CostEstimate::empty();
  }

  TRI_ASSERT(_plan && _plan->getAst());
  transaction::Methods& trx = _plan->getAst()->query().trxForOptimization();
  if (trx.status() != transaction::Status::RUNNING) {
    return aql::CostEstimate::empty();
  }

  auto const& collections = _plan->getAst()->query().collections();

  size_t estimatedNrItems = 0;
  auto visitor = [&trx, &estimatedNrItems,
                  &collections](DataSourceId cid) -> bool {
    auto const id = basics::StringUtils::itoa(cid.id());
    auto const* collection = collections.get(id);

    if (collection) {
      // FIXME better to gather count for multiple collections at once
      estimatedNrItems +=
          collection->count(&trx, transaction::CountType::TryCache);
    } else {
      LOG_TOPIC("ee276", WARN, arangodb::iresearch::TOPIC)
          << "collection with id '" << id
          << "' is not registered with the query";
    }

    return true;
  };

  if (_options.restrictSources) {
    for (auto const cid : _options.sources) {
      visitor(cid);
    }
  } else {
    _view->visitCollections(visitor);
  }

  aql::CostEstimate estimate = _dependencies.at(0)->getCost();
  estimate.estimatedNrItems *= estimatedNrItems;
  estimate.estimatedCost += estimate.estimatedNrItems;
  return estimate;
}

/// @brief replaces variables in the internals of the execution node
/// replacements are { old variable id => new variable }
void IResearchViewNode::replaceVariables(
    std::unordered_map<arangodb::aql::VariableId,
                       arangodb::aql::Variable const*> const& replacements) {
  arangodb::aql::AstNode const& search = filterCondition();
  if (filterConditionIsEmpty(&search)) {
    // nothing to do
    return;
  }

  arangodb::aql::VarSet variables;
  arangodb::aql::Ast::getReferencedVariables(&search, variables);
  // check if the search condition uses any of the variables that we want to
  // replace
  arangodb::aql::AstNode* cloned = nullptr;
  for (auto const& it : variables) {
    if (replacements.find(it->id) != replacements.end()) {
      if (cloned == nullptr) {
        // only clone the original search condition once
        cloned = plan()->getAst()->clone(&search);
      }
      plan()->getAst()->replaceVariables(cloned, replacements);
    }
  }

  if (cloned != nullptr) {
    // exchange the filter condition
    filterCondition(cloned);
  }
}

/// @brief getVariablesUsedHere, modifying the set in-place
void IResearchViewNode::getVariablesUsedHere(aql::VarSet& vars) const {
  auto const outVariableAlreadyInVarSet = vars.contains(_outVariable);

  if (!::filterConditionIsEmpty(_filterCondition)) {
    aql::Ast::getReferencedVariables(_filterCondition, vars);
  }

  for (auto& scorer : _scorers) {
    aql::Ast::getReferencedVariables(scorer.node, vars);
  }

  if (!outVariableAlreadyInVarSet) {
    vars.erase(_outVariable);
  }
}

std::vector<arangodb::aql::Variable const*>
IResearchViewNode::getVariablesSetHere() const {
  std::vector<arangodb::aql::Variable const*> vars;
  // scorers + vars for late materialization
  auto reserve = _scorers.size() + _outNonMaterializedViewVars.size();
  // collection + docId or document
  if (isLateMaterialized()) {
    reserve += 2;
  } else if (!noMaterialization()) {
    reserve += 1;
  }
  vars.reserve(reserve);

  std::transform(_scorers.cbegin(), _scorers.cend(), std::back_inserter(vars),
                 [](auto const& scorer) { return scorer.var; });
  if (isLateMaterialized() || noMaterialization()) {
    if (isLateMaterialized()) {
      vars.emplace_back(_outNonMaterializedColPtr);
      vars.emplace_back(_outNonMaterializedDocId);
    }
    for (auto const& columnFieldsVars : _outNonMaterializedViewVars) {
      std::transform(columnFieldsVars.second.cbegin(),
                     columnFieldsVars.second.cend(), std::back_inserter(vars),
                     [](auto const& fieldVar) { return fieldVar.var; });
    }
  } else {
    vars.emplace_back(_outVariable);
  }
  return vars;
}

aql::RegIdSet IResearchViewNode::calcInputRegs() const {
  auto inputRegs = aql::RegIdSet{};

  if (!::filterConditionIsEmpty(_filterCondition)) {
    aql::VarSet vars;
    aql::Ast::getReferencedVariables(_filterCondition, vars);

    if (noMaterialization()) {
      vars.erase(_outVariable);
    }

    for (auto const& it : vars) {
      aql::RegisterId reg = variableToRegisterId(it);
      // The filter condition may refer to registers that are written here
      if (reg.isConstRegister() || reg < getNrInputRegisters()) {
        inputRegs.emplace(reg);
      }
    }
  }

  return inputRegs;
}

void IResearchViewNode::filterCondition(aql::AstNode const* node) noexcept {
  _filterCondition = !node ? &ALL : node;
}

#if defined(__GNUC__)
#pragma GCC diagnostic push
#pragma GCC diagnostic ignored "-Wswitch"
#endif

std::unique_ptr<aql::ExecutionBlock> IResearchViewNode::createBlock(
    aql::ExecutionEngine& engine,
    std::unordered_map<aql::ExecutionNode*, aql::ExecutionBlock*> const&)
    const {
  auto const createNoResultsExecutor = [this](aql::ExecutionEngine& engine) {
    auto emptyRegisterInfos = createRegisterInfos({}, {});
    aql::ExecutionNode const* previousNode = getFirstDependency();
    TRI_ASSERT(previousNode != nullptr);

    return std::make_unique<aql::ExecutionBlockImpl<aql::NoResultsExecutor>>(
        &engine, this, std::move(emptyRegisterInfos),
        aql::EmptyExecutorInfos{});
  };

  auto const createSnapshot = [this](aql::ExecutionEngine& engine) {
    auto* trx = &engine.getQuery().trxForOptimization();

    if (!trx) {
      LOG_TOPIC("7c905", WARN, arangodb::iresearch::TOPIC)
          << "failed to get transaction while creating IResearchView "
             "ExecutionBlock";

      THROW_ARANGO_EXCEPTION_MESSAGE(TRI_ERROR_INTERNAL,
                                     "failed to get transaction while creating "
                                     "IResearchView ExecutionBlock");
    }

    if (options().forceSync &&
        trx->state()->hasHint(
            arangodb::transaction::Hints::Hint::GLOBAL_MANAGED)) {
      THROW_ARANGO_EXCEPTION_MESSAGE(TRI_ERROR_BAD_PARAMETER,
                                     "cannot use waitForSync with "
                                     "views and transactions");
    }

    auto& view = LogicalView::cast<IResearchView>(*this->view());

    std::shared_ptr<IResearchView::Snapshot const> reader;

    LOG_TOPIC("82af6", TRACE, arangodb::iresearch::TOPIC)
        << "Start getting snapshot for view '" << view.name() << "'";

    // we manage snapshot differently in single-server/db server,
    // see description of functions below to learn how
    if (ServerState::instance()->isDBServer()) {
      reader = snapshotDBServer(*this, *trx);
    } else {
      reader = snapshotSingleServer(*this, *trx);
    }

    if (!reader) {
      LOG_TOPIC("9bb93", WARN, arangodb::iresearch::TOPIC)
          << "failed to get snapshot while creating arangosearch view "
             "ExecutionBlock for view '"
          << view.name() << "'";

      THROW_ARANGO_EXCEPTION_MESSAGE(TRI_ERROR_INTERNAL,
                                     "failed to get snapshot while creating "
                                     "arangosearch view ExecutionBlock");
    }

    return reader;
  };

  auto const buildExecutorInfo = [this](aql::ExecutionEngine& engine,
                                        std::shared_ptr<
                                            IResearchView::Snapshot const>
                                            reader) {
    // We could be asked to produce only document/collection ids for later
    // materialization or full document body at once
    aql::RegisterCount numDocumentRegs = 0;
    MaterializeType materializeType = MaterializeType::Undefined;
    if (isLateMaterialized()) {
      TRI_ASSERT(!noMaterialization());
      materializeType = MaterializeType::LateMaterialize;
      numDocumentRegs += 2;
    } else if (noMaterialization()) {
      TRI_ASSERT(options().noMaterialization);
      materializeType = MaterializeType::NotMaterialize;
    } else {
      materializeType = MaterializeType::Materialize;
      numDocumentRegs += 1;
    }

    // We have one output register for documents, which is always the first
    // after the input registers.

    auto numScoreRegisters = static_cast<aql::RegisterCount>(_scorers.size());
    auto numViewVarsRegisters = std::accumulate(
        _outNonMaterializedViewVars.cbegin(),
        _outNonMaterializedViewVars.cend(), static_cast<aql::RegisterCount>(0),
        [](aql::RegisterCount const sum, auto const& columnFieldsVars) {
          return sum + static_cast<aql::RegisterCount>(
                           columnFieldsVars.second.size());
        });
    if (numViewVarsRegisters > 0) {
      materializeType |= MaterializeType::UseStoredValues;
    }

    // We have one additional output register for each scorer, before
    // the output register(s) for documents (one or two + vars, depending on
    // late materialization) These must of course fit in the available
    // registers. There may be unused registers reserved for later blocks.
    auto writableOutputRegisters = aql::RegIdSet{};
    writableOutputRegisters.reserve(numDocumentRegs + numScoreRegisters +
                                    numViewVarsRegisters);

    auto const outRegister =
        std::invoke([&]() -> aql::IResearchViewExecutorInfos::OutRegisters {
          if (isLateMaterialized()) {
            aql::RegisterId documentRegId =
                variableToRegisterId(_outNonMaterializedDocId);
            aql::RegisterId collectionRegId =
                variableToRegisterId(_outNonMaterializedColPtr);

            writableOutputRegisters.emplace(documentRegId);
            writableOutputRegisters.emplace(collectionRegId);
            return aql::IResearchViewExecutorInfos::LateMaterializeRegister{
                documentRegId, collectionRegId};
          } else if (noMaterialization()) {
            return aql::IResearchViewExecutorInfos::NoMaterializeRegisters{};
          } else {
            auto outReg = variableToRegisterId(_outVariable);
            writableOutputRegisters.emplace(outReg);
            return aql::IResearchViewExecutorInfos::MaterializeRegisters{
                outReg};
          }
        });

    std::vector<aql::RegisterId> scoreRegisters;
    scoreRegisters.reserve(numScoreRegisters);
    std::for_each(_scorers.begin(), _scorers.end(), [&](auto const& scorer) {
      auto registerId = variableToRegisterId(scorer.var);
      writableOutputRegisters.emplace(registerId);
      scoreRegisters.emplace_back(registerId);
    });

    auto const& varInfos =
        getRegisterPlan()->varInfo;  // TODO remove if not needed

    ViewValuesRegisters outNonMaterializedViewRegs;

    for (auto const& columnFieldsVars : _outNonMaterializedViewVars) {
      for (auto const& fieldsVars : columnFieldsVars.second) {
        auto& fields = outNonMaterializedViewRegs[columnFieldsVars.first];
        auto const it = varInfos.find(fieldsVars.var->id);
        TRI_ASSERT(it != varInfos.cend());
        auto const regId = it->second.registerId;
        writableOutputRegisters.emplace(regId);
        fields.emplace(fieldsVars.fieldNum, regId);
      }
    }

    TRI_ASSERT(writableOutputRegisters.size() ==
               static_cast<std::size_t>(numDocumentRegs) + numScoreRegisters +
                   numViewVarsRegisters);

    aql::RegisterInfos registerInfos = createRegisterInfos(
        calcInputRegs(), std::move(writableOutputRegisters));

    auto executorInfos = aql::IResearchViewExecutorInfos{
        std::move(reader),
        outRegister,
        std::move(scoreRegisters),
        engine.getQuery(),
        scorers(),
        _sort,
        ::storedValues(*_view),
        *plan(),
        outVariable(),
        filterCondition(),
        volatility(),
        getRegisterPlan()->varInfo,  // ??? do we need this?
        getDepth(),
        std::move(outNonMaterializedViewRegs),
        _options.countApproximate,
        filterOptimization()};

    return std::make_tuple(materializeType, std::move(executorInfos),
                           std::move(registerInfos));
  };

  if (ServerState::instance()->isCoordinator()) {
    // coordinator in a cluster: empty view case
    return createNoResultsExecutor(engine);
  }

  std::shared_ptr<IResearchView::Snapshot const> reader =
      createSnapshot(engine);
  if (0 == reader->size()) {
    return createNoResultsExecutor(engine);
  }

  auto [materializeType, executorInfos, registerInfos] =
      buildExecutorInfo(engine, std::move(reader));

  TRI_ASSERT(_sort.first == nullptr ||
             !_sort.first->empty());  // guaranteed by optimizer rule
  bool const ordered = !_scorers.empty();
#ifdef USE_ENTERPRISE
  auto& engineSelectorFeature =
      _view->vocbase().server().getFeature<EngineSelectorFeature>();
  bool const encrypted =
      engineSelectorFeature.isRocksDB() &&
      engineSelectorFeature.engine<RocksDBEngine>().isEncryptionEnabled();
#endif

  switch (materializeType) {
    case MaterializeType::NotMaterialize:
      return ::executors<false,
                         MaterializeType::NotMaterialize>[getExecutorIndex(
          _sort.first != nullptr, ordered)](
          &engine, this, std::move(registerInfos), std::move(executorInfos));
    case MaterializeType::LateMaterialize:
      return ::executors<false,
                         MaterializeType::LateMaterialize>[getExecutorIndex(
          _sort.first != nullptr, ordered)](
          &engine, this, std::move(registerInfos), std::move(executorInfos));
    case MaterializeType::Materialize:
      return ::executors<false, MaterializeType::Materialize>[getExecutorIndex(
          _sort.first != nullptr, ordered)](
          &engine, this, std::move(registerInfos), std::move(executorInfos));
    case MaterializeType::NotMaterialize | MaterializeType::UseStoredValues:
#ifdef USE_ENTERPRISE
      if (encrypted) {
        return ::executors<
            true, MaterializeType::NotMaterialize |
                      MaterializeType::UseStoredValues>[getExecutorIndex(
            _sort.first != nullptr, ordered)](
            &engine, this, std::move(registerInfos), std::move(executorInfos));
      } else {
        return ::executors<
            false, MaterializeType::NotMaterialize |
                       MaterializeType::UseStoredValues>[getExecutorIndex(
            _sort.first != nullptr, ordered)](
            &engine, this, std::move(registerInfos), std::move(executorInfos));
      }
#else
      return ::executors<false,
                         MaterializeType::NotMaterialize |
                             MaterializeType::UseStoredValues>[getExecutorIndex(
          _sort.first != nullptr, ordered)](
          &engine, this, std::move(registerInfos), std::move(executorInfos));
#endif
    case MaterializeType::LateMaterialize | MaterializeType::UseStoredValues:
#ifdef USE_ENTERPRISE
      if (encrypted) {
        return ::executors<
            true, MaterializeType::LateMaterialize |
                      MaterializeType::UseStoredValues>[getExecutorIndex(
            _sort.first != nullptr, ordered)](
            &engine, this, std::move(registerInfos), std::move(executorInfos));
      } else {
        return ::executors<
            false, MaterializeType::LateMaterialize |
                       MaterializeType::UseStoredValues>[getExecutorIndex(
            _sort.first != nullptr, ordered)](
            &engine, this, std::move(registerInfos), std::move(executorInfos));
      }
#else
      return ::executors<false,
                         MaterializeType::LateMaterialize |
                             MaterializeType::UseStoredValues>[getExecutorIndex(
          _sort.first != nullptr, ordered)](
          &engine, this, std::move(registerInfos), std::move(executorInfos));
#endif
    default:
      ADB_UNREACHABLE;
  }
}

#if defined(__GNUC__)
#pragma GCC diagnostic pop
#endif

bool IResearchViewNode::OptimizationState::canVariablesBeReplaced(
    aql::CalculationNode* calclulationNode) const {
  return _nodesToChange.find(calclulationNode) !=
         _nodesToChange.cend();  // contains()
}

void IResearchViewNode::OptimizationState::saveCalcNodesForViewVariables(
    std::vector<aql::latematerialized::NodeWithAttrsColumn> const&
        nodesToChange) {
  TRI_ASSERT(!nodesToChange.empty());
  TRI_ASSERT(_nodesToChange.empty());
  _nodesToChange.clear();
  for (auto& node : nodesToChange) {
    auto& calcNodeData = _nodesToChange[node.node];
    calcNodeData.reserve(node.attrs.size());
    std::transform(
        node.attrs.cbegin(), node.attrs.cend(),
        std::inserter(calcNodeData, calcNodeData.end()),
        [](auto const& attrAndField) { return attrAndField.afData; });
  }
}

IResearchViewNode::ViewVarsInfo
IResearchViewNode::OptimizationState::replaceViewVariables(
    std::vector<aql::CalculationNode*> const& calcNodes,
    arangodb::containers::HashSet<ExecutionNode*>& toUnlink) {
  TRI_ASSERT(!calcNodes.empty());
  ViewVarsInfo uniqueVariables;
  // at first use variables from simple expressions
  for (auto* calcNode : calcNodes) {
    TRI_ASSERT(calcNode);
    // a node is already unlinked
    if (calcNode->getParents().empty()) {
      continue;
    }
    TRI_ASSERT(_nodesToChange.find(calcNode) != _nodesToChange.cend());
    auto const& calcNodeData = _nodesToChange[calcNode];
    TRI_ASSERT(!calcNodeData.empty());
    auto const& afData = calcNodeData[0];
    if (afData.parentNode == nullptr && afData.postfix.empty()) {
      TRI_ASSERT(calcNodeData.size() == 1);
      // we can unlink one redundant variable only for each field
      if (uniqueVariables
              .try_emplace(afData.field,
                           ViewVariableWithColumn{
                               {afData.fieldNumber, calcNode->outVariable()},
                               afData.columnNumber})
              .second) {
        toUnlink.emplace(calcNode);
      }
    }
  }
  auto* ast = calcNodes.back()->expression()->ast();
  TRI_ASSERT(ast);
  // create variables for complex expressions
  for (auto* calcNode : calcNodes) {
    TRI_ASSERT(calcNode);
    // a node is already unlinked
    if (calcNode->getParents().empty()) {
      continue;
    }
    TRI_ASSERT(_nodesToChange.find(calcNode) != _nodesToChange.cend());
    auto const& calcNodeData = _nodesToChange[calcNode];
    for (auto const& afData : calcNodeData) {
      // create a variable if necessary
      if ((afData.parentNode != nullptr || !afData.postfix.empty()) &&
          uniqueVariables.find(afData.field) == uniqueVariables.cend()) {
        uniqueVariables.emplace(
            afData.field, ViewVariableWithColumn{
                              {afData.fieldNumber,
                               ast->variables()->createTemporaryVariable()},
                              afData.columnNumber});
      }
    }
  }
  for (auto* calcNode : calcNodes) {
    TRI_ASSERT(calcNode);
    // a node is already unlinked
    if (calcNode->getParents().empty()) {
      continue;
    }
    TRI_ASSERT(_nodesToChange.find(calcNode) != _nodesToChange.cend());
    auto const& calcNodeData = _nodesToChange[calcNode];
    for (auto const& afData : calcNodeData) {
      auto const it = uniqueVariables.find(afData.field);
      TRI_ASSERT(it != uniqueVariables.cend());
      auto* newNode = ast->createNodeReference(it->second.var);
      TRI_ASSERT(newNode);
      if (!afData.postfix.empty()) {
        newNode = ast->createNodeAttributeAccess(newNode, afData.postfix);
        TRI_ASSERT(newNode);
      }
      if (afData.parentNode != nullptr) {
        TEMPORARILY_UNLOCK_NODE(afData.parentNode);
        afData.parentNode->changeMember(afData.childNumber, newNode);
      } else {
        TRI_ASSERT(calcNodeData.size() == 1);
        calcNode->expression()->replaceNode(newNode);
      }
    }
  }
  return uniqueVariables;
}

IResearchViewNode::ViewVarsInfo
IResearchViewNode::OptimizationState::replaceAllViewVariables(
    arangodb::containers::HashSet<ExecutionNode*>& toUnlink) {
  ViewVarsInfo uniqueVariables;
  if (_nodesToChange.empty()) {
    return uniqueVariables;
  }
  // at first use variables from simple expressions
  for (auto calcNode : _nodesToChange) {
    // a node is already unlinked
    if (calcNode.first->getParents().empty()) {
      continue;
    }
    TRI_ASSERT(!calcNode.second.empty());
    auto const& afData = calcNode.second[0];
    if (afData.parentNode == nullptr && afData.postfix.empty()) {
      TRI_ASSERT(calcNode.second.size() == 1);
      // we can unlink one redundant variable only for each field
      if (uniqueVariables
              .try_emplace(
                  afData.field,
                  ViewVariableWithColumn{
                      {afData.fieldNumber, calcNode.first->outVariable()},
                      afData.columnNumber})
              .second) {
        toUnlink.emplace(calcNode.first);
      }
    }
  }
  auto* ast = _nodesToChange.begin()->first->expression()->ast();
  TRI_ASSERT(ast);
  // create variables for complex expressions
  for (auto calcNode : _nodesToChange) {
    // a node is already unlinked
    if (calcNode.first->getParents().empty()) {
      continue;
    }
    for (auto const& afData : calcNode.second) {
      // create a variable if necessary
      if ((afData.parentNode != nullptr || !afData.postfix.empty()) &&
          uniqueVariables.find(afData.field) == uniqueVariables.cend()) {
        uniqueVariables.emplace(
            afData.field, ViewVariableWithColumn{
                              {afData.fieldNumber,
                               ast->variables()->createTemporaryVariable()},
                              afData.columnNumber});
      }
    }
  }
  for (auto calcNode : _nodesToChange) {
    // a node is already unlinked
    if (calcNode.first->getParents().empty()) {
      continue;
    }
    for (auto const& afData : calcNode.second) {
      auto const it = uniqueVariables.find(afData.field);
      TRI_ASSERT(it != uniqueVariables.cend());
      auto* newNode = ast->createNodeReference(it->second.var);
      TRI_ASSERT(newNode);
      if (!afData.postfix.empty()) {
        newNode = ast->createNodeAttributeAccess(newNode, afData.postfix);
        TRI_ASSERT(newNode);
      }
      if (afData.parentNode != nullptr) {
        TEMPORARILY_UNLOCK_NODE(afData.parentNode);
        afData.parentNode->changeMember(afData.childNumber, newNode);
      } else {
        TRI_ASSERT(calcNode.second.size() == 1);
        calcNode.first->expression()->replaceNode(newNode);
      }
    }
  }
  return uniqueVariables;
}

}  // namespace iresearch
}  // namespace arangodb<|MERGE_RESOLUTION|>--- conflicted
+++ resolved
@@ -1243,17 +1243,13 @@
   }
 }
 
-<<<<<<< HEAD
 aql::ExecutionLocation IResearchViewNode::getAllowedLocation() const {
   // TODO: is this actually correct?
   return aql::ExecutionLocation(aql::ExecutionLocation::LocationType::ANYWHERE);
 }
 
-std::pair<bool, bool> IResearchViewNode::volatility(bool force /*=false*/) const {
-=======
 std::pair<bool, bool> IResearchViewNode::volatility(
     bool force /*=false*/) const {
->>>>>>> 7b4b58c1
   if (force || _volatilityMask < 0) {
     _volatilityMask = evaluateVolatility(*this);
   }
