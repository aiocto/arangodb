--- conflicted
+++ resolved
@@ -92,7 +92,6 @@
                   _infos.collection()->name(), ": ", result.errorMessage()));
         }
         if (auto const& proj = _infos.projections(); !proj.empty()) {
-<<<<<<< HEAD
           if (proj.hasOutputRegisters()) {
             proj.produceFromDocument(
                 _projectionsBuilder, doc, &_trx,
@@ -114,15 +113,6 @@
             output.moveValueInto(docOutReg, *inputRowIterator,
                                  _projectionsBuilder.slice());
           }
-=======
-          _projectionsBuilder.clear();
-          _projectionsBuilder.openObject(true);
-          proj.toVelocyPackFromDocument(_projectionsBuilder, doc, &_trx);
-          _projectionsBuilder.close();
-
-          output.moveValueInto(docOutReg, *inputRowIterator,
-                               _projectionsBuilder.slice());
->>>>>>> a3f0f3d6
         } else {
           if (data) {
             output.moveValueInto(docOutReg, *inputRowIterator, &data);
