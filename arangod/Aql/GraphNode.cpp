--- conflicted
+++ resolved
@@ -520,19 +520,15 @@
   THROW_ARANGO_EXCEPTION(TRI_ERROR_INTERNAL);
 }
 
-<<<<<<< HEAD
 ExecutionLocation GraphNode::getAllowedLocation() const {
   if (isLocalGraphNode()) {
     return ExecutionLocation(ExecutionLocation::LocationType::DBSERVER);
-  } 
+  }
   return ExecutionLocation(ExecutionLocation::LocationType::COORDINATOR);
 }
 
-std::string const& GraphNode::collectionToShardName(std::string const& collName) const {
-=======
 std::string const& GraphNode::collectionToShardName(
     std::string const& collName) const {
->>>>>>> 7b4b58c1
   if (_collectionToShard.empty()) {
     return collName;
   }
