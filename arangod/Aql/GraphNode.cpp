--- conflicted
+++ resolved
@@ -520,7 +520,6 @@
   THROW_ARANGO_EXCEPTION(TRI_ERROR_INTERNAL);
 }
 
-<<<<<<< HEAD
 ExecutionLocation GraphNode::getAllowedLocation() const {
   if (isLocalGraphNode()) {
     return ExecutionLocation(ExecutionLocation::LocationType::DBSERVER);
@@ -528,11 +527,8 @@
   return ExecutionLocation(ExecutionLocation::LocationType::COORDINATOR);
 }
 
-std::string const& GraphNode::collectionToShardName(std::string const& collName) const {
-=======
 std::string const& GraphNode::collectionToShardName(
     std::string const& collName) const {
->>>>>>> a6bd3ccd
   if (_collectionToShard.empty()) {
     return collName;
   }
