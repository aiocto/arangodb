--- conflicted
+++ resolved
@@ -1135,20 +1135,10 @@
             // can contain zero entries, in which case we have to 
             // try again!
 
-<<<<<<< HEAD
             if (_buffer.empty()) {
               if (! ExecutionBlock::getBlock(DefaultBatchSize, DefaultBatchSize)) {
                 _done = true;
                 return nullptr;
-=======
-          // get the size of the thing we are looping over
-          collection = nullptr;
-          switch (inVarReg._type) {
-            case AqlValue::JSON: {
-              if(!inVarReg._json->isList()){
-                THROW_ARANGO_EXCEPTION_MESSAGE(TRI_ERROR_INTERNAL, 
-                    "EnumerateListBlock: JSON is not a list");
->>>>>>> 034f5777
               }
               _pos = 0;           // this is in the first block
             }
@@ -1165,7 +1155,8 @@
             switch (inVarReg._type) {
               case AqlValue::JSON: {
                 if(!inVarReg._json->isList()){
-                  THROW_ARANGO_EXCEPTION_MESSAGE(TRI_ERROR_INTERNAL, "EnumerateListBlock: JSON is not a list");
+                  THROW_ARANGO_EXCEPTION_MESSAGE(TRI_ERROR_INTERNAL,
+                      "EnumerateListBlock: JSON is not a list");
                 }
                 sizeInVar = inVarReg._json->size();
                 break;
@@ -1187,18 +1178,13 @@
                 break;
               }
               default: {
-                THROW_ARANGO_EXCEPTION_MESSAGE(TRI_ERROR_INTERNAL, "EnumerateListBlock: unexpected type in register");
-              }
-            }
-<<<<<<< HEAD
+                THROW_ARANGO_EXCEPTION_MESSAGE(TRI_ERROR_INTERNAL,
+                    "EnumerateListBlock: unexpected type in register");
+              }
+            }
 
             if (sizeInVar == 0) { 
               res = nullptr;
-=======
-            default: {
-              THROW_ARANGO_EXCEPTION_MESSAGE(TRI_ERROR_INTERNAL, 
-                  "EnumerateListBlock: unexpected type in register");
->>>>>>> 034f5777
             }
             else {
               size_t toSend = std::min(atMost, sizeInVar - _index); 
