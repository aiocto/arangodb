////////////////////////////////////////////////////////////////////////////////
/// DISCLAIMER
///
/// Copyright 2014-2016 ArangoDB GmbH, Cologne, Germany
/// Copyright 2004-2014 triAGENS GmbH, Cologne, Germany
///
/// Licensed under the Apache License, Version 2.0 (the "License");
/// you may not use this file except in compliance with the License.
/// You may obtain a copy of the License at
///
///     http://www.apache.org/licenses/LICENSE-2.0
///
/// Unless required by applicable law or agreed to in writing, software
/// distributed under the License is distributed on an "AS IS" BASIS,
/// WITHOUT WARRANTIES OR CONDITIONS OF ANY KIND, either express or implied.
/// See the License for the specific language governing permissions and
/// limitations under the License.
///
/// Copyright holder is ArangoDB GmbH, Cologne, Germany
///
/// @author Jan Steemann
////////////////////////////////////////////////////////////////////////////////

#ifndef ARANGOD_AQL_QUERY_H
#define ARANGOD_AQL_QUERY_H 1

<<<<<<< HEAD
=======
#include "Basics/Common.h"
>>>>>>> e68a60f8
#include "Aql/BindParameters.h"
#include "Aql/Collections.h"
#include "Aql/Graphs.h"
#include "Aql/QueryResultV8.h"
#include "Aql/ShortStringStorage.h"
#include "Aql/types.h"
#include "Basics/Common.h"
#include "Basics/JsonHelper.h"
#include "Utils/AqlTransaction.h"
#include "V8Server/V8Context.h"
#include "VocBase/voc-types.h"

#include <velocypack/Builder.h>

struct TRI_vocbase_t;

namespace arangodb {
class TransactionContext;

namespace velocypack {
class Builder;
}

namespace aql {

struct AstNode;
class Ast;
class ExecutionEngine;
class ExecutionPlan;
class Executor;
class Parser;
class Query;
class QueryRegistry;

/// @brief equery part
enum QueryPart { PART_MAIN, PART_DEPENDENT };

/// @brief execution states
enum ExecutionState {
  INITIALIZATION = 0,
  PARSING,
  AST_OPTIMIZATION,
  PLAN_INSTANTIATION,
  PLAN_OPTIMIZATION,
  EXECUTION,
  FINALIZATION,

  INVALID_STATE
};

struct Profile {
  Profile(Profile const&) = delete;
  Profile& operator=(Profile const&) = delete;

  explicit Profile(Query*);

  ~Profile();

  void setDone(ExecutionState);

  /// @brief convert the profile to VelocyPack
  std::shared_ptr<arangodb::velocypack::Builder> toVelocyPack();

  Query* query;
  std::vector<std::pair<ExecutionState, double>> results;
  double stamp;
  bool tracked;
};

/// @brief an AQL query
class Query {
 private:
  Query(Query const&) = delete;
  Query& operator=(Query const&) = delete;

 public:
<<<<<<< HEAD
  Query(bool, TRI_vocbase_t*, char const*, size_t, struct TRI_json_t*,
        struct TRI_json_t*, QueryPart);

  Query(bool, TRI_vocbase_t*, arangodb::basics::Json queryStruct,
        struct TRI_json_t*, QueryPart);
=======
  Query(arangodb::ApplicationV8*, bool, TRI_vocbase_t*, char const*, size_t,
        std::shared_ptr<arangodb::velocypack::Builder>,
        std::shared_ptr<arangodb::velocypack::Builder>, QueryPart);

  Query(arangodb::ApplicationV8*, bool, TRI_vocbase_t*,
        std::shared_ptr<arangodb::velocypack::Builder> const,
        std::shared_ptr<arangodb::velocypack::Builder>, QueryPart);
>>>>>>> e68a60f8

  ~Query();

  /// @brief clone a query
  /// note: as a side-effect, this will also create and start a transaction for
  /// the query
  Query* clone(QueryPart, bool);

 public:
<<<<<<< HEAD
  //////////////////////////////////////////////////////////////////////////////
  /// @brief return the start timestamp of the query
  //////////////////////////////////////////////////////////////////////////////

  double startTime() const { return _startTime; }
=======
 
  /// @brief return the start timestamp of the query
  double startTime () const { return _startTime; }
>>>>>>> e68a60f8

  /// @brief whether or not the query is killed
  inline bool killed() const { return _killed; }

  /// @brief set the query to killed
  inline void killed(bool) { _killed = true; }

  /// @brief the part of the query
  inline QueryPart part() const { return _part; }

  /// @brief get the vocbase
  inline TRI_vocbase_t* vocbase() const { return _vocbase; }

  /// @brief collections
  inline Collections* collections() { return &_collections; }

  /// @brief return the names of collections used in the query
  std::vector<std::string> collectionNames() const {
    return _collections.collectionNames();
  }

  /// @brief return the query's id
  TRI_voc_tick_t id() const { return _id; }

  /// @brief get the query string
  char const* queryString() const { return _queryString; }

  /// @brief get the length of the query string
  size_t queryLength() const { return _queryLength; }

  /// @brief getter for _ast
  Ast* ast() const { return _ast; }

  /// @brief add a node to the list of nodes
  void addNode(AstNode*);

  /// @brief should we return verbose plans?
  bool verbosePlans() const { return getBooleanOption("verbosePlans", false); }

  /// @brief should we return all plans?
  bool allPlans() const { return getBooleanOption("allPlans", false); }

  /// @brief should the execution be profiled?
  bool profiling() const { return getBooleanOption("profile", false); }

  /// @brief maximum number of plans to produce
  size_t maxNumberOfPlans() const {
    double value = getNumericOption("maxNumberOfPlans", 0.0);
    if (value > 0.0) {
      return static_cast<size_t>(value);
    }
    return 0;
  }

  /// @brief maximum number of plans to produce
  int64_t literalSizeThreshold() const {
    double value = getNumericOption("literalSizeThreshold", 0.0);
    if (value > 0.0) {
      return static_cast<int64_t>(value);
    }
    return -1;
  }

  /// @brief extract a region from the query
  std::string extractRegion(int, int) const;

  /// @brief register an error, with an optional parameter inserted into printf
  /// this also makes the query abort
  void registerError(int, char const* = nullptr);

  /// @brief register an error with a custom error message
  /// this also makes the query abort
  void registerErrorCustom(int, char const*);

  /// @brief register a warning
  void registerWarning(int, char const* = nullptr);

  /// @brief prepare an AQL query, this is a preparation for execute, but
  /// execute calls it internally. The purpose of this separate method is
  /// to be able to only prepare a query from VelocyPack and then store it in the
  /// QueryRegistry.
  QueryResult prepare(QueryRegistry*);

  /// @brief execute an AQL query
  QueryResult execute(QueryRegistry*);

  /// @brief execute an AQL query
  /// may only be called with an active V8 handle scope
  QueryResultV8 executeV8(v8::Isolate* isolate, QueryRegistry*);

  /// @brief parse an AQL query
  QueryResult parse();

  /// @brief explain an AQL query
  QueryResult explain();

  /// @brief get v8 executor
  Executor* executor();

  /// @brief register a string
  /// the string is freed when the query is destroyed
  char* registerString(char const*, size_t);

  /// @brief register a string
  /// the string is freed when the query is destroyed
  char* registerString(std::string const&);

  /// @brief register a potentially UTF-8-escaped string
  /// the string is freed when the query is destroyed
  char* registerEscapedString(char const*, size_t, size_t&);

  /// @brief return the engine, if prepared
  ExecutionEngine* engine() { return _engine; }

  /// @brief inject the engine
  void engine(ExecutionEngine* engine) { _engine = engine; }

  /// @brief return the transaction, if prepared
  inline arangodb::AqlTransaction* trx() { return _trx; }

  /// @brief get the plan for the query
  ExecutionPlan* plan() const { return _plan; }

  /// @brief whether or not the query returns verbose error messages
  bool verboseErrors() const {
    return getBooleanOption("verboseErrors", false);
  }

  /// @brief set the plan for the query
  void setPlan(ExecutionPlan* plan);

  /// @brief enter a V8 context
  void enterContext();

  /// @brief exits a V8 context
  void exitContext();

  /// @brief returns statistics for current query.
  void getStats(arangodb::velocypack::Builder&);

  /// @brief fetch a boolean value from the options
  bool getBooleanOption(char const*, bool) const;

  /// @brief add the list of warnings to VelocyPack.
  ///        Will add a new entry { ..., warnings: <warnings>, } if there are
  ///        warnings. If there are none it will not modify the builder
   void addWarningsToVelocyPackObject(arangodb::velocypack::Builder&) const;

  /// @brief transform the list of warnings to VelocyPack.
  ///        NOTE: returns nullptr if there are no warnings.
   std::shared_ptr<arangodb::velocypack::Builder> warningsToVelocyPack() const;

  /// @brief fetch the global query tracking value
  static bool DisableQueryTracking() { return DoDisableQueryTracking; }

  /// @brief turn off tracking globally
  static void DisableQueryTracking(bool value) {
    DoDisableQueryTracking = value;
  }

  /// @brief get a description of the query's current state
<<<<<<< HEAD
  ////////////////////////////////////////////////////////////////////////////////

  std::string getStateString() const;

  ////////////////////////////////////////////////////////////////////////////////
  /// @brief get a shared builder for in-place VelocyPack construction
  ////////////////////////////////////////////////////////////////////////////////

  std::shared_ptr<arangodb::velocypack::Builder> getSharedBuilder();

  // -----------------------------------------------------------------------------
  // --SECTION--                                                   private
  // methods
  // -----------------------------------------------------------------------------

  ////////////////////////////////////////////////////////////////////////////////
=======
  std::string getStateString() const;

>>>>>>> e68a60f8
  /// @brief look up a graph in the _graphs collection
  Graph const* lookupGraphByName(std::string const& name);

 private:
<<<<<<< HEAD
  //////////////////////////////////////////////////////////////////////////////
=======

>>>>>>> e68a60f8
  /// @brief initializes the query
  void init();

  /// @brief log a query
  void log();

  /// @brief calculate a hash value for the query and bind parameters
  uint64_t hash() const;

  /// @brief whether or not the query cache can be used for the query
  bool canUseQueryCache() const;

  /// @brief fetch a numeric value from the options
  double getNumericOption(char const*, double) const;

  /// @brief read the "optimizer.inspectSimplePlans" section from the options
  bool inspectSimplePlans() const;

  /// @brief read the "optimizer.rules" section from the options
  std::vector<std::string> getRulesFromOptions() const;

  /// @brief neatly format transaction errors to the user.
  QueryResult transactionError(int errorCode) const;

  /// @brief enter a new state
  void enterState(ExecutionState);

  /// @brief cleanup plan and engine for current query
  void cleanupPlanAndEngine(int);

  /// @brief create a TransactionContext
  std::shared_ptr<arangodb::TransactionContext> createTransactionContext();

 private:
  /// @brief query id
  TRI_voc_tick_t _id;

<<<<<<< HEAD
  //////////////////////////////////////////////////////////////////////////////
=======
  /// @brief application v8 used in the query, we need this for V8 context
  /// access
  arangodb::ApplicationV8* _applicationV8;

>>>>>>> e68a60f8
  /// @brief all nodes created in the AST - will be used for freeing them later
  std::vector<AstNode*> _nodes;

  /// @brief pointer to vocbase the query runs in
  TRI_vocbase_t* _vocbase;

  /// @brief V8 code executor
  Executor* _executor;

  /// @brief the currently used V8 context
<<<<<<< HEAD
  //////////////////////////////////////////////////////////////////////////////

  V8Context* _context;
=======
  arangodb::ApplicationV8::V8Context* _context;
>>>>>>> e68a60f8

  /// @brief warnings collected during execution
  std::unordered_map<std::string, Graph*> _graphs;

  /// @brief the actual query string
  char const* _queryString;

  /// @brief length of the query string in bytes
  size_t const _queryLength;

  /// @brief query in a VelocyPack structure
  std::shared_ptr<arangodb::velocypack::Builder> const _queryBuilder;

  /// @brief bind parameters for the query
  BindParameters _bindParameters;

  /// @brief query options
  std::shared_ptr<arangodb::velocypack::Builder> _options;

  /// @brief collections used in the query
  Collections _collections;

  /// @brief strings created in the query - used for easy memory deallocation
  std::vector<char const*> _strings;

  /// @brief short string storage. uses less memory allocations for short
  /// strings
  ShortStringStorage _shortStringStorage;

  /// @brief _ast, we need an ast to manage the memory for AstNodes, even
  /// if we do not have a parser, because AstNodes occur in plans and engines
  Ast* _ast;

  /// @brief query execution profile
  Profile* _profile;

  /// @brief current state the query is in (used for profiling and error
  /// messages)
  ExecutionState _state;

  /// @brief the ExecutionPlan object, if the query is prepared
  ExecutionPlan* _plan;

  /// @brief the Parser object, if the query is prepared
  Parser* _parser;

  /// @brief the transaction object, in a distributed query every part of
  /// the query has its own transaction object. The transaction object is
  /// created in the prepare method.
  arangodb::AqlTransaction* _trx;

  /// @brief the ExecutionEngine object, if the query is prepared
  ExecutionEngine* _engine;

  /// @brief maximum number of warnings
  size_t _maxWarningCount;

  /// @brief warnings collected during execution
  std::vector<std::pair<int, std::string>> _warnings;
<<<<<<< HEAD

  //////////////////////////////////////////////////////////////////////////////
=======
 
>>>>>>> e68a60f8
  /// @brief query start time
  double _startTime;

  /// @brief the query part
  QueryPart const _part;

  /// @brief whether or not someone else has acquired a V8 context for us
  bool const _contextOwnedByExterior;

  /// @brief whether or not the query is killed
  bool _killed;

  /// @brief whether or not the query is a data modification query
  bool _isModificationQuery;

  /// @brief whether or not query tracking is disabled globally
  static bool DoDisableQueryTracking;
};
}
}

#endif<|MERGE_RESOLUTION|>--- conflicted
+++ resolved
@@ -24,10 +24,10 @@
 #ifndef ARANGOD_AQL_QUERY_H
 #define ARANGOD_AQL_QUERY_H 1
 
-<<<<<<< HEAD
-=======
 #include "Basics/Common.h"
->>>>>>> e68a60f8
+
+#include <velocypack/Builder.h>
+
 #include "Aql/BindParameters.h"
 #include "Aql/Collections.h"
 #include "Aql/Graphs.h"
@@ -40,8 +40,6 @@
 #include "V8Server/V8Context.h"
 #include "VocBase/voc-types.h"
 
-#include <velocypack/Builder.h>
-
 struct TRI_vocbase_t;
 
 namespace arangodb {
@@ -104,13 +102,6 @@
   Query& operator=(Query const&) = delete;
 
  public:
-<<<<<<< HEAD
-  Query(bool, TRI_vocbase_t*, char const*, size_t, struct TRI_json_t*,
-        struct TRI_json_t*, QueryPart);
-
-  Query(bool, TRI_vocbase_t*, arangodb::basics::Json queryStruct,
-        struct TRI_json_t*, QueryPart);
-=======
   Query(arangodb::ApplicationV8*, bool, TRI_vocbase_t*, char const*, size_t,
         std::shared_ptr<arangodb::velocypack::Builder>,
         std::shared_ptr<arangodb::velocypack::Builder>, QueryPart);
@@ -118,7 +109,6 @@
   Query(arangodb::ApplicationV8*, bool, TRI_vocbase_t*,
         std::shared_ptr<arangodb::velocypack::Builder> const,
         std::shared_ptr<arangodb::velocypack::Builder>, QueryPart);
->>>>>>> e68a60f8
 
   ~Query();
 
@@ -128,17 +118,8 @@
   Query* clone(QueryPart, bool);
 
  public:
-<<<<<<< HEAD
-  //////////////////////////////////////////////////////////////////////////////
-  /// @brief return the start timestamp of the query
-  //////////////////////////////////////////////////////////////////////////////
-
-  double startTime() const { return _startTime; }
-=======
- 
   /// @brief return the start timestamp of the query
   double startTime () const { return _startTime; }
->>>>>>> e68a60f8
 
   /// @brief whether or not the query is killed
   inline bool killed() const { return _killed; }
@@ -300,36 +281,12 @@
   }
 
   /// @brief get a description of the query's current state
-<<<<<<< HEAD
-  ////////////////////////////////////////////////////////////////////////////////
-
   std::string getStateString() const;
 
-  ////////////////////////////////////////////////////////////////////////////////
-  /// @brief get a shared builder for in-place VelocyPack construction
-  ////////////////////////////////////////////////////////////////////////////////
-
-  std::shared_ptr<arangodb::velocypack::Builder> getSharedBuilder();
-
-  // -----------------------------------------------------------------------------
-  // --SECTION--                                                   private
-  // methods
-  // -----------------------------------------------------------------------------
-
-  ////////////////////////////////////////////////////////////////////////////////
-=======
-  std::string getStateString() const;
-
->>>>>>> e68a60f8
   /// @brief look up a graph in the _graphs collection
   Graph const* lookupGraphByName(std::string const& name);
 
  private:
-<<<<<<< HEAD
-  //////////////////////////////////////////////////////////////////////////////
-=======
-
->>>>>>> e68a60f8
   /// @brief initializes the query
   void init();
 
@@ -367,14 +324,10 @@
   /// @brief query id
   TRI_voc_tick_t _id;
 
-<<<<<<< HEAD
-  //////////////////////////////////////////////////////////////////////////////
-=======
   /// @brief application v8 used in the query, we need this for V8 context
   /// access
   arangodb::ApplicationV8* _applicationV8;
 
->>>>>>> e68a60f8
   /// @brief all nodes created in the AST - will be used for freeing them later
   std::vector<AstNode*> _nodes;
 
@@ -385,13 +338,7 @@
   Executor* _executor;
 
   /// @brief the currently used V8 context
-<<<<<<< HEAD
-  //////////////////////////////////////////////////////////////////////////////
-
-  V8Context* _context;
-=======
   arangodb::ApplicationV8::V8Context* _context;
->>>>>>> e68a60f8
 
   /// @brief warnings collected during execution
   std::unordered_map<std::string, Graph*> _graphs;
@@ -451,12 +398,7 @@
 
   /// @brief warnings collected during execution
   std::vector<std::pair<int, std::string>> _warnings;
-<<<<<<< HEAD
-
-  //////////////////////////////////////////////////////////////////////////////
-=======
  
->>>>>>> e68a60f8
   /// @brief query start time
   double _startTime;
 
