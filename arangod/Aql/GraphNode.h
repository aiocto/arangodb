--- conflicted
+++ resolved
@@ -79,9 +79,32 @@
             std::unique_ptr<graph::BaseOptions> options);
 
   GraphNode(ExecutionPlan* plan, arangodb::velocypack::Slice const& base);
-
-<<<<<<< HEAD
+  
+ protected:
+  /// @brief Internal constructor to clone the node.
+  GraphNode(ExecutionPlan* plan, ExecutionNodeId id, TRI_vocbase_t* vocbase,
+            std::vector<Collection*> const& edgeColls,
+            std::vector<Collection*> const& vertexColls,
+            TRI_edge_direction_e defaultDirection,
+            std::vector<TRI_edge_direction_e> directions,
+            std::unique_ptr<graph::BaseOptions> options,
+            graph::Graph const* graph);
+
+  /// @brief Clone constructor, used for constructors of derived classes.
+  /// Does not clone recursively, does not clone properties (`other.plan()` is
+  /// expected to be the same as `plan)`, and does not register this node in the
+  /// plan.
+  GraphNode(ExecutionPlan& plan, GraphNode const& other,
+            std::unique_ptr<graph::BaseOptions> options);
+
+  struct THIS_THROWS_WHEN_CALLED {};
+  explicit GraphNode(THIS_THROWS_WHEN_CALLED);
+
+  std::string const& collectionToShardName(std::string const& collName) const;
+
  public:
+  ~GraphNode() override = default;
+
   [[nodiscard]] ExecutionLocation getAllowedLocation() const override;
 
   // QueryPlan decided that we use this graph as a satellite
@@ -93,42 +116,6 @@
   // Can be fully pushed down to a DBServer and is available on all DBServers
   bool isEligibleAsSatelliteTraversal() const;
 
- protected:
-=======
->>>>>>> 6e793664
-  /// @brief Internal constructor to clone the node.
-  GraphNode(ExecutionPlan* plan, ExecutionNodeId id, TRI_vocbase_t* vocbase,
-            std::vector<Collection*> const& edgeColls,
-            std::vector<Collection*> const& vertexColls,
-            TRI_edge_direction_e defaultDirection,
-            std::vector<TRI_edge_direction_e> directions,
-            std::unique_ptr<graph::BaseOptions> options,
-            graph::Graph const* graph);
-
-  /// @brief Clone constructor, used for constructors of derived classes.
-  /// Does not clone recursively, does not clone properties (`other.plan()` is
-  /// expected to be the same as `plan)`, and does not register this node in the
-  /// plan.
-  GraphNode(ExecutionPlan& plan, GraphNode const& other,
-            std::unique_ptr<graph::BaseOptions> options);
-
-  struct THIS_THROWS_WHEN_CALLED {};
-  explicit GraphNode(THIS_THROWS_WHEN_CALLED);
-
-  std::string const& collectionToShardName(std::string const& collName) const;
-
- public:
-  ~GraphNode() override = default;
-
-  // QueryPlan decided that we use this graph as a satellite
-  bool isUsedAsSatellite() const;
-  // Defines whether a GraphNode can fully be pushed down to a DBServer
-  bool isLocalGraphNode() const;
-  // Will wait as soon as any of our collections is a satellite (in sync)
-  void waitForSatelliteIfRequired(ExecutionEngine const* engine) const;
-  // Can be fully pushed down to a DBServer and is available on all DBServers
-  bool isEligibleAsSatelliteTraversal() const;
-
   /// @brief the cost of a graph node
   CostEstimate estimateCost() const override;
 
