--- conflicted
+++ resolved
@@ -37,11 +37,7 @@
 using namespace arangodb::aql;
 
 Optimizer::Optimizer(size_t maxNumberOfPlans)
-<<<<<<< HEAD
-    : _maxNumberOfPlans(maxNumberOfPlans), 
-=======
     : _maxNumberOfPlans(maxNumberOfPlans),
->>>>>>> 8ce240c1
       _runOnlyRequiredRules(false),
       _useNewDistribute(false) {}
 
@@ -319,18 +315,6 @@
         // skip over rules if we should
         // however, we don't want to skip those rules that will not create
         // additional plans
-<<<<<<< HEAD
-        
-        // TODO: this is here only temporarily while rebuild cluster query
-        // optimizer rules!
-        bool disabled = (_useNewDistribute && 
-                         rule.isClusterOnly() && 
-                         rule.name != "distribute-query" && 
-                         rule.name != "insert-distribute-calculations" && 
-                         rule.name != "optimize-cluster-single-document-operations");
-        disabled |= p->isDisabledRule(rule.level);
-        disabled |= (_runOnlyRequiredRules && rule.canCreateAdditionalPlans() && rule.canBeDisabled());
-=======
 
         // TODO: this is here only temporarily while rebuilding cluster query
         // optimizer rules!
@@ -342,7 +326,6 @@
         disabled |= p->isDisabledRule(rule.level);
         disabled |= (_runOnlyRequiredRules && rule.canCreateAdditionalPlans() &&
                      rule.canBeDisabled());
->>>>>>> 8ce240c1
 
         if (disabled) {
           // we picked a disabled rule or we have reached the max number of
