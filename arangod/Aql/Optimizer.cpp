////////////////////////////////////////////////////////////////////////////////
/// DISCLAIMER
///
/// Copyright 2014-2021 ArangoDB GmbH, Cologne, Germany
/// Copyright 2004-2014 triAGENS GmbH, Cologne, Germany
///
/// Licensed under the Apache License, Version 2.0 (the "License");
/// you may not use this file except in compliance with the License.
/// You may obtain a copy of the License at
///
///     http://www.apache.org/licenses/LICENSE-2.0
///
/// Unless required by applicable law or agreed to in writing, software
/// distributed under the License is distributed on an "AS IS" BASIS,
/// WITHOUT WARRANTIES OR CONDITIONS OF ANY KIND, either express or implied.
/// See the License for the specific language governing permissions and
/// limitations under the License.
///
/// Copyright holder is ArangoDB GmbH, Cologne, Germany
///
/// @author Max Neunhoeffer
////////////////////////////////////////////////////////////////////////////////

#include "Optimizer.h"

#include "Aql/AqlItemBlock.h"
#include "Aql/ExecutionEngine.h"
#include "Aql/OptimizerRule.h"
#include "Aql/OptimizerRules.h"
#include "Aql/OptimizerRulesFeature.h"
#include "Aql/QueryOptions.h"
#include "Basics/system-functions.h"
#include "Cluster/ServerState.h"
#include "Logger/LogMacros.h"
#include "Logger/Logger.h"

using namespace arangodb::aql;

Optimizer::Optimizer(size_t maxNumberOfPlans)
    : _maxNumberOfPlans(maxNumberOfPlans), 
      _runOnlyRequiredRules(false),
      _useNewDistribute(false) {}

void Optimizer::disableRules(
    ExecutionPlan* plan,
    std::function<bool(OptimizerRule const&)> const& predicate) {
  for (auto& it : _rules) {
    auto const& rule = OptimizerRulesFeature::ruleByIndex(it);
    if (predicate(rule)) {
      plan->disableRule(rule.level);
    }
  }
}

bool Optimizer::runOnlyRequiredRules(size_t extraPlans) const {
  return (_runOnlyRequiredRules ||
          (_newPlans.size() + _plans.size() + extraPlans >= _maxNumberOfPlans));
}

// @brief add a plan to the optimizer
void Optimizer::addPlan(std::unique_ptr<ExecutionPlan> plan,
                        OptimizerRule const& rule, bool wasModified) {
  auto it = _currentRule;
  TRI_ASSERT(it != _rules.end());
  // move it to the next rule to be processed in the next iteration
  addPlanInternal(std::move(plan), rule, wasModified, ++it);
}

void Optimizer::addPlanAndRerun(std::unique_ptr<ExecutionPlan> plan,
                                OptimizerRule const& rule, bool wasModified) {
  auto it = _rules.begin() + OptimizerRulesFeature::ruleIndex(rule.level);
  TRI_ASSERT(it != _rules.end());
  addPlanInternal(std::move(plan), rule, wasModified, it);
}

#ifdef ARANGODB_ENABLE_MAINTAINER_MODE
class NoSubqueryChecker
    : public WalkerWorker<ExecutionNode, WalkerUniqueness::NonUnique> {
  bool before(ExecutionNode* node) override {
    TRI_ASSERT(node->getType() != ExecutionNode::SUBQUERY);
    return false;
  }
};

// Check the plan for inconsistencies, like more than one parent or dependency,
// or mismatching parents and dependencies in adjacent nodes.
class PlanChecker
    : public WalkerWorker<ExecutionNode, WalkerUniqueness::NonUnique> {
 public:
  explicit PlanChecker(ExecutionPlan& plan) : _plan{plan} {}

  bool before(ExecutionNode* node) override {
    bool ok = true;
    std::vector<std::stringstream> errors;

    switch (node->getType()) {
      case ExecutionNode::RETURN:
        if (node->getParents().size() != 0) {
          errors.emplace_back()
              << "#parents == " << node->getParents().size() << " at ["
              << node->id() << "] " << node->getTypeString();
          ok = false;
        }
        break;
      case ExecutionNode::INSERT:
      case ExecutionNode::UPDATE:
      case ExecutionNode::REPLACE:
      case ExecutionNode::UPSERT:
      case ExecutionNode::REMOVE:
      case ExecutionNode::GATHER:
      case ExecutionNode::REMOTESINGLE:
        if (node->getParents().size() > 1) {
          errors.emplace_back()
              << "#parents == " << node->getParents().size() << " at ["
              << node->id() << "] " << node->getTypeString();
          ok = false;
        }
        break;
      default:
        if (node->getParents().size() != 1) {
          errors.emplace_back()
              << "#parents == " << node->getParents().size() << " at ["
              << node->id() << "] " << node->getTypeString();
          ok = false;
        }
        break;
    }
    switch (node->getType()) {
      case ExecutionNode::SINGLETON:
        if (node->getDependencies().size() != 0) {
          errors.emplace_back()
              << "#dependencies == " << node->getDependencies().size()
              << " at [" << node->id() << "] " << node->getTypeString();
          ok = false;
        }
        break;
      default:
        if (node->getDependencies().size() != 1) {
          errors.emplace_back()
              << "#dependencies == " << node->getDependencies().size()
              << " at [" << node->id() << "] " << node->getTypeString();
          ok = false;
        }
        break;
    }

    auto isDepOf = [](ExecutionNode const* node, ExecutionNode const* parent) {
      auto const& deps = parent->getDependencies();
      return std::any_of(deps.begin(), deps.end(),
                         [&](auto it) { return it == node; });
    };
    auto isParentOf = [](ExecutionNode const* node, ExecutionNode const* dep) {
      auto const& parents = dep->getParents();
      return std::any_of(parents.begin(), parents.end(),
                         [&](auto it) { return it == node; });
    };

    for (auto const& parent : node->getParents()) {
      if (!isDepOf(node, parent)) {
        errors.emplace_back()
            << "!isDepOf(" << node->id() << ", " << parent->id() << ")";
        errors.emplace_back() << "  node is a " << node->getTypeString();
        errors.emplace_back() << "  parent is a " << parent->getTypeString();
        ok = false;
      }
    }
    for (auto const& dep : node->getDependencies()) {
      if (!isParentOf(node, dep)) {
        errors.emplace_back()
            << "!isParentOf(" << dep->id() << ", " << node->id() << ")";
        errors.emplace_back() << "  dependency is a " << dep->getTypeString();
        errors.emplace_back() << "  node is a " << node->getTypeString();
        ok = false;
      }
    }

    if (!ok) {
      LOG_TOPIC("d45f8", ERR, arangodb::Logger::AQL) << "Inconsistent plan:";
      _plan.show();
      LOG_TOPIC("c14a2", ERR, arangodb::Logger::AQL)
          << "encountered the following error(s):";
      for (auto const& err : errors) {
        LOG_TOPIC("17a18", ERR, arangodb::Logger::AQL) << err.str();
      }
    }
    TRI_ASSERT(ok);

    return false;
  }

 private:
  ExecutionPlan& _plan;
};

#endif  // ARANGODB_ENABLE_MAINTAINER_MODE

// @brief add a plan to the optimizer
void Optimizer::addPlanInternal(std::unique_ptr<ExecutionPlan> plan,
                                OptimizerRule const& rule, bool wasModified,
                                RuleDatabase::iterator const& nextRule) {
  TRI_ASSERT(plan != nullptr);
  TRI_ASSERT(!_rules.empty());

#ifdef ARANGODB_ENABLE_MAINTAINER_MODE
  auto checker = PlanChecker{*plan};
  plan->root()->walk(checker);
#endif  // ARANGODB_ENABLE_MAINTAINER_MODE

  plan->setValidity(true);

  if (wasModified) {
    if (!rule.isHidden()) {
      // register which rules modified / created the plan
      // hidden rules are excluded here
      plan->addAppliedRule(static_cast<int>(rule.level));
    }

    plan->clearVarUsageComputed();
    plan->findVarUsage();
  }

  // hand over ownership
  _newPlans.push_back(std::move(plan), nextRule);

  // stop adding new plans in case we already have enough
  if (_newPlans.size() + _plans.size() >= _maxNumberOfPlans) {
    _runOnlyRequiredRules = true;
  }
}

void Optimizer::initializeRules(ExecutionPlan* plan,
                                QueryOptions const& queryOptions) {
  if (ADB_LIKELY(_rules.empty())) {
    auto const& rules = OptimizerRulesFeature::rules();
    _rules.reserve(rules.size());

<<<<<<< HEAD
    TRI_ASSERT(std::is_sorted(rules.begin(), rules.end(), [](OptimizerRule const& lhs, OptimizerRule const& rhs) {
      return lhs.level < rhs.level;
    }));
  
=======
    TRI_ASSERT(
        std::is_sorted(rules.begin(), rules.end(),
                       [](OptimizerRule const& lhs, OptimizerRule const& rhs) {
                         return lhs.level < rhs.level;
                       }));

>>>>>>> a6bd3ccd
    int index = -1;
    for (auto& rule : OptimizerRulesFeature::rules()) {
      // insert position of rule inside OptimizerRulesFeature::_rules
      _rules.emplace_back(++index);
      if (rule.isDisabledByDefault()) {
        disableRule(plan, rule.level);
      }
    }
  }

  // enable/disable rules as per user request
  for (auto const& name : queryOptions.optimizerRules) {
    if (name.empty()) {
      continue;
    }
    if (name[0] == '-') {
      disableRule(plan, name);
    } else {
      if (name == "distribute-query") {
        _useNewDistribute = true;
      }
      enableRule(plan, name);
    }
  }
}

// @brief the actual optimization
void Optimizer::createPlans(std::unique_ptr<ExecutionPlan> plan,
                            QueryOptions const& queryOptions,
                            bool estimateAllPlans) {
  _runOnlyRequiredRules = false;
  ExecutionPlan* initialPlan = plan.get();

#ifdef ARANGODB_ENABLE_MAINTAINER_MODE
  auto checker = PlanChecker{*plan};
  plan->root()->walk(checker);
#endif  // ARANGODB_ENABLE_MAINTAINER_MODE

  initializeRules(initialPlan, queryOptions);

  TRI_ASSERT(!_rules.empty());

  // _plans contains the previous optimization result
  _plans.clear();
  _plans.push_back(std::move(plan), _rules.begin());

  _newPlans.clear();

  while (true) {
    // std::cout << "Have " << _plans.size() << " plans:" << std::endl;
    // for (auto const& p : _plans.list) {
    //   p->show();
    //   std::cout << std::endl;
    // }

    // int count = 0;

    // For all current plans:
    while (!_plans.empty()) {
      std::unique_ptr<ExecutionPlan> p;
      std::tie(p, _currentRule) = _plans.pop_front();

      if (_currentRule == _rules.end()) {
        // nothing to do, just keep it
        _newPlans.push_back(std::move(p), _currentRule);
      } else {
        // find next rule
        auto it = _currentRule;
        TRI_ASSERT(it != _rules.end());

        auto const& rule = OptimizerRulesFeature::ruleByIndex(*it);

        // skip over rules if we should
        // however, we don't want to skip those rules that will not create
        // additional plans
<<<<<<< HEAD
        
        // TODO: this is here only temporarily while rebuild cluster query
        // optimizer rules!
        bool disabled = (_useNewDistribute && 
                         rule.isClusterOnly() && 
                         rule.name != "distribute-query" && 
                         rule.name != "insert-distribute-calculations" && 
                         rule.name != "optimize-cluster-single-document-operations");
        disabled |= p->isDisabledRule(rule.level);
        disabled |= (_runOnlyRequiredRules && rule.canCreateAdditionalPlans() && rule.canBeDisabled());

        if (disabled) {
=======
        if (p->isDisabledRule(rule.level) ||
            (_runOnlyRequiredRules && rule.canCreateAdditionalPlans() &&
             rule.canBeDisabled())) {
>>>>>>> a6bd3ccd
          // we picked a disabled rule or we have reached the max number of
          // plans and just skip this rule
          ++it;  // move it to the next rule to be processed in the next
                 // iteration
          _newPlans.push_back(std::move(p), it);  // nothing to do, just keep it

          if (!rule.isHidden()) {
            ++_stats.rulesSkipped;
          }

          // now try next
          continue;
        }

        TRI_IF_FAILURE("Optimizer::createPlansOom") {
          THROW_ARANGO_EXCEPTION(TRI_ERROR_DEBUG);
        }

        p->findVarUsage();
        p->setValidity(false);

        if (queryOptions.getProfileLevel() >= ProfileLevel::Blocks) {
          // run rule with tracing optimizer rule execution time
          if (_stats.executionTimes == nullptr) {
            // allocate the map lazily, so we can save the initial memory
            // allocation in case tracing is disabled.
            _stats.executionTimes =
                std::make_unique<std::unordered_map<int, double>>();
          }
          TRI_ASSERT(_stats.executionTimes != nullptr);

          double time = TRI_microtime();
          rule.func(this, std::move(p), rule);
          time = TRI_microtime() - time;
          auto [it, inserted] =
              _stats.executionTimes->try_emplace(rule.level, time);
          if (!inserted) {
            // a rule may have been executed before already. in this case, just
            // add to the already tracked time
            (*it).second += time;
          }
        } else {
          // run rule without tracing optimizer rules
          rule.func(this, std::move(p), rule);
        }

        if (!rule.isHidden()) {
          ++_stats.rulesExecuted;
        }
      }

      // future optimization: abort early here if we found a good-enough plan
      // a good-enough plan is probably every plan with costs below some
      // defined threshold. this requires plan costs to be calculated here
    }

    TRI_ASSERT(_plans.empty());
    // we use swap here to keep the allocated buffers of both lists so we can
    // reuse them in the next iteration
    _plans.swap(_newPlans);

    auto fullyOptimized = [this](auto const& v) {
      return v.second == _rules.end();
    };

    if (std::all_of(_plans.list.begin(), _plans.list.end(), fullyOptimized)) {
      break;
    }
  }

  _stats.plansCreated = _plans.size();

  TRI_ASSERT(_plans.size() >= 1);

  finalizePlans();

  estimateCosts(queryOptions, estimateAllPlans);

  LOG_TOPIC("5b5f6", TRACE, Logger::FIXME)
      << "optimization ends with " << _plans.size() << " plans";
}

void Optimizer::finalizePlans() {
  for (auto& plan : _plans.list) {
    insertDistributeInputCalculation(*plan.first);
    activateCallstackSplit(*plan.first);
    if (plan.first->isAsyncPrefetchEnabled()) {
      enableAsyncPrefetching(*plan.first);
    }

    plan.first->findVarUsage();
#ifdef ARANGODB_ENABLE_MAINTAINER_MODE
    NoSubqueryChecker checker;
    plan.first->root()->walk(checker);
#endif  // ARANGODB_ENABLE_MAINTAINER_MODE
  }
}

void Optimizer::estimateCosts(QueryOptions const& queryOptions,
                              bool estimateAllPlans) {
  if (estimateAllPlans || _plans.size() > 1 ||
      queryOptions.profile >= ProfileLevel::Blocks) {
    // if profiling is turned on, we must do the cost estimation here
    // because the cost estimation must be done while the transaction
    // is still running
    for (auto& plan : _plans.list) {
      plan.first->invalidateCost();
      plan.first->getCost();
      // this value is cached in the plan, so formally this step is
      // unnecessary, but for the sake of cleanliness...
    }

    if (_plans.size() > 1) {
      // only sort plans when necessary
      std::sort(_plans.list.begin(), _plans.list.end(),
                [](PlanList::Entry const& a, PlanList::Entry const& b) -> bool {
                  return a.first->getCost().estimatedCost <
                         b.first->getCost().estimatedCost;
                });
    }
  }
}

void Optimizer::disableRule(ExecutionPlan* plan, int level) {
  if (level <= 0) {
    // invalid rule
    return;
  }

  auto const& rule = OptimizerRulesFeature::ruleByLevel(level);
  if (rule.canBeDisabled()) {
    plan->disableRule(level);
  }
}

void Optimizer::disableRule(ExecutionPlan* plan, std::string_view name) {
  if (!name.empty() && name.front() == '-') {
    name = name.substr(1);
  }

  if (name == "all") {
    // disable all rules
    for (auto& r : _rules) {
      auto const& rule = OptimizerRulesFeature::ruleByIndex(r);
      disableRule(plan, rule.level);
    }
  } else {
    disableRule(plan, OptimizerRulesFeature::translateRule(name));
  }
}

void Optimizer::enableRule(ExecutionPlan* plan, int level) {
  if (level <= 0) {
    // invalid rule
    return;
  }
  plan->enableRule(level);
}

void Optimizer::enableRule(ExecutionPlan* plan, std::string_view name) {
  if (!name.empty() && name.front() == '+') {
    name = name.substr(1);
  }

  if (name == "all") {
    // enable all rules
    for (auto& r : _rules) {
      auto const& rule = OptimizerRulesFeature::ruleByIndex(r);
      if (!rule.isDisabledByDefault()) {
        enableRule(plan, rule.level);
      }
    }
  } else {
    enableRule(plan, OptimizerRulesFeature::translateRule(name));
  }
}

void Optimizer::Stats::toVelocyPack(velocypack::Builder& b) const {
  velocypack::ObjectBuilder guard(&b, true);
  b.add("rulesExecuted", velocypack::Value(rulesExecuted));
  b.add("rulesSkipped", velocypack::Value(rulesSkipped));
  b.add("plansCreated", velocypack::Value(plansCreated));

  if (executionTimes != nullptr) {
    b.add("rules", velocypack::Value(velocypack::ValueType::Object));
    for (auto const& it : *executionTimes) {
      b.add(OptimizerRulesFeature::translateRule(it.first),
            velocypack::Value(it.second));
    }
    b.close();
  }
}<|MERGE_RESOLUTION|>--- conflicted
+++ resolved
@@ -234,19 +234,12 @@
     auto const& rules = OptimizerRulesFeature::rules();
     _rules.reserve(rules.size());
 
-<<<<<<< HEAD
-    TRI_ASSERT(std::is_sorted(rules.begin(), rules.end(), [](OptimizerRule const& lhs, OptimizerRule const& rhs) {
-      return lhs.level < rhs.level;
-    }));
-  
-=======
     TRI_ASSERT(
         std::is_sorted(rules.begin(), rules.end(),
                        [](OptimizerRule const& lhs, OptimizerRule const& rhs) {
                          return lhs.level < rhs.level;
                        }));
 
->>>>>>> a6bd3ccd
     int index = -1;
     for (auto& rule : OptimizerRulesFeature::rules()) {
       // insert position of rule inside OptimizerRulesFeature::_rules
@@ -322,7 +315,6 @@
         // skip over rules if we should
         // however, we don't want to skip those rules that will not create
         // additional plans
-<<<<<<< HEAD
         
         // TODO: this is here only temporarily while rebuild cluster query
         // optimizer rules!
@@ -335,11 +327,6 @@
         disabled |= (_runOnlyRequiredRules && rule.canCreateAdditionalPlans() && rule.canBeDisabled());
 
         if (disabled) {
-=======
-        if (p->isDisabledRule(rule.level) ||
-            (_runOnlyRequiredRules && rule.canCreateAdditionalPlans() &&
-             rule.canBeDisabled())) {
->>>>>>> a6bd3ccd
           // we picked a disabled rule or we have reached the max number of
           // plans and just skip this rule
           ++it;  // move it to the next rule to be processed in the next
