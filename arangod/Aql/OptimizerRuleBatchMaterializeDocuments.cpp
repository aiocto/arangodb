--- conflicted
+++ resolved
@@ -69,7 +69,6 @@
   for (auto node : indexes) {
     TRI_ASSERT(node->getType() == EN::INDEX);
     auto indexNode = ExecutionNode::castTo<IndexNode*>(node);
-<<<<<<< HEAD
 
     if (indexNode->isLateMaterialized()) {
       LOG_RULE << "INDEX " << indexNode->id() << " FAILED: "
@@ -94,30 +93,6 @@
         !indexNode->filterProjections().usesCoveringIndex()) {
       LOG_RULE << "INDEX " << indexNode->id() << " FAILED: "
                << "has post filter, which is not covered";
-=======
-
-    if (indexNode->isLateMaterialized()) {
-      LOG_RULE << "INDEX " << indexNode->id() << " FAILED: "
-               << "already late materialized";
-      continue;
-    }
-
-    const auto index = indexNode->getSingleIndex();
-    if (index == nullptr || !canUseIndex(index)) {
-      LOG_RULE << "INDEX " << indexNode->id() << " FAILED: "
-               << "not a single index in use or index not usable";
-      continue;
-    }
-
-    if (!indexNode->projections().empty()) {
-      LOG_RULE << "INDEX " << indexNode->id() << " FAILED: "
-               << "has projections";
-      continue;
-    }
-    if (indexNode->hasFilter()) {
-      LOG_RULE << "INDEX " << indexNode->id() << " FAILED: "
-               << "has post filter";
->>>>>>> 530baeaf
       continue;
     }
 
@@ -147,16 +122,12 @@
         plan.get(), plan->nextId(), indexNode->collection(), *docIdVar,
         *indexNode->outVariable());
     plan->insertAfter(indexNode, materialized);
-<<<<<<< HEAD
     if (!indexNode->projections().empty()) {
       TRI_ASSERT(!indexNode->projections().usesCoveringIndex());
       TRI_ASSERT(!indexNode->projections().hasOutputRegisters());
       // move projections from index node into materialize node
       materialized->projections(std::move(indexNode->projections()));
     }
-
-=======
->>>>>>> 530baeaf
     modified = true;
   }
 
