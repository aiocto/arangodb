////////////////////////////////////////////////////////////////////////////////
/// DISCLAIMER
///
/// Copyright 2014-2022 ArangoDB GmbH, Cologne, Germany
/// Copyright 2004-2014 triAGENS GmbH, Cologne, Germany
///
/// Licensed under the Apache License, Version 2.0 (the "License");
/// you may not use this file except in compliance with the License.
/// You may obtain a copy of the License at
///
///     http://www.apache.org/licenses/LICENSE-2.0
///
/// Unless required by applicable law or agreed to in writing, software
/// distributed under the License is distributed on an "AS IS" BASIS,
/// WITHOUT WARRANTIES OR CONDITIONS OF ANY KIND, either express or implied.
/// See the License for the specific language governing permissions and
/// limitations under the License.
///
/// Copyright holder is ArangoDB GmbH, Cologne, Germany
///
/// @author Michael Hackstein
////////////////////////////////////////////////////////////////////////////////

#include "TraversalExecutor.h"

#include "Aql/ExecutionNode.h"
#include "Aql/ExecutorExpressionContext.h"
#include "Aql/OutputAqlItemRow.h"
#include "Aql/PruneExpressionEvaluator.h"
#include "Aql/Query.h"
#include "Aql/RegisterPlan.h"
#include "Aql/SingleRowFetcher.h"
#include "Basics/system-compiler.h"
#include "Graph/Providers/SingleServerProvider.h"
#include "Graph/Steps/SingleServerProviderStep.h"
#include "Graph/Traverser.h"
#include "Graph/TraverserCache.h"
#include "Graph/TraverserOptions.h"

#include "Graph/algorithm-aliases.h"

using namespace arangodb;
using namespace arangodb::aql;
using namespace arangodb::traverser;

namespace {
auto toHashedStringRef(std::string const& id)
    -> arangodb::velocypack::HashedStringRef {
  return arangodb::velocypack::HashedStringRef(
      id.data(), static_cast<uint32_t>(id.length()));
}
}  // namespace

TraversalExecutorInfos::TraversalExecutorInfos(
    std::unique_ptr<traverser::Traverser>&& traverser,
    std::unordered_map<TraversalExecutorInfosHelper::OutputName, RegisterId,
                       TraversalExecutorInfosHelper::OutputNameHash>
        registerMapping,
    std::string fixedSource, RegisterId inputRegister,
    std::vector<std::pair<Variable const*, RegisterId>>
        filterConditionVariables,
    Ast* ast, traverser::TraverserOptions::UniquenessLevel vertexUniqueness,
    traverser::TraverserOptions::UniquenessLevel edgeUniqueness,
    traverser::TraverserOptions::Order order, bool refactor,
    double defaultWeight, std::string const& weightAttribute,
    transaction::Methods* trx, arangodb::aql::QueryContext& query,
    arangodb::graph::BaseProviderOptions&& baseProviderOptions,
    arangodb::graph::PathValidatorOptions&& pathValidatorOptions,
    arangodb::graph::OneSidedEnumeratorOptions&& enumeratorOptions)
    : _traverser(std::move(traverser)),
      _registerMapping(std::move(registerMapping)),
      _fixedSource(std::move(fixedSource)),
      _inputRegister(inputRegister),
      _filterConditionVariables(std::move(filterConditionVariables)),
      _ast(ast),
      _uniqueVertices(vertexUniqueness),
      _uniqueEdges(edgeUniqueness),
      _order(order),
      _refactor(refactor),
      _defaultWeight(defaultWeight),
      _weightAttribute(weightAttribute),
      _trx(trx),
      _query(query) {
  if (!refactor) {
    TRI_ASSERT(_traverser != nullptr);
  }

  // _fixedSource XOR _inputRegister
  // note: _fixedSource can be the empty string here
  TRI_ASSERT(_fixedSource.empty() ||
             (!_fixedSource.empty() &&
              _inputRegister.value() == RegisterId::maxRegisterId));
  // All Nodes are located in the AST it cannot be non existing.
  TRI_ASSERT(_ast != nullptr);
  if (isRefactor()) {
    /*
     * In the refactored variant we need to parse the correct enumerator type
     * here, before we're allowed to use it.
     */
    TRI_ASSERT(_traversalEnumerator == nullptr);

    parseTraversalEnumerator(
        getOrder(), getUniqueVertices(), getUniqueEdges(), _defaultWeight,
        _weightAttribute, query, std::move(baseProviderOptions),
        std::move(pathValidatorOptions), std::move(enumeratorOptions));
    TRI_ASSERT(_traversalEnumerator != nullptr);
  }
}

// REFACTOR
arangodb::graph::TraversalEnumerator&
TraversalExecutorInfos::traversalEnumerator() const {
  return *_traversalEnumerator.get();
}

// OLD
Traverser& TraversalExecutorInfos::traverser() { return *_traverser.get(); }

bool TraversalExecutorInfos::usesOutputRegister(
    TraversalExecutorInfosHelper::OutputName type) const {
  return _registerMapping.find(type) != _registerMapping.end();
}

bool TraversalExecutorInfos::useVertexOutput() const {
  return usesOutputRegister(TraversalExecutorInfosHelper::OutputName::VERTEX);
}

bool TraversalExecutorInfos::useEdgeOutput() const {
  return usesOutputRegister(TraversalExecutorInfosHelper::OutputName::EDGE);
}

bool TraversalExecutorInfos::usePathOutput() const {
  return usesOutputRegister(TraversalExecutorInfosHelper::OutputName::PATH);
}

Ast* TraversalExecutorInfos::getAst() const { return _ast; }

std::string TraversalExecutorInfos::typeToString(
    TraversalExecutorInfosHelper::OutputName type) const {
  switch (type) {
    case TraversalExecutorInfosHelper::VERTEX:
      return std::string{"VERTEX"};
    case TraversalExecutorInfosHelper::EDGE:
      return std::string{"EDGE"};
    case TraversalExecutorInfosHelper::PATH:
      return std::string{"PATH"};
    default:
      return std::string{"<INVALID("} + std::to_string(type) + ")>";
  }
}

RegisterId TraversalExecutorInfos::findRegisterChecked(
    TraversalExecutorInfosHelper::OutputName type) const {
  auto const& it = _registerMapping.find(type);
  if (ADB_UNLIKELY(it == _registerMapping.end())) {
    THROW_ARANGO_EXCEPTION_MESSAGE(
        TRI_ERROR_INTERNAL,
        "Logic error: requested unused register type " + typeToString(type));
  }
  return it->second;
}

RegisterId TraversalExecutorInfos::getOutputRegister(
    TraversalExecutorInfosHelper::OutputName type) const {
  TRI_ASSERT(usesOutputRegister(type));
  return findRegisterChecked(type);
}

RegisterId TraversalExecutorInfos::vertexRegister() const {
  return getOutputRegister(TraversalExecutorInfosHelper::OutputName::VERTEX);
}

RegisterId TraversalExecutorInfos::edgeRegister() const {
  return getOutputRegister(TraversalExecutorInfosHelper::OutputName::EDGE);
}

RegisterId TraversalExecutorInfos::pathRegister() const {
  return getOutputRegister(TraversalExecutorInfosHelper::OutputName::PATH);
}

bool TraversalExecutorInfos::usesFixedSource() const {
  return _inputRegister.value() == RegisterId::maxRegisterId;
}

std::string const& TraversalExecutorInfos::getFixedSource() const {
  TRI_ASSERT(usesFixedSource());
  return _fixedSource;
}

RegisterId TraversalExecutorInfos::getInputRegister() const {
  TRI_ASSERT(!usesFixedSource());
  TRI_ASSERT(_inputRegister.isValid());
  return _inputRegister;
}

std::vector<std::pair<Variable const*, RegisterId>> const&
TraversalExecutorInfos::filterConditionVariables() const {
  return _filterConditionVariables;
}

TraverserOptions::UniquenessLevel TraversalExecutorInfos::getUniqueVertices()
    const {
  return _uniqueVertices;
}

TraverserOptions::UniquenessLevel TraversalExecutorInfos::getUniqueEdges()
    const {
  return _uniqueEdges;
}

TraverserOptions::Order TraversalExecutorInfos::getOrder() const {
  return _order;
}

void TraversalExecutorInfos::setOrder(TraverserOptions::Order order) {
  _order = order;
}

bool TraversalExecutorInfos::isRefactor() const { return _refactor; }

transaction::Methods* TraversalExecutorInfos::getTrx() { return _trx; }
arangodb::aql::QueryWarnings& TraversalExecutorInfos::getWarnings() {
  return _query.warnings();
}

std::pair<arangodb::graph::VertexUniquenessLevel,
          arangodb::graph::EdgeUniquenessLevel>
TraversalExecutorInfos::convertUniquenessLevels() const {
  // TODO [GraphRefactor]: This should be a temporary function as we remove
  //  TraverserOptions in total after the graph refactor is done.
  auto vertexUniquenessLevel = graph::VertexUniquenessLevel::NONE;
  auto edgeUniquenessLevel = graph::EdgeUniquenessLevel::NONE;

  if (getUniqueVertices() == traverser::TraverserOptions::PATH) {
    vertexUniquenessLevel = graph::VertexUniquenessLevel::PATH;
    edgeUniquenessLevel = graph::EdgeUniquenessLevel::PATH;
  } else if (getUniqueVertices() == traverser::TraverserOptions::GLOBAL) {
    vertexUniquenessLevel = graph::VertexUniquenessLevel::GLOBAL;
    edgeUniquenessLevel = graph::EdgeUniquenessLevel::PATH;
  }

  if (getUniqueEdges() == traverser::TraverserOptions::PATH) {
    edgeUniquenessLevel = graph::EdgeUniquenessLevel::PATH;
  } else if (getUniqueEdges() == traverser::TraverserOptions::GLOBAL) {
    edgeUniquenessLevel = graph::EdgeUniquenessLevel::PATH;
  }

  return std::make_pair(vertexUniquenessLevel, edgeUniquenessLevel);
}

// TODO [GraphRefactor]: (R) Add a parameter to toggle tracing variants of
//  enumerators. See KPathEnumerators.
auto TraversalExecutorInfos::parseTraversalEnumerator(
    TraverserOptions::Order order,
    TraverserOptions::UniquenessLevel uniqueVertices,
    TraverserOptions::UniquenessLevel uniqueEdges, double defaultWeight,
    std::string const& weightAttribute, arangodb::aql::QueryContext& query,
    arangodb::graph::BaseProviderOptions&& baseProviderOptions,
    arangodb::graph::PathValidatorOptions&& pathValidatorOptions,
    arangodb::graph::OneSidedEnumeratorOptions&& enumeratorOptions) -> void {
  // TODO [GraphRefactor]: Temporary try to minimize copy-paste-tank, but
  // failed. auto [vertexUnique, edgeUnique] = convertUniquenessLevels();

  if (order == TraverserOptions::Order::DFS) {
    switch (uniqueVertices) {
      case TraverserOptions::UniquenessLevel::NONE:
        switch (uniqueEdges) {
          case TraverserOptions::NONE:
            using SingleServerDFSRefactoredNoneNone = graph::DFSEnumerator<
                arangodb::graph::SingleServerProvider<
                    arangodb::graph::SingleServerProviderStep>,
                graph::VertexUniquenessLevel::NONE,
                graph::EdgeUniquenessLevel::NONE>;

            _traversalEnumerator = std::make_unique<
                SingleServerDFSRefactoredNoneNone>(
                graph::SingleServerProvider<graph::SingleServerProviderStep>{
                    query, std::move(baseProviderOptions),
                    query.resourceMonitor()},
                std::move(enumeratorOptions), std::move(pathValidatorOptions),
                query.resourceMonitor());
            break;
          case TraverserOptions::PATH:
          case TraverserOptions::GLOBAL:
            using SingleServerDFSRefactoredNonePath = graph::DFSEnumerator<
                arangodb::graph::SingleServerProvider<
                    arangodb::graph::SingleServerProviderStep>,
                graph::VertexUniquenessLevel::NONE,
                graph::EdgeUniquenessLevel::PATH>;

            _traversalEnumerator = std::make_unique<
                SingleServerDFSRefactoredNonePath>(
                graph::SingleServerProvider<graph::SingleServerProviderStep>{
                    query, std::move(baseProviderOptions),
                    query.resourceMonitor()},
                std::move(enumeratorOptions), std::move(pathValidatorOptions),
                query.resourceMonitor());
            break;
        }
        break;
      case TraverserOptions::UniquenessLevel::PATH:
        using SingleServerDFSRefactoredPath =
            graph::DFSEnumerator<arangodb::graph::SingleServerProvider<
                                     arangodb::graph::SingleServerProviderStep>,
                                 graph::VertexUniquenessLevel::PATH,
                                 graph::EdgeUniquenessLevel::PATH>;

        _traversalEnumerator = std::make_unique<SingleServerDFSRefactoredPath>(
            graph::SingleServerProvider<graph::SingleServerProviderStep>{
                query, std::move(baseProviderOptions), query.resourceMonitor()},
            std::move(enumeratorOptions), std::move(pathValidatorOptions),
            query.resourceMonitor());
        break;
      case TraverserOptions::UniquenessLevel::GLOBAL:
        using SingleServerDFSRefactoredGlobal =
            graph::DFSEnumerator<arangodb::graph::SingleServerProvider<
                                     arangodb::graph::SingleServerProviderStep>,
                                 graph::VertexUniquenessLevel::GLOBAL,
                                 graph::EdgeUniquenessLevel::PATH>;

        _traversalEnumerator =
            std::make_unique<SingleServerDFSRefactoredGlobal>(
                graph::SingleServerProvider<graph::SingleServerProviderStep>{
                    query, std::move(baseProviderOptions),
                    query.resourceMonitor()},
                std::move(enumeratorOptions), std::move(pathValidatorOptions),
                query.resourceMonitor());
        break;
      default:
        TRI_ASSERT(false);
        THROW_ARANGO_EXCEPTION(TRI_ERROR_INTERNAL);
    }
  } else if (order == TraverserOptions::Order::BFS) {
    switch (uniqueVertices) {
      case TraverserOptions::UniquenessLevel::NONE:
        switch (uniqueEdges) {
          case TraverserOptions::NONE:
            using SingleServerBFSRefactoredNoneNone = graph::BFSEnumerator<
                arangodb::graph::SingleServerProvider<
                    arangodb::graph::SingleServerProviderStep>,
                graph::VertexUniquenessLevel::NONE,
                graph::EdgeUniquenessLevel::NONE>;

            _traversalEnumerator = std::make_unique<
                SingleServerBFSRefactoredNoneNone>(
                graph::SingleServerProvider<graph::SingleServerProviderStep>{
                    query, std::move(baseProviderOptions),
                    query.resourceMonitor()},
                std::move(enumeratorOptions), std::move(pathValidatorOptions),
                query.resourceMonitor());
            break;
          case TraverserOptions::PATH:
          case TraverserOptions::GLOBAL:
            using SingleServerBFSRefactoredNonePath = graph::BFSEnumerator<
                arangodb::graph::SingleServerProvider<
                    arangodb::graph::SingleServerProviderStep>,
                graph::VertexUniquenessLevel::NONE,
                graph::EdgeUniquenessLevel::PATH>;

            _traversalEnumerator = std::make_unique<
                SingleServerBFSRefactoredNonePath>(
                graph::SingleServerProvider<graph::SingleServerProviderStep>{
                    query, std::move(baseProviderOptions),
                    query.resourceMonitor()},
                std::move(enumeratorOptions), std::move(pathValidatorOptions),
                query.resourceMonitor());
            break;
        }
        break;
      case TraverserOptions::UniquenessLevel::PATH:
        using SingleServerBFSRefactoredPath =
            graph::BFSEnumerator<arangodb::graph::SingleServerProvider<
                                     arangodb::graph::SingleServerProviderStep>,
                                 graph::VertexUniquenessLevel::PATH,
                                 graph::EdgeUniquenessLevel::PATH>;

        _traversalEnumerator = std::make_unique<SingleServerBFSRefactoredPath>(
            graph::SingleServerProvider<graph::SingleServerProviderStep>{
                query, std::move(baseProviderOptions), query.resourceMonitor()},
            std::move(enumeratorOptions), std::move(pathValidatorOptions),
            query.resourceMonitor());
        break;
      case TraverserOptions::UniquenessLevel::GLOBAL:
        using SingleServerBFSRefactoredGlobal =
            graph::BFSEnumerator<arangodb::graph::SingleServerProvider<
                                     arangodb::graph::SingleServerProviderStep>,
                                 graph::VertexUniquenessLevel::GLOBAL,
                                 graph::EdgeUniquenessLevel::PATH>;

        _traversalEnumerator =
            std::make_unique<SingleServerBFSRefactoredGlobal>(
                graph::SingleServerProvider<graph::SingleServerProviderStep>{
                    query, std::move(baseProviderOptions),
                    query.resourceMonitor()},
                std::move(enumeratorOptions), std::move(pathValidatorOptions),
                query.resourceMonitor());
        break;
      default:
        TRI_ASSERT(false);
        THROW_ARANGO_EXCEPTION(TRI_ERROR_INTERNAL);
    }
  } else {
    TRI_ASSERT(order == TraverserOptions::Order::WEIGHTED);
    // It is valid to not have set a weightAttribute.
    // TRI_ASSERT(_opts->hasWeightAttribute());
    if (weightAttribute.empty()) {
      baseProviderOptions.setWeightEdgeCallback(
          [defaultWeight](double previousWeight, VPackSlice edge) -> double {
            return previousWeight + defaultWeight;
          });
    } else {
      baseProviderOptions.setWeightEdgeCallback(
          [weightAttribute = weightAttribute, defaultWeight](
              double previousWeight, VPackSlice edge) -> double {
            auto const weight =
                arangodb::basics::VelocyPackHelper::getNumericValue<double>(
                    edge, weightAttribute, defaultWeight);
            if (weight < 0.) {
              THROW_ARANGO_EXCEPTION(TRI_ERROR_GRAPH_NEGATIVE_EDGE_WEIGHT);
            }

            return previousWeight + weight;
          });
    }

    switch (uniqueVertices) {
      case TraverserOptions::UniquenessLevel::NONE:
        switch (uniqueEdges) {
          case TraverserOptions::NONE:
            using SingleServerWeightedRefactoredNoneNone =
                graph::WeightedEnumeratorRefactored<
                    arangodb::graph::SingleServerProvider<
                        arangodb::graph::SingleServerProviderStep>,
                    graph::VertexUniquenessLevel::NONE,
                    graph::EdgeUniquenessLevel::NONE>;

            _traversalEnumerator = std::make_unique<
                SingleServerWeightedRefactoredNoneNone>(
                graph::SingleServerProvider<graph::SingleServerProviderStep>{
                    query, std::move(baseProviderOptions),
                    query.resourceMonitor()},
                std::move(enumeratorOptions), std::move(pathValidatorOptions),
                query.resourceMonitor());
            break;
          case TraverserOptions::PATH:
          case TraverserOptions::GLOBAL:
            using SingleServerWeightedRefactoredNonePath =
                graph::WeightedEnumeratorRefactored<
                    arangodb::graph::SingleServerProvider<
                        arangodb::graph::SingleServerProviderStep>,
                    graph::VertexUniquenessLevel::NONE,
                    graph::EdgeUniquenessLevel::PATH>;

            _traversalEnumerator = std::make_unique<
                SingleServerWeightedRefactoredNonePath>(
                graph::SingleServerProvider<graph::SingleServerProviderStep>{
                    query, std::move(baseProviderOptions),
                    query.resourceMonitor()},
                std::move(enumeratorOptions), std::move(pathValidatorOptions),
                query.resourceMonitor());
            break;
        }
        break;
      case TraverserOptions::UniquenessLevel::PATH:
        using SingleServerWeightedRefactoredPath =
            graph::WeightedEnumeratorRefactored<
                arangodb::graph::SingleServerProvider<
                    arangodb::graph::SingleServerProviderStep>,
                graph::VertexUniquenessLevel::PATH,
                graph::EdgeUniquenessLevel::PATH>;

        _traversalEnumerator =
            std::make_unique<SingleServerWeightedRefactoredPath>(
                graph::SingleServerProvider<graph::SingleServerProviderStep>{
                    query, std::move(baseProviderOptions),
                    query.resourceMonitor()},
                std::move(enumeratorOptions), std::move(pathValidatorOptions),
                query.resourceMonitor());
        break;
      case TraverserOptions::UniquenessLevel::GLOBAL:
        using SingleServerWeightedRefactoredGlobal =
            graph::WeightedEnumeratorRefactored<
                arangodb::graph::SingleServerProvider<
                    arangodb::graph::SingleServerProviderStep>,
                graph::VertexUniquenessLevel::GLOBAL,
                graph::EdgeUniquenessLevel::PATH>;

        _traversalEnumerator =
            std::make_unique<SingleServerWeightedRefactoredGlobal>(
                graph::SingleServerProvider<graph::SingleServerProviderStep>{
                    query, std::move(baseProviderOptions),
                    query.resourceMonitor()},
                std::move(enumeratorOptions), std::move(pathValidatorOptions),
                query.resourceMonitor());
        break;
      default:
        TRI_ASSERT(false);
        THROW_ARANGO_EXCEPTION(TRI_ERROR_INTERNAL);
    }
  }
}

TraversalExecutor::TraversalExecutor(Fetcher& fetcher, Infos& infos)
    : _infos(infos),
      _inputRow{CreateInvalidInputRowHint{}},
      _traverser(infos.traverser()),
      _traversalEnumerator(infos.traversalEnumerator()) {
  // reset the traverser, so that no residual state is left in it. This is
  // important because the TraversalExecutor is sometimes reconstructed (in
  // place) with the same TraversalExecutorInfos as before. Those
  // infos contain the traverser which might contain state from a previous run.
  if (infos.isRefactor()) {
<<<<<<< HEAD
    _traversalEnumerator.clear(
        false);
=======
    _traversalEnumerator.clear(false);
>>>>>>> 93dee24b
  } else {
    _traverser.done();
  }
}

TraversalExecutor::~TraversalExecutor() {
  if (!_infos.isRefactor()) {
    auto opts = _traverser.options();
    if (opts != nullptr) {
      // The InAndOutRowExpressionContext in the PruneExpressionEvaluator
      // holds an InputAqlItemRow. As the Plan holds the
      // PruneExpressionEvaluator and is destroyed after the Engine, this must
      // be deleted by unPrepareContext() - otherwise, the
      // SharedAqlItemBlockPtr referenced by the row will return its
      // AqlItemBlock to an already destroyed AqlItemBlockManager.
      if (opts->usesPrune()) {
        auto* evaluator = opts->getPruneEvaluator();
        if (evaluator != nullptr) {
          evaluator->unPrepareContext();
        }
      }
      if (opts->usesPostFilter()) {
        auto* evaluator = opts->getPostFilterEvaluator();
        if (evaluator != nullptr) {
          evaluator->unPrepareContext();
        }
      }
    }
  } else {
    _traversalEnumerator.clear(false);
    _traversalEnumerator.unprepareValidatorContext();
  }
}

auto TraversalExecutor::doOutput(OutputAqlItemRow& output) -> void {
  if (!_infos.isRefactor()) {
    while (!output.isFull() && _traverser.hasMore() && _traverser.next()) {
      TRI_ASSERT(_inputRow.isInitialized());
<<<<<<< HEAD

      // traverser now has next v, e, p values
      if (_infos.useVertexOutput()) {
        AqlValue vertex = _traverser.lastVertexToAqlValue();
        AqlValueGuard guard{vertex, true};
        output.moveValueInto(_infos.vertexRegister(), _inputRow, guard);
      }
      if (_infos.useEdgeOutput()) {
        AqlValue edge = _traverser.lastEdgeToAqlValue();
        AqlValueGuard guard{edge, true};
        output.moveValueInto(_infos.edgeRegister(), _inputRow, guard);
      }
      if (_infos.usePathOutput()) {
        transaction::BuilderLeaser tmp(_traverser.trx());
        AqlValue path = _traverser.pathToAqlValue(*tmp.builder());
        AqlValueGuard guard{path, true};
        output.moveValueInto(_infos.pathRegister(), _inputRow, guard);
      }

      // No output is requested from the register plan. We still need
      // to copy the inputRow for the query to yield correct results.
      if (!_infos.useVertexOutput() && !_infos.useEdgeOutput() &&
          !_infos.usePathOutput()) {
        output.copyRow(_inputRow);
      }

=======

      // traverser now has next v, e, p values
      if (_infos.useVertexOutput()) {
        AqlValue vertex = _traverser.lastVertexToAqlValue();
        AqlValueGuard guard{vertex, true};
        output.moveValueInto(_infos.vertexRegister(), _inputRow, guard);
      }
      if (_infos.useEdgeOutput()) {
        AqlValue edge = _traverser.lastEdgeToAqlValue();
        AqlValueGuard guard{edge, true};
        output.moveValueInto(_infos.edgeRegister(), _inputRow, guard);
      }
      if (_infos.usePathOutput()) {
        transaction::BuilderLeaser tmp(_traverser.trx());
        AqlValue path = _traverser.pathToAqlValue(*tmp.builder());
        AqlValueGuard guard{path, true};
        output.moveValueInto(_infos.pathRegister(), _inputRow, guard);
      }

      // No output is requested from the register plan. We still need
      // to copy the inputRow for the query to yield correct results.
      if (!_infos.useVertexOutput() && !_infos.useEdgeOutput() &&
          !_infos.usePathOutput()) {
        output.copyRow(_inputRow);
      }

>>>>>>> 93dee24b
      output.advanceRow();
    }
  } else {
    // Refactored variant
    auto currentPath = _traversalEnumerator.getNextPath();
    if (currentPath != nullptr) {
      TRI_ASSERT(_inputRow.isInitialized());
<<<<<<< HEAD

      // traverser now has next v, e, p values
      transaction::BuilderLeaser tmp{_infos.getTrx()};

      // Vertex variable (v)
      if (_infos.useVertexOutput()) {
        tmp->clear();
        currentPath->lastVertexToVelocyPack(*tmp.builder());
        AqlValue path{tmp->slice()};
        AqlValueGuard guard{path, true};
        output.moveValueInto(_infos.vertexRegister(), _inputRow, guard);
      }

      // Edge variable (e)
      if (_infos.useEdgeOutput()) {
        tmp->clear();
        currentPath->lastEdgeToVelocyPack(*tmp.builder());
        AqlValue path{tmp->slice()};
        AqlValueGuard guard{path, true};
        output.moveValueInto(_infos.edgeRegister(), _inputRow, guard);
      }

=======

      // traverser now has next v, e, p values
      transaction::BuilderLeaser tmp{_infos.getTrx()};

      // Vertex variable (v)
      if (_infos.useVertexOutput()) {
        tmp->clear();
        currentPath->lastVertexToVelocyPack(*tmp.builder());
        AqlValue path{tmp->slice()};
        AqlValueGuard guard{path, true};
        output.moveValueInto(_infos.vertexRegister(), _inputRow, guard);
      }

      // Edge variable (e)
      if (_infos.useEdgeOutput()) {
        tmp->clear();
        currentPath->lastEdgeToVelocyPack(*tmp.builder());
        AqlValue path{tmp->slice()};
        AqlValueGuard guard{path, true};
        output.moveValueInto(_infos.edgeRegister(), _inputRow, guard);
      }

>>>>>>> 93dee24b
      // Path variable (p)
      if (_infos.usePathOutput()) {
        tmp->clear();
        currentPath->toVelocyPack(*tmp.builder());
        AqlValue path{tmp->slice()};
        AqlValueGuard guard{path, true};
        output.moveValueInto(_infos.pathRegister(), _inputRow, guard);
      }

      // No output is requested from the register plan. We still need
      // to copy the inputRow for the query to yield correct results.
      if (!_infos.useVertexOutput() && !_infos.useEdgeOutput() &&
          !_infos.usePathOutput()) {
        output.copyRow(_inputRow);
      }

      output.advanceRow();
    }
  }
}

auto TraversalExecutor::doSkip(AqlCall& call) -> size_t {
  auto skip = size_t{0};

  if (!_infos.isRefactor()) {
    while (call.shouldSkip() && _traverser.hasMore() && _traverser.next()) {
      TRI_ASSERT(_inputRow.isInitialized());
      skip++;
      call.didSkip(1);
    }
  } else {
    // refactored variant
    while (call.shouldSkip()) {
      if (_traversalEnumerator.skipPath()) {
        TRI_ASSERT(_inputRow.isInitialized());
        skip++;
        call.didSkip(1);
      }
    }
  }

  return skip;
}

auto TraversalExecutor::produceRows(AqlItemBlockInputRange& input,
                                    OutputAqlItemRow& output)
    -> std::tuple<ExecutorState, Stats, AqlCall> {
  TraversalStats oldStats;
  ExecutorState state{ExecutorState::HASMORE};

  if (!_infos.isRefactor()) {
    while (true) {
      if (_traverser.hasMore()) {
        TRI_ASSERT(_inputRow.isInitialized());
        doOutput(output);

        if (output.isFull()) {
          if (_traverser.hasMore()) {
            state = ExecutorState::HASMORE;
          } else {
            state = input.upstreamState();
          }
          break;
        }
      } else {
        if (!initTraverser(input)) {
          state = input.upstreamState();
          break;
        }
        TRI_ASSERT(_inputRow.isInitialized());
      }
    }

    oldStats.addFiltered(_traverser.getAndResetFilteredPaths());
    oldStats.addScannedIndex(_traverser.getAndResetReadDocuments());
    oldStats.addHttpRequests(_traverser.getAndResetHttpRequests());

    return {state, oldStats, AqlCall{}};
  } else {
    // refactored variant
    while (!output.isFull()) {
      if (_traversalEnumerator.isDone()) {
        if (!initTraverser(input)) {  // will set a new start vertex
          TRI_ASSERT(!input.hasDataRow());
          return {input.upstreamState(), stats(), AqlCall{}};
        }
      } else {
        doOutput(output);
      }
    }

    if (_traversalEnumerator.isDone()) {
      return {input.upstreamState(), stats(), AqlCall{}};
    } else {
      return {ExecutorState::HASMORE, stats(), AqlCall{}};
    }
  }
}

auto TraversalExecutor::skipRowsRange(AqlItemBlockInputRange& input,
                                      AqlCall& call)
    -> std::tuple<ExecutorState, Stats, size_t, AqlCall> {
  TraversalStats oldStats{};
  auto skipped = size_t{0};

  if (!_infos.isRefactor()) {
    while (true) {
      skipped += doSkip(call);

      oldStats.addFiltered(_traverser.getAndResetFilteredPaths());
      oldStats.addScannedIndex(_traverser.getAndResetReadDocuments());
      oldStats.addHttpRequests(_traverser.getAndResetHttpRequests());

      if (!_traverser.hasMore()) {
        if (!initTraverser(input)) {
          return {input.upstreamState(), oldStats, skipped, AqlCall{}};
        }
      } else {
        TRI_ASSERT(call.getOffset() == 0);
        return {ExecutorState::HASMORE, oldStats, skipped, AqlCall{}};
<<<<<<< HEAD
      }
    }
  } else {
    // refactored variant
    while (call.shouldSkip()) {
      if (_traversalEnumerator.isDone()) {
        if (!initTraverser(input)) {
          TRI_ASSERT(!input.hasDataRow());
          return {input.upstreamState(), stats(), skipped, AqlCall{}};
        }
      } else {
        if (_traversalEnumerator.skipPath()) {
          skipped++;
          call.didSkip(1);
        }
      }
    }
=======
      }
    }
  } else {
    // refactored variant
    while (call.shouldSkip()) {
      if (_traversalEnumerator.isDone()) {
        if (!initTraverser(input)) {
          TRI_ASSERT(!input.hasDataRow());
          return {input.upstreamState(), stats(), skipped, AqlCall{}};
        }
      } else {
        if (_traversalEnumerator.skipPath()) {
          skipped++;
          call.didSkip(1);
        }
      }
    }
>>>>>>> 93dee24b

    if (_traversalEnumerator.isDone()) {
      return {input.upstreamState(), stats(), skipped, AqlCall{}};
    } else {
      return {ExecutorState::HASMORE, stats(), skipped, AqlCall{}};
    }
  }

  TRI_ASSERT(false);
}

//
// Set a new start vertex for traversal, for this fetch inputs
// from input until we are either successful or input is unwilling
// to give us more.
//
// TODO: this is quite a big function, refactor
bool TraversalExecutor::initTraverser(AqlItemBlockInputRange& input) {
  if (!_infos.isRefactor()) {
    _traverser.clear();
    auto opts = _traverser.options();
    opts->clearVariableValues();

    // Now reset the traverser
    // NOTE: It is correct to ask for whether there is a data row here
    //       even if we're using a constant start vertex, as we expect
    //       to provide output for every input row
    while (input.hasDataRow()) {
      // Try to acquire a starting vertex
      std::tie(std::ignore, _inputRow) =
          input.nextDataRow(AqlItemBlockInputRange::HasDataRow{});
      TRI_ASSERT(_inputRow.isInitialized());
<<<<<<< HEAD

    // register temporary variables in expression context
    for (auto const& pair : _infos.filterConditionVariables()) {
      opts->setVariableValue(pair.first, _inputRow.getValue(pair.second));
    }

      if (opts->usesPrune()) {
        auto* evaluator = opts->getPruneEvaluator();
        // Replace by inputRow
        evaluator->prepareContext(_inputRow);
        TRI_ASSERT(_inputRow.isInitialized());
      }

      if (opts->usesPostFilter()) {
        auto* evaluator = opts->getPostFilterEvaluator();
=======

      // register temporary variables in expression context
      for (auto const& pair : _infos.filterConditionVariables()) {
        opts->setVariableValue(pair.first, _inputRow.getValue(pair.second));
      }

      if (opts->usesPrune()) {
        auto* evaluator = opts->getPruneEvaluator();
>>>>>>> 93dee24b
        // Replace by inputRow
        evaluator->prepareContext(_inputRow);
        TRI_ASSERT(_inputRow.isInitialized());
      }

<<<<<<< HEAD
      // TODO [GraphRefactor]: Check how indices are being calculated
      opts->calculateIndexExpressions(_infos.getAst());

      std::string sourceString;
      TRI_ASSERT(_inputRow.isInitialized());

=======
      if (opts->usesPostFilter()) {
        auto* evaluator = opts->getPostFilterEvaluator();
        // Replace by inputRow
        evaluator->prepareContext(_inputRow);
        TRI_ASSERT(_inputRow.isInitialized());
      }

      // TODO [GraphRefactor]: Check how indices are being calculated
      opts->calculateIndexExpressions(_infos.getAst());

      std::string sourceString;
      TRI_ASSERT(_inputRow.isInitialized());

>>>>>>> 93dee24b
      if (_infos.usesFixedSource()) {
        sourceString = _infos.getFixedSource();
      } else {
        AqlValue const& in = _inputRow.getValue(_infos.getInputRegister());
        if (in.isObject()) {
          try {
            sourceString =
                _traverser.options()->trx()->extractIdString(in.slice());
          } catch (...) {
            // on purpose ignore this error.
          }
        } else if (in.isString()) {
          sourceString = in.slice().copyString();
        }
      }

      auto pos = sourceString.find('/');

      if (pos == std::string::npos) {
        _traverser.options()->query().warnings().registerWarning(
            TRI_ERROR_BAD_PARAMETER,
            "Invalid input for traversal: Only "
            "id strings or objects with _id are "
            "allowed");
      } else {
        _traverser.setStartVertex(sourceString);
        TRI_ASSERT(_inputRow.isInitialized());
        return true;
      }
    }
    return false;
  } else {
    // refactored variant
    TRI_ASSERT(_traversalEnumerator.isDone());

    while (input.hasDataRow()) {
      std::tie(std::ignore, _inputRow) = input.nextDataRow();

      std::string sourceString;
      TRI_ASSERT(_inputRow.isInitialized());

      _traversalEnumerator.setValidatorContext(_inputRow);

      if (_infos.usesFixedSource()) {
        sourceString = _infos.getFixedSource();
      } else {
        AqlValue const& in = _inputRow.getValue(_infos.getInputRegister());
        if (in.isObject()) {
          try {
            sourceString = _infos.getTrx()->extractIdString(in.slice());
          } catch (...) {
            // on purpose ignore this error.
          }
        } else if (in.isString()) {
          sourceString = in.slice().copyString();
        }
      }

      auto pos = sourceString.find('/');

      if (pos == std::string::npos) {
        _infos.getWarnings().registerWarning(
            TRI_ERROR_BAD_PARAMETER,
            "Invalid input for traversal: Only "
            "id strings or objects with _id are "
            "allowed");
      } else {
        // prepare index
        _traversalEnumerator.prepareIndexExpressions(_infos.getAst());

        // start actual search
        // reset will take a copy of the underlying string of sourceString
        _traversalEnumerator.reset(toHashedStringRef(sourceString));
        TRI_ASSERT(_inputRow.isInitialized());
        return true;
      }
    }
    return false;
  }
}

[[nodiscard]] auto TraversalExecutor::stats() -> Stats {
  if (!_infos.isRefactor()) {
    // No Stats available on original variant
    return TraversalStats{};
  } else {
    return _traversalEnumerator.stealStats();
  }
}<|MERGE_RESOLUTION|>--- conflicted
+++ resolved
@@ -510,12 +510,7 @@
   // place) with the same TraversalExecutorInfos as before. Those
   // infos contain the traverser which might contain state from a previous run.
   if (infos.isRefactor()) {
-<<<<<<< HEAD
-    _traversalEnumerator.clear(
-        false);
-=======
     _traversalEnumerator.clear(false);
->>>>>>> 93dee24b
   } else {
     _traverser.done();
   }
@@ -554,7 +549,6 @@
   if (!_infos.isRefactor()) {
     while (!output.isFull() && _traverser.hasMore() && _traverser.next()) {
       TRI_ASSERT(_inputRow.isInitialized());
-<<<<<<< HEAD
 
       // traverser now has next v, e, p values
       if (_infos.useVertexOutput()) {
@@ -581,34 +575,6 @@
         output.copyRow(_inputRow);
       }
 
-=======
-
-      // traverser now has next v, e, p values
-      if (_infos.useVertexOutput()) {
-        AqlValue vertex = _traverser.lastVertexToAqlValue();
-        AqlValueGuard guard{vertex, true};
-        output.moveValueInto(_infos.vertexRegister(), _inputRow, guard);
-      }
-      if (_infos.useEdgeOutput()) {
-        AqlValue edge = _traverser.lastEdgeToAqlValue();
-        AqlValueGuard guard{edge, true};
-        output.moveValueInto(_infos.edgeRegister(), _inputRow, guard);
-      }
-      if (_infos.usePathOutput()) {
-        transaction::BuilderLeaser tmp(_traverser.trx());
-        AqlValue path = _traverser.pathToAqlValue(*tmp.builder());
-        AqlValueGuard guard{path, true};
-        output.moveValueInto(_infos.pathRegister(), _inputRow, guard);
-      }
-
-      // No output is requested from the register plan. We still need
-      // to copy the inputRow for the query to yield correct results.
-      if (!_infos.useVertexOutput() && !_infos.useEdgeOutput() &&
-          !_infos.usePathOutput()) {
-        output.copyRow(_inputRow);
-      }
-
->>>>>>> 93dee24b
       output.advanceRow();
     }
   } else {
@@ -616,7 +582,6 @@
     auto currentPath = _traversalEnumerator.getNextPath();
     if (currentPath != nullptr) {
       TRI_ASSERT(_inputRow.isInitialized());
-<<<<<<< HEAD
 
       // traverser now has next v, e, p values
       transaction::BuilderLeaser tmp{_infos.getTrx()};
@@ -639,30 +604,6 @@
         output.moveValueInto(_infos.edgeRegister(), _inputRow, guard);
       }
 
-=======
-
-      // traverser now has next v, e, p values
-      transaction::BuilderLeaser tmp{_infos.getTrx()};
-
-      // Vertex variable (v)
-      if (_infos.useVertexOutput()) {
-        tmp->clear();
-        currentPath->lastVertexToVelocyPack(*tmp.builder());
-        AqlValue path{tmp->slice()};
-        AqlValueGuard guard{path, true};
-        output.moveValueInto(_infos.vertexRegister(), _inputRow, guard);
-      }
-
-      // Edge variable (e)
-      if (_infos.useEdgeOutput()) {
-        tmp->clear();
-        currentPath->lastEdgeToVelocyPack(*tmp.builder());
-        AqlValue path{tmp->slice()};
-        AqlValueGuard guard{path, true};
-        output.moveValueInto(_infos.edgeRegister(), _inputRow, guard);
-      }
-
->>>>>>> 93dee24b
       // Path variable (p)
       if (_infos.usePathOutput()) {
         tmp->clear();
@@ -783,7 +724,6 @@
       } else {
         TRI_ASSERT(call.getOffset() == 0);
         return {ExecutorState::HASMORE, oldStats, skipped, AqlCall{}};
-<<<<<<< HEAD
       }
     }
   } else {
@@ -801,25 +741,6 @@
         }
       }
     }
-=======
-      }
-    }
-  } else {
-    // refactored variant
-    while (call.shouldSkip()) {
-      if (_traversalEnumerator.isDone()) {
-        if (!initTraverser(input)) {
-          TRI_ASSERT(!input.hasDataRow());
-          return {input.upstreamState(), stats(), skipped, AqlCall{}};
-        }
-      } else {
-        if (_traversalEnumerator.skipPath()) {
-          skipped++;
-          call.didSkip(1);
-        }
-      }
-    }
->>>>>>> 93dee24b
 
     if (_traversalEnumerator.isDone()) {
       return {input.upstreamState(), stats(), skipped, AqlCall{}};
@@ -852,12 +773,11 @@
       std::tie(std::ignore, _inputRow) =
           input.nextDataRow(AqlItemBlockInputRange::HasDataRow{});
       TRI_ASSERT(_inputRow.isInitialized());
-<<<<<<< HEAD
-
-    // register temporary variables in expression context
-    for (auto const& pair : _infos.filterConditionVariables()) {
-      opts->setVariableValue(pair.first, _inputRow.getValue(pair.second));
-    }
+
+      // register temporary variables in expression context
+      for (auto const& pair : _infos.filterConditionVariables()) {
+        opts->setVariableValue(pair.first, _inputRow.getValue(pair.second));
+      }
 
       if (opts->usesPrune()) {
         auto* evaluator = opts->getPruneEvaluator();
@@ -868,43 +788,17 @@
 
       if (opts->usesPostFilter()) {
         auto* evaluator = opts->getPostFilterEvaluator();
-=======
-
-      // register temporary variables in expression context
-      for (auto const& pair : _infos.filterConditionVariables()) {
-        opts->setVariableValue(pair.first, _inputRow.getValue(pair.second));
-      }
-
-      if (opts->usesPrune()) {
-        auto* evaluator = opts->getPruneEvaluator();
->>>>>>> 93dee24b
         // Replace by inputRow
         evaluator->prepareContext(_inputRow);
         TRI_ASSERT(_inputRow.isInitialized());
       }
 
-<<<<<<< HEAD
       // TODO [GraphRefactor]: Check how indices are being calculated
       opts->calculateIndexExpressions(_infos.getAst());
 
       std::string sourceString;
       TRI_ASSERT(_inputRow.isInitialized());
 
-=======
-      if (opts->usesPostFilter()) {
-        auto* evaluator = opts->getPostFilterEvaluator();
-        // Replace by inputRow
-        evaluator->prepareContext(_inputRow);
-        TRI_ASSERT(_inputRow.isInitialized());
-      }
-
-      // TODO [GraphRefactor]: Check how indices are being calculated
-      opts->calculateIndexExpressions(_infos.getAst());
-
-      std::string sourceString;
-      TRI_ASSERT(_inputRow.isInitialized());
-
->>>>>>> 93dee24b
       if (_infos.usesFixedSource()) {
         sourceString = _infos.getFixedSource();
       } else {
