////////////////////////////////////////////////////////////////////////////////
/// DISCLAIMER
///
/// Copyright 2014-2022 ArangoDB GmbH, Cologne, Germany
/// Copyright 2004-2014 triAGENS GmbH, Cologne, Germany
///
/// Licensed under the Apache License, Version 2.0 (the "License");
/// you may not use this file except in compliance with the License.
/// You may obtain a copy of the License at
///
///     http://www.apache.org/licenses/LICENSE-2.0
///
/// Unless required by applicable law or agreed to in writing, software
/// distributed under the License is distributed on an "AS IS" BASIS,
/// WITHOUT WARRANTIES OR CONDITIONS OF ANY KIND, either express or implied.
/// See the License for the specific language governing permissions and
/// limitations under the License.
///
/// Copyright holder is ArangoDB GmbH, Cologne, Germany
///
/// @author Michael Hackstein
////////////////////////////////////////////////////////////////////////////////

#include "TraversalExecutor.h"

#include "Aql/ExecutionNode.h"
#include "Aql/ExecutorExpressionContext.h"
#include "Aql/OutputAqlItemRow.h"
#include "Aql/PruneExpressionEvaluator.h"
#include "Aql/Query.h"
#include "Aql/RegisterPlan.h"
#include "Aql/SingleRowFetcher.h"
#include "Basics/system-compiler.h"
#include "Graph/Providers/SingleServerProvider.h"
#include "Graph/Steps/SingleServerProviderStep.h"
#include "Graph/Traverser.h"
#include "Graph/TraverserCache.h"
#include "Graph/TraverserOptions.h"

#include "Graph/algorithm-aliases.h"

using namespace arangodb;
using namespace arangodb::aql;
using namespace arangodb::traverser;

namespace {
auto toHashedStringRef(std::string const& id)
    -> arangodb::velocypack::HashedStringRef {
  return arangodb::velocypack::HashedStringRef(
      id.data(), static_cast<uint32_t>(id.length()));
}
}  // namespace

TraversalExecutorInfos::TraversalExecutorInfos(
    std::unique_ptr<traverser::Traverser>&& traverser,
    std::unordered_map<TraversalExecutorInfosHelper::OutputName, RegisterId,
                       TraversalExecutorInfosHelper::OutputNameHash>
        registerMapping,
    std::string fixedSource, RegisterId inputRegister,
    std::vector<std::pair<Variable const*, RegisterId>>
        filterConditionVariables,
    Ast* ast, traverser::TraverserOptions::UniquenessLevel vertexUniqueness,
    traverser::TraverserOptions::UniquenessLevel edgeUniqueness,
    traverser::TraverserOptions::Order order, bool refactor,
    double defaultWeight, std::string const& weightAttribute,
    transaction::Methods* trx, arangodb::aql::QueryContext& query,
    arangodb::graph::BaseProviderOptions&& baseProviderOptions,
    arangodb::graph::PathValidatorOptions&& pathValidatorOptions,
    arangodb::graph::OneSidedEnumeratorOptions&& enumeratorOptions)
    : _traverser(std::move(traverser)),
      _registerMapping(std::move(registerMapping)),
      _fixedSource(std::move(fixedSource)),
      _inputRegister(inputRegister),
      _filterConditionVariables(std::move(filterConditionVariables)),
      _ast(ast),
      _uniqueVertices(vertexUniqueness),
      _uniqueEdges(edgeUniqueness),
      _order(order),
      _refactor(refactor),
      _defaultWeight(defaultWeight),
      _weightAttribute(weightAttribute),
      _trx(trx),
      _query(query) {
  if (!refactor) {
    TRI_ASSERT(_traverser != nullptr);
  }

  // _fixedSource XOR _inputRegister
  // note: _fixedSource can be the empty string here
  TRI_ASSERT(_fixedSource.empty() ||
             (!_fixedSource.empty() &&
              _inputRegister.value() == RegisterId::maxRegisterId));
  // All Nodes are located in the AST it cannot be non existing.
  TRI_ASSERT(_ast != nullptr);
  if (isRefactor()) {
    /*
     * In the refactored variant we need to parse the correct enumerator type
     * here, before we're allowed to use it.
     */
<<<<<<< HEAD
    if (_traversalEnumerator != nullptr) {
      _traversalEnumerator->clear(false);  // TODO [GraphRefactor]: check -
                                           //  potentially call reset instead
    }
=======
    TRI_ASSERT(_traversalEnumerator == nullptr);

>>>>>>> cae7e4ef
    parseTraversalEnumerator(
        getOrder(), getUniqueVertices(), getUniqueEdges(), _defaultWeight,
        _weightAttribute, query, std::move(baseProviderOptions),
        std::move(pathValidatorOptions), std::move(enumeratorOptions));
    TRI_ASSERT(_traversalEnumerator != nullptr);
  }
}

// REFACTOR
arangodb::graph::TraversalEnumerator&
TraversalExecutorInfos::traversalEnumerator() const {
  return *_traversalEnumerator.get();
}

// OLD
Traverser& TraversalExecutorInfos::traverser() { return *_traverser.get(); }

bool TraversalExecutorInfos::usesOutputRegister(
    TraversalExecutorInfosHelper::OutputName type) const {
  return _registerMapping.find(type) != _registerMapping.end();
}

bool TraversalExecutorInfos::useVertexOutput() const {
  return usesOutputRegister(TraversalExecutorInfosHelper::OutputName::VERTEX);
}

bool TraversalExecutorInfos::useEdgeOutput() const {
  return usesOutputRegister(TraversalExecutorInfosHelper::OutputName::EDGE);
}

bool TraversalExecutorInfos::usePathOutput() const {
  return usesOutputRegister(TraversalExecutorInfosHelper::OutputName::PATH);
}

Ast* TraversalExecutorInfos::getAst() const { return _ast; }

std::string TraversalExecutorInfos::typeToString(
    TraversalExecutorInfosHelper::OutputName type) const {
  switch (type) {
    case TraversalExecutorInfosHelper::VERTEX:
      return std::string{"VERTEX"};
    case TraversalExecutorInfosHelper::EDGE:
      return std::string{"EDGE"};
    case TraversalExecutorInfosHelper::PATH:
      return std::string{"PATH"};
    default:
      return std::string{"<INVALID("} + std::to_string(type) + ")>";
  }
}

RegisterId TraversalExecutorInfos::findRegisterChecked(
    TraversalExecutorInfosHelper::OutputName type) const {
  auto const& it = _registerMapping.find(type);
  if (ADB_UNLIKELY(it == _registerMapping.end())) {
    THROW_ARANGO_EXCEPTION_MESSAGE(
        TRI_ERROR_INTERNAL,
        "Logic error: requested unused register type " + typeToString(type));
  }
  return it->second;
}

RegisterId TraversalExecutorInfos::getOutputRegister(
    TraversalExecutorInfosHelper::OutputName type) const {
  TRI_ASSERT(usesOutputRegister(type));
  return findRegisterChecked(type);
}

RegisterId TraversalExecutorInfos::vertexRegister() const {
  return getOutputRegister(TraversalExecutorInfosHelper::OutputName::VERTEX);
}

RegisterId TraversalExecutorInfos::edgeRegister() const {
  return getOutputRegister(TraversalExecutorInfosHelper::OutputName::EDGE);
}

RegisterId TraversalExecutorInfos::pathRegister() const {
  return getOutputRegister(TraversalExecutorInfosHelper::OutputName::PATH);
}

bool TraversalExecutorInfos::usesFixedSource() const {
  return _inputRegister.value() == RegisterId::maxRegisterId;
}

std::string const& TraversalExecutorInfos::getFixedSource() const {
  TRI_ASSERT(usesFixedSource());
  return _fixedSource;
}

RegisterId TraversalExecutorInfos::getInputRegister() const {
  TRI_ASSERT(!usesFixedSource());
  TRI_ASSERT(_inputRegister.isValid());
  return _inputRegister;
}

std::vector<std::pair<Variable const*, RegisterId>> const&
TraversalExecutorInfos::filterConditionVariables() const {
  return _filterConditionVariables;
}

TraverserOptions::UniquenessLevel TraversalExecutorInfos::getUniqueVertices()
    const {
  return _uniqueVertices;
}

TraverserOptions::UniquenessLevel TraversalExecutorInfos::getUniqueEdges()
    const {
  return _uniqueEdges;
}

TraverserOptions::Order TraversalExecutorInfos::getOrder() const {
  return _order;
}

void TraversalExecutorInfos::setOrder(TraverserOptions::Order order) {
  _order = order;
}

bool TraversalExecutorInfos::isRefactor() const { return _refactor; }

transaction::Methods* TraversalExecutorInfos::getTrx() { return _trx; }
arangodb::aql::QueryWarnings& TraversalExecutorInfos::getWarnings() {
  return _query.warnings();
}

std::pair<arangodb::graph::VertexUniquenessLevel,
          arangodb::graph::EdgeUniquenessLevel>
TraversalExecutorInfos::convertUniquenessLevels() const {
  // TODO [GraphRefactor]: This should be a temporary function as we remove
  //  TraverserOptions in total after the graph refactor is done.
  auto vertexUniquenessLevel = graph::VertexUniquenessLevel::NONE;
  auto edgeUniquenessLevel = graph::EdgeUniquenessLevel::NONE;

  if (getUniqueVertices() == traverser::TraverserOptions::PATH) {
    vertexUniquenessLevel = graph::VertexUniquenessLevel::PATH;
    edgeUniquenessLevel = graph::EdgeUniquenessLevel::PATH;
  } else if (getUniqueVertices() == traverser::TraverserOptions::GLOBAL) {
    vertexUniquenessLevel = graph::VertexUniquenessLevel::GLOBAL;
    edgeUniquenessLevel = graph::EdgeUniquenessLevel::PATH;
  }

  if (getUniqueEdges() == traverser::TraverserOptions::PATH) {
    edgeUniquenessLevel = graph::EdgeUniquenessLevel::PATH;
  } else if (getUniqueEdges() == traverser::TraverserOptions::GLOBAL) {
    edgeUniquenessLevel = graph::EdgeUniquenessLevel::PATH;
  }

  return std::make_pair(vertexUniquenessLevel, edgeUniquenessLevel);
}

// TODO [GraphRefactor]: (R) Add a parameter to toggle tracing variants of
//  enumerators. See KPathEnumerators.
auto TraversalExecutorInfos::parseTraversalEnumerator(
    TraverserOptions::Order order,
    TraverserOptions::UniquenessLevel uniqueVertices,
    TraverserOptions::UniquenessLevel uniqueEdges, double defaultWeight,
    std::string const& weightAttribute, arangodb::aql::QueryContext& query,
    arangodb::graph::BaseProviderOptions&& baseProviderOptions,
    arangodb::graph::PathValidatorOptions&& pathValidatorOptions,
    arangodb::graph::OneSidedEnumeratorOptions&& enumeratorOptions) -> void {
  // TODO [GraphRefactor]: Temporary try to minimize copy-paste-tank, but
  // failed. auto [vertexUnique, edgeUnique] = convertUniquenessLevels();

  if (order == TraverserOptions::Order::DFS) {
    switch (uniqueVertices) {
      case TraverserOptions::UniquenessLevel::NONE:
        switch (uniqueEdges) {
          case TraverserOptions::NONE:
            using SingleServerDFSRefactoredNoneNone = graph::DFSEnumerator<
                arangodb::graph::SingleServerProvider<
                    arangodb::graph::SingleServerProviderStep>,
                graph::VertexUniquenessLevel::NONE,
                graph::EdgeUniquenessLevel::NONE>;

            _traversalEnumerator = std::make_unique<
                SingleServerDFSRefactoredNoneNone>(
                graph::SingleServerProvider<graph::SingleServerProviderStep>{
                    query, std::move(baseProviderOptions),
                    query.resourceMonitor()},
                std::move(enumeratorOptions), std::move(pathValidatorOptions),
                query.resourceMonitor());
            break;
          case TraverserOptions::PATH:
          case TraverserOptions::GLOBAL:
            using SingleServerDFSRefactoredNonePath = graph::DFSEnumerator<
                arangodb::graph::SingleServerProvider<
                    arangodb::graph::SingleServerProviderStep>,
                graph::VertexUniquenessLevel::NONE,
                graph::EdgeUniquenessLevel::PATH>;

            _traversalEnumerator = std::make_unique<
                SingleServerDFSRefactoredNonePath>(
                graph::SingleServerProvider<graph::SingleServerProviderStep>{
                    query, std::move(baseProviderOptions),
                    query.resourceMonitor()},
                std::move(enumeratorOptions), std::move(pathValidatorOptions),
                query.resourceMonitor());
            break;
        }
        break;
      case TraverserOptions::UniquenessLevel::PATH:
        using SingleServerDFSRefactoredPath =
            graph::DFSEnumerator<arangodb::graph::SingleServerProvider<
                                     arangodb::graph::SingleServerProviderStep>,
                                 graph::VertexUniquenessLevel::PATH,
                                 graph::EdgeUniquenessLevel::PATH>;

        _traversalEnumerator = std::make_unique<SingleServerDFSRefactoredPath>(
            graph::SingleServerProvider<graph::SingleServerProviderStep>{
                query, std::move(baseProviderOptions), query.resourceMonitor()},
            std::move(enumeratorOptions), std::move(pathValidatorOptions),
            query.resourceMonitor());
        break;
      case TraverserOptions::UniquenessLevel::GLOBAL:
        using SingleServerDFSRefactoredGlobal =
            graph::DFSEnumerator<arangodb::graph::SingleServerProvider<
                                     arangodb::graph::SingleServerProviderStep>,
                                 graph::VertexUniquenessLevel::GLOBAL,
                                 graph::EdgeUniquenessLevel::PATH>;

        _traversalEnumerator =
            std::make_unique<SingleServerDFSRefactoredGlobal>(
                graph::SingleServerProvider<graph::SingleServerProviderStep>{
                    query, std::move(baseProviderOptions),
                    query.resourceMonitor()},
                std::move(enumeratorOptions), std::move(pathValidatorOptions),
                query.resourceMonitor());
        break;
      default:
        TRI_ASSERT(false);
        THROW_ARANGO_EXCEPTION(TRI_ERROR_INTERNAL);
    }
  } else if (order == TraverserOptions::Order::BFS) {
    switch (uniqueVertices) {
      case TraverserOptions::UniquenessLevel::NONE:
        switch (uniqueEdges) {
          case TraverserOptions::NONE:
            using SingleServerBFSRefactoredNoneNone = graph::BFSEnumerator<
                arangodb::graph::SingleServerProvider<
                    arangodb::graph::SingleServerProviderStep>,
                graph::VertexUniquenessLevel::NONE,
                graph::EdgeUniquenessLevel::NONE>;

            _traversalEnumerator = std::make_unique<
                SingleServerBFSRefactoredNoneNone>(
                graph::SingleServerProvider<graph::SingleServerProviderStep>{
                    query, std::move(baseProviderOptions),
                    query.resourceMonitor()},
                std::move(enumeratorOptions), std::move(pathValidatorOptions),
                query.resourceMonitor());
            break;
          case TraverserOptions::PATH:
          case TraverserOptions::GLOBAL:
            using SingleServerBFSRefactoredNonePath = graph::BFSEnumerator<
                arangodb::graph::SingleServerProvider<
                    arangodb::graph::SingleServerProviderStep>,
                graph::VertexUniquenessLevel::NONE,
                graph::EdgeUniquenessLevel::PATH>;

            _traversalEnumerator = std::make_unique<
                SingleServerBFSRefactoredNonePath>(
                graph::SingleServerProvider<graph::SingleServerProviderStep>{
                    query, std::move(baseProviderOptions),
                    query.resourceMonitor()},
                std::move(enumeratorOptions), std::move(pathValidatorOptions),
                query.resourceMonitor());
            break;
        }
        break;
      case TraverserOptions::UniquenessLevel::PATH:
        using SingleServerBFSRefactoredPath =
            graph::BFSEnumerator<arangodb::graph::SingleServerProvider<
                                     arangodb::graph::SingleServerProviderStep>,
                                 graph::VertexUniquenessLevel::PATH,
                                 graph::EdgeUniquenessLevel::PATH>;

        _traversalEnumerator = std::make_unique<SingleServerBFSRefactoredPath>(
            graph::SingleServerProvider<graph::SingleServerProviderStep>{
                query, std::move(baseProviderOptions), query.resourceMonitor()},
            std::move(enumeratorOptions), std::move(pathValidatorOptions),
            query.resourceMonitor());
        break;
      case TraverserOptions::UniquenessLevel::GLOBAL:
        using SingleServerBFSRefactoredGlobal =
            graph::BFSEnumerator<arangodb::graph::SingleServerProvider<
                                     arangodb::graph::SingleServerProviderStep>,
                                 graph::VertexUniquenessLevel::GLOBAL,
                                 graph::EdgeUniquenessLevel::PATH>;

        _traversalEnumerator =
            std::make_unique<SingleServerBFSRefactoredGlobal>(
                graph::SingleServerProvider<graph::SingleServerProviderStep>{
                    query, std::move(baseProviderOptions),
                    query.resourceMonitor()},
                std::move(enumeratorOptions), std::move(pathValidatorOptions),
                query.resourceMonitor());
        break;
      default:
        TRI_ASSERT(false);
        THROW_ARANGO_EXCEPTION(TRI_ERROR_INTERNAL);
    }
  } else {
    TRI_ASSERT(order == TraverserOptions::Order::WEIGHTED);
    // It is valid to not have set a weightAttribute.
    // TRI_ASSERT(_opts->hasWeightAttribute());
    if (weightAttribute.empty()) {
      baseProviderOptions.setWeightEdgeCallback(
          [defaultWeight](double previousWeight, VPackSlice edge) -> double {
            return previousWeight + defaultWeight;
          });
    } else {
      baseProviderOptions.setWeightEdgeCallback(
          [weightAttribute = weightAttribute, defaultWeight](
              double previousWeight, VPackSlice edge) -> double {
            auto const weight =
                arangodb::basics::VelocyPackHelper::getNumericValue<double>(
                    edge, weightAttribute, defaultWeight);
            if (weight < 0.) {
              THROW_ARANGO_EXCEPTION(TRI_ERROR_GRAPH_NEGATIVE_EDGE_WEIGHT);
            }

            return previousWeight + weight;
          });
    }

    switch (uniqueVertices) {
      case TraverserOptions::UniquenessLevel::NONE:
        switch (uniqueEdges) {
          case TraverserOptions::NONE:
            using SingleServerWeightedRefactoredNoneNone =
                graph::WeightedEnumeratorRefactored<
                    arangodb::graph::SingleServerProvider<
                        arangodb::graph::SingleServerProviderStep>,
                    graph::VertexUniquenessLevel::NONE,
                    graph::EdgeUniquenessLevel::NONE>;

            _traversalEnumerator = std::make_unique<
                SingleServerWeightedRefactoredNoneNone>(
                graph::SingleServerProvider<graph::SingleServerProviderStep>{
                    query, std::move(baseProviderOptions),
                    query.resourceMonitor()},
                std::move(enumeratorOptions), std::move(pathValidatorOptions),
                query.resourceMonitor());
            break;
          case TraverserOptions::PATH:
          case TraverserOptions::GLOBAL:
            using SingleServerWeightedRefactoredNonePath =
                graph::WeightedEnumeratorRefactored<
                    arangodb::graph::SingleServerProvider<
                        arangodb::graph::SingleServerProviderStep>,
                    graph::VertexUniquenessLevel::NONE,
                    graph::EdgeUniquenessLevel::PATH>;

            _traversalEnumerator = std::make_unique<
                SingleServerWeightedRefactoredNonePath>(
                graph::SingleServerProvider<graph::SingleServerProviderStep>{
                    query, std::move(baseProviderOptions),
                    query.resourceMonitor()},
                std::move(enumeratorOptions), std::move(pathValidatorOptions),
                query.resourceMonitor());
            break;
        }
        break;
      case TraverserOptions::UniquenessLevel::PATH:
        using SingleServerWeightedRefactoredPath =
            graph::WeightedEnumeratorRefactored<
                arangodb::graph::SingleServerProvider<
                    arangodb::graph::SingleServerProviderStep>,
                graph::VertexUniquenessLevel::PATH,
                graph::EdgeUniquenessLevel::PATH>;

        _traversalEnumerator =
            std::make_unique<SingleServerWeightedRefactoredPath>(
                graph::SingleServerProvider<graph::SingleServerProviderStep>{
                    query, std::move(baseProviderOptions),
                    query.resourceMonitor()},
                std::move(enumeratorOptions), std::move(pathValidatorOptions),
                query.resourceMonitor());
        break;
      case TraverserOptions::UniquenessLevel::GLOBAL:
        using SingleServerWeightedRefactoredGlobal =
            graph::WeightedEnumeratorRefactored<
                arangodb::graph::SingleServerProvider<
                    arangodb::graph::SingleServerProviderStep>,
                graph::VertexUniquenessLevel::GLOBAL,
                graph::EdgeUniquenessLevel::PATH>;

        _traversalEnumerator =
            std::make_unique<SingleServerWeightedRefactoredGlobal>(
                graph::SingleServerProvider<graph::SingleServerProviderStep>{
                    query, std::move(baseProviderOptions),
                    query.resourceMonitor()},
                std::move(enumeratorOptions), std::move(pathValidatorOptions),
                query.resourceMonitor());
        break;
      default:
        TRI_ASSERT(false);
        THROW_ARANGO_EXCEPTION(TRI_ERROR_INTERNAL);
    }
  }
}

TraversalExecutor::TraversalExecutor(Fetcher& fetcher, Infos& infos)
    : _infos(infos),
      _inputRow{CreateInvalidInputRowHint{}},
      _traverser(infos.traverser()),
      _traversalEnumerator(infos.traversalEnumerator()) {
  // reset the traverser, so that no residual state is left in it. This is
  // important because the TraversalExecutor is sometimes reconstructed (in
  // place) with the same TraversalExecutorInfos as before. Those
  // infos contain the traverser which might contain state from a previous run.
  if (infos.isRefactor()) {
    _traversalEnumerator.clear(
        false);
  } else {
    _traverser.done();
  }
}

TraversalExecutor::~TraversalExecutor() {
  if (!_infos.isRefactor()) {
    auto opts = _traverser.options();
    if (opts != nullptr) {
      // The InAndOutRowExpressionContext in the PruneExpressionEvaluator
      // holds an InputAqlItemRow. As the Plan holds the
      // PruneExpressionEvaluator and is destroyed after the Engine, this must
      // be deleted by unPrepareContext() - otherwise, the
      // SharedAqlItemBlockPtr referenced by the row will return its
      // AqlItemBlock to an already destroyed AqlItemBlockManager.
      if (opts->usesPrune()) {
        auto* evaluator = opts->getPruneEvaluator();
        if (evaluator != nullptr) {
          evaluator->unPrepareContext();
        }
      }
      if (opts->usesPostFilter()) {
        auto* evaluator = opts->getPostFilterEvaluator();
        if (evaluator != nullptr) {
          evaluator->unPrepareContext();
        }
      }
    }
  } else {
    _traversalEnumerator.clear(false);
    _traversalEnumerator.unprepareValidatorContext();
  }
}

auto TraversalExecutor::doOutput(OutputAqlItemRow& output) -> void {
  if (!_infos.isRefactor()) {
    while (!output.isFull() && _traverser.hasMore() && _traverser.next()) {
      TRI_ASSERT(_inputRow.isInitialized());

      // traverser now has next v, e, p values
      if (_infos.useVertexOutput()) {
        AqlValue vertex = _traverser.lastVertexToAqlValue();
        AqlValueGuard guard{vertex, true};
        output.moveValueInto(_infos.vertexRegister(), _inputRow, guard);
      }
      if (_infos.useEdgeOutput()) {
        AqlValue edge = _traverser.lastEdgeToAqlValue();
        AqlValueGuard guard{edge, true};
        output.moveValueInto(_infos.edgeRegister(), _inputRow, guard);
      }
      if (_infos.usePathOutput()) {
        transaction::BuilderLeaser tmp(_traverser.trx());
        AqlValue path = _traverser.pathToAqlValue(*tmp.builder());
        AqlValueGuard guard{path, true};
        output.moveValueInto(_infos.pathRegister(), _inputRow, guard);
      }

      // No output is requested from the register plan. We still need
      // to copy the inputRow for the query to yield correct results.
      if (!_infos.useVertexOutput() && !_infos.useEdgeOutput() &&
          !_infos.usePathOutput()) {
        output.copyRow(_inputRow);
      }

      output.advanceRow();
    }
  } else {
    // Refactored variant
    auto currentPath = _traversalEnumerator.getNextPath();
    if (currentPath != nullptr) {
      TRI_ASSERT(_inputRow.isInitialized());

      // traverser now has next v, e, p values
      transaction::BuilderLeaser tmp{_infos.getTrx()};

      // Vertex variable (v)
      if (_infos.useVertexOutput()) {
        tmp->clear();
        currentPath->lastVertexToVelocyPack(*tmp.builder());
        AqlValue path{tmp->slice()};
        AqlValueGuard guard{path, true};
        output.moveValueInto(_infos.vertexRegister(), _inputRow, guard);
      }

      // Edge variable (e)
      if (_infos.useEdgeOutput()) {
        tmp->clear();
        currentPath->lastEdgeToVelocyPack(*tmp.builder());
        AqlValue path{tmp->slice()};
        AqlValueGuard guard{path, true};
        output.moveValueInto(_infos.edgeRegister(), _inputRow, guard);
      }

      // Path variable (p)
      if (_infos.usePathOutput()) {
        tmp->clear();
        currentPath->toVelocyPack(*tmp.builder());
        AqlValue path{tmp->slice()};
        AqlValueGuard guard{path, true};
        output.moveValueInto(_infos.pathRegister(), _inputRow, guard);
      }

      // No output is requested from the register plan. We still need
      // to copy the inputRow for the query to yield correct results.
      if (!_infos.useVertexOutput() && !_infos.useEdgeOutput() &&
          !_infos.usePathOutput()) {
        output.copyRow(_inputRow);
      }

      output.advanceRow();
    }
  }
}

auto TraversalExecutor::doSkip(AqlCall& call) -> size_t {
  auto skip = size_t{0};

  if (!_infos.isRefactor()) {
    while (call.shouldSkip() && _traverser.hasMore() && _traverser.next()) {
      TRI_ASSERT(_inputRow.isInitialized());
      skip++;
      call.didSkip(1);
    }
  } else {
    // refactored variant
    while (call.shouldSkip()) {
      if (_traversalEnumerator.skipPath()) {
        TRI_ASSERT(_inputRow.isInitialized());
        skip++;
        call.didSkip(1);
      }
    }
  }

  return skip;
}

auto TraversalExecutor::produceRows(AqlItemBlockInputRange& input,
                                    OutputAqlItemRow& output)
    -> std::tuple<ExecutorState, Stats, AqlCall> {
  TraversalStats oldStats;
  ExecutorState state{ExecutorState::HASMORE};

  if (!_infos.isRefactor()) {
    while (true) {
      if (_traverser.hasMore()) {
        TRI_ASSERT(_inputRow.isInitialized());
        doOutput(output);

        if (output.isFull()) {
          if (_traverser.hasMore()) {
            state = ExecutorState::HASMORE;
          } else {
            state = input.upstreamState();
          }
          break;
        }
      } else {
        if (!initTraverser(input)) {
          state = input.upstreamState();
          break;
        }
        TRI_ASSERT(_inputRow.isInitialized());
      }
    }

    oldStats.addFiltered(_traverser.getAndResetFilteredPaths());
    oldStats.addScannedIndex(_traverser.getAndResetReadDocuments());
    oldStats.addHttpRequests(_traverser.getAndResetHttpRequests());

    return {state, oldStats, AqlCall{}};
  } else {
    // refactored variant
    while (!output.isFull()) {
      if (_traversalEnumerator.isDone()) {
        if (!initTraverser(input)) {  // will set a new start vertex
          TRI_ASSERT(!input.hasDataRow());
          return {input.upstreamState(), stats(), AqlCall{}};
        }
      } else {
        doOutput(output);
      }
    }

    if (_traversalEnumerator.isDone()) {
      return {input.upstreamState(), stats(), AqlCall{}};
    } else {
      return {ExecutorState::HASMORE, stats(), AqlCall{}};
    }
  }
}

auto TraversalExecutor::skipRowsRange(AqlItemBlockInputRange& input,
                                      AqlCall& call)
    -> std::tuple<ExecutorState, Stats, size_t, AqlCall> {
  TraversalStats oldStats{};
  auto skipped = size_t{0};

  if (!_infos.isRefactor()) {
    while (true) {
      skipped += doSkip(call);

      oldStats.addFiltered(_traverser.getAndResetFilteredPaths());
      oldStats.addScannedIndex(_traverser.getAndResetReadDocuments());
      oldStats.addHttpRequests(_traverser.getAndResetHttpRequests());

      if (!_traverser.hasMore()) {
        if (!initTraverser(input)) {
          return {input.upstreamState(), oldStats, skipped, AqlCall{}};
        }
      } else {
        TRI_ASSERT(call.getOffset() == 0);
        return {ExecutorState::HASMORE, oldStats, skipped, AqlCall{}};
      }
    }
  } else {
    // refactored variant
    while (call.shouldSkip()) {
      if (_traversalEnumerator.isDone()) {
        if (!initTraverser(input)) {
          TRI_ASSERT(!input.hasDataRow());
          return {input.upstreamState(), stats(), skipped, AqlCall{}};
        }
      } else {
        if (_traversalEnumerator.skipPath()) {
          skipped++;
          call.didSkip(1);
        }
      }
    }

    if (_traversalEnumerator.isDone()) {
      return {input.upstreamState(), stats(), skipped, AqlCall{}};
    } else {
      return {ExecutorState::HASMORE, stats(), skipped, AqlCall{}};
    }
  }

  TRI_ASSERT(false);
}

//
// Set a new start vertex for traversal, for this fetch inputs
// from input until we are either successful or input is unwilling
// to give us more.
//
// TODO: this is quite a big function, refactor
bool TraversalExecutor::initTraverser(AqlItemBlockInputRange& input) {
  if (!_infos.isRefactor()) {
    _traverser.clear();
    auto opts = _traverser.options();
    opts->clearVariableValues();

    // Now reset the traverser
    // NOTE: It is correct to ask for whether there is a data row here
    //       even if we're using a constant start vertex, as we expect
    //       to provide output for every input row
    while (input.hasDataRow()) {
      // Try to acquire a starting vertex
      std::tie(std::ignore, _inputRow) =
          input.nextDataRow(AqlItemBlockInputRange::HasDataRow{});
      TRI_ASSERT(_inputRow.isInitialized());

      for (auto const& pair : _infos.filterConditionVariables()) {
        opts->setVariableValue(pair.first, _inputRow.getValue(pair.second));
      }

      if (opts->usesPrune()) {
        auto* evaluator = opts->getPruneEvaluator();
        // Replace by inputRow
        evaluator->prepareContext(_inputRow);
        TRI_ASSERT(_inputRow.isInitialized());
      }

      if (opts->usesPostFilter()) {
        auto* evaluator = opts->getPostFilterEvaluator();
        // Replace by inputRow
        evaluator->prepareContext(_inputRow);
        TRI_ASSERT(_inputRow.isInitialized());
      }

      // TODO [GraphRefactor]: Check how indices are being calculated
      opts->calculateIndexExpressions(_infos.getAst());

      std::string sourceString;
      TRI_ASSERT(_inputRow.isInitialized());

      if (_infos.usesFixedSource()) {
        sourceString = _infos.getFixedSource();
      } else {
        AqlValue const& in = _inputRow.getValue(_infos.getInputRegister());
        if (in.isObject()) {
          try {
            sourceString =
                _traverser.options()->trx()->extractIdString(in.slice());
          } catch (...) {
            // on purpose ignore this error.
          }
        } else if (in.isString()) {
          sourceString = in.slice().copyString();
        }
      }

      auto pos = sourceString.find('/');

      if (pos == std::string::npos) {
        _traverser.options()->query().warnings().registerWarning(
            TRI_ERROR_BAD_PARAMETER,
            "Invalid input for traversal: Only "
            "id strings or objects with _id are "
            "allowed");
      } else {
        _traverser.setStartVertex(sourceString);
        TRI_ASSERT(_inputRow.isInitialized());
        return true;
      }
    }
    return false;
  } else {
    // refactored variant
    TRI_ASSERT(_traversalEnumerator.isDone());

    while (input.hasDataRow()) {
      std::tie(std::ignore, _inputRow) = input.nextDataRow();

      std::string sourceString;
      TRI_ASSERT(_inputRow.isInitialized());

      _traversalEnumerator.setValidatorContext(_inputRow);

      if (_infos.usesFixedSource()) {
        sourceString = _infos.getFixedSource();
      } else {
        AqlValue const& in = _inputRow.getValue(_infos.getInputRegister());
        if (in.isObject()) {
          try {
            sourceString = _infos.getTrx()->extractIdString(in.slice());
          } catch (...) {
            // on purpose ignore this error.
          }
        } else if (in.isString()) {
          sourceString = in.slice().copyString();
        }
      }

      auto pos = sourceString.find('/');

      if (pos == std::string::npos) {
        _infos.getWarnings().registerWarning(
            TRI_ERROR_BAD_PARAMETER,
            "Invalid input for traversal: Only "
            "id strings or objects with _id are "
            "allowed");
      } else {
        // prepare index
        _traversalEnumerator.prepareIndexExpressions(_infos.getAst());

        // start actual search
        // reset will take a copy of the underlying string of sourceString
        _traversalEnumerator.reset(toHashedStringRef(sourceString));
        TRI_ASSERT(_inputRow.isInitialized());
        return true;
      }
    }
    return false;
  }
}

[[nodiscard]] auto TraversalExecutor::stats() -> Stats {
  if (!_infos.isRefactor()) {
    // No Stats available on original variant
    return TraversalStats{};
  } else {
    return _traversalEnumerator.stealStats();
  }
}<|MERGE_RESOLUTION|>--- conflicted
+++ resolved
@@ -97,15 +97,8 @@
      * In the refactored variant we need to parse the correct enumerator type
      * here, before we're allowed to use it.
      */
-<<<<<<< HEAD
-    if (_traversalEnumerator != nullptr) {
-      _traversalEnumerator->clear(false);  // TODO [GraphRefactor]: check -
-                                           //  potentially call reset instead
-    }
-=======
     TRI_ASSERT(_traversalEnumerator == nullptr);
 
->>>>>>> cae7e4ef
     parseTraversalEnumerator(
         getOrder(), getUniqueVertices(), getUniqueEdges(), _defaultWeight,
         _weightAttribute, query, std::move(baseProviderOptions),
@@ -233,8 +226,8 @@
 std::pair<arangodb::graph::VertexUniquenessLevel,
           arangodb::graph::EdgeUniquenessLevel>
 TraversalExecutorInfos::convertUniquenessLevels() const {
-  // TODO [GraphRefactor]: This should be a temporary function as we remove
-  //  TraverserOptions in total after the graph refactor is done.
+  // TODO [GraphRefactor]: This should be a temoporary function as we remove
+  // TraverserOptions in total after the graph refactor is done.
   auto vertexUniquenessLevel = graph::VertexUniquenessLevel::NONE;
   auto edgeUniquenessLevel = graph::EdgeUniquenessLevel::NONE;
 
@@ -255,8 +248,8 @@
   return std::make_pair(vertexUniquenessLevel, edgeUniquenessLevel);
 }
 
-// TODO [GraphRefactor]: (R) Add a parameter to toggle tracing variants of
-//  enumerators. See KPathEnumerators.
+// TODO [GraphRefactor]: Add a parameter to toggle tracing variants of
+// enumerators.
 auto TraversalExecutorInfos::parseTraversalEnumerator(
     TraverserOptions::Order order,
     TraverserOptions::UniquenessLevel uniqueVertices,
@@ -518,7 +511,7 @@
   // infos contain the traverser which might contain state from a previous run.
   if (infos.isRefactor()) {
     _traversalEnumerator.clear(
-        false);
+        false);  // TODO [GraphRefactor]: check - potentially call reset instead
   } else {
     _traverser.done();
   }
@@ -877,8 +870,8 @@
         _traversalEnumerator.prepareIndexExpressions(_infos.getAst());
 
         // start actual search
-        // reset will take a copy of the underlying string of sourceString
-        _traversalEnumerator.reset(toHashedStringRef(sourceString));
+        _traversalEnumerator.reset(toHashedStringRef(
+            sourceString));  // TODO [GraphRefactor]: check sourceString memory
         TRI_ASSERT(_inputRow.isInitialized());
         return true;
       }
