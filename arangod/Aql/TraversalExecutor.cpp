////////////////////////////////////////////////////////////////////////////////
/// DISCLAIMER
///
/// Copyright 2014-2022 ArangoDB GmbH, Cologne, Germany
/// Copyright 2004-2014 triAGENS GmbH, Cologne, Germany
///
/// Licensed under the Apache License, Version 2.0 (the "License");
/// you may not use this file except in compliance with the License.
/// You may obtain a copy of the License at
///
///     http://www.apache.org/licenses/LICENSE-2.0
///
/// Unless required by applicable law or agreed to in writing, software
/// distributed under the License is distributed on an "AS IS" BASIS,
/// WITHOUT WARRANTIES OR CONDITIONS OF ANY KIND, either express or implied.
/// See the License for the specific language governing permissions and
/// limitations under the License.
///
/// Copyright holder is ArangoDB GmbH, Cologne, Germany
///
/// @author Michael Hackstein
////////////////////////////////////////////////////////////////////////////////

#include "TraversalExecutor.h"

#include <utility>

#include "Aql/ExecutionNode.h"
#include "Aql/ExecutorExpressionContext.h"
#include "Aql/OutputAqlItemRow.h"
#include "Aql/Query.h"
#include "Aql/RegisterPlan.h"
#include "Aql/SingleRowFetcher.h"
#include "Basics/system-compiler.h"
#include "Graph/Providers/SingleServerProvider.h"
#include "Graph/Steps/SingleServerProviderStep.h"
<<<<<<< HEAD
=======
#include "Graph/Providers/ClusterProvider.h"
#include "Graph/Steps/ClusterProviderStep.h"
>>>>>>> ebe97b08
#include "Graph/Traverser.h"
#include "Graph/TraverserCache.h"
#include "Graph/TraverserOptions.h"

#include "Graph/algorithm-aliases.h"

using namespace arangodb;
using namespace arangodb::aql;
using namespace arangodb::traverser;
using namespace arangodb::graph;

namespace {
auto toHashedStringRef(std::string const& id)
    -> arangodb::velocypack::HashedStringRef {
  return {id.data(), static_cast<uint32_t>(id.length())};
}

<<<<<<< HEAD
namespace {
auto toHashedStringRef(std::string const& id)
    -> arangodb::velocypack::HashedStringRef {
  return arangodb::velocypack::HashedStringRef(
      id.data(), static_cast<uint32_t>(id.length()));
}
}  // namespace

=======
template<typename Derived, typename Base, typename Del>
std::unique_ptr<Derived, Del> static_unique_ptr_cast(
    std::unique_ptr<Base, Del>&& p) {
  auto d = static_cast<Derived*>(p.release());
  return std::unique_ptr<Derived, Del>(d, std::move(p.get_deleter()));
}
}  // namespace

// on the coordinator
>>>>>>> ebe97b08
TraversalExecutorInfos::TraversalExecutorInfos(
    std::unique_ptr<traverser::Traverser>&& traverser,
    std::unordered_map<TraversalExecutorInfosHelper::OutputName, RegisterId,
                       TraversalExecutorInfosHelper::OutputNameHash>
        registerMapping,
    std::string fixedSource, RegisterId inputRegister,
    std::vector<std::pair<Variable const*, RegisterId>>
        filterConditionVariables,
    Ast* ast, traverser::TraverserOptions::UniquenessLevel vertexUniqueness,
    traverser::TraverserOptions::UniquenessLevel edgeUniqueness,
    traverser::TraverserOptions::Order order, bool refactor,
<<<<<<< HEAD
    double defaultWeight, std::string const& weightAttribute,
    transaction::Methods* trx, arangodb::aql::QueryContext& query,
    arangodb::graph::BaseProviderOptions&& baseProviderOptions,
    arangodb::graph::PathValidatorOptions&& pathValidatorOptions,
    arangodb::graph::OneSidedEnumeratorOptions&& enumeratorOptions)
=======
    double defaultWeight, std::string weightAttribute,
    transaction::Methods* trx, arangodb::aql::QueryContext& query,
    arangodb::graph::PathValidatorOptions&& pathValidatorOptions,
    arangodb::graph::OneSidedEnumeratorOptions&& enumeratorOptions,
    TraverserOptions* opts,
    ClusterBaseProviderOptions&& clusterBaseProviderOptions)
>>>>>>> ebe97b08
    : _traverser(std::move(traverser)),
      _registerMapping(std::move(registerMapping)),
      _fixedSource(std::move(fixedSource)),
      _inputRegister(inputRegister),
<<<<<<< HEAD
      _filterConditionVariables(std::move(filterConditionVariables)),
=======
      _filterConditionVariables(
          std::move(filterConditionVariables)),  // TODO [GraphRefactor]:
                                                 // Remove the _ as soon as we
                                                 // can get rid of the old code
>>>>>>> ebe97b08
      _ast(ast),
      _uniqueVertices(vertexUniqueness),
      _uniqueEdges(edgeUniqueness),
      _order(order),
      _refactor(refactor),
      _defaultWeight(defaultWeight),
<<<<<<< HEAD
      _weightAttribute(weightAttribute),
=======
      _weightAttribute(std::move(weightAttribute)),
      _trx(trx),
      _query(query) {
  TRI_ASSERT(ServerState::instance()->isCoordinator());
  if (!refactor) {
    TRI_ASSERT(_traverser != nullptr);
  }

  // _fixedSource XOR _inputRegister
  // note: _fixedSource can be the empty string here
  TRI_ASSERT(_fixedSource.empty() ||
             (!_fixedSource.empty() &&
              _inputRegister.value() == RegisterId::maxRegisterId));
  // All Nodes are located in the AST it cannot be non existing.
  TRI_ASSERT(_ast != nullptr);
  if (isRefactor()) {
    /*
     * In the refactored variant we need to parse the correct enumerator type
     * here, before we're allowed to use it.
     */
    TRI_ASSERT(_traversalEnumerator == nullptr);

    parseTraversalEnumeratorCluster(
        getOrder(), getUniqueVertices(), getUniqueEdges(), _defaultWeight,
        _weightAttribute, query, std::move(clusterBaseProviderOptions),
        std::move(pathValidatorOptions), std::move(enumeratorOptions));

    TRI_ASSERT(_traversalEnumerator != nullptr);
  }
}

// on non-coordinator (single server or DB-server)
TraversalExecutorInfos::TraversalExecutorInfos(
    std::unique_ptr<traverser::Traverser>&& traverser,
    std::unordered_map<TraversalExecutorInfosHelper::OutputName, RegisterId,
                       TraversalExecutorInfosHelper::OutputNameHash>
        registerMapping,
    std::string fixedSource, RegisterId inputRegister,
    std::vector<std::pair<Variable const*, RegisterId>>
        filterConditionVariables,
    Ast* ast, traverser::TraverserOptions::UniquenessLevel vertexUniqueness,
    traverser::TraverserOptions::UniquenessLevel edgeUniqueness,
    traverser::TraverserOptions::Order order, bool refactor,
    double defaultWeight, std::string weightAttribute,
    transaction::Methods* trx, arangodb::aql::QueryContext& query,
    arangodb::graph::PathValidatorOptions&& pathValidatorOptions,
    arangodb::graph::OneSidedEnumeratorOptions&& enumeratorOptions,
    TraverserOptions* opts,
    graph::SingleServerBaseProviderOptions&& singleServerBaseProviderOptions)
    : _traverser(std::move(traverser)),
      _registerMapping(std::move(registerMapping)),
      _fixedSource(std::move(fixedSource)),
      _inputRegister(inputRegister),
      _filterConditionVariables(
          std::move(filterConditionVariables)),  // TODO [GraphRefactor]:
                                                 // Remove the _ as soon as we
                                                 // can get rid of the old code
      _ast(ast),
      _uniqueVertices(vertexUniqueness),
      _uniqueEdges(edgeUniqueness),
      _order(order),
      _refactor(refactor),
      _defaultWeight(defaultWeight),
      _weightAttribute(std::move(weightAttribute)),
>>>>>>> ebe97b08
      _trx(trx),
      _query(query) {
  if (!refactor) {
    TRI_ASSERT(_traverser != nullptr);
  }

  // _fixedSource XOR _inputRegister
  // note: _fixedSource can be the empty string here
  TRI_ASSERT(_fixedSource.empty() ||
             (!_fixedSource.empty() &&
              _inputRegister.value() == RegisterId::maxRegisterId));
  // All Nodes are located in the AST it cannot be non existing.
  TRI_ASSERT(_ast != nullptr);
  if (isRefactor()) {
<<<<<<< HEAD
=======
    TRI_ASSERT(!ServerState::instance()->isCoordinator());
>>>>>>> ebe97b08
    /*
     * In the refactored variant we need to parse the correct enumerator type
     * here, before we're allowed to use it.
     */
    TRI_ASSERT(_traversalEnumerator == nullptr);

<<<<<<< HEAD
    parseTraversalEnumerator(
        getOrder(), getUniqueVertices(), getUniqueEdges(), _defaultWeight,
        _weightAttribute, query, std::move(baseProviderOptions),
        std::move(pathValidatorOptions), std::move(enumeratorOptions));
    TRI_ASSERT(_traversalEnumerator != nullptr);
  }
}

// REFACTOR
arangodb::graph::TraversalEnumerator&
TraversalExecutorInfos::traversalEnumerator() const {
  return *_traversalEnumerator.get();
}

// OLD
Traverser& TraversalExecutorInfos::traverser() { return *_traverser.get(); }

=======
    parseTraversalEnumeratorSingleServer(
        getOrder(), getUniqueVertices(), getUniqueEdges(), _defaultWeight,
        _weightAttribute, query, std::move(singleServerBaseProviderOptions),
        std::move(pathValidatorOptions), std::move(enumeratorOptions));

    TRI_ASSERT(_traversalEnumerator != nullptr);
  }
}

// REFACTOR
arangodb::graph::TraversalEnumerator*
TraversalExecutorInfos::traversalEnumerator() const {
  TRI_ASSERT(_traversalEnumerator != nullptr);
  return _traversalEnumerator.get();
}

// OLD
Traverser* TraversalExecutorInfos::traverser() {
  TRI_ASSERT(_traverser != nullptr);
  return _traverser.get();
}

>>>>>>> ebe97b08
bool TraversalExecutorInfos::usesOutputRegister(
    TraversalExecutorInfosHelper::OutputName type) const {
  return _registerMapping.find(type) != _registerMapping.end();
}

bool TraversalExecutorInfos::useVertexOutput() const {
  return usesOutputRegister(TraversalExecutorInfosHelper::OutputName::VERTEX);
}

bool TraversalExecutorInfos::useEdgeOutput() const {
  return usesOutputRegister(TraversalExecutorInfosHelper::OutputName::EDGE);
}

bool TraversalExecutorInfos::usePathOutput() const {
  return usesOutputRegister(TraversalExecutorInfosHelper::OutputName::PATH);
}

Ast* TraversalExecutorInfos::getAst() const { return _ast; }

std::string TraversalExecutorInfos::typeToString(
<<<<<<< HEAD
    TraversalExecutorInfosHelper::OutputName type) const {
=======
    TraversalExecutorInfosHelper::OutputName type) {
>>>>>>> ebe97b08
  switch (type) {
    case TraversalExecutorInfosHelper::VERTEX:
      return std::string{"VERTEX"};
    case TraversalExecutorInfosHelper::EDGE:
      return std::string{"EDGE"};
    case TraversalExecutorInfosHelper::PATH:
      return std::string{"PATH"};
    default:
      return std::string{"<INVALID("} + std::to_string(type) + ")>";
  }
}

RegisterId TraversalExecutorInfos::findRegisterChecked(
    TraversalExecutorInfosHelper::OutputName type) const {
  auto const& it = _registerMapping.find(type);
  if (ADB_UNLIKELY(it == _registerMapping.end())) {
    THROW_ARANGO_EXCEPTION_MESSAGE(
        TRI_ERROR_INTERNAL,
        "Logic error: requested unused register type " + typeToString(type));
  }
  return it->second;
}

RegisterId TraversalExecutorInfos::getOutputRegister(
    TraversalExecutorInfosHelper::OutputName type) const {
  TRI_ASSERT(usesOutputRegister(type));
  return findRegisterChecked(type);
}

RegisterId TraversalExecutorInfos::vertexRegister() const {
  return getOutputRegister(TraversalExecutorInfosHelper::OutputName::VERTEX);
}

RegisterId TraversalExecutorInfos::edgeRegister() const {
  return getOutputRegister(TraversalExecutorInfosHelper::OutputName::EDGE);
}

RegisterId TraversalExecutorInfos::pathRegister() const {
  return getOutputRegister(TraversalExecutorInfosHelper::OutputName::PATH);
}

bool TraversalExecutorInfos::usesFixedSource() const {
  return _inputRegister.value() == RegisterId::maxRegisterId;
}

std::string const& TraversalExecutorInfos::getFixedSource() const {
  TRI_ASSERT(usesFixedSource());
  return _fixedSource;
}

RegisterId TraversalExecutorInfos::getInputRegister() const {
  TRI_ASSERT(!usesFixedSource());
  TRI_ASSERT(_inputRegister.isValid());
  return _inputRegister;
}

std::vector<std::pair<Variable const*, RegisterId>> const&
TraversalExecutorInfos::filterConditionVariables() const {
  return _filterConditionVariables;
}

TraverserOptions::UniquenessLevel TraversalExecutorInfos::getUniqueVertices()
    const {
  return _uniqueVertices;
}

TraverserOptions::UniquenessLevel TraversalExecutorInfos::getUniqueEdges()
    const {
  return _uniqueEdges;
}

TraverserOptions::Order TraversalExecutorInfos::getOrder() const {
  return _order;
}

void TraversalExecutorInfos::setOrder(TraverserOptions::Order order) {
  _order = order;
}

bool TraversalExecutorInfos::isRefactor() const { return _refactor; }

transaction::Methods* TraversalExecutorInfos::getTrx() { return _trx; }
arangodb::aql::QueryWarnings& TraversalExecutorInfos::getWarnings() {
  return _query.warnings();
}

std::pair<arangodb::graph::VertexUniquenessLevel,
          arangodb::graph::EdgeUniquenessLevel>
TraversalExecutorInfos::convertUniquenessLevels() const {
  // TODO [GraphRefactor]: This should be a temoporary function as we remove
  // TraverserOptions in total after the graph refactor is done.
  auto vertexUniquenessLevel = graph::VertexUniquenessLevel::NONE;
  auto edgeUniquenessLevel = graph::EdgeUniquenessLevel::NONE;

  if (getUniqueVertices() == traverser::TraverserOptions::PATH) {
    vertexUniquenessLevel = graph::VertexUniquenessLevel::PATH;
    edgeUniquenessLevel = graph::EdgeUniquenessLevel::PATH;
  } else if (getUniqueVertices() == traverser::TraverserOptions::GLOBAL) {
    vertexUniquenessLevel = graph::VertexUniquenessLevel::GLOBAL;
    edgeUniquenessLevel = graph::EdgeUniquenessLevel::PATH;
  }

<<<<<<< HEAD
  if (getUniqueEdges() == traverser::TraverserOptions::PATH) {
    edgeUniquenessLevel = graph::EdgeUniquenessLevel::PATH;
  } else if (getUniqueEdges() == traverser::TraverserOptions::GLOBAL) {
=======
  if (getUniqueEdges() == traverser::TraverserOptions::PATH ||
      getUniqueEdges() == traverser::TraverserOptions::GLOBAL) {
>>>>>>> ebe97b08
    edgeUniquenessLevel = graph::EdgeUniquenessLevel::PATH;
  }

  return std::make_pair(vertexUniquenessLevel, edgeUniquenessLevel);
}

// TODO [GraphRefactor]: Add a parameter to toggle tracing variants of
// enumerators.
<<<<<<< HEAD
auto TraversalExecutorInfos::parseTraversalEnumerator(
    TraverserOptions::Order order,
    TraverserOptions::UniquenessLevel uniqueVertices,
    TraverserOptions::UniquenessLevel uniqueEdges, double defaultWeight,
    std::string const& weightAttribute, arangodb::aql::QueryContext& query,
    arangodb::graph::BaseProviderOptions&& baseProviderOptions,
    arangodb::graph::PathValidatorOptions&& pathValidatorOptions,
    arangodb::graph::OneSidedEnumeratorOptions&& enumeratorOptions) -> void {
=======
auto TraversalExecutorInfos::parseTraversalEnumeratorSingleServer(
    TraverserOptions::Order order,
    TraverserOptions::UniquenessLevel uniqueVertices,
    TraverserOptions::UniquenessLevel uniqueEdges, double defaultWeight,
    std::string const& weightAttribute, QueryContext& query,
    SingleServerBaseProviderOptions&& baseProviderOptions,
    PathValidatorOptions&& pathValidatorOptions,
    OneSidedEnumeratorOptions&& enumeratorOptions) -> void {
>>>>>>> ebe97b08
  // TODO [GraphRefactor]: Temporary try to minimize copy-paste-tank, but
  // failed. auto [vertexUnique, edgeUnique] = convertUniquenessLevels();

  if (order == TraverserOptions::Order::DFS) {
    switch (uniqueVertices) {
      case TraverserOptions::UniquenessLevel::NONE:
        switch (uniqueEdges) {
          case TraverserOptions::UniquenessLevel::NONE:
<<<<<<< HEAD
            using SingleServerDFSRefactoredNoneNone = graph::DFSEnumerator<
                arangodb::graph::SingleServerProvider<
                    arangodb::graph::SingleServerProviderStep>,
                graph::VertexUniquenessLevel::NONE,
                graph::EdgeUniquenessLevel::NONE>;

            _traversalEnumerator = std::make_unique<
                SingleServerDFSRefactoredNoneNone>(
                graph::SingleServerProvider<graph::SingleServerProviderStep>{
                    query, std::move(baseProviderOptions),
                    query.resourceMonitor()},
                std::move(enumeratorOptions), std::move(pathValidatorOptions),
                query.resourceMonitor());
            break;
          case TraverserOptions::UniquenessLevel::PATH:
          case TraverserOptions::UniquenessLevel::GLOBAL:
            using SingleServerDFSRefactoredNonePath = graph::DFSEnumerator<
                arangodb::graph::SingleServerProvider<
                    arangodb::graph::SingleServerProviderStep>,
                graph::VertexUniquenessLevel::NONE,
                graph::EdgeUniquenessLevel::PATH>;

            _traversalEnumerator = std::make_unique<
                SingleServerDFSRefactoredNonePath>(
                graph::SingleServerProvider<graph::SingleServerProviderStep>{
                    query, std::move(baseProviderOptions),
                    query.resourceMonitor()},
                std::move(enumeratorOptions), std::move(pathValidatorOptions),
                query.resourceMonitor());
=======
            using SingleServerDFSRefactoredNoneNone =
                DFSEnumerator<SingleServerProvider<SingleServerProviderStep>,
                              VertexUniquenessLevel::NONE,
                              EdgeUniquenessLevel::NONE>;

            _traversalEnumerator =
                std::make_unique<SingleServerDFSRefactoredNoneNone>(
                    SingleServerProvider<SingleServerProviderStep>{
                        query, std::move(baseProviderOptions),
                        query.resourceMonitor()},
                    std::move(enumeratorOptions),
                    std::move(pathValidatorOptions), query.resourceMonitor());

            break;
          case TraverserOptions::UniquenessLevel::PATH:
          case TraverserOptions::UniquenessLevel::GLOBAL:
            using SingleServerDFSRefactoredNonePath =
                DFSEnumerator<SingleServerProvider<SingleServerProviderStep>,
                              VertexUniquenessLevel::NONE,
                              EdgeUniquenessLevel::PATH>;

            _traversalEnumerator =
                std::make_unique<SingleServerDFSRefactoredNonePath>(
                    SingleServerProvider<SingleServerProviderStep>{
                        query, std::move(baseProviderOptions),
                        query.resourceMonitor()},
                    std::move(enumeratorOptions),
                    std::move(pathValidatorOptions), query.resourceMonitor());
>>>>>>> ebe97b08
            break;
        }
        break;
      case TraverserOptions::UniquenessLevel::PATH:
        using SingleServerDFSRefactoredPath =
<<<<<<< HEAD
            graph::DFSEnumerator<arangodb::graph::SingleServerProvider<
                                     arangodb::graph::SingleServerProviderStep>,
                                 graph::VertexUniquenessLevel::PATH,
                                 graph::EdgeUniquenessLevel::PATH>;

        _traversalEnumerator = std::make_unique<SingleServerDFSRefactoredPath>(
            graph::SingleServerProvider<graph::SingleServerProviderStep>{
=======
            DFSEnumerator<SingleServerProvider<SingleServerProviderStep>,
                          VertexUniquenessLevel::PATH,
                          EdgeUniquenessLevel::PATH>;

        _traversalEnumerator = std::make_unique<SingleServerDFSRefactoredPath>(
            SingleServerProvider<SingleServerProviderStep>{
>>>>>>> ebe97b08
                query, std::move(baseProviderOptions), query.resourceMonitor()},
            std::move(enumeratorOptions), std::move(pathValidatorOptions),
            query.resourceMonitor());
        break;
      case TraverserOptions::UniquenessLevel::GLOBAL:
        using SingleServerDFSRefactoredGlobal =
<<<<<<< HEAD
            graph::DFSEnumerator<arangodb::graph::SingleServerProvider<
                                     arangodb::graph::SingleServerProviderStep>,
                                 graph::VertexUniquenessLevel::GLOBAL,
                                 graph::EdgeUniquenessLevel::PATH>;

        _traversalEnumerator =
            std::make_unique<SingleServerDFSRefactoredGlobal>(
                graph::SingleServerProvider<graph::SingleServerProviderStep>{
=======
            DFSEnumerator<SingleServerProvider<SingleServerProviderStep>,
                          VertexUniquenessLevel::GLOBAL,
                          EdgeUniquenessLevel::PATH>;

        _traversalEnumerator =
            std::make_unique<SingleServerDFSRefactoredGlobal>(
                SingleServerProvider<SingleServerProviderStep>{
>>>>>>> ebe97b08
                    query, std::move(baseProviderOptions),
                    query.resourceMonitor()},
                std::move(enumeratorOptions), std::move(pathValidatorOptions),
                query.resourceMonitor());
        break;
      default:
        TRI_ASSERT(false);
        THROW_ARANGO_EXCEPTION(TRI_ERROR_INTERNAL);
    }
  } else if (order == TraverserOptions::Order::BFS) {
    switch (uniqueVertices) {
      case TraverserOptions::UniquenessLevel::NONE:
        switch (uniqueEdges) {
          case TraverserOptions::UniquenessLevel::NONE:
<<<<<<< HEAD
            using SingleServerBFSRefactoredNoneNone = graph::BFSEnumerator<
                arangodb::graph::SingleServerProvider<
                    arangodb::graph::SingleServerProviderStep>,
                graph::VertexUniquenessLevel::NONE,
                graph::EdgeUniquenessLevel::NONE>;

            _traversalEnumerator = std::make_unique<
                SingleServerBFSRefactoredNoneNone>(
                graph::SingleServerProvider<graph::SingleServerProviderStep>{
                    query, std::move(baseProviderOptions),
                    query.resourceMonitor()},
                std::move(enumeratorOptions), std::move(pathValidatorOptions),
                query.resourceMonitor());
            break;
          case TraverserOptions::UniquenessLevel::PATH:
          case TraverserOptions::UniquenessLevel::GLOBAL:
            using SingleServerBFSRefactoredNonePath = graph::BFSEnumerator<
                arangodb::graph::SingleServerProvider<
                    arangodb::graph::SingleServerProviderStep>,
                graph::VertexUniquenessLevel::NONE,
                graph::EdgeUniquenessLevel::PATH>;

            _traversalEnumerator = std::make_unique<
                SingleServerBFSRefactoredNonePath>(
                graph::SingleServerProvider<graph::SingleServerProviderStep>{
                    query, std::move(baseProviderOptions),
                    query.resourceMonitor()},
                std::move(enumeratorOptions), std::move(pathValidatorOptions),
                query.resourceMonitor());
=======
            using SingleServerBFSRefactoredNoneNone =
                BFSEnumerator<SingleServerProvider<SingleServerProviderStep>,
                              VertexUniquenessLevel::NONE,
                              EdgeUniquenessLevel::NONE>;

            _traversalEnumerator =
                std::make_unique<SingleServerBFSRefactoredNoneNone>(
                    SingleServerProvider<SingleServerProviderStep>{
                        query, std::move(baseProviderOptions),
                        query.resourceMonitor()},
                    std::move(enumeratorOptions),
                    std::move(pathValidatorOptions), query.resourceMonitor());
            break;
          case TraverserOptions::UniquenessLevel::PATH:
          case TraverserOptions::UniquenessLevel::GLOBAL:
            using SingleServerBFSRefactoredNonePath =
                BFSEnumerator<SingleServerProvider<SingleServerProviderStep>,
                              VertexUniquenessLevel::NONE,
                              EdgeUniquenessLevel::PATH>;

            _traversalEnumerator =
                std::make_unique<SingleServerBFSRefactoredNonePath>(
                    SingleServerProvider<SingleServerProviderStep>{
                        query, std::move(baseProviderOptions),
                        query.resourceMonitor()},
                    std::move(enumeratorOptions),
                    std::move(pathValidatorOptions), query.resourceMonitor());
>>>>>>> ebe97b08
            break;
        }
        break;
      case TraverserOptions::UniquenessLevel::PATH:
        using SingleServerBFSRefactoredPath =
<<<<<<< HEAD
            graph::BFSEnumerator<arangodb::graph::SingleServerProvider<
                                     arangodb::graph::SingleServerProviderStep>,
                                 graph::VertexUniquenessLevel::PATH,
                                 graph::EdgeUniquenessLevel::PATH>;

        _traversalEnumerator = std::make_unique<SingleServerBFSRefactoredPath>(
            graph::SingleServerProvider<graph::SingleServerProviderStep>{
=======
            BFSEnumerator<SingleServerProvider<SingleServerProviderStep>,
                          VertexUniquenessLevel::PATH,
                          EdgeUniquenessLevel::PATH>;

        _traversalEnumerator = std::make_unique<SingleServerBFSRefactoredPath>(
            SingleServerProvider<SingleServerProviderStep>{
>>>>>>> ebe97b08
                query, std::move(baseProviderOptions), query.resourceMonitor()},
            std::move(enumeratorOptions), std::move(pathValidatorOptions),
            query.resourceMonitor());
        break;
      case TraverserOptions::UniquenessLevel::GLOBAL:
        using SingleServerBFSRefactoredGlobal =
<<<<<<< HEAD
            graph::BFSEnumerator<arangodb::graph::SingleServerProvider<
                                     arangodb::graph::SingleServerProviderStep>,
                                 graph::VertexUniquenessLevel::GLOBAL,
                                 graph::EdgeUniquenessLevel::PATH>;

        _traversalEnumerator =
            std::make_unique<SingleServerBFSRefactoredGlobal>(
                graph::SingleServerProvider<graph::SingleServerProviderStep>{
=======
            BFSEnumerator<SingleServerProvider<SingleServerProviderStep>,
                          VertexUniquenessLevel::GLOBAL,
                          EdgeUniquenessLevel::PATH>;

        _traversalEnumerator =
            std::make_unique<SingleServerBFSRefactoredGlobal>(
                SingleServerProvider<SingleServerProviderStep>{
>>>>>>> ebe97b08
                    query, std::move(baseProviderOptions),
                    query.resourceMonitor()},
                std::move(enumeratorOptions), std::move(pathValidatorOptions),
                query.resourceMonitor());
        break;
      default:
        TRI_ASSERT(false);
        THROW_ARANGO_EXCEPTION(TRI_ERROR_INTERNAL);
    }
  } else {
    TRI_ASSERT(order == TraverserOptions::Order::WEIGHTED);
    // It is valid to not have set a weightAttribute.
    // TRI_ASSERT(_opts->hasWeightAttribute());
    if (weightAttribute.empty()) {
      baseProviderOptions.setWeightEdgeCallback(
          [defaultWeight](double previousWeight, VPackSlice edge) -> double {
            return previousWeight + defaultWeight;
          });
    } else {
      baseProviderOptions.setWeightEdgeCallback(
          [weightAttribute = weightAttribute, defaultWeight](
              double previousWeight, VPackSlice edge) -> double {
            auto const weight =
                arangodb::basics::VelocyPackHelper::getNumericValue<double>(
                    edge, weightAttribute, defaultWeight);
            if (weight < 0.) {
              THROW_ARANGO_EXCEPTION(TRI_ERROR_GRAPH_NEGATIVE_EDGE_WEIGHT);
            }

            return previousWeight + weight;
          });
    }

    switch (uniqueVertices) {
      case TraverserOptions::UniquenessLevel::NONE:
        switch (uniqueEdges) {
          case TraverserOptions::UniquenessLevel::NONE:
            using SingleServerWeightedRefactoredNoneNone =
<<<<<<< HEAD
                graph::WeightedEnumeratorRefactored<
                    arangodb::graph::SingleServerProvider<
                        arangodb::graph::SingleServerProviderStep>,
                    graph::VertexUniquenessLevel::NONE,
                    graph::EdgeUniquenessLevel::NONE>;

            _traversalEnumerator = std::make_unique<
                SingleServerWeightedRefactoredNoneNone>(
                graph::SingleServerProvider<graph::SingleServerProviderStep>{
                    query, std::move(baseProviderOptions),
                    query.resourceMonitor()},
                std::move(enumeratorOptions), std::move(pathValidatorOptions),
                query.resourceMonitor());
=======
                WeightedEnumeratorRefactored<
                    SingleServerProvider<SingleServerProviderStep>,
                    VertexUniquenessLevel::NONE, EdgeUniquenessLevel::NONE>;

            _traversalEnumerator =
                std::make_unique<SingleServerWeightedRefactoredNoneNone>(
                    SingleServerProvider<SingleServerProviderStep>{
                        query, std::move(baseProviderOptions),
                        query.resourceMonitor()},
                    std::move(enumeratorOptions),
                    std::move(pathValidatorOptions), query.resourceMonitor());
>>>>>>> ebe97b08
            break;
          case TraverserOptions::UniquenessLevel::PATH:
          case TraverserOptions::UniquenessLevel::GLOBAL:
            using SingleServerWeightedRefactoredNonePath =
<<<<<<< HEAD
                graph::WeightedEnumeratorRefactored<
                    arangodb::graph::SingleServerProvider<
                        arangodb::graph::SingleServerProviderStep>,
                    graph::VertexUniquenessLevel::NONE,
                    graph::EdgeUniquenessLevel::PATH>;

            _traversalEnumerator = std::make_unique<
                SingleServerWeightedRefactoredNonePath>(
                graph::SingleServerProvider<graph::SingleServerProviderStep>{
                    query, std::move(baseProviderOptions),
                    query.resourceMonitor()},
                std::move(enumeratorOptions), std::move(pathValidatorOptions),
                query.resourceMonitor());
=======
                WeightedEnumeratorRefactored<
                    SingleServerProvider<SingleServerProviderStep>,
                    VertexUniquenessLevel::NONE, EdgeUniquenessLevel::PATH>;

            _traversalEnumerator =
                std::make_unique<SingleServerWeightedRefactoredNonePath>(
                    SingleServerProvider<SingleServerProviderStep>{
                        query, std::move(baseProviderOptions),
                        query.resourceMonitor()},
                    std::move(enumeratorOptions),
                    std::move(pathValidatorOptions), query.resourceMonitor());
>>>>>>> ebe97b08
            break;
        }
        break;
      case TraverserOptions::UniquenessLevel::PATH:
<<<<<<< HEAD
        using SingleServerWeightedRefactoredPath =
            graph::WeightedEnumeratorRefactored<
                arangodb::graph::SingleServerProvider<
                    arangodb::graph::SingleServerProviderStep>,
                graph::VertexUniquenessLevel::PATH,
                graph::EdgeUniquenessLevel::PATH>;

        _traversalEnumerator =
            std::make_unique<SingleServerWeightedRefactoredPath>(
                graph::SingleServerProvider<graph::SingleServerProviderStep>{
=======
        using SingleServerWeightedRefactoredPath = WeightedEnumeratorRefactored<
            SingleServerProvider<SingleServerProviderStep>,
            VertexUniquenessLevel::PATH, EdgeUniquenessLevel::PATH>;

        _traversalEnumerator =
            std::make_unique<SingleServerWeightedRefactoredPath>(
                SingleServerProvider<SingleServerProviderStep>{
>>>>>>> ebe97b08
                    query, std::move(baseProviderOptions),
                    query.resourceMonitor()},
                std::move(enumeratorOptions), std::move(pathValidatorOptions),
                query.resourceMonitor());
        break;
      case TraverserOptions::UniquenessLevel::GLOBAL:
        using SingleServerWeightedRefactoredGlobal =
<<<<<<< HEAD
            graph::WeightedEnumeratorRefactored<
                arangodb::graph::SingleServerProvider<
                    arangodb::graph::SingleServerProviderStep>,
                graph::VertexUniquenessLevel::GLOBAL,
                graph::EdgeUniquenessLevel::PATH>;

        _traversalEnumerator =
            std::make_unique<SingleServerWeightedRefactoredGlobal>(
                graph::SingleServerProvider<graph::SingleServerProviderStep>{
=======
            WeightedEnumeratorRefactored<
                SingleServerProvider<SingleServerProviderStep>,
                VertexUniquenessLevel::GLOBAL, EdgeUniquenessLevel::PATH>;

        _traversalEnumerator =
            std::make_unique<SingleServerWeightedRefactoredGlobal>(
                SingleServerProvider<SingleServerProviderStep>{
                    query, std::move(baseProviderOptions),
                    query.resourceMonitor()},
                std::move(enumeratorOptions), std::move(pathValidatorOptions),
                query.resourceMonitor());
        break;
      default:
        TRI_ASSERT(false);
        THROW_ARANGO_EXCEPTION(TRI_ERROR_INTERNAL);
    }
  }
}

auto TraversalExecutorInfos::parseTraversalEnumeratorCluster(
    traverser::TraverserOptions::Order order,
    traverser::TraverserOptions::UniquenessLevel uniqueVertices,
    traverser::TraverserOptions::UniquenessLevel uniqueEdges,
    double defaultWeight, const std::string& weightAttribute,
    arangodb::aql::QueryContext& query,
    arangodb::graph::ClusterBaseProviderOptions&& baseProviderOptions,
    arangodb::graph::PathValidatorOptions&& pathValidatorOptions,
    arangodb::graph::OneSidedEnumeratorOptions&& enumeratorOptions) -> void {
  // TODO [GraphRefactor]: Temporary try to minimize copy-paste-tank, but
  // failed. auto [vertexUnique, edgeUnique] = convertUniquenessLevels();
  if (order == TraverserOptions::Order::DFS) {
    switch (uniqueVertices) {
      case TraverserOptions::UniquenessLevel::NONE:
        switch (uniqueEdges) {
          case TraverserOptions::UniquenessLevel::NONE:
            using ClusterDFSRefactoredNoneNone =
                DFSEnumerator<ClusterProvider<ClusterProviderStep>,
                              VertexUniquenessLevel::NONE,
                              EdgeUniquenessLevel::NONE>;

            _traversalEnumerator =
                std::make_unique<ClusterDFSRefactoredNoneNone>(
                    ClusterProvider<ClusterProviderStep>{
                        query, std::move(baseProviderOptions),
                        query.resourceMonitor()},
                    std::move(enumeratorOptions),
                    std::move(pathValidatorOptions), query.resourceMonitor());

            break;
          case TraverserOptions::UniquenessLevel::PATH:
          case TraverserOptions::UniquenessLevel::GLOBAL:
            using ClusterDFSRefactoredNonePath =
                DFSEnumerator<ClusterProvider<ClusterProviderStep>,
                              VertexUniquenessLevel::NONE,
                              EdgeUniquenessLevel::PATH>;

            _traversalEnumerator =
                std::make_unique<ClusterDFSRefactoredNonePath>(
                    ClusterProvider<ClusterProviderStep>{
                        query, std::move(baseProviderOptions),
                        query.resourceMonitor()},
                    std::move(enumeratorOptions),
                    std::move(pathValidatorOptions), query.resourceMonitor());
            break;
        }
        break;
      case TraverserOptions::UniquenessLevel::PATH:
        using ClusterDFSRefactoredPath =
            DFSEnumerator<ClusterProvider<ClusterProviderStep>,
                          VertexUniquenessLevel::PATH,
                          EdgeUniquenessLevel::PATH>;

        _traversalEnumerator = std::make_unique<ClusterDFSRefactoredPath>(
            ClusterProvider<ClusterProviderStep>{
                query, std::move(baseProviderOptions), query.resourceMonitor()},
            std::move(enumeratorOptions), std::move(pathValidatorOptions),
            query.resourceMonitor());
        break;
      case TraverserOptions::UniquenessLevel::GLOBAL:
        using ClusterDFSRefactoredGlobal =
            DFSEnumerator<ClusterProvider<ClusterProviderStep>,
                          VertexUniquenessLevel::GLOBAL,
                          EdgeUniquenessLevel::PATH>;

        _traversalEnumerator = std::make_unique<ClusterDFSRefactoredGlobal>(
            ClusterProvider<ClusterProviderStep>{
                query, std::move(baseProviderOptions), query.resourceMonitor()},
            std::move(enumeratorOptions), std::move(pathValidatorOptions),
            query.resourceMonitor());
        break;
      default:
        TRI_ASSERT(false);
        THROW_ARANGO_EXCEPTION(TRI_ERROR_INTERNAL);
    }
  } else if (order == TraverserOptions::Order::BFS) {
    switch (uniqueVertices) {
      case TraverserOptions::UniquenessLevel::NONE:
        switch (uniqueEdges) {
          case TraverserOptions::UniquenessLevel::NONE:
            using ClusterBFSRefactoredNoneNone =
                BFSEnumerator<ClusterProvider<ClusterProviderStep>,
                              VertexUniquenessLevel::NONE,
                              EdgeUniquenessLevel::NONE>;

            _traversalEnumerator =
                std::make_unique<ClusterBFSRefactoredNoneNone>(
                    ClusterProvider<ClusterProviderStep>{
                        query, std::move(baseProviderOptions),
                        query.resourceMonitor()},
                    std::move(enumeratorOptions),
                    std::move(pathValidatorOptions), query.resourceMonitor());
            break;
          case TraverserOptions::UniquenessLevel::PATH:
          case TraverserOptions::UniquenessLevel::GLOBAL:
            using ClusterBFSRefactoredNonePath =
                BFSEnumerator<ClusterProvider<ClusterProviderStep>,
                              VertexUniquenessLevel::NONE,
                              EdgeUniquenessLevel::PATH>;

            _traversalEnumerator =
                std::make_unique<ClusterBFSRefactoredNonePath>(
                    ClusterProvider<ClusterProviderStep>{
                        query, std::move(baseProviderOptions),
                        query.resourceMonitor()},
                    std::move(enumeratorOptions),
                    std::move(pathValidatorOptions), query.resourceMonitor());
            break;
        }
        break;
      case TraverserOptions::UniquenessLevel::PATH:
        using ClusterBFSRefactoredPath =
            BFSEnumerator<ClusterProvider<ClusterProviderStep>,
                          VertexUniquenessLevel::PATH,
                          EdgeUniquenessLevel::PATH>;

        _traversalEnumerator = std::make_unique<ClusterBFSRefactoredPath>(
            ClusterProvider<ClusterProviderStep>{
                query, std::move(baseProviderOptions), query.resourceMonitor()},
            std::move(enumeratorOptions), std::move(pathValidatorOptions),
            query.resourceMonitor());
        break;
      case TraverserOptions::UniquenessLevel::GLOBAL:
        using ClusterBFSRefactoredGlobal =
            BFSEnumerator<ClusterProvider<ClusterProviderStep>,
                          VertexUniquenessLevel::GLOBAL,
                          EdgeUniquenessLevel::PATH>;

        _traversalEnumerator = std::make_unique<ClusterBFSRefactoredGlobal>(
            ClusterProvider<ClusterProviderStep>{
                query, std::move(baseProviderOptions), query.resourceMonitor()},
            std::move(enumeratorOptions), std::move(pathValidatorOptions),
            query.resourceMonitor());
        break;
      default:
        TRI_ASSERT(false);
        THROW_ARANGO_EXCEPTION(TRI_ERROR_INTERNAL);
    }
  } else {
    TRI_ASSERT(order == TraverserOptions::Order::WEIGHTED);
    // It is valid to not have set a weightAttribute.
    // TRI_ASSERT(_opts->hasWeightAttribute());
    if (weightAttribute.empty()) {
      baseProviderOptions.setWeightEdgeCallback(
          [defaultWeight](double previousWeight, VPackSlice edge) -> double {
            return previousWeight + defaultWeight;
          });
    } else {
      baseProviderOptions.setWeightEdgeCallback(
          [weightAttribute = weightAttribute, defaultWeight](
              double previousWeight, VPackSlice edge) -> double {
            auto const weight =
                arangodb::basics::VelocyPackHelper::getNumericValue<double>(
                    edge, weightAttribute, defaultWeight);
            if (weight < 0.) {
              THROW_ARANGO_EXCEPTION(TRI_ERROR_GRAPH_NEGATIVE_EDGE_WEIGHT);
            }

            return previousWeight + weight;
          });
    }

    switch (uniqueVertices) {
      case TraverserOptions::UniquenessLevel::NONE:
        switch (uniqueEdges) {
          case TraverserOptions::UniquenessLevel::NONE:
            using ClusterWeightedRefactoredNoneNone =
                WeightedEnumeratorRefactored<
                    ClusterProvider<ClusterProviderStep>,
                    VertexUniquenessLevel::NONE, EdgeUniquenessLevel::NONE>;

            _traversalEnumerator =
                std::make_unique<ClusterWeightedRefactoredNoneNone>(
                    ClusterProvider<ClusterProviderStep>{
                        query, std::move(baseProviderOptions),
                        query.resourceMonitor()},
                    std::move(enumeratorOptions),
                    std::move(pathValidatorOptions), query.resourceMonitor());
            break;
          case TraverserOptions::UniquenessLevel::PATH:
          case TraverserOptions::UniquenessLevel::GLOBAL:
            using ClusterWeightedRefactoredNonePath =
                WeightedEnumeratorRefactored<
                    ClusterProvider<ClusterProviderStep>,
                    VertexUniquenessLevel::NONE, EdgeUniquenessLevel::PATH>;

            _traversalEnumerator =
                std::make_unique<ClusterWeightedRefactoredNonePath>(
                    ClusterProvider<ClusterProviderStep>{
                        query, std::move(baseProviderOptions),
                        query.resourceMonitor()},
                    std::move(enumeratorOptions),
                    std::move(pathValidatorOptions), query.resourceMonitor());
            break;
        }
        break;
      case TraverserOptions::UniquenessLevel::PATH:
        using ClusterWeightedRefactoredPath =
            WeightedEnumeratorRefactored<ClusterProvider<ClusterProviderStep>,
                                         VertexUniquenessLevel::PATH,
                                         EdgeUniquenessLevel::PATH>;

        _traversalEnumerator = std::make_unique<ClusterWeightedRefactoredPath>(
            ClusterProvider<ClusterProviderStep>{
                query, std::move(baseProviderOptions), query.resourceMonitor()},
            std::move(enumeratorOptions), std::move(pathValidatorOptions),
            query.resourceMonitor());
        break;
      case TraverserOptions::UniquenessLevel::GLOBAL:
        using ClusterWeightedRefactoredGlobal =
            WeightedEnumeratorRefactored<ClusterProvider<ClusterProviderStep>,
                                         VertexUniquenessLevel::GLOBAL,
                                         EdgeUniquenessLevel::PATH>;

        _traversalEnumerator =
            std::make_unique<ClusterWeightedRefactoredGlobal>(
                ClusterProvider<ClusterProviderStep>{
>>>>>>> ebe97b08
                    query, std::move(baseProviderOptions),
                    query.resourceMonitor()},
                std::move(enumeratorOptions), std::move(pathValidatorOptions),
                query.resourceMonitor());
        break;
      default:
        TRI_ASSERT(false);
        THROW_ARANGO_EXCEPTION(TRI_ERROR_INTERNAL);
    }
  }
}

TraversalExecutor::TraversalExecutor(Fetcher& fetcher, Infos& infos)
    : _infos(infos),
      _inputRow{CreateInvalidInputRowHint{}},
<<<<<<< HEAD
      _traverser(infos.traverser()),
      _traversalEnumerator(infos.traversalEnumerator()) {
=======
      _traverser(nullptr),
      _traversalEnumerator(nullptr) {
>>>>>>> ebe97b08
  // reset the traverser, so that no residual state is left in it. This is
  // important because the TraversalExecutor is sometimes reconstructed (in
  // place) with the same TraversalExecutorInfos as before. Those
  // infos contain the traverser which might contain state from a previous run.
  if (infos.isRefactor()) {
<<<<<<< HEAD
    _traversalEnumerator.clear(false);
  } else {
    _traverser.done();
=======
    _traversalEnumerator = infos.traversalEnumerator();
    traversalEnumerator()->clear(false);
  } else {
    _traverser = infos.traverser();
    traverser()->done();
>>>>>>> ebe97b08
  }
}

TraversalExecutor::~TraversalExecutor() {
  if (!_infos.isRefactor()) {
<<<<<<< HEAD
    auto opts = _traverser.options();
=======
    auto opts = traverser()->options();
>>>>>>> ebe97b08
    if (opts != nullptr) {
      // The InAndOutRowExpressionContext in the PruneExpressionEvaluator
      // holds an InputAqlItemRow. As the Plan holds the
      // PruneExpressionEvaluator and is destroyed after the Engine, this must
      // be deleted by unPrepareContext() - otherwise, the
      // SharedAqlItemBlockPtr referenced by the row will return its
      // AqlItemBlock to an already destroyed AqlItemBlockManager.
      if (opts->usesPrune()) {
        auto* evaluator = opts->getPruneEvaluator();
        if (evaluator != nullptr) {
          evaluator->unPrepareContext();
        }
      }
      if (opts->usesPostFilter()) {
        auto* evaluator = opts->getPostFilterEvaluator();
        if (evaluator != nullptr) {
          evaluator->unPrepareContext();
        }
      }
    }
  } else {
<<<<<<< HEAD
    _traversalEnumerator.clear(false);
    _traversalEnumerator.unprepareValidatorContext();
=======
    traversalEnumerator()->clear(false);
    traversalEnumerator()->unprepareValidatorContext();
>>>>>>> ebe97b08
  }
}

auto TraversalExecutor::doOutput(OutputAqlItemRow& output) -> void {
  if (!_infos.isRefactor()) {
<<<<<<< HEAD
    while (!output.isFull() && _traverser.hasMore() && _traverser.next()) {
=======
    while (!output.isFull() && traverser()->hasMore() && traverser()->next()) {
>>>>>>> ebe97b08
      TRI_ASSERT(_inputRow.isInitialized());

      // traverser now has next v, e, p values
      if (_infos.useVertexOutput()) {
<<<<<<< HEAD
        AqlValue vertex = _traverser.lastVertexToAqlValue();
=======
        AqlValue vertex = traverser()->lastVertexToAqlValue();
>>>>>>> ebe97b08
        AqlValueGuard guard{vertex, true};
        output.moveValueInto(_infos.vertexRegister(), _inputRow, guard);
      }
      if (_infos.useEdgeOutput()) {
<<<<<<< HEAD
        AqlValue edge = _traverser.lastEdgeToAqlValue();
=======
        AqlValue edge = traverser()->lastEdgeToAqlValue();
>>>>>>> ebe97b08
        AqlValueGuard guard{edge, true};
        output.moveValueInto(_infos.edgeRegister(), _inputRow, guard);
      }
      if (_infos.usePathOutput()) {
<<<<<<< HEAD
        transaction::BuilderLeaser tmp(_traverser.trx());
        AqlValue path = _traverser.pathToAqlValue(*tmp.builder());
=======
        transaction::BuilderLeaser tmp(traverser()->trx());
        AqlValue path = traverser()->pathToAqlValue(*tmp.builder());
>>>>>>> ebe97b08
        AqlValueGuard guard{path, true};
        output.moveValueInto(_infos.pathRegister(), _inputRow, guard);
      }

      // No output is requested from the register plan. We still need
      // to copy the inputRow for the query to yield correct results.
      if (!_infos.useVertexOutput() && !_infos.useEdgeOutput() &&
          !_infos.usePathOutput()) {
        output.copyRow(_inputRow);
      }

      output.advanceRow();
    }
  } else {
    // Refactored variant
<<<<<<< HEAD
    auto currentPath = _traversalEnumerator.getNextPath();
    if (currentPath != nullptr) {
      TRI_ASSERT(_inputRow.isInitialized());

      // traverser now has next v, e, p values
      transaction::BuilderLeaser tmp{_infos.getTrx()};

      // Vertex variable (v)
      if (_infos.useVertexOutput()) {
        tmp->clear();
        currentPath->lastVertexToVelocyPack(*tmp.builder());
        AqlValue path{tmp->slice()};
        AqlValueGuard guard{path, true};
        output.moveValueInto(_infos.vertexRegister(), _inputRow, guard);
      }

      // Edge variable (e)
      if (_infos.useEdgeOutput()) {
        tmp->clear();
        currentPath->lastEdgeToVelocyPack(*tmp.builder());
        AqlValue path{tmp->slice()};
        AqlValueGuard guard{path, true};
        output.moveValueInto(_infos.edgeRegister(), _inputRow, guard);
      }

      // Path variable (p)
      if (_infos.usePathOutput()) {
        tmp->clear();
        currentPath->toVelocyPack(*tmp.builder());
        AqlValue path{tmp->slice()};
        AqlValueGuard guard{path, true};
        output.moveValueInto(_infos.pathRegister(), _inputRow, guard);
      }

      // No output is requested from the register plan. We still need
      // to copy the inputRow for the query to yield correct results.
      if (!_infos.useVertexOutput() && !_infos.useEdgeOutput() &&
          !_infos.usePathOutput()) {
        output.copyRow(_inputRow);
      }

=======
    auto currentPath = traversalEnumerator()->getNextPath();
    if (currentPath != nullptr) {
      TRI_ASSERT(_inputRow.isInitialized());

      // traverser now has next v, e, p values
      transaction::BuilderLeaser tmp{_infos.getTrx()};

      // Vertex variable (v)
      if (_infos.useVertexOutput()) {
        tmp->clear();
        currentPath->lastVertexToVelocyPack(*tmp.builder());
        AqlValue path{tmp->slice()};
        AqlValueGuard guard{path, true};
        output.moveValueInto(_infos.vertexRegister(), _inputRow, guard);
      }

      // Edge variable (e)
      if (_infos.useEdgeOutput()) {
        tmp->clear();
        currentPath->lastEdgeToVelocyPack(*tmp.builder());
        AqlValue path{tmp->slice()};
        AqlValueGuard guard{path, true};
        output.moveValueInto(_infos.edgeRegister(), _inputRow, guard);
      }

      // Path variable (p)
      if (_infos.usePathOutput()) {
        tmp->clear();
        currentPath->toVelocyPack(*tmp.builder());
        AqlValue path{tmp->slice()};
        AqlValueGuard guard{path, true};
        output.moveValueInto(_infos.pathRegister(), _inputRow, guard);
      }

      // No output is requested from the register plan. We still need
      // to copy the inputRow for the query to yield correct results.
      if (!_infos.useVertexOutput() && !_infos.useEdgeOutput() &&
          !_infos.usePathOutput()) {
        output.copyRow(_inputRow);
      }

>>>>>>> ebe97b08
      output.advanceRow();
    }
  }
}

auto TraversalExecutor::doSkip(AqlCall& call) -> size_t {
  auto skip = size_t{0};

  if (!_infos.isRefactor()) {
<<<<<<< HEAD
    while (call.shouldSkip() && _traverser.hasMore() && _traverser.next()) {
=======
    while (call.shouldSkip() && traverser()->hasMore() && traverser()->next()) {
>>>>>>> ebe97b08
      TRI_ASSERT(_inputRow.isInitialized());
      skip++;
      call.didSkip(1);
    }
  } else {
    // refactored variant
    while (call.shouldSkip()) {
<<<<<<< HEAD
      if (_traversalEnumerator.skipPath()) {
=======
      if (traversalEnumerator()->skipPath()) {
>>>>>>> ebe97b08
        TRI_ASSERT(_inputRow.isInitialized());
        skip++;
        call.didSkip(1);
      }
    }
  }

  return skip;
}

auto TraversalExecutor::produceRows(AqlItemBlockInputRange& input,
                                    OutputAqlItemRow& output)
    -> std::tuple<ExecutorState, Stats, AqlCall> {
  TraversalStats oldStats;
  ExecutorState state{ExecutorState::HASMORE};

  if (!_infos.isRefactor()) {
    while (true) {
<<<<<<< HEAD
      if (_traverser.hasMore()) {
=======
      if (traverser()->hasMore()) {
>>>>>>> ebe97b08
        TRI_ASSERT(_inputRow.isInitialized());
        doOutput(output);

        if (output.isFull()) {
<<<<<<< HEAD
          if (_traverser.hasMore()) {
=======
          if (traverser()->hasMore()) {
>>>>>>> ebe97b08
            state = ExecutorState::HASMORE;
          } else {
            state = input.upstreamState();
          }
          break;
        }
      } else {
        if (!initTraverser(input)) {
          state = input.upstreamState();
          break;
        }
        TRI_ASSERT(_inputRow.isInitialized());
      }
    }

<<<<<<< HEAD
    oldStats.addFiltered(_traverser.getAndResetFilteredPaths());
    oldStats.addScannedIndex(_traverser.getAndResetReadDocuments());
    oldStats.addHttpRequests(_traverser.getAndResetHttpRequests());

    return {state, oldStats, AqlCall{}};
  } else {
    // refactored variant
    while (!output.isFull()) {
      if (_traversalEnumerator.isDone()) {
        if (!initTraverser(input)) {  // will set a new start vertex
          TRI_ASSERT(!input.hasDataRow());
          return {input.upstreamState(), stats(), AqlCall{}};
        }
      } else {
        doOutput(output);
      }
    }

    if (_traversalEnumerator.isDone()) {
=======
    oldStats.addFiltered(traverser()->getAndResetFilteredPaths());
    oldStats.addScannedIndex(traverser()->getAndResetReadDocuments());
    oldStats.addHttpRequests(traverser()->getAndResetHttpRequests());

    return {state, oldStats, AqlCall{}};
  } else {
    // refactored variant
    while (!output.isFull()) {
      if (traversalEnumerator()->isDone()) {
        if (!initTraverser(input)) {  // will set a new start vertex
          TRI_ASSERT(!input.hasDataRow());
          return {input.upstreamState(), stats(), AqlCall{}};
        }
      } else {
        doOutput(output);
      }
    }

    if (traversalEnumerator()->isDone()) {
>>>>>>> ebe97b08
      return {input.upstreamState(), stats(), AqlCall{}};
    } else {
      return {ExecutorState::HASMORE, stats(), AqlCall{}};
    }
  }
}

auto TraversalExecutor::skipRowsRange(AqlItemBlockInputRange& input,
                                      AqlCall& call)
    -> std::tuple<ExecutorState, Stats, size_t, AqlCall> {
  TraversalStats oldStats{};
  auto skipped = size_t{0};

  if (!_infos.isRefactor()) {
    while (true) {
      skipped += doSkip(call);

<<<<<<< HEAD
      oldStats.addFiltered(_traverser.getAndResetFilteredPaths());
      oldStats.addScannedIndex(_traverser.getAndResetReadDocuments());
      oldStats.addHttpRequests(_traverser.getAndResetHttpRequests());

      if (!_traverser.hasMore()) {
=======
      oldStats.addFiltered(traverser()->getAndResetFilteredPaths());
      oldStats.addScannedIndex(traverser()->getAndResetReadDocuments());
      oldStats.addHttpRequests(traverser()->getAndResetHttpRequests());

      if (!traverser()->hasMore()) {
>>>>>>> ebe97b08
        if (!initTraverser(input)) {
          return {input.upstreamState(), oldStats, skipped, AqlCall{}};
        }
      } else {
        TRI_ASSERT(call.getOffset() == 0);
        return {ExecutorState::HASMORE, oldStats, skipped, AqlCall{}};
      }
    }
  } else {
    // refactored variant
    while (call.shouldSkip()) {
<<<<<<< HEAD
      if (_traversalEnumerator.isDone()) {
=======
      if (traversalEnumerator()->isDone()) {
>>>>>>> ebe97b08
        if (!initTraverser(input)) {
          TRI_ASSERT(!input.hasDataRow());
          return {input.upstreamState(), stats(), skipped, AqlCall{}};
        }
      } else {
<<<<<<< HEAD
        if (_traversalEnumerator.skipPath()) {
=======
        if (traversalEnumerator()->skipPath()) {
>>>>>>> ebe97b08
          skipped++;
          call.didSkip(1);
        }
      }
    }

<<<<<<< HEAD
    if (_traversalEnumerator.isDone()) {
=======
    if (traversalEnumerator()->isDone()) {
>>>>>>> ebe97b08
      return {input.upstreamState(), stats(), skipped, AqlCall{}};
    } else {
      return {ExecutorState::HASMORE, stats(), skipped, AqlCall{}};
    }
  }

  TRI_ASSERT(false);
}

//
// Set a new start vertex for traversal, for this fetch inputs
// from input until we are either successful or input is unwilling
// to give us more.
//
// TODO: this is quite a big function, refactor
bool TraversalExecutor::initTraverser(AqlItemBlockInputRange& input) {
  if (!_infos.isRefactor()) {
<<<<<<< HEAD
    _traverser.clear();
    auto opts = _traverser.options();
=======
    traverser()->clear();
    auto opts = traverser()->options();
>>>>>>> ebe97b08
    opts->clearVariableValues();

    // Now reset the traverser
    // NOTE: It is correct to ask for whether there is a data row here
    //       even if we're using a constant start vertex, as we expect
    //       to provide output for every input row
    while (input.hasDataRow()) {
      // Try to acquire a starting vertex
      std::tie(std::ignore, _inputRow) =
          input.nextDataRow(AqlItemBlockInputRange::HasDataRow{});
      TRI_ASSERT(_inputRow.isInitialized());

      // register temporary variables in expression context
      for (auto const& pair : _infos.filterConditionVariables()) {
        opts->setVariableValue(pair.first, _inputRow.getValue(pair.second));
      }
<<<<<<< HEAD

      if (opts->usesPrune()) {
        auto* evaluator = opts->getPruneEvaluator();
        // Replace by inputRow
        evaluator->prepareContext(_inputRow);
        TRI_ASSERT(_inputRow.isInitialized());
      }

      if (opts->usesPostFilter()) {
        auto* evaluator = opts->getPostFilterEvaluator();
=======

      if (opts->usesPrune()) {
        auto* evaluator = opts->getPruneEvaluator();
>>>>>>> ebe97b08
        // Replace by inputRow
        evaluator->prepareContext(_inputRow);
        TRI_ASSERT(_inputRow.isInitialized());
      }

<<<<<<< HEAD
      // TODO [GraphRefactor]: Check how indices are being calculated
      opts->calculateIndexExpressions(_infos.getAst());

=======
      if (opts->usesPostFilter()) {
        auto* evaluator = opts->getPostFilterEvaluator();
        // Replace by inputRow
        evaluator->prepareContext(_inputRow);
        TRI_ASSERT(_inputRow.isInitialized());
      }

      // TODO [GraphRefactor]: Check how indices are being calculated
      opts->calculateIndexExpressions(_infos.getAst());

>>>>>>> ebe97b08
      std::string sourceString;
      TRI_ASSERT(_inputRow.isInitialized());

      if (_infos.usesFixedSource()) {
        sourceString = _infos.getFixedSource();
      } else {
        AqlValue const& in = _inputRow.getValue(_infos.getInputRegister());
        if (in.isObject()) {
          try {
            sourceString =
<<<<<<< HEAD
                _traverser.options()->trx()->extractIdString(in.slice());
=======
                traverser()->options()->trx()->extractIdString(in.slice());
>>>>>>> ebe97b08
          } catch (...) {
            // on purpose ignore this error.
          }
        } else if (in.isString()) {
          sourceString = in.slice().copyString();
        }
      }

      auto pos = sourceString.find('/');

      if (pos == std::string::npos) {
<<<<<<< HEAD
        _traverser.options()->query().warnings().registerWarning(
=======
        traverser()->options()->query().warnings().registerWarning(
>>>>>>> ebe97b08
            TRI_ERROR_BAD_PARAMETER,
            "Invalid input for traversal: Only "
            "id strings or objects with _id are "
            "allowed");
      } else {
<<<<<<< HEAD
        _traverser.setStartVertex(sourceString);
=======
        traverser()->setStartVertex(sourceString);
>>>>>>> ebe97b08
        TRI_ASSERT(_inputRow.isInitialized());
        return true;
      }
    }
    return false;
  } else {
    // refactored variant
<<<<<<< HEAD
    TRI_ASSERT(_traversalEnumerator.isDone());
=======
    TRI_ASSERT(traversalEnumerator()->isDone());
>>>>>>> ebe97b08

    while (input.hasDataRow()) {
      std::tie(std::ignore, _inputRow) = input.nextDataRow();

      std::string sourceString;
      TRI_ASSERT(_inputRow.isInitialized());

<<<<<<< HEAD
      _traversalEnumerator.setValidatorContext(_inputRow);
=======
      traversalEnumerator()->unprepareValidatorContext();
      traversalEnumerator()->setValidatorContext(_inputRow);
>>>>>>> ebe97b08

      if (_infos.usesFixedSource()) {
        sourceString = _infos.getFixedSource();
      } else {
        AqlValue const& in = _inputRow.getValue(_infos.getInputRegister());
        if (in.isObject()) {
          try {
            sourceString = _infos.getTrx()->extractIdString(in.slice());
          } catch (...) {
            // on purpose ignore this error.
          }
        } else if (in.isString()) {
          sourceString = in.slice().copyString();
        }
      }

      auto pos = sourceString.find('/');

      if (pos == std::string::npos) {
        _infos.getWarnings().registerWarning(
            TRI_ERROR_BAD_PARAMETER,
            "Invalid input for traversal: Only "
            "id strings or objects with _id are "
            "allowed");
      } else {
        // prepare index
<<<<<<< HEAD
        _traversalEnumerator.prepareIndexExpressions(_infos.getAst());

        // start actual search
        _traversalEnumerator.reset(toHashedStringRef(
=======
        traversalEnumerator()->prepareIndexExpressions(_infos.getAst());

        // start actual search
        traversalEnumerator()->reset(toHashedStringRef(
>>>>>>> ebe97b08
            sourceString));  // TODO [GraphRefactor]: check sourceString memory
        TRI_ASSERT(_inputRow.isInitialized());
        return true;
      }
    }
    return false;
<<<<<<< HEAD
  }
}

[[nodiscard]] auto TraversalExecutor::stats() -> Stats {
  if (!_infos.isRefactor()) {
    // No Stats available on original variant
    return TraversalStats{};
  } else {
    return _traversalEnumerator.stealStats();
  }
=======
  }
}

[[nodiscard]] auto TraversalExecutor::stats() -> Stats {
  if (!_infos.isRefactor()) {
    // No Stats available on original variant
    return TraversalStats{};
  } else {
    return traversalEnumerator()->stealStats();
  }
}
traverser::Traverser* TraversalExecutor::traverser() {
  TRI_ASSERT(_traverser != nullptr);
  return _traverser;
}

arangodb::graph::TraversalEnumerator* TraversalExecutor::traversalEnumerator() {
  TRI_ASSERT(_traversalEnumerator != nullptr);
  return _traversalEnumerator;
>>>>>>> ebe97b08
}<|MERGE_RESOLUTION|>--- conflicted
+++ resolved
@@ -34,11 +34,10 @@
 #include "Basics/system-compiler.h"
 #include "Graph/Providers/SingleServerProvider.h"
 #include "Graph/Steps/SingleServerProviderStep.h"
-<<<<<<< HEAD
-=======
+#include "Graph/Providers/SingleServerProvider.h"
+#include "Graph/Steps/SingleServerProviderStep.h"
 #include "Graph/Providers/ClusterProvider.h"
 #include "Graph/Steps/ClusterProviderStep.h"
->>>>>>> ebe97b08
 #include "Graph/Traverser.h"
 #include "Graph/TraverserCache.h"
 #include "Graph/TraverserOptions.h"
@@ -56,16 +55,6 @@
   return {id.data(), static_cast<uint32_t>(id.length())};
 }
 
-<<<<<<< HEAD
-namespace {
-auto toHashedStringRef(std::string const& id)
-    -> arangodb::velocypack::HashedStringRef {
-  return arangodb::velocypack::HashedStringRef(
-      id.data(), static_cast<uint32_t>(id.length()));
-}
-}  // namespace
-
-=======
 template<typename Derived, typename Base, typename Del>
 std::unique_ptr<Derived, Del> static_unique_ptr_cast(
     std::unique_ptr<Base, Del>&& p) {
@@ -75,7 +64,6 @@
 }  // namespace
 
 // on the coordinator
->>>>>>> ebe97b08
 TraversalExecutorInfos::TraversalExecutorInfos(
     std::unique_ptr<traverser::Traverser>&& traverser,
     std::unordered_map<TraversalExecutorInfosHelper::OutputName, RegisterId,
@@ -87,41 +75,26 @@
     Ast* ast, traverser::TraverserOptions::UniquenessLevel vertexUniqueness,
     traverser::TraverserOptions::UniquenessLevel edgeUniqueness,
     traverser::TraverserOptions::Order order, bool refactor,
-<<<<<<< HEAD
-    double defaultWeight, std::string const& weightAttribute,
-    transaction::Methods* trx, arangodb::aql::QueryContext& query,
-    arangodb::graph::BaseProviderOptions&& baseProviderOptions,
-    arangodb::graph::PathValidatorOptions&& pathValidatorOptions,
-    arangodb::graph::OneSidedEnumeratorOptions&& enumeratorOptions)
-=======
     double defaultWeight, std::string weightAttribute,
     transaction::Methods* trx, arangodb::aql::QueryContext& query,
     arangodb::graph::PathValidatorOptions&& pathValidatorOptions,
     arangodb::graph::OneSidedEnumeratorOptions&& enumeratorOptions,
     TraverserOptions* opts,
     ClusterBaseProviderOptions&& clusterBaseProviderOptions)
->>>>>>> ebe97b08
     : _traverser(std::move(traverser)),
       _registerMapping(std::move(registerMapping)),
       _fixedSource(std::move(fixedSource)),
       _inputRegister(inputRegister),
-<<<<<<< HEAD
-      _filterConditionVariables(std::move(filterConditionVariables)),
-=======
       _filterConditionVariables(
           std::move(filterConditionVariables)),  // TODO [GraphRefactor]:
                                                  // Remove the _ as soon as we
                                                  // can get rid of the old code
->>>>>>> ebe97b08
       _ast(ast),
       _uniqueVertices(vertexUniqueness),
       _uniqueEdges(edgeUniqueness),
       _order(order),
       _refactor(refactor),
       _defaultWeight(defaultWeight),
-<<<<<<< HEAD
-      _weightAttribute(weightAttribute),
-=======
       _weightAttribute(std::move(weightAttribute)),
       _trx(trx),
       _query(query) {
@@ -186,7 +159,6 @@
       _refactor(refactor),
       _defaultWeight(defaultWeight),
       _weightAttribute(std::move(weightAttribute)),
->>>>>>> ebe97b08
       _trx(trx),
       _query(query) {
   if (!refactor) {
@@ -201,35 +173,13 @@
   // All Nodes are located in the AST it cannot be non existing.
   TRI_ASSERT(_ast != nullptr);
   if (isRefactor()) {
-<<<<<<< HEAD
-=======
     TRI_ASSERT(!ServerState::instance()->isCoordinator());
->>>>>>> ebe97b08
     /*
      * In the refactored variant we need to parse the correct enumerator type
      * here, before we're allowed to use it.
      */
     TRI_ASSERT(_traversalEnumerator == nullptr);
 
-<<<<<<< HEAD
-    parseTraversalEnumerator(
-        getOrder(), getUniqueVertices(), getUniqueEdges(), _defaultWeight,
-        _weightAttribute, query, std::move(baseProviderOptions),
-        std::move(pathValidatorOptions), std::move(enumeratorOptions));
-    TRI_ASSERT(_traversalEnumerator != nullptr);
-  }
-}
-
-// REFACTOR
-arangodb::graph::TraversalEnumerator&
-TraversalExecutorInfos::traversalEnumerator() const {
-  return *_traversalEnumerator.get();
-}
-
-// OLD
-Traverser& TraversalExecutorInfos::traverser() { return *_traverser.get(); }
-
-=======
     parseTraversalEnumeratorSingleServer(
         getOrder(), getUniqueVertices(), getUniqueEdges(), _defaultWeight,
         _weightAttribute, query, std::move(singleServerBaseProviderOptions),
@@ -252,7 +202,6 @@
   return _traverser.get();
 }
 
->>>>>>> ebe97b08
 bool TraversalExecutorInfos::usesOutputRegister(
     TraversalExecutorInfosHelper::OutputName type) const {
   return _registerMapping.find(type) != _registerMapping.end();
@@ -273,11 +222,7 @@
 Ast* TraversalExecutorInfos::getAst() const { return _ast; }
 
 std::string TraversalExecutorInfos::typeToString(
-<<<<<<< HEAD
     TraversalExecutorInfosHelper::OutputName type) const {
-=======
-    TraversalExecutorInfosHelper::OutputName type) {
->>>>>>> ebe97b08
   switch (type) {
     case TraversalExecutorInfosHelper::VERTEX:
       return std::string{"VERTEX"};
@@ -380,14 +325,8 @@
     edgeUniquenessLevel = graph::EdgeUniquenessLevel::PATH;
   }
 
-<<<<<<< HEAD
-  if (getUniqueEdges() == traverser::TraverserOptions::PATH) {
-    edgeUniquenessLevel = graph::EdgeUniquenessLevel::PATH;
-  } else if (getUniqueEdges() == traverser::TraverserOptions::GLOBAL) {
-=======
   if (getUniqueEdges() == traverser::TraverserOptions::PATH ||
       getUniqueEdges() == traverser::TraverserOptions::GLOBAL) {
->>>>>>> ebe97b08
     edgeUniquenessLevel = graph::EdgeUniquenessLevel::PATH;
   }
 
@@ -396,16 +335,6 @@
 
 // TODO [GraphRefactor]: Add a parameter to toggle tracing variants of
 // enumerators.
-<<<<<<< HEAD
-auto TraversalExecutorInfos::parseTraversalEnumerator(
-    TraverserOptions::Order order,
-    TraverserOptions::UniquenessLevel uniqueVertices,
-    TraverserOptions::UniquenessLevel uniqueEdges, double defaultWeight,
-    std::string const& weightAttribute, arangodb::aql::QueryContext& query,
-    arangodb::graph::BaseProviderOptions&& baseProviderOptions,
-    arangodb::graph::PathValidatorOptions&& pathValidatorOptions,
-    arangodb::graph::OneSidedEnumeratorOptions&& enumeratorOptions) -> void {
-=======
 auto TraversalExecutorInfos::parseTraversalEnumeratorSingleServer(
     TraverserOptions::Order order,
     TraverserOptions::UniquenessLevel uniqueVertices,
@@ -414,7 +343,6 @@
     SingleServerBaseProviderOptions&& baseProviderOptions,
     PathValidatorOptions&& pathValidatorOptions,
     OneSidedEnumeratorOptions&& enumeratorOptions) -> void {
->>>>>>> ebe97b08
   // TODO [GraphRefactor]: Temporary try to minimize copy-paste-tank, but
   // failed. auto [vertexUnique, edgeUnique] = convertUniquenessLevels();
 
@@ -423,37 +351,6 @@
       case TraverserOptions::UniquenessLevel::NONE:
         switch (uniqueEdges) {
           case TraverserOptions::UniquenessLevel::NONE:
-<<<<<<< HEAD
-            using SingleServerDFSRefactoredNoneNone = graph::DFSEnumerator<
-                arangodb::graph::SingleServerProvider<
-                    arangodb::graph::SingleServerProviderStep>,
-                graph::VertexUniquenessLevel::NONE,
-                graph::EdgeUniquenessLevel::NONE>;
-
-            _traversalEnumerator = std::make_unique<
-                SingleServerDFSRefactoredNoneNone>(
-                graph::SingleServerProvider<graph::SingleServerProviderStep>{
-                    query, std::move(baseProviderOptions),
-                    query.resourceMonitor()},
-                std::move(enumeratorOptions), std::move(pathValidatorOptions),
-                query.resourceMonitor());
-            break;
-          case TraverserOptions::UniquenessLevel::PATH:
-          case TraverserOptions::UniquenessLevel::GLOBAL:
-            using SingleServerDFSRefactoredNonePath = graph::DFSEnumerator<
-                arangodb::graph::SingleServerProvider<
-                    arangodb::graph::SingleServerProviderStep>,
-                graph::VertexUniquenessLevel::NONE,
-                graph::EdgeUniquenessLevel::PATH>;
-
-            _traversalEnumerator = std::make_unique<
-                SingleServerDFSRefactoredNonePath>(
-                graph::SingleServerProvider<graph::SingleServerProviderStep>{
-                    query, std::move(baseProviderOptions),
-                    query.resourceMonitor()},
-                std::move(enumeratorOptions), std::move(pathValidatorOptions),
-                query.resourceMonitor());
-=======
             using SingleServerDFSRefactoredNoneNone =
                 DFSEnumerator<SingleServerProvider<SingleServerProviderStep>,
                               VertexUniquenessLevel::NONE,
@@ -482,44 +379,23 @@
                         query.resourceMonitor()},
                     std::move(enumeratorOptions),
                     std::move(pathValidatorOptions), query.resourceMonitor());
->>>>>>> ebe97b08
             break;
         }
         break;
       case TraverserOptions::UniquenessLevel::PATH:
         using SingleServerDFSRefactoredPath =
-<<<<<<< HEAD
-            graph::DFSEnumerator<arangodb::graph::SingleServerProvider<
-                                     arangodb::graph::SingleServerProviderStep>,
-                                 graph::VertexUniquenessLevel::PATH,
-                                 graph::EdgeUniquenessLevel::PATH>;
-
-        _traversalEnumerator = std::make_unique<SingleServerDFSRefactoredPath>(
-            graph::SingleServerProvider<graph::SingleServerProviderStep>{
-=======
             DFSEnumerator<SingleServerProvider<SingleServerProviderStep>,
                           VertexUniquenessLevel::PATH,
                           EdgeUniquenessLevel::PATH>;
 
         _traversalEnumerator = std::make_unique<SingleServerDFSRefactoredPath>(
             SingleServerProvider<SingleServerProviderStep>{
->>>>>>> ebe97b08
                 query, std::move(baseProviderOptions), query.resourceMonitor()},
             std::move(enumeratorOptions), std::move(pathValidatorOptions),
             query.resourceMonitor());
         break;
       case TraverserOptions::UniquenessLevel::GLOBAL:
         using SingleServerDFSRefactoredGlobal =
-<<<<<<< HEAD
-            graph::DFSEnumerator<arangodb::graph::SingleServerProvider<
-                                     arangodb::graph::SingleServerProviderStep>,
-                                 graph::VertexUniquenessLevel::GLOBAL,
-                                 graph::EdgeUniquenessLevel::PATH>;
-
-        _traversalEnumerator =
-            std::make_unique<SingleServerDFSRefactoredGlobal>(
-                graph::SingleServerProvider<graph::SingleServerProviderStep>{
-=======
             DFSEnumerator<SingleServerProvider<SingleServerProviderStep>,
                           VertexUniquenessLevel::GLOBAL,
                           EdgeUniquenessLevel::PATH>;
@@ -527,7 +403,6 @@
         _traversalEnumerator =
             std::make_unique<SingleServerDFSRefactoredGlobal>(
                 SingleServerProvider<SingleServerProviderStep>{
->>>>>>> ebe97b08
                     query, std::move(baseProviderOptions),
                     query.resourceMonitor()},
                 std::move(enumeratorOptions), std::move(pathValidatorOptions),
@@ -542,37 +417,6 @@
       case TraverserOptions::UniquenessLevel::NONE:
         switch (uniqueEdges) {
           case TraverserOptions::UniquenessLevel::NONE:
-<<<<<<< HEAD
-            using SingleServerBFSRefactoredNoneNone = graph::BFSEnumerator<
-                arangodb::graph::SingleServerProvider<
-                    arangodb::graph::SingleServerProviderStep>,
-                graph::VertexUniquenessLevel::NONE,
-                graph::EdgeUniquenessLevel::NONE>;
-
-            _traversalEnumerator = std::make_unique<
-                SingleServerBFSRefactoredNoneNone>(
-                graph::SingleServerProvider<graph::SingleServerProviderStep>{
-                    query, std::move(baseProviderOptions),
-                    query.resourceMonitor()},
-                std::move(enumeratorOptions), std::move(pathValidatorOptions),
-                query.resourceMonitor());
-            break;
-          case TraverserOptions::UniquenessLevel::PATH:
-          case TraverserOptions::UniquenessLevel::GLOBAL:
-            using SingleServerBFSRefactoredNonePath = graph::BFSEnumerator<
-                arangodb::graph::SingleServerProvider<
-                    arangodb::graph::SingleServerProviderStep>,
-                graph::VertexUniquenessLevel::NONE,
-                graph::EdgeUniquenessLevel::PATH>;
-
-            _traversalEnumerator = std::make_unique<
-                SingleServerBFSRefactoredNonePath>(
-                graph::SingleServerProvider<graph::SingleServerProviderStep>{
-                    query, std::move(baseProviderOptions),
-                    query.resourceMonitor()},
-                std::move(enumeratorOptions), std::move(pathValidatorOptions),
-                query.resourceMonitor());
-=======
             using SingleServerBFSRefactoredNoneNone =
                 BFSEnumerator<SingleServerProvider<SingleServerProviderStep>,
                               VertexUniquenessLevel::NONE,
@@ -600,44 +444,23 @@
                         query.resourceMonitor()},
                     std::move(enumeratorOptions),
                     std::move(pathValidatorOptions), query.resourceMonitor());
->>>>>>> ebe97b08
             break;
         }
         break;
       case TraverserOptions::UniquenessLevel::PATH:
         using SingleServerBFSRefactoredPath =
-<<<<<<< HEAD
-            graph::BFSEnumerator<arangodb::graph::SingleServerProvider<
-                                     arangodb::graph::SingleServerProviderStep>,
-                                 graph::VertexUniquenessLevel::PATH,
-                                 graph::EdgeUniquenessLevel::PATH>;
-
-        _traversalEnumerator = std::make_unique<SingleServerBFSRefactoredPath>(
-            graph::SingleServerProvider<graph::SingleServerProviderStep>{
-=======
             BFSEnumerator<SingleServerProvider<SingleServerProviderStep>,
                           VertexUniquenessLevel::PATH,
                           EdgeUniquenessLevel::PATH>;
 
         _traversalEnumerator = std::make_unique<SingleServerBFSRefactoredPath>(
             SingleServerProvider<SingleServerProviderStep>{
->>>>>>> ebe97b08
                 query, std::move(baseProviderOptions), query.resourceMonitor()},
             std::move(enumeratorOptions), std::move(pathValidatorOptions),
             query.resourceMonitor());
         break;
       case TraverserOptions::UniquenessLevel::GLOBAL:
         using SingleServerBFSRefactoredGlobal =
-<<<<<<< HEAD
-            graph::BFSEnumerator<arangodb::graph::SingleServerProvider<
-                                     arangodb::graph::SingleServerProviderStep>,
-                                 graph::VertexUniquenessLevel::GLOBAL,
-                                 graph::EdgeUniquenessLevel::PATH>;
-
-        _traversalEnumerator =
-            std::make_unique<SingleServerBFSRefactoredGlobal>(
-                graph::SingleServerProvider<graph::SingleServerProviderStep>{
-=======
             BFSEnumerator<SingleServerProvider<SingleServerProviderStep>,
                           VertexUniquenessLevel::GLOBAL,
                           EdgeUniquenessLevel::PATH>;
@@ -645,7 +468,6 @@
         _traversalEnumerator =
             std::make_unique<SingleServerBFSRefactoredGlobal>(
                 SingleServerProvider<SingleServerProviderStep>{
->>>>>>> ebe97b08
                     query, std::move(baseProviderOptions),
                     query.resourceMonitor()},
                 std::move(enumeratorOptions), std::move(pathValidatorOptions),
@@ -684,21 +506,6 @@
         switch (uniqueEdges) {
           case TraverserOptions::UniquenessLevel::NONE:
             using SingleServerWeightedRefactoredNoneNone =
-<<<<<<< HEAD
-                graph::WeightedEnumeratorRefactored<
-                    arangodb::graph::SingleServerProvider<
-                        arangodb::graph::SingleServerProviderStep>,
-                    graph::VertexUniquenessLevel::NONE,
-                    graph::EdgeUniquenessLevel::NONE>;
-
-            _traversalEnumerator = std::make_unique<
-                SingleServerWeightedRefactoredNoneNone>(
-                graph::SingleServerProvider<graph::SingleServerProviderStep>{
-                    query, std::move(baseProviderOptions),
-                    query.resourceMonitor()},
-                std::move(enumeratorOptions), std::move(pathValidatorOptions),
-                query.resourceMonitor());
-=======
                 WeightedEnumeratorRefactored<
                     SingleServerProvider<SingleServerProviderStep>,
                     VertexUniquenessLevel::NONE, EdgeUniquenessLevel::NONE>;
@@ -710,26 +517,10 @@
                         query.resourceMonitor()},
                     std::move(enumeratorOptions),
                     std::move(pathValidatorOptions), query.resourceMonitor());
->>>>>>> ebe97b08
             break;
           case TraverserOptions::UniquenessLevel::PATH:
           case TraverserOptions::UniquenessLevel::GLOBAL:
             using SingleServerWeightedRefactoredNonePath =
-<<<<<<< HEAD
-                graph::WeightedEnumeratorRefactored<
-                    arangodb::graph::SingleServerProvider<
-                        arangodb::graph::SingleServerProviderStep>,
-                    graph::VertexUniquenessLevel::NONE,
-                    graph::EdgeUniquenessLevel::PATH>;
-
-            _traversalEnumerator = std::make_unique<
-                SingleServerWeightedRefactoredNonePath>(
-                graph::SingleServerProvider<graph::SingleServerProviderStep>{
-                    query, std::move(baseProviderOptions),
-                    query.resourceMonitor()},
-                std::move(enumeratorOptions), std::move(pathValidatorOptions),
-                query.resourceMonitor());
-=======
                 WeightedEnumeratorRefactored<
                     SingleServerProvider<SingleServerProviderStep>,
                     VertexUniquenessLevel::NONE, EdgeUniquenessLevel::PATH>;
@@ -741,23 +532,10 @@
                         query.resourceMonitor()},
                     std::move(enumeratorOptions),
                     std::move(pathValidatorOptions), query.resourceMonitor());
->>>>>>> ebe97b08
             break;
         }
         break;
       case TraverserOptions::UniquenessLevel::PATH:
-<<<<<<< HEAD
-        using SingleServerWeightedRefactoredPath =
-            graph::WeightedEnumeratorRefactored<
-                arangodb::graph::SingleServerProvider<
-                    arangodb::graph::SingleServerProviderStep>,
-                graph::VertexUniquenessLevel::PATH,
-                graph::EdgeUniquenessLevel::PATH>;
-
-        _traversalEnumerator =
-            std::make_unique<SingleServerWeightedRefactoredPath>(
-                graph::SingleServerProvider<graph::SingleServerProviderStep>{
-=======
         using SingleServerWeightedRefactoredPath = WeightedEnumeratorRefactored<
             SingleServerProvider<SingleServerProviderStep>,
             VertexUniquenessLevel::PATH, EdgeUniquenessLevel::PATH>;
@@ -765,7 +543,6 @@
         _traversalEnumerator =
             std::make_unique<SingleServerWeightedRefactoredPath>(
                 SingleServerProvider<SingleServerProviderStep>{
->>>>>>> ebe97b08
                     query, std::move(baseProviderOptions),
                     query.resourceMonitor()},
                 std::move(enumeratorOptions), std::move(pathValidatorOptions),
@@ -773,17 +550,6 @@
         break;
       case TraverserOptions::UniquenessLevel::GLOBAL:
         using SingleServerWeightedRefactoredGlobal =
-<<<<<<< HEAD
-            graph::WeightedEnumeratorRefactored<
-                arangodb::graph::SingleServerProvider<
-                    arangodb::graph::SingleServerProviderStep>,
-                graph::VertexUniquenessLevel::GLOBAL,
-                graph::EdgeUniquenessLevel::PATH>;
-
-        _traversalEnumerator =
-            std::make_unique<SingleServerWeightedRefactoredGlobal>(
-                graph::SingleServerProvider<graph::SingleServerProviderStep>{
-=======
             WeightedEnumeratorRefactored<
                 SingleServerProvider<SingleServerProviderStep>,
                 VertexUniquenessLevel::GLOBAL, EdgeUniquenessLevel::PATH>;
@@ -1020,7 +786,6 @@
         _traversalEnumerator =
             std::make_unique<ClusterWeightedRefactoredGlobal>(
                 ClusterProvider<ClusterProviderStep>{
->>>>>>> ebe97b08
                     query, std::move(baseProviderOptions),
                     query.resourceMonitor()},
                 std::move(enumeratorOptions), std::move(pathValidatorOptions),
@@ -1036,39 +801,25 @@
 TraversalExecutor::TraversalExecutor(Fetcher& fetcher, Infos& infos)
     : _infos(infos),
       _inputRow{CreateInvalidInputRowHint{}},
-<<<<<<< HEAD
-      _traverser(infos.traverser()),
+      _traverser(nullptr),
+      _traversalEnumerator(nullptr),
       _traversalEnumerator(infos.traversalEnumerator()) {
-=======
-      _traverser(nullptr),
-      _traversalEnumerator(nullptr) {
->>>>>>> ebe97b08
   // reset the traverser, so that no residual state is left in it. This is
   // important because the TraversalExecutor is sometimes reconstructed (in
   // place) with the same TraversalExecutorInfos as before. Those
   // infos contain the traverser which might contain state from a previous run.
   if (infos.isRefactor()) {
-<<<<<<< HEAD
-    _traversalEnumerator.clear(false);
-  } else {
-    _traverser.done();
-=======
     _traversalEnumerator = infos.traversalEnumerator();
     traversalEnumerator()->clear(false);
   } else {
     _traverser = infos.traverser();
     traverser()->done();
->>>>>>> ebe97b08
   }
 }
 
 TraversalExecutor::~TraversalExecutor() {
   if (!_infos.isRefactor()) {
-<<<<<<< HEAD
-    auto opts = _traverser.options();
-=======
     auto opts = traverser()->options();
->>>>>>> ebe97b08
     if (opts != nullptr) {
       // The InAndOutRowExpressionContext in the PruneExpressionEvaluator
       // holds an InputAqlItemRow. As the Plan holds the
@@ -1090,52 +841,30 @@
       }
     }
   } else {
-<<<<<<< HEAD
-    _traversalEnumerator.clear(false);
-    _traversalEnumerator.unprepareValidatorContext();
-=======
     traversalEnumerator()->clear(false);
     traversalEnumerator()->unprepareValidatorContext();
->>>>>>> ebe97b08
   }
 }
 
 auto TraversalExecutor::doOutput(OutputAqlItemRow& output) -> void {
   if (!_infos.isRefactor()) {
-<<<<<<< HEAD
-    while (!output.isFull() && _traverser.hasMore() && _traverser.next()) {
-=======
     while (!output.isFull() && traverser()->hasMore() && traverser()->next()) {
->>>>>>> ebe97b08
       TRI_ASSERT(_inputRow.isInitialized());
 
       // traverser now has next v, e, p values
       if (_infos.useVertexOutput()) {
-<<<<<<< HEAD
-        AqlValue vertex = _traverser.lastVertexToAqlValue();
-=======
         AqlValue vertex = traverser()->lastVertexToAqlValue();
->>>>>>> ebe97b08
         AqlValueGuard guard{vertex, true};
         output.moveValueInto(_infos.vertexRegister(), _inputRow, guard);
       }
       if (_infos.useEdgeOutput()) {
-<<<<<<< HEAD
-        AqlValue edge = _traverser.lastEdgeToAqlValue();
-=======
         AqlValue edge = traverser()->lastEdgeToAqlValue();
->>>>>>> ebe97b08
         AqlValueGuard guard{edge, true};
         output.moveValueInto(_infos.edgeRegister(), _inputRow, guard);
       }
       if (_infos.usePathOutput()) {
-<<<<<<< HEAD
-        transaction::BuilderLeaser tmp(_traverser.trx());
-        AqlValue path = _traverser.pathToAqlValue(*tmp.builder());
-=======
         transaction::BuilderLeaser tmp(traverser()->trx());
         AqlValue path = traverser()->pathToAqlValue(*tmp.builder());
->>>>>>> ebe97b08
         AqlValueGuard guard{path, true};
         output.moveValueInto(_infos.pathRegister(), _inputRow, guard);
       }
@@ -1151,8 +880,7 @@
     }
   } else {
     // Refactored variant
-<<<<<<< HEAD
-    auto currentPath = _traversalEnumerator.getNextPath();
+    auto currentPath = traversalEnumerator()->getNextPath();
     if (currentPath != nullptr) {
       TRI_ASSERT(_inputRow.isInitialized());
 
@@ -1193,49 +921,6 @@
         output.copyRow(_inputRow);
       }
 
-=======
-    auto currentPath = traversalEnumerator()->getNextPath();
-    if (currentPath != nullptr) {
-      TRI_ASSERT(_inputRow.isInitialized());
-
-      // traverser now has next v, e, p values
-      transaction::BuilderLeaser tmp{_infos.getTrx()};
-
-      // Vertex variable (v)
-      if (_infos.useVertexOutput()) {
-        tmp->clear();
-        currentPath->lastVertexToVelocyPack(*tmp.builder());
-        AqlValue path{tmp->slice()};
-        AqlValueGuard guard{path, true};
-        output.moveValueInto(_infos.vertexRegister(), _inputRow, guard);
-      }
-
-      // Edge variable (e)
-      if (_infos.useEdgeOutput()) {
-        tmp->clear();
-        currentPath->lastEdgeToVelocyPack(*tmp.builder());
-        AqlValue path{tmp->slice()};
-        AqlValueGuard guard{path, true};
-        output.moveValueInto(_infos.edgeRegister(), _inputRow, guard);
-      }
-
-      // Path variable (p)
-      if (_infos.usePathOutput()) {
-        tmp->clear();
-        currentPath->toVelocyPack(*tmp.builder());
-        AqlValue path{tmp->slice()};
-        AqlValueGuard guard{path, true};
-        output.moveValueInto(_infos.pathRegister(), _inputRow, guard);
-      }
-
-      // No output is requested from the register plan. We still need
-      // to copy the inputRow for the query to yield correct results.
-      if (!_infos.useVertexOutput() && !_infos.useEdgeOutput() &&
-          !_infos.usePathOutput()) {
-        output.copyRow(_inputRow);
-      }
-
->>>>>>> ebe97b08
       output.advanceRow();
     }
   }
@@ -1245,11 +930,7 @@
   auto skip = size_t{0};
 
   if (!_infos.isRefactor()) {
-<<<<<<< HEAD
-    while (call.shouldSkip() && _traverser.hasMore() && _traverser.next()) {
-=======
     while (call.shouldSkip() && traverser()->hasMore() && traverser()->next()) {
->>>>>>> ebe97b08
       TRI_ASSERT(_inputRow.isInitialized());
       skip++;
       call.didSkip(1);
@@ -1257,11 +938,7 @@
   } else {
     // refactored variant
     while (call.shouldSkip()) {
-<<<<<<< HEAD
-      if (_traversalEnumerator.skipPath()) {
-=======
       if (traversalEnumerator()->skipPath()) {
->>>>>>> ebe97b08
         TRI_ASSERT(_inputRow.isInitialized());
         skip++;
         call.didSkip(1);
@@ -1280,20 +957,12 @@
 
   if (!_infos.isRefactor()) {
     while (true) {
-<<<<<<< HEAD
-      if (_traverser.hasMore()) {
-=======
       if (traverser()->hasMore()) {
->>>>>>> ebe97b08
         TRI_ASSERT(_inputRow.isInitialized());
         doOutput(output);
 
         if (output.isFull()) {
-<<<<<<< HEAD
-          if (_traverser.hasMore()) {
-=======
           if (traverser()->hasMore()) {
->>>>>>> ebe97b08
             state = ExecutorState::HASMORE;
           } else {
             state = input.upstreamState();
@@ -1309,27 +978,6 @@
       }
     }
 
-<<<<<<< HEAD
-    oldStats.addFiltered(_traverser.getAndResetFilteredPaths());
-    oldStats.addScannedIndex(_traverser.getAndResetReadDocuments());
-    oldStats.addHttpRequests(_traverser.getAndResetHttpRequests());
-
-    return {state, oldStats, AqlCall{}};
-  } else {
-    // refactored variant
-    while (!output.isFull()) {
-      if (_traversalEnumerator.isDone()) {
-        if (!initTraverser(input)) {  // will set a new start vertex
-          TRI_ASSERT(!input.hasDataRow());
-          return {input.upstreamState(), stats(), AqlCall{}};
-        }
-      } else {
-        doOutput(output);
-      }
-    }
-
-    if (_traversalEnumerator.isDone()) {
-=======
     oldStats.addFiltered(traverser()->getAndResetFilteredPaths());
     oldStats.addScannedIndex(traverser()->getAndResetReadDocuments());
     oldStats.addHttpRequests(traverser()->getAndResetHttpRequests());
@@ -1349,7 +997,6 @@
     }
 
     if (traversalEnumerator()->isDone()) {
->>>>>>> ebe97b08
       return {input.upstreamState(), stats(), AqlCall{}};
     } else {
       return {ExecutorState::HASMORE, stats(), AqlCall{}};
@@ -1367,19 +1014,11 @@
     while (true) {
       skipped += doSkip(call);
 
-<<<<<<< HEAD
-      oldStats.addFiltered(_traverser.getAndResetFilteredPaths());
-      oldStats.addScannedIndex(_traverser.getAndResetReadDocuments());
-      oldStats.addHttpRequests(_traverser.getAndResetHttpRequests());
-
-      if (!_traverser.hasMore()) {
-=======
       oldStats.addFiltered(traverser()->getAndResetFilteredPaths());
       oldStats.addScannedIndex(traverser()->getAndResetReadDocuments());
       oldStats.addHttpRequests(traverser()->getAndResetHttpRequests());
 
       if (!traverser()->hasMore()) {
->>>>>>> ebe97b08
         if (!initTraverser(input)) {
           return {input.upstreamState(), oldStats, skipped, AqlCall{}};
         }
@@ -1391,32 +1030,20 @@
   } else {
     // refactored variant
     while (call.shouldSkip()) {
-<<<<<<< HEAD
-      if (_traversalEnumerator.isDone()) {
-=======
       if (traversalEnumerator()->isDone()) {
->>>>>>> ebe97b08
         if (!initTraverser(input)) {
           TRI_ASSERT(!input.hasDataRow());
           return {input.upstreamState(), stats(), skipped, AqlCall{}};
         }
       } else {
-<<<<<<< HEAD
-        if (_traversalEnumerator.skipPath()) {
-=======
         if (traversalEnumerator()->skipPath()) {
->>>>>>> ebe97b08
           skipped++;
           call.didSkip(1);
         }
       }
     }
 
-<<<<<<< HEAD
-    if (_traversalEnumerator.isDone()) {
-=======
     if (traversalEnumerator()->isDone()) {
->>>>>>> ebe97b08
       return {input.upstreamState(), stats(), skipped, AqlCall{}};
     } else {
       return {ExecutorState::HASMORE, stats(), skipped, AqlCall{}};
@@ -1434,13 +1061,8 @@
 // TODO: this is quite a big function, refactor
 bool TraversalExecutor::initTraverser(AqlItemBlockInputRange& input) {
   if (!_infos.isRefactor()) {
-<<<<<<< HEAD
-    _traverser.clear();
-    auto opts = _traverser.options();
-=======
     traverser()->clear();
     auto opts = traverser()->options();
->>>>>>> ebe97b08
     opts->clearVariableValues();
 
     // Now reset the traverser
@@ -1457,7 +1079,6 @@
       for (auto const& pair : _infos.filterConditionVariables()) {
         opts->setVariableValue(pair.first, _inputRow.getValue(pair.second));
       }
-<<<<<<< HEAD
 
       if (opts->usesPrune()) {
         auto* evaluator = opts->getPruneEvaluator();
@@ -1468,32 +1089,14 @@
 
       if (opts->usesPostFilter()) {
         auto* evaluator = opts->getPostFilterEvaluator();
-=======
-
-      if (opts->usesPrune()) {
-        auto* evaluator = opts->getPruneEvaluator();
->>>>>>> ebe97b08
         // Replace by inputRow
         evaluator->prepareContext(_inputRow);
         TRI_ASSERT(_inputRow.isInitialized());
       }
 
-<<<<<<< HEAD
       // TODO [GraphRefactor]: Check how indices are being calculated
       opts->calculateIndexExpressions(_infos.getAst());
 
-=======
-      if (opts->usesPostFilter()) {
-        auto* evaluator = opts->getPostFilterEvaluator();
-        // Replace by inputRow
-        evaluator->prepareContext(_inputRow);
-        TRI_ASSERT(_inputRow.isInitialized());
-      }
-
-      // TODO [GraphRefactor]: Check how indices are being calculated
-      opts->calculateIndexExpressions(_infos.getAst());
-
->>>>>>> ebe97b08
       std::string sourceString;
       TRI_ASSERT(_inputRow.isInitialized());
 
@@ -1504,37 +1107,23 @@
         if (in.isObject()) {
           try {
             sourceString =
-<<<<<<< HEAD
-                _traverser.options()->trx()->extractIdString(in.slice());
-=======
                 traverser()->options()->trx()->extractIdString(in.slice());
->>>>>>> ebe97b08
           } catch (...) {
             // on purpose ignore this error.
           }
         } else if (in.isString()) {
           sourceString = in.slice().copyString();
         }
-      }
-
-      auto pos = sourceString.find('/');
+      }auto pos = sourceString.find('/');
 
       if (pos == std::string::npos) {
-<<<<<<< HEAD
-        _traverser.options()->query().warnings().registerWarning(
-=======
         traverser()->options()->query().warnings().registerWarning(
->>>>>>> ebe97b08
             TRI_ERROR_BAD_PARAMETER,
             "Invalid input for traversal: Only "
             "id strings or objects with _id are "
             "allowed");
       } else {
-<<<<<<< HEAD
-        _traverser.setStartVertex(sourceString);
-=======
         traverser()->setStartVertex(sourceString);
->>>>>>> ebe97b08
         TRI_ASSERT(_inputRow.isInitialized());
         return true;
       }
@@ -1542,11 +1131,7 @@
     return false;
   } else {
     // refactored variant
-<<<<<<< HEAD
-    TRI_ASSERT(_traversalEnumerator.isDone());
-=======
     TRI_ASSERT(traversalEnumerator()->isDone());
->>>>>>> ebe97b08
 
     while (input.hasDataRow()) {
       std::tie(std::ignore, _inputRow) = input.nextDataRow();
@@ -1554,12 +1139,8 @@
       std::string sourceString;
       TRI_ASSERT(_inputRow.isInitialized());
 
-<<<<<<< HEAD
-      _traversalEnumerator.setValidatorContext(_inputRow);
-=======
       traversalEnumerator()->unprepareValidatorContext();
       traversalEnumerator()->setValidatorContext(_inputRow);
->>>>>>> ebe97b08
 
       if (_infos.usesFixedSource()) {
         sourceString = _infos.getFixedSource();
@@ -1586,35 +1167,16 @@
             "allowed");
       } else {
         // prepare index
-<<<<<<< HEAD
-        _traversalEnumerator.prepareIndexExpressions(_infos.getAst());
-
-        // start actual search
-        _traversalEnumerator.reset(toHashedStringRef(
-=======
         traversalEnumerator()->prepareIndexExpressions(_infos.getAst());
 
         // start actual search
         traversalEnumerator()->reset(toHashedStringRef(
->>>>>>> ebe97b08
             sourceString));  // TODO [GraphRefactor]: check sourceString memory
         TRI_ASSERT(_inputRow.isInitialized());
         return true;
       }
     }
     return false;
-<<<<<<< HEAD
-  }
-}
-
-[[nodiscard]] auto TraversalExecutor::stats() -> Stats {
-  if (!_infos.isRefactor()) {
-    // No Stats available on original variant
-    return TraversalStats{};
-  } else {
-    return _traversalEnumerator.stealStats();
-  }
-=======
   }
 }
 
@@ -1634,5 +1196,4 @@
 arangodb::graph::TraversalEnumerator* TraversalExecutor::traversalEnumerator() {
   TRI_ASSERT(_traversalEnumerator != nullptr);
   return _traversalEnumerator;
->>>>>>> ebe97b08
 }