--- conflicted
+++ resolved
@@ -733,14 +733,9 @@
     }
 
     if (infos().volatileSort() || !_isInitialized) {
-<<<<<<< HEAD
-      std::vector<irs::sort::ptr> order;
-      irs::sort::ptr scorer;
-=======
       auto const& scorers = infos().scorers();
       std::vector<irs::sort::ptr> order;
       order.reserve(scorers.size());
->>>>>>> 1285fef4
 
       for (irs::sort::ptr scorer; auto const& scorerNode : scorers) {
         TRI_ASSERT(scorerNode.node);
