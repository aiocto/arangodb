--- conflicted
+++ resolved
@@ -1,9 +1,9 @@
 /* clang-format off */
-/* A Bison parser, made by GNU Bison 3.5.1.  */
+/* A Bison parser, made by GNU Bison 3.8.2.  */
 
 /* Bison interface for Yacc-like parsers in C
 
-   Copyright (C) 1984, 1989-1990, 2000-2015, 2018-2020 Free Software Foundation,
+   Copyright (C) 1984, 1989-1990, 2000-2015, 2018-2021 Free Software Foundation,
    Inc.
 
    This program is free software: you can redistribute it and/or modify
@@ -17,7 +17,7 @@
    GNU General Public License for more details.
 
    You should have received a copy of the GNU General Public License
-   along with this program.  If not, see <http://www.gnu.org/licenses/>.  */
+   along with this program.  If not, see <https://www.gnu.org/licenses/>.  */
 
 /* As a special exception, you may create a larger work that contains
    part or all of the Bison parser skeleton and distribute that work
@@ -32,8 +32,9 @@
    This special exception was added by the Free Software Foundation in
    version 2.2 of Bison.  */
 
-/* Undocumented macros, especially those whose name start with YY_,
-   are private implementation details.  Do not rely on them.  */
+/* DO NOT RELY ON FEATURES THAT ARE NOT DOCUMENTED in the manual,
+   especially those whose name start with YY_ or yy_.  They are
+   private implementation details that can be changed or removed.  */
 
 #ifndef YY_AQL_AQL_GRAMMAR_HPP_INCLUDED
 # define YY_AQL_AQL_GRAMMAR_HPP_INCLUDED
@@ -45,88 +46,11 @@
 extern int Aqldebug;
 #endif
 
-/* Token type.  */
+/* Token kinds.  */
 #ifndef YYTOKENTYPE
 # define YYTOKENTYPE
   enum yytokentype
   {
-<<<<<<< HEAD
-    T_END = 0,
-    T_FOR = 258,
-    T_LET = 259,
-    T_FILTER = 260,
-    T_RETURN = 261,
-    T_COLLECT = 262,
-    T_SORT = 263,
-    T_LIMIT = 264,
-    T_WINDOW = 265,
-    T_ASC = 266,
-    T_DESC = 267,
-    T_IN = 268,
-    T_WITH = 269,
-    T_INTO = 270,
-    T_AGGREGATE = 271,
-    T_GRAPH = 272,
-    T_SHORTEST_PATH = 273,
-    T_K_SHORTEST_PATHS = 274,
-    T_K_PATHS = 275,
-    T_DISTINCT = 276,
-    T_REMOVE = 277,
-    T_INSERT = 278,
-    T_UPDATE = 279,
-    T_REPLACE = 280,
-    T_UPSERT = 281,
-    T_NULL = 282,
-    T_TRUE = 283,
-    T_FALSE = 284,
-    T_STRING = 285,
-    T_QUOTED_STRING = 286,
-    T_INTEGER = 287,
-    T_DOUBLE = 288,
-    T_PARAMETER = 289,
-    T_DATA_SOURCE_PARAMETER = 290,
-    T_ASSIGN = 291,
-    T_NOT = 292,
-    T_AND = 293,
-    T_OR = 294,
-    T_REGEX_MATCH = 295,
-    T_REGEX_NON_MATCH = 296,
-    T_EQ = 297,
-    T_NE = 298,
-    T_LT = 299,
-    T_GT = 300,
-    T_LE = 301,
-    T_GE = 302,
-    T_LIKE = 303,
-    T_PLUS = 304,
-    T_MINUS = 305,
-    T_TIMES = 306,
-    T_DIV = 307,
-    T_MOD = 308,
-    T_QUESTION = 309,
-    T_COLON = 310,
-    T_SCOPE = 311,
-    T_RANGE = 312,
-    T_COMMA = 313,
-    T_OPEN = 314,
-    T_CLOSE = 315,
-    T_OBJECT_OPEN = 316,
-    T_OBJECT_CLOSE = 317,
-    T_ARRAY_OPEN = 318,
-    T_ARRAY_CLOSE = 319,
-    T_OUTBOUND = 320,
-    T_INBOUND = 321,
-    T_ANY = 322,
-    T_ALL = 323,
-    T_NONE = 324,
-    UMINUS = 325,
-    UPLUS = 326,
-    UNEGATION = 327,
-    FUNCCALL = 328,
-    REFERENCE = 329,
-    INDEXED = 330,
-    EXPANSION = 331
-=======
     YYEMPTY = -2,
     T_END = 0,                     /* "end of query string"  */
     YYerror = 256,                 /* error  */
@@ -207,8 +131,8 @@
     REFERENCE = 331,               /* REFERENCE  */
     INDEXED = 332,                 /* INDEXED  */
     EXPANSION = 333                /* EXPANSION  */
->>>>>>> 4b8890b5
   };
+  typedef enum yytokentype yytoken_kind_t;
 #endif
 
 /* Value type.  */
@@ -225,11 +149,7 @@
   bool                     boolval;
   int64_t                  intval;
 
-<<<<<<< HEAD
-#line 145 "Aql/grammar.hpp"
-=======
 #line 152 "Aql/grammar.hpp"
->>>>>>> 4b8890b5
 
 };
 typedef union YYSTYPE YYSTYPE;
@@ -253,6 +173,8 @@
 
 
 
+
 int Aqlparse (arangodb::aql::Parser* parser);
 
+
 #endif /* !YY_AQL_AQL_GRAMMAR_HPP_INCLUDED  */