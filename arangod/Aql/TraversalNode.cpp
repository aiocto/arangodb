--- conflicted
+++ resolved
@@ -993,7 +993,12 @@
       if (opts->refactor()) {
         LOG_DEVEL << "Using refactored cluster engine.";
 
-<<<<<<< HEAD
+        // Aditya
+        return createRefactoredBlock(
+            engine, std::move(filterConditionVariables), checkPruneAvailability,
+            checkPostFilterAvailability, outputRegisterMapping, inputRegister,
+            registerInfos, engines());
+        // end
         std::pair<std::vector<IndexAccessor>,
                   std::unordered_map<uint64_t, std::vector<IndexAccessor>>>
             usedIndexes{};
@@ -1046,12 +1051,6 @@
               vertexExpressionPerDepth.second->clone(_plan->getAst());
           validatorOptions.setVertexExpression(depth, std::move(expression));
         }
-
-        arangodb::graph::SingleServerBaseProviderOptions
-            singleServerBaseProviderOptions{
-                opts->tmpVar(), std::move(usedIndexes),
-                opts->getExpressionCtx(), filterConditionVariables,
-                opts->collectionToShard()};
 
         auto executorInfos = TraversalExecutorInfos(  // todo add a parameter:
                                                       // SingleServer,
@@ -1063,17 +1062,10 @@
             opts->trx(), opts->query(), std::move(validatorOptions),
             //                                 arangodb::graph::OneSidedEnumeratorOptions{opts->minDepth,
             //                                 opts->maxDepth});
-            std::move(options), opts,
-            std::move(singleServerBaseProviderOptions));
+            std::move(options), opts, std::move(usedIndexes), engines());
 
         return std::make_unique<ExecutionBlockImpl<TraversalExecutor>>(
             &engine, this, std::move(registerInfos), std::move(executorInfos));
-=======
-        return createRefactoredBlock(
-            engine, std::move(filterConditionVariables), checkPruneAvailability,
-            checkPostFilterAvailability, outputRegisterMapping, inputRegister,
-            registerInfos, engines());
->>>>>>> 7ae93cb1
 
       } else {
         LOG_DEVEL << "Using non-refactored cluster engine.";
@@ -1096,7 +1088,12 @@
     initializeIndexConditions();
 
     if (opts->refactor()) {
-<<<<<<< HEAD
+      // Aditya
+      return createRefactoredBlock(
+          engine, std::move(filterConditionVariables), checkPruneAvailability,
+          checkPostFilterAvailability, outputRegisterMapping, inputRegister,
+          registerInfos, nullptr);
+      // end
       std::pair<std::vector<IndexAccessor>,
                 std::unordered_map<uint64_t, std::vector<IndexAccessor>>>
           usedIndexes{};
@@ -1168,12 +1165,6 @@
 
       return std::make_unique<ExecutionBlockImpl<TraversalExecutor>>(
           &engine, this, std::move(registerInfos), std::move(executorInfos));
-=======
-      return createRefactoredBlock(
-          engine, std::move(filterConditionVariables), checkPruneAvailability,
-          checkPostFilterAvailability, outputRegisterMapping, inputRegister,
-          registerInfos, nullptr);
->>>>>>> 7ae93cb1
     } else {
       traverser =
           std::make_unique<arangodb::traverser::SingleServerTraverser>(opts);
@@ -1202,7 +1193,7 @@
       std::move(validatorOptions),
       arangodb::graph::OneSidedEnumeratorOptions{opts->minDepth,
                                                  opts->maxDepth},
-      opts, std::move(singleServerBaseProviderOptions));
+      opts, std::move(usedIndexes), engines());
 
   return std::make_unique<ExecutionBlockImpl<TraversalExecutor>>(
       &engine, this, std::move(registerInfos), std::move(executorInfos));
