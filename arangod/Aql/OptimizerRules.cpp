////////////////////////////////////////////////////////////////////////////////
/// DISCLAIMER
///
/// Copyright 2014-2021 ArangoDB GmbH, Cologne, Germany
/// Copyright 2004-2014 triAGENS GmbH, Cologne, Germany
///
/// Licensed under the Apache License, Version 2.0 (the "License");
/// you may not use this file except in compliance with the License.
/// You may obtain a copy of the License at
///
///     http://www.apache.org/licenses/LICENSE-2.0
///
/// Unless required by applicable law or agreed to in writing, software
/// distributed under the License is distributed on an "AS IS" BASIS,
/// WITHOUT WARRANTIES OR CONDITIONS OF ANY KIND, either express or implied.
/// See the License for the specific language governing permissions and
/// limitations under the License.
///
/// Copyright holder is ArangoDB GmbH, Cologne, Germany
///
/// @author Max Neunhoeffer
/// @author Jan Steemann
////////////////////////////////////////////////////////////////////////////////

#include "OptimizerRules.h"

#include "ApplicationFeatures/ApplicationServer.h"
#include "Aql/Aggregator.h"
#include "Aql/AqlFunctionFeature.h"
#include "Aql/AstHelper.h"
#include "Aql/ClusterNodes.h"
#include "Aql/CollectNode.h"
#include "Aql/CollectOptions.h"
#include "Aql/Collection.h"
#include "Aql/ConditionFinder.h"
#include "Aql/DocumentProducingNode.h"
#include "Aql/ExecutionEngine.h"
#include "Aql/ExecutionNode.h"
#include "Aql/ExecutionPlan.h"
#include "Aql/Expression.h"
#include "Aql/Function.h"
#include "Aql/IResearchViewNode.h"
#include "Aql/IndexNode.h"
#include "Aql/KShortestPathsNode.h"
#include "Aql/ModificationNodes.h"
#include "Aql/Optimizer.h"
#include "Aql/OptimizerUtils.h"
#include "Aql/Query.h"
#include "Aql/ShortestPathNode.h"
#include "Aql/SortCondition.h"
#include "Aql/SortNode.h"
#include "Aql/SubqueryEndExecutionNode.h"
#include "Aql/SubqueryStartExecutionNode.h"
#include "Aql/TraversalConditionFinder.h"
#include "Aql/TraversalNode.h"
#include "Aql/Variable.h"
#include "Aql/WindowNode.h"
#include "Aql/types.h"
#include "Basics/AttributeNameParser.h"
#include "Basics/NumberUtils.h"
#include "Basics/ScopeGuard.h"
#include "Basics/StaticStrings.h"
#include "Basics/StringBuffer.h"
#include "Cluster/ClusterFeature.h"
#include "Cluster/ClusterInfo.h"
#include "Containers/HashSet.h"
#include "Containers/SmallUnorderedMap.h"
#include "Containers/SmallVector.h"
#include "Geo/GeoParams.h"
#include "Graph/TraverserOptions.h"
#include "Indexes/Index.h"
#include "StorageEngine/EngineSelectorFeature.h"
#include "StorageEngine/StorageEngine.h"
#include "Transaction/CountCache.h"
#include "Transaction/Methods.h"
#include "Utils/CollectionNameResolver.h"
#include "VocBase/Methods/Collections.h"

#include <tuple>

namespace {

bool accessesCollectionVariable(arangodb::aql::ExecutionPlan const* plan,
                                arangodb::aql::ExecutionNode const* node,
                                arangodb::aql::VarSet& vars) {
  using EN = arangodb::aql::ExecutionNode;

  if (node->getType() == EN::CALCULATION) {
    auto nn = EN::castTo<arangodb::aql::CalculationNode const*>(node);
    vars.clear();
    arangodb::aql::Ast::getReferencedVariables(nn->expression()->node(), vars);
  } else if (node->getType() == EN::SUBQUERY) {
    auto nn = EN::castTo<arangodb::aql::SubqueryNode const*>(node);
    vars.clear();
    nn->getVariablesUsedHere(vars);
  }

  for (auto const& it : vars) {
    auto setter = plan->getVarSetBy(it->id);
    if (setter == nullptr) {
      continue;
    }
    if (setter->getType() == EN::INDEX || setter->getType() == EN::ENUMERATE_COLLECTION ||
        setter->getType() == EN::ENUMERATE_IRESEARCH_VIEW ||
        setter->getType() == EN::SUBQUERY || setter->getType() == EN::TRAVERSAL ||
        setter->getType() == EN::K_SHORTEST_PATHS || setter->getType() == EN::SHORTEST_PATH) {
      return true;
    }
  }

  return false;
}

std::string getSingleShardId(arangodb::aql::ExecutionPlan const* plan,
                             arangodb::aql::ExecutionNode const* node,
                             arangodb::aql::Collection const* collection,
                             arangodb::aql::Variable const* collectionVariable = nullptr);

arangodb::aql::Collection const* getCollection(arangodb::aql::ExecutionNode const* node) {
  using EN = arangodb::aql::ExecutionNode;
  using arangodb::aql::ExecutionNode;

  switch (node->getType()) {
    case EN::ENUMERATE_COLLECTION:
      return ExecutionNode::castTo<arangodb::aql::EnumerateCollectionNode const*>(node)
          ->collection();
    case EN::INDEX:
      return ExecutionNode::castTo<arangodb::aql::IndexNode const*>(node)->collection();
    case EN::TRAVERSAL:
    case EN::K_SHORTEST_PATHS:
    case EN::SHORTEST_PATH:
      return ExecutionNode::castTo<arangodb::aql::GraphNode const*>(node)->collection();

    default:
      // note: modification nodes are not covered here yet
      THROW_ARANGO_EXCEPTION_MESSAGE(TRI_ERROR_INTERNAL,
                                     "node type does not have a collection");
  }
}

arangodb::aql::Variable const* getOutVariable(arangodb::aql::ExecutionNode const* node) {
  using EN = arangodb::aql::ExecutionNode;
  using arangodb::aql::ExecutionNode;

  switch (node->getType()) {
    case EN::CALCULATION:
      return ExecutionNode::castTo<arangodb::aql::CalculationNode const*>(node)->outVariable();
    default: {
      auto const* n = dynamic_cast<arangodb::aql::DocumentProducingNode const*>(node);
      if (n != nullptr) {
        return n->outVariable();
      }
      // note: modification nodes are not covered here yet
      THROW_ARANGO_EXCEPTION_MESSAGE(TRI_ERROR_INTERNAL,
                                     "node type does not have an out variable");
    }
  }
}

void replaceGatherNodeVariables(
    arangodb::aql::ExecutionPlan* plan, arangodb::aql::GatherNode* gatherNode,
    std::unordered_map<arangodb::aql::Variable const*, arangodb::aql::Variable const*> const& replacements) {
  using EN = arangodb::aql::ExecutionNode;

  std::string cmp;
  arangodb::basics::StringBuffer buffer(128, false);

  // look for all sort elements in the GatherNode and replace them
  // if they match what we have changed
  arangodb::aql::SortElementVector& elements = gatherNode->elements();
  for (auto& it : elements) {
    // replace variables
    auto it2 = replacements.find(it.var);

    if (it2 != replacements.end()) {
      // match with our replacement table
      it.var = (*it2).second;
      it.attributePath.clear();
    } else {
      // no match. now check all our replacements and compare how
      // their sources are actually calculated (e.g. #2 may mean
      // "foo.bar")
      cmp = it.toString();
      for (auto const& it3 : replacements) {
        auto setter = plan->getVarSetBy(it3.first->id);
        if (setter == nullptr || setter->getType() != EN::CALCULATION) {
          continue;
        }
        auto* expr =
            arangodb::aql::ExecutionNode::castTo<arangodb::aql::CalculationNode const*>(setter)
                ->expression();
        try {
          // stringifying an expression may fail with "too long" error
          buffer.clear();
          expr->stringify(&buffer);
          if (cmp.size() == buffer.size() &&
              cmp.compare(0, cmp.size(), buffer.c_str(), buffer.size()) == 0) {
            // finally a match!
            it.var = it3.second;
            it.attributePath.clear();
            break;
          }
        } catch (...) {
        }
      }
    }
  }
}

void restrictToShard(arangodb::aql::ExecutionNode* node, std::string shardId) {
  auto* n = dynamic_cast<arangodb::aql::CollectionAccessingNode*>(node);
  if (n != nullptr) {
    return n->restrictToShard(shardId);
  }
  // note: modification nodes are not covered here yet
  THROW_ARANGO_EXCEPTION_MESSAGE(
      TRI_ERROR_INTERNAL, "node type cannot be restricted to a single shard");
}

struct PairHash {
  template <class T1, class T2>
  size_t operator()(std::pair<T1, T2> const& pair) const noexcept {
    size_t first = std::hash<T1>()(pair.first);
    size_t second = std::hash<T2>()(pair.second);

    return first ^ second;
  }
};

/// WalkerWorker to track collection variable dependencies
class CollectionVariableTracker final
    : public arangodb::aql::WalkerWorker<arangodb::aql::ExecutionNode, arangodb::aql::WalkerUniqueness::NonUnique> {
  using DependencyPair =
      std::pair<arangodb::aql::Variable const*, arangodb::aql::Collection const*>;
  using DependencySet = std::unordered_set<DependencyPair, ::PairHash>;
  bool _stop;
  std::unordered_map<arangodb::aql::Variable const*, DependencySet> _dependencies;
  std::unordered_map<arangodb::aql::Collection const*, arangodb::aql::VarSet> _collectionVariables;

 private:
  template <class NodeType>
  void processSetter(arangodb::aql::ExecutionNode const* en,
                     arangodb::aql::Variable const* outVariable) {
    auto node = arangodb::aql::ExecutionNode::castTo<NodeType const*>(en);
    try {
      arangodb::aql::VarSet inputVariables;
      node->getVariablesUsedHere(inputVariables);
      for (auto var : inputVariables) {
        for (auto dep : _dependencies[var]) {
          _dependencies[outVariable].emplace(dep);
        }
      }
    } catch (...) {
      _stop = true;  // won't be able to recover correctly
    }
  }

  template <class NodeType>
  void processModificationNode(arangodb::aql::ExecutionNode const* en) {
    auto node = arangodb::aql::ExecutionNode::castTo<NodeType const*>(en);
    auto collection = node->collection();
    std::vector<arangodb::aql::Variable const*> outVariables{node->getOutVariableOld(),
                                                             node->getOutVariableNew()};
    for (auto outVariable : outVariables) {
      if (nullptr != outVariable) {
        processSetter<NodeType>(node, outVariable);
        _collectionVariables[collection].emplace(outVariable);
      }
    }
  }

 public:
  explicit CollectionVariableTracker() : _stop{false} {}

  bool isSafeForOptimization() const { return !_stop; }

  DependencySet const& getDependencies(arangodb::aql::Variable const* var) {
    return _dependencies[var];
  }

  arangodb::aql::VarSet const& getCollectionVariables(arangodb::aql::Collection const* collection) {
    return _collectionVariables[collection];
  }

  void after(arangodb::aql::ExecutionNode* en) override final {
    using EN = arangodb::aql::ExecutionNode;
    using arangodb::aql::ExecutionNode;

    switch (en->getType()) {
      case EN::CALCULATION: {
        auto outVariable = ::getOutVariable(en);
        processSetter<arangodb::aql::CalculationNode>(en, outVariable);
        break;
      }

      case EN::INDEX:
      case EN::ENUMERATE_COLLECTION: {
        auto collection = ::getCollection(en);
        auto variable = ::getOutVariable(en);

        // originates the collection variable, direct dependence
        try {
          _dependencies[variable].emplace(variable, collection);
          _collectionVariables[collection].emplace(variable);
        } catch (...) {
          _stop = true;  // we won't be able to figure it out
        }
        break;
      }

      case EN::UPDATE: {
        processModificationNode<arangodb::aql::UpdateNode>(en);
        break;
      }

      case EN::UPSERT: {
        processModificationNode<arangodb::aql::UpsertNode>(en);
        break;
      }

      case EN::INSERT: {
        processModificationNode<arangodb::aql::InsertNode>(en);
        break;
      }

      case EN::REMOVE: {
        processModificationNode<arangodb::aql::RemoveNode>(en);
        break;
      }

      case EN::REPLACE: {
        processModificationNode<arangodb::aql::ReplaceNode>(en);
        break;
      }

      default: {
        // we don't support other node types yet
        break;
      }
    }
  }
};

/// WalkerWorker for restrictToSingleShard
class RestrictToSingleShardChecker final
    : public arangodb::aql::WalkerWorker<arangodb::aql::ExecutionNode, arangodb::aql::WalkerUniqueness::NonUnique> {
  arangodb::aql::ExecutionPlan* _plan;
  CollectionVariableTracker& _tracker;
  std::unordered_map<arangodb::aql::Variable const*, std::unordered_set<std::string>> _shardsUsed;
  std::unordered_map<arangodb::aql::Variable const*, std::unordered_set<std::string>> _shardsCleared;
  bool _stop;
  std::map<arangodb::aql::Collection const*, bool> _unsafe;

 public:
  explicit RestrictToSingleShardChecker(arangodb::aql::ExecutionPlan* plan,
                                        CollectionVariableTracker& tracker)
      : _plan{plan}, _tracker{tracker}, _stop{false} {}

  bool isSafeForOptimization() const {
    // we have found something in the execution plan that will
    // render the optimization unsafe
    return (!_stop && !_plan->getAst()->functionsMayAccessDocuments());
  }

  std::string getShard(arangodb::aql::Variable const* variable) const {
    auto const& it = _shardsCleared.find(variable);
    if (it == _shardsCleared.end()) {
      return "";
    }

    auto set = it->second;
    if (set.size() != 1 || *set.begin() == "all") {
      return "";
    }

    return *set.begin();
  }

  bool isSafeForOptimization(arangodb::aql::Collection const* collection) const {
    auto it = _unsafe.find(collection);
    if (it == _unsafe.end()) {
      return true;
    }
    return !it->second;
  }

  bool isSafeForOptimization(arangodb::aql::Variable const* variable) const {
    auto it = _shardsCleared.find(variable);
    if (it == _shardsCleared.end()) {
      return false;
    }

    if ((*it).second.size() != 1) {
      // more than one shard
      return false;
    }

    // check for "all" marker
    auto it2 = (*it).second.find("all");
    if (it2 != (*it).second.end()) {
      // "all" included
      return false;
    }

    // all good -> safe to optimize
    return true;
  }

  bool enterSubquery(arangodb::aql::ExecutionNode*, arangodb::aql::ExecutionNode*) override final {
    return true;
  }

  bool before(arangodb::aql::ExecutionNode* en) override final {
    using EN = arangodb::aql::ExecutionNode;
    using arangodb::aql::ExecutionNode;

    switch (en->getType()) {
      case EN::TRAVERSAL:
      case EN::K_SHORTEST_PATHS:
      case EN::SHORTEST_PATH: {
        _stop = true;
        return true;  // abort enumerating, we are done already!
      }

      case EN::FILTER: {
        auto node = ExecutionNode::castTo<arangodb::aql::FilterNode const*>(en);
        arangodb::aql::Variable const* inputVariable = node->inVariable();
        handleInputVariable(en, inputVariable);
        break;
      }

      case EN::ENUMERATE_COLLECTION: {
        handleSourceNode(en);
        break;
      }

      case EN::INDEX: {
        handleIndexNode(en);
        handleSourceNode(en);
        break;
      }

      case EN::INSERT:
      case EN::REPLACE:
      case EN::UPDATE:
      case EN::REMOVE: {
        auto node = ExecutionNode::castTo<arangodb::aql::ModificationNode const*>(en);
        // make sure we don't restrict this collection via a lower filter
        _shardsUsed.clear();
        std::string shardId = ::getSingleShardId(_plan, en, node->collection());
        if (shardId.empty()) {
          // mark the collection unsafe to restrict
          _unsafe[node->collection()] = true;
        }
        // no need to track the shardId, we'll find it again later
        break;
      }

      default: {
        // we don't care about other execution node types here
        break;
      }
    }

    return false;  // go on
  }

 private:
  void handleInputVariable(arangodb::aql::ExecutionNode const* en,
                           arangodb::aql::Variable const* inputVariable) {
    auto dependencies = _tracker.getDependencies(inputVariable);
    for (auto dep : dependencies) {
      auto variable = dep.first;
      auto collection = dep.second;
      auto shardId = ::getSingleShardId(_plan, en, collection, variable);
      if (shardId.empty()) {
        if (_shardsUsed[variable].empty()) {
          _shardsUsed[variable].emplace("all");
        }
      } else {
        if (1 == _shardsUsed[variable].size() && "all" == *_shardsUsed[variable].begin()) {
          _shardsUsed[variable].clear();
        }
        _shardsUsed[variable].emplace(shardId);
      }
    }
  }

  void handleIndexNode(arangodb::aql::ExecutionNode const* en) {
    auto collection = ::getCollection(en);
    auto variable = ::getOutVariable(en);
    auto shardId = ::getSingleShardId(_plan, en, collection, variable);
    if (shardId.empty()) {
      if (_shardsUsed[variable].empty()) {
        _shardsUsed[variable].emplace("all");
      }
    } else {
      if (1 == _shardsUsed[variable].size() && "all" == *_shardsUsed[variable].begin()) {
        _shardsUsed[variable].clear();
      }
      _shardsUsed[variable].emplace(shardId);
    }
  }

  void handleSourceNode(arangodb::aql::ExecutionNode const* en) {
    auto variable = ::getOutVariable(en);
    // now move all shards for this variable to the cleared list
    _shardsCleared[variable] = std::move(_shardsUsed[variable]);
  }
};

void findShardKeyInComparison(arangodb::aql::AstNode const* root,
                              arangodb::aql::Variable const* inputVariable,
                              std::unordered_set<std::string>& toFind,
                              arangodb::velocypack::Builder& builder) {
  using arangodb::aql::AstNode;
  using arangodb::aql::Variable;
  TRI_ASSERT(root->type == arangodb::aql::AstNodeType::NODE_TYPE_OPERATOR_BINARY_EQ);

  AstNode const* value = nullptr;
  std::pair<Variable const*, std::vector<arangodb::basics::AttributeName>> pair;

  auto lhs = root->getMember(0);
  auto rhs = root->getMember(1);
  std::string result;

  if (lhs->isAttributeAccessForVariable(pair, false) &&
      pair.first == inputVariable && rhs->isConstant()) {
    TRI_AttributeNamesToString(pair.second, result, true);
    value = rhs;
  } else if (rhs->isAttributeAccessForVariable(pair, false) &&
             pair.first == inputVariable && lhs->isConstant()) {
    TRI_AttributeNamesToString(pair.second, result, true);
    value = lhs;
  }

  if (value != nullptr) {
    TRI_ASSERT(!result.empty());
    auto it = toFind.find(result);

    if (it != toFind.end()) {
      builder.add(VPackValue(result));
      value->toVelocyPackValue(builder);

      toFind.erase(it);
    }
  }
}

void findShardKeysInExpression(arangodb::aql::AstNode const* root,
                               arangodb::aql::Variable const* inputVariable,
                               std::unordered_set<std::string>& toFind,
                               arangodb::velocypack::Builder& builder) {
  if (root == nullptr) {
    return;
  }

  switch (root->type) {
    case arangodb::aql::AstNodeType::NODE_TYPE_OPERATOR_NARY_OR: {
      if (root->numMembers() != 1) {
        return;
      }
      root = root->getMember(0);
      if (root == nullptr || root->type != arangodb::aql::AstNodeType::NODE_TYPE_OPERATOR_NARY_AND) {
        return;
      }
    }  // falls through
    case arangodb::aql::AstNodeType::NODE_TYPE_OPERATOR_BINARY_AND:
    case arangodb::aql::AstNodeType::NODE_TYPE_OPERATOR_NARY_AND: {
      for (size_t i = 0; i < root->numMembers(); ++i) {
        if (root->getMember(i) != nullptr &&
            root->getMember(i)->type == arangodb::aql::AstNodeType::NODE_TYPE_OPERATOR_BINARY_EQ) {
          findShardKeyInComparison(root->getMember(i), inputVariable, toFind, builder);
        }
      }
      break;
    }
    case arangodb::aql::AstNodeType::NODE_TYPE_OPERATOR_BINARY_EQ: {
      findShardKeyInComparison(root, inputVariable, toFind, builder);
      break;
    }
    default:
      break;
  }
}

// static node types used by some optimizer rules
// having them statically available avoids having to build the lists over
// and over for each AQL query
std::initializer_list<arangodb::aql::ExecutionNode::NodeType> const removeUnnecessaryCalculationsNodeTypes{
    arangodb::aql::ExecutionNode::CALCULATION, arangodb::aql::ExecutionNode::SUBQUERY};
std::initializer_list<arangodb::aql::ExecutionNode::NodeType> const interchangeAdjacentEnumerationsNodeTypes{
    arangodb::aql::ExecutionNode::ENUMERATE_COLLECTION,
    arangodb::aql::ExecutionNode::ENUMERATE_LIST};
std::initializer_list<arangodb::aql::ExecutionNode::NodeType> const scatterInClusterNodeTypes{
    arangodb::aql::ExecutionNode::ENUMERATE_COLLECTION,
    arangodb::aql::ExecutionNode::INDEX,
    arangodb::aql::ExecutionNode::ENUMERATE_IRESEARCH_VIEW,
    arangodb::aql::ExecutionNode::INSERT,
    arangodb::aql::ExecutionNode::UPDATE,
    arangodb::aql::ExecutionNode::REPLACE,
    arangodb::aql::ExecutionNode::REMOVE};
std::initializer_list<arangodb::aql::ExecutionNode::NodeType> const removeDataModificationOutVariablesNodeTypes{
    arangodb::aql::ExecutionNode::REMOVE, arangodb::aql::ExecutionNode::INSERT,
    arangodb::aql::ExecutionNode::UPDATE, arangodb::aql::ExecutionNode::REPLACE,
    arangodb::aql::ExecutionNode::UPSERT};
std::initializer_list<arangodb::aql::ExecutionNode::NodeType> const patchUpdateRemoveStatementsNodeTypes{
    arangodb::aql::ExecutionNode::UPDATE, arangodb::aql::ExecutionNode::REPLACE,
    arangodb::aql::ExecutionNode::REMOVE};
std::initializer_list<arangodb::aql::ExecutionNode::NodeType> const moveFilterIntoEnumerateTypes{
    arangodb::aql::ExecutionNode::ENUMERATE_COLLECTION, arangodb::aql::ExecutionNode::INDEX};
std::initializer_list<arangodb::aql::ExecutionNode::NodeType> const undistributeNodeTypes{
    arangodb::aql::ExecutionNode::UPDATE, arangodb::aql::ExecutionNode::REPLACE,
    arangodb::aql::ExecutionNode::REMOVE};

/// @brief find the single shard id for the node to restrict an operation to
/// this will check the conditions of an IndexNode or a data-modification node
/// (excluding UPSERT) and check if all shard keys are used in it. If all
/// shard keys are present and their values are fixed (constants), this
/// function will try to figure out the target shard. If the operation cannot
/// be restricted to a single shard, this function will return an empty string
std::string getSingleShardId(arangodb::aql::ExecutionPlan const* plan,
                             arangodb::aql::ExecutionNode const* node,
                             arangodb::aql::Collection const* collection,
                             arangodb::aql::Variable const* collectionVariable) {
  using EN = arangodb::aql::ExecutionNode;
  using arangodb::aql::ExecutionNode;

  if (collection->isSmart() && collection->getCollection()->type() == TRI_COL_TYPE_EDGE) {
    // no support for smart edge collections
    return std::string();
  }

  TRI_ASSERT(node->getType() == EN::INDEX || node->getType() == EN::FILTER ||
             node->getType() == EN::INSERT || node->getType() == EN::UPDATE ||
             node->getType() == EN::REPLACE || node->getType() == EN::REMOVE);

  arangodb::aql::Variable const* inputVariable = nullptr;
  if (node->getType() == EN::INDEX) {
    inputVariable =
        ExecutionNode::castTo<arangodb::aql::IndexNode const*>(node)->outVariable();
  } else if (node->getType() == EN::FILTER) {
    inputVariable =
        ExecutionNode::castTo<arangodb::aql::FilterNode const*>(node)->inVariable();
  } else if (node->getType() == EN::INSERT) {
    inputVariable =
        ExecutionNode::castTo<arangodb::aql::InsertNode const*>(node)->inVariable();
  } else if (node->getType() == EN::REMOVE) {
    inputVariable =
        ExecutionNode::castTo<arangodb::aql::RemoveNode const*>(node)->inVariable();
  } else if (node->getType() == EN::REPLACE || node->getType() == EN::UPDATE) {
    auto updateReplaceNode =
        ExecutionNode::castTo<arangodb::aql::UpdateReplaceNode const*>(node);
    if (updateReplaceNode->inKeyVariable() != nullptr) {
      inputVariable = updateReplaceNode->inKeyVariable();
    } else {
      inputVariable = updateReplaceNode->inDocVariable();
    }
  } else {
    THROW_ARANGO_EXCEPTION_MESSAGE(TRI_ERROR_INTERNAL, "logic error");
  }

  TRI_ASSERT(inputVariable != nullptr);

  // check if we can easily find out the setter of the input variable
  // (and if we can find it, check if the data is constant so we can look
  // up the shard key attribute values)
  auto setter = plan->getVarSetBy(inputVariable->id);

  if (setter == nullptr) {
    // oops!
    TRI_ASSERT(false);
    return std::string();
  }

  // note for which shard keys we need to look for
  auto shardKeys = collection->shardKeys(true);
  std::unordered_set<std::string> toFind;
  for (auto const& it : shardKeys) {
    if (it.find('.') != std::string::npos) {
      // shard key containing a "." (sub-attribute). this is not yet supported
      return std::string();
    }
    toFind.emplace(it);
  }

  VPackBuilder builder;
  builder.openObject();

  if (setter->getType() == EN::CALCULATION) {
    arangodb::aql::CalculationNode const* c =
        ExecutionNode::castTo<arangodb::aql::CalculationNode const*>(setter);
    auto n = c->expression()->node();
    if (n == nullptr) {
      return std::string();
    }

    if (n->isStringValue()) {
      if (!n->isConstant() || toFind.size() != 1 ||
          toFind.find(arangodb::StaticStrings::KeyString) == toFind.end()) {
        return std::string();
      }

      // the lookup value is a string, and the only shard key is _key: so we
      // can use it
      builder.add(VPackValue(arangodb::StaticStrings::KeyString));
      n->toVelocyPackValue(builder);
      toFind.clear();
    } else if (n->isObject()) {
      // go through the input object attribute by attribute
      // and look for our shard keys
      for (size_t i = 0; i < n->numMembers(); ++i) {
        auto sub = n->getMember(i);

        if (sub->type != arangodb::aql::AstNodeType::NODE_TYPE_OBJECT_ELEMENT) {
          continue;
        }

        auto it = toFind.find(sub->getString());

        if (it != toFind.end()) {
          // we found one of the shard keys!
          auto v = sub->getMember(0);
          if (v->isConstant()) {
            // if the attribute value is a constant, we copy it into our
            // builder
            builder.add(VPackValue(sub->getString()));
            v->toVelocyPackValue(builder);
            // remove the attribute from our to-do list
            toFind.erase(it);
          }
        }
      }
    } else {
      if (nullptr != collectionVariable) {
        ::findShardKeysInExpression(n, collectionVariable, toFind, builder);
      } else {
        ::findShardKeysInExpression(n, inputVariable, toFind, builder);
      }
    }
  } else if (setter->getType() == ExecutionNode::INDEX && setter == node) {
    auto const* c = ExecutionNode::castTo<arangodb::aql::IndexNode const*>(setter);

    if (c->getIndexes().size() != 1) {
      // we can only handle a single index here
      return std::string();
    }
    auto const* condition = c->condition();

    if (condition == nullptr) {
      return std::string();
    }

    arangodb::aql::AstNode const* root = condition->root();
    ::findShardKeysInExpression(root, inputVariable, toFind, builder);
  }

  builder.close();

  if (!toFind.empty()) {
    return std::string();
  }

  // all shard keys found!!

  // find the responsible shard for the data
  std::string shardId;

  auto res = collection->getCollection()->getResponsibleShard(builder.slice(), true, shardId);

  if (res != TRI_ERROR_NO_ERROR) {
    // some error occurred. better do not use the
    // single shard optimization here
    return std::string();
  }

  // we will only need a single shard!
  return shardId;
}

bool shouldApplyHeapOptimization(arangodb::aql::SortNode& sortNode,
                                 arangodb::aql::LimitNode& limitNode) {
  size_t input = sortNode.getCost().estimatedNrItems;
  size_t output = limitNode.limit() + limitNode.offset();

  // first check an easy case
  if (input < 100) {  // TODO fine-tune this cut-off
    // no reason to complicate things for such a small input
    return false;
  }

  // now check something a little more sophisticated, comparing best estimate of
  // cost of heap sort to cost of regular sort (ignoring some variables)
  double N = static_cast<double>(input);
  double M = static_cast<double>(output);
  double lgN = std::log2(N);
  double lgM = std::log2(M);

  // the 0.25 here comes from some experiments, may need to be tweaked;
  // should kick in if output is roughly at most 3/4 of input
  return (0.25 * N * lgM + M * lgM) < (N * lgN);
}

}  // namespace

using namespace arangodb;
using namespace arangodb::aql;
using namespace arangodb::containers;
using namespace arangodb::iresearch;
using EN = arangodb::aql::ExecutionNode;

namespace arangodb {
namespace aql {

Collection* addCollectionToQuery(QueryContext& query, std::string const& cname, char const* context) {
  aql::Collection* coll = nullptr;

  if (!cname.empty()) {
    coll = query.collections().add(cname, AccessMode::Type::READ, aql::Collection::Hint::Collection);
    // simon: code below is used for FULLTEXT(), WITHIN(), NEAR(), ..
    // could become unnecessary if the AST takes care of adding the collections
    if (!ServerState::instance()->isCoordinator()) {
      TRI_ASSERT(coll != nullptr);
      query.trxForOptimization().addCollectionAtRuntime(cname, AccessMode::Type::READ);
    }
  }

  if (coll == nullptr) {
    THROW_ARANGO_EXCEPTION_MESSAGE(
        TRI_ERROR_QUERY_FUNCTION_ARGUMENT_TYPE_MISMATCH,
        std::string("collection '") + cname + "' used in " + context + " not found");
  }

  return coll;
}

}  // namespace aql
}  // namespace arangodb

/// @brief adds a SORT operation for IN right-hand side operands
void arangodb::aql::sortInValuesRule(Optimizer* opt, std::unique_ptr<ExecutionPlan> plan,
                                     OptimizerRule const& rule) {
  ::arangodb::containers::SmallVector<ExecutionNode*>::allocator_type::arena_type a;
  ::arangodb::containers::SmallVector<ExecutionNode*> nodes{a};
  plan->findNodesOfType(nodes, EN::FILTER, true);

  bool modified = false;

  for (auto const& n : nodes) {
    // now check who introduced our variable
    auto variable = ExecutionNode::castTo<FilterNode const*>(n)->inVariable();
    auto setter = plan->getVarSetBy(variable->id);

    if (setter == nullptr || setter->getType() != EN::CALCULATION) {
      // filter variable was not introduced by a calculation.
      continue;
    }

    // filter variable was introduced by a CalculationNode. now check the
    // expression
    auto s = ExecutionNode::castTo<CalculationNode*>(setter);
    auto filterExpression = s->expression();
    auto* inNode = filterExpression->nodeForModification();

    TRI_ASSERT(inNode != nullptr);

    // check the filter condition
    if ((inNode->type != NODE_TYPE_OPERATOR_BINARY_IN && inNode->type != NODE_TYPE_OPERATOR_BINARY_NIN) ||
        !inNode->isDeterministic()) {
      // we better not tamper with this filter
      continue;
    }

    auto rhs = inNode->getMember(1);

    if (rhs->type != NODE_TYPE_REFERENCE && rhs->type != NODE_TYPE_ARRAY) {
      continue;
    }

    auto loop = n->getLoop();

    if (loop == nullptr) {
      // FILTER is not used inside a loop. so it will be used at most once
      // not need to sort the IN values then
      continue;
    }

    if (rhs->type == NODE_TYPE_ARRAY) {
      if (rhs->numMembers() < AstNode::SortNumberThreshold || rhs->isSorted()) {
        // number of values is below threshold or array is already sorted
        continue;
      }

      auto ast = plan->getAst();
      auto args = ast->createNodeArray();
      args->addMember(rhs);
      auto sorted =
          ast->createNodeFunctionCall(TRI_CHAR_LENGTH_PAIR("SORTED_UNIQUE"), args, true);
      inNode->changeMember(1, sorted);
      modified = true;
      continue;
    }

    variable = static_cast<Variable const*>(rhs->getData());
    setter = plan->getVarSetBy(variable->id);

    if (setter == nullptr ||
        (setter->getType() != EN::CALCULATION && setter->getType() != EN::SUBQUERY)) {
      // variable itself was not introduced by a calculation.
      continue;
    }

    if (loop == setter->getLoop()) {
      // the FILTER and its value calculation are contained in the same loop
      // this means the FILTER will be executed as many times as its value
      // calculation. sorting the IN values will not provide a benefit here
      continue;
    }

    auto ast = plan->getAst();
    AstNode const* originalArg = nullptr;

    if (setter->getType() == EN::CALCULATION) {
      AstNode const* originalNode =
          ExecutionNode::castTo<CalculationNode*>(setter)->expression()->node();
      TRI_ASSERT(originalNode != nullptr);

      AstNode const* testNode = originalNode;

      if (originalNode->type == NODE_TYPE_FCALL &&
          static_cast<Function const*>(originalNode->getData())->hasFlag(Function::Flags::NoEval)) {
        // bypass NOOPT(...) for testing
        TRI_ASSERT(originalNode->numMembers() == 1);
        auto args = originalNode->getMember(0);

        if (args->numMembers() > 0) {
          testNode = args->getMember(0);
        }
      }

      if (testNode->type == NODE_TYPE_VALUE || testNode->type == NODE_TYPE_OBJECT) {
        // not really usable...
        continue;
      }

      if (testNode->type == NODE_TYPE_ARRAY &&
          testNode->numMembers() < AstNode::SortNumberThreshold) {
        // number of values is below threshold
        continue;
      }

      if (testNode->type == NODE_TYPE_FCALL &&
          (static_cast<Function const*>(testNode->getData())->name == "SORTED_UNIQUE" ||
           static_cast<Function const*>(testNode->getData())->name == "SORTED")) {
        // we don't need to sort results of a function that already returns sorted
        // results

        AstNode* clone = ast->shallowCopyForModify(inNode);
        TRI_DEFER(FINALIZE_SUBTREE(clone));
        // set sortedness bit for the IN operator
        clone->setBoolValue(true);
        // finally adjust the variable inside the IN calculation
        filterExpression->replaceNode(clone);
        continue;
      }

      if (testNode->isSorted()) {
        // already sorted
        continue;
      }

      originalArg = originalNode;
    } else {
      TRI_ASSERT(setter->getType() == EN::SUBQUERY);
      auto sub = ExecutionNode::castTo<SubqueryNode*>(setter);

      // estimate items in subquery
      CostEstimate estimate = sub->getSubquery()->getCost();

      if (estimate.estimatedNrItems < AstNode::SortNumberThreshold) {
        continue;
      }

      originalArg = ast->createNodeReference(sub->outVariable());
    }

    TRI_ASSERT(originalArg != nullptr);

    auto args = ast->createNodeArray();
    args->addMember(originalArg);
    auto sorted =
        ast->createNodeFunctionCall(TRI_CHAR_LENGTH_PAIR("SORTED_UNIQUE"), args, true);

    auto outVar = ast->variables()->createTemporaryVariable();
    auto expression = std::make_unique<Expression>(ast, sorted);
    ExecutionNode* calculationNode =
        new CalculationNode(plan.get(), plan->nextId(), std::move(expression), outVar);
    plan->registerNode(calculationNode);

    // make the new node a parent of the original calculation node
    TRI_ASSERT(setter != nullptr);
    calculationNode->addDependency(setter);
    auto oldParent = setter->getFirstParent();
    TRI_ASSERT(oldParent != nullptr);
    calculationNode->addParent(oldParent);

    oldParent->removeDependencies();
    oldParent->addDependency(calculationNode);
    setter->setParent(calculationNode);

    AstNode* clone = ast->shallowCopyForModify(inNode);
    TRI_DEFER(FINALIZE_SUBTREE(clone));
    // set sortedness bit for the IN operator
    clone->setBoolValue(true);
    // finally adjust the variable inside the IN calculation
    clone->changeMember(1, ast->createNodeReference(outVar));
    filterExpression->replaceNode(clone);

    modified = true;
  }

  opt->addPlan(std::move(plan), rule, modified);
}

/// @brief remove redundant sorts
/// this rule modifies the plan in place:
/// - sorts that are covered by earlier sorts will be removed
void arangodb::aql::removeRedundantSortsRule(Optimizer* opt,
                                             std::unique_ptr<ExecutionPlan> plan,
                                             OptimizerRule const& rule) {
  ::arangodb::containers::SmallVector<ExecutionNode*>::allocator_type::arena_type a;
  ::arangodb::containers::SmallVector<ExecutionNode*> nodes{a};
  plan->findNodesOfType(nodes, EN::SORT, true);

  if (nodes.empty()) {
    // quick exit
    opt->addPlan(std::move(plan), rule, false);
    return;
  }

  ::arangodb::containers::HashSet<ExecutionNode*> toUnlink;
  arangodb::basics::StringBuffer buffer;

  for (auto const& n : nodes) {
    if (toUnlink.find(n) != toUnlink.end()) {
      // encountered a sort node that we already deleted
      continue;
    }

    auto const sortNode = ExecutionNode::castTo<SortNode*>(n);

    auto sortInfo = sortNode->getSortInformation(plan.get(), &buffer);

    if (sortInfo.isValid && !sortInfo.criteria.empty()) {
      // we found a sort that we can understand
      std::vector<ExecutionNode*> stack;

      sortNode->dependencies(stack);

      int nodesRelyingOnSort = 0;

      while (!stack.empty()) {
        auto current = stack.back();
        stack.pop_back();

        if (current->getType() == EN::SORT) {
          // we found another sort. now check if they are compatible!

          auto other =
              ExecutionNode::castTo<SortNode*>(current)->getSortInformation(plan.get(), &buffer);

          switch (sortInfo.isCoveredBy(other)) {
            case SortInformation::unequal: {
              // different sort criteria
              if (nodesRelyingOnSort == 0) {
                // a sort directly followed by another sort: now remove one of
                // them

                if (!other.isDeterministic) {
                  // if the sort is non-deterministic, we must not remove it
                  break;
                }

                if (sortNode->isStable()) {
                  // we should not optimize predecessors of a stable sort (used
                  // in a COLLECT node)
                  // the stable sort is for a reason, and removing any
                  // predecessors sorts might
                  // change the result
                  break;
                }

                // remove sort that is a direct predecessor of a sort
                toUnlink.emplace(current);
              }
              break;
            }

            case SortInformation::otherLessAccurate: {
              toUnlink.emplace(current);
              break;
            }

            case SortInformation::ourselvesLessAccurate: {
              // the sort at the start of the pipeline makes the sort at the end
              // superfluous, so we'll remove it
              toUnlink.emplace(n);
              break;
            }

            case SortInformation::allEqual: {
              // the sort at the end of the pipeline makes the sort at the start
              // superfluous, so we'll remove it
              toUnlink.emplace(current);
              break;
            }
          }
        } else if (current->getType() == EN::FILTER) {
          // ok: a filter does not depend on sort order
        } else if (current->getType() == EN::CALCULATION) {
          // ok: a calculation does not depend on sort order only if it is
          // deterministic
          if (!current->isDeterministic()) {
            ++nodesRelyingOnSort;
          }
        } else if (current->getType() == EN::ENUMERATE_LIST ||
                   current->getType() == EN::ENUMERATE_COLLECTION ||
                   current->getType() == EN::TRAVERSAL ||
                   current->getType() == EN::K_SHORTEST_PATHS ||
                   current->getType() == EN::SHORTEST_PATH) {
          // ok, but we cannot remove two different sorts if one of these node
          // types is between them
          // example: in the following query, the one sort will be optimized
          // away:
          //   FOR i IN [ { a: 1 }, { a: 2 } , { a: 3 } ] SORT i.a ASC SORT i.a
          //   DESC RETURN i
          // but in the following query, the sorts will stay:
          //   FOR i IN [ { a: 1 }, { a: 2 } , { a: 3 } ] SORT i.a ASC LET a =
          //   i.a SORT i.a DESC RETURN i
          ++nodesRelyingOnSort;
        } else {
          // abort at all other type of nodes. we cannot remove a sort beyond
          // them
          // this includes COLLECT and LIMIT
          break;
        }

        if (!current->hasDependency()) {
          // node either has no or more than one dependency. we don't know what
          // to do and must abort
          // note: this will also handle Singleton nodes
          break;
        }

        current->dependencies(stack);
      }

      if (toUnlink.find(n) == toUnlink.end() && sortNode->simplify(plan.get())) {
        // sort node had only constant expressions. it will make no difference
        // if we execute it or not
        // so we can remove it
        toUnlink.emplace(n);
      }
    }
  }

  if (!toUnlink.empty()) {
    plan->unlinkNodes(toUnlink);
  }

  opt->addPlan(std::move(plan), rule, !toUnlink.empty());
}

/// @brief remove all unnecessary filters
/// this rule modifies the plan in place:
/// - filters that are always true are removed completely
/// - filters that are always false will be replaced by a NoResults node
void arangodb::aql::removeUnnecessaryFiltersRule(Optimizer* opt,
                                                 std::unique_ptr<ExecutionPlan> plan,
                                                 OptimizerRule const& rule) {
  ::arangodb::containers::SmallVector<ExecutionNode*>::allocator_type::arena_type a;
  ::arangodb::containers::SmallVector<ExecutionNode*> nodes{a};
  plan->findNodesOfType(nodes, EN::FILTER, true);

  bool modified = false;
  ::arangodb::containers::HashSet<ExecutionNode*> toUnlink;

  for (auto const& n : nodes) {
    // now check who introduced our variable
    auto variable = ExecutionNode::castTo<FilterNode const*>(n)->inVariable();
    auto setter = plan->getVarSetBy(variable->id);

    if (setter == nullptr || setter->getType() != EN::CALCULATION) {
      // filter variable was not introduced by a calculation.
      continue;
    }

    // filter variable was introduced a CalculationNode. now check the
    // expression
    auto s = ExecutionNode::castTo<CalculationNode*>(setter);
    auto root = s->expression()->node();

    if (!root->isDeterministic()) {
      // we better not tamper with this filter
      continue;
    }

    // filter expression is constant and thus cannot throw
    // we can now evaluate it safely

    if (root->isTrue()) {
      // filter is always true
      // remove filter node and merge with following node
      toUnlink.emplace(n);
      modified = true;
    }
    // before 3.6, if the filter is always false (i.e. root->isFalse()), at this
    // point a NoResultsNode was inserted.
  }

  if (!toUnlink.empty()) {
    plan->unlinkNodes(toUnlink);
  }

  opt->addPlan(std::move(plan), rule, modified);
}

/// @brief remove INTO of a COLLECT if not used
/// additionally remove all unused aggregate calculations from a COLLECT
void arangodb::aql::removeCollectVariablesRule(Optimizer* opt,
                                               std::unique_ptr<ExecutionPlan> plan,
                                               OptimizerRule const& rule) {
  ::arangodb::containers::SmallVector<ExecutionNode*>::allocator_type::arena_type a;
  ::arangodb::containers::SmallVector<ExecutionNode*> nodes{a};
  plan->findNodesOfType(nodes, EN::COLLECT, true);

  bool modified = false;

  for (ExecutionNode* n : nodes) {
    auto collectNode = ExecutionNode::castTo<CollectNode*>(n);
    TRI_ASSERT(collectNode != nullptr);

    auto const& varsUsedLater = n->getVarsUsedLater();
    auto outVariable = collectNode->outVariable();

    if (outVariable != nullptr &&
        varsUsedLater.find(outVariable) == varsUsedLater.end()) {
      // outVariable not used later
      collectNode->clearOutVariable();
      collectNode->clearKeepVariables();
      modified = true;
    } else if (outVariable != nullptr && !collectNode->hasExpressionVariable()) {
      // outVariable used later, no INTO expression, no KEEP
      // e.g. COLLECT something INTO g
      // we will now check how many parts of "g" are used later

      std::unordered_set<std::string> keepAttributes;

      ::arangodb::containers::SmallVector<Variable const*>::allocator_type::arena_type a;
      ::arangodb::containers::SmallVector<Variable const*> searchVariables{a};
      searchVariables.push_back(outVariable);

      bool doOptimize = true;
      auto planNode = collectNode->getFirstParent();
      while (planNode != nullptr && doOptimize) {
        if (planNode->getType() == EN::CALCULATION) {
          auto cc = ExecutionNode::castTo<CalculationNode const*>(planNode);
          Expression const* exp = cc->expression();
          if (exp->node() != nullptr && !searchVariables.empty()) {
            bool isSafeForOptimization;
            auto usedThere =
                ast::getReferencedAttributesForKeep(exp->node(), searchVariables,
                                                    isSafeForOptimization);
            if (isSafeForOptimization) {
              for (auto const& it : usedThere) {
                keepAttributes.emplace(it);
              }
            } else {
              doOptimize = false;
              break;
            }

          }  // end - expression exists
        } else if (planNode->getType() == EN::COLLECT) {
          auto innerCollectNode = ExecutionNode::castTo<CollectNode const*>(planNode);
          if (innerCollectNode->hasOutVariable()) {
            // We have the following situation:
            //
            // COLLECT v1 = doc._id INTO g1
            // COLLECT v2 = doc._id INTO g2
            //
            searchVariables.push_back(innerCollectNode->outVariable());
          } else {
            // when we find another COLLECT, it will invalidate all
            // previous variables in the scope
            searchVariables.clear();
          }
        } else {
          auto here = planNode->getVariableIdsUsedHere();
          if (here.find(searchVariables.back()->id) != here.end()) {
            // the outVariable of the last collect should not be used by any following node directly
            doOptimize = false;
            break;
          }
        }

        planNode = planNode->getFirstParent();

      }  // end - inspection of nodes below the found collect node - while valid planNode

      if (doOptimize) {
        auto keepVariables = std::unordered_set<Variable const*>{};
        // we are allowed to do the optimization
        auto current = n->getFirstDependency();
        while (current != nullptr) {
          for (auto const& var : current->getVariablesSetHere()) {
            for (auto it = keepAttributes.begin(); it != keepAttributes.end();
                 /* no hoisting */) {
              if ((*it) == var->name) {
                keepVariables.emplace(var);
                it = keepAttributes.erase(it);
              } else {
                ++it;
              }
            }
          }
          if (keepAttributes.empty()) {
            // done
            break;
          }
          current = current->getFirstDependency();
        }  // while current

        if (keepAttributes.empty() && !keepVariables.empty()) {
          collectNode->restrictKeepVariables(keepVariables);
          modified = true;
        }
      }  // end - if doOptimize
    }    // end - if collectNode has outVariable

    collectNode->clearAggregates(
        [&varsUsedLater, &modified](
            AggregateVarInfo const& aggregate) -> bool {
          if (varsUsedLater.find(aggregate.outVar) == varsUsedLater.end()) {
            // result of aggregate function not used later
            modified = true;
            return true;
          }
          return false;
        });

  }  // for node in nodes
  opt->addPlan(std::move(plan), rule, modified);
}

class PropagateConstantAttributesHelper {
 public:
  explicit PropagateConstantAttributesHelper(ExecutionPlan* plan)
      : _plan(plan), _modified(false) {}

  bool modified() const { return _modified; }

  /// @brief inspects a plan and propagates constant values in expressions
  void propagateConstants() {
    ::arangodb::containers::SmallVector<ExecutionNode*>::allocator_type::arena_type a;
    ::arangodb::containers::SmallVector<ExecutionNode*> nodes{a};
    _plan->findNodesOfType(nodes, EN::FILTER, true);

    for (auto const& node : nodes) {
      auto fn = ExecutionNode::castTo<FilterNode const*>(node);
      auto setter = _plan->getVarSetBy(fn->inVariable()->id);
      if (setter != nullptr && setter->getType() == EN::CALCULATION) {
        auto cn = ExecutionNode::castTo<CalculationNode*>(setter);
        auto expression = cn->expression();
        collectConstantAttributes(const_cast<AstNode*>(expression->node()));
      }
    }

    if (!_constants.empty()) {
      for (auto const& node : nodes) {
        auto fn = ExecutionNode::castTo<FilterNode const*>(node);
        auto setter = _plan->getVarSetBy(fn->inVariable()->id);
        if (setter != nullptr && setter->getType() == EN::CALCULATION) {
          auto cn = ExecutionNode::castTo<CalculationNode*>(setter);
          auto expression = cn->expression();
          insertConstantAttributes(const_cast<AstNode*>(expression->node()));
        }
      }
    }
  }

 private:
  AstNode const* getConstant(Variable const* variable, std::string const& attribute) const {
    auto it = _constants.find(variable);

    if (it == _constants.end()) {
      return nullptr;
    }

    auto it2 = (*it).second.find(attribute);

    if (it2 == (*it).second.end()) {
      return nullptr;
    }

    return (*it2).second;
  }

  /// @brief inspects an expression (recursively) and notes constant attribute
  /// values so they can be propagated later
  void collectConstantAttributes(AstNode* node) {
    if (node == nullptr) {
      return;
    }

    if (node->type == NODE_TYPE_OPERATOR_BINARY_AND) {
      auto lhs = node->getMember(0);
      auto rhs = node->getMember(1);

      collectConstantAttributes(lhs);
      collectConstantAttributes(rhs);
    } else if (node->type == NODE_TYPE_OPERATOR_BINARY_EQ) {
      auto lhs = node->getMember(0);
      auto rhs = node->getMember(1);

      if (lhs->isConstant() && rhs->type == NODE_TYPE_ATTRIBUTE_ACCESS) {
        inspectConstantAttribute(rhs, lhs);
      } else if (rhs->isConstant() && lhs->type == NODE_TYPE_ATTRIBUTE_ACCESS) {
        inspectConstantAttribute(lhs, rhs);
      }
    }
  }

  /// @brief traverses an AST part recursively and patches it by inserting
  /// constant values
  void insertConstantAttributes(AstNode* node) {
    if (node == nullptr) {
      return;
    }

    if (node->type == NODE_TYPE_OPERATOR_BINARY_AND) {
      auto lhs = node->getMember(0);
      auto rhs = node->getMember(1);

      insertConstantAttributes(lhs);
      insertConstantAttributes(rhs);
    } else if (node->type == NODE_TYPE_OPERATOR_BINARY_EQ) {
      auto lhs = node->getMember(0);
      auto rhs = node->getMember(1);

      if (!lhs->isConstant() && rhs->type == NODE_TYPE_ATTRIBUTE_ACCESS) {
        insertConstantAttribute(node, 1);
      }
      if (!rhs->isConstant() && lhs->type == NODE_TYPE_ATTRIBUTE_ACCESS) {
        insertConstantAttribute(node, 0);
      }
    }
  }

  /// @brief extract an attribute and its variable from an attribute access
  /// (e.g. `a.b.c` will return variable `a` and attribute name `b.c.`.
  bool getAttribute(AstNode const* attribute, Variable const*& variable, std::string& name) {
    TRI_ASSERT(attribute != nullptr && attribute->type == NODE_TYPE_ATTRIBUTE_ACCESS);
    TRI_ASSERT(name.empty());

    while (attribute->type == NODE_TYPE_ATTRIBUTE_ACCESS) {
      name = std::string(".") + attribute->getString() + name;
      attribute = attribute->getMember(0);
    }

    if (attribute->type != NODE_TYPE_REFERENCE) {
      return false;
    }

    variable = static_cast<Variable const*>(attribute->getData());
    TRI_ASSERT(variable != nullptr);

    return true;
  }

  /// @brief inspect the constant value assigned to an attribute
  /// the attribute value will be stored so it can be inserted for the attribute
  /// later
  void inspectConstantAttribute(AstNode const* attribute, AstNode const* value) {
    Variable const* variable = nullptr;
    std::string name;

    if (!getAttribute(attribute, variable, name)) {
      return;
    }

    auto it = _constants.find(variable);

    if (it == _constants.end()) {
      _constants.try_emplace(variable,
                             std::unordered_map<std::string, AstNode const*>{{name, value}});
      return;
    }

    auto it2 = (*it).second.find(name);

    if (it2 == (*it).second.end()) {
      // first value for the attribute
      (*it).second.try_emplace(name, value);
    } else {
      auto previous = (*it2).second;

      if (previous == nullptr) {
        // we have multiple different values for the attribute. better not use
        // this attribute
        return;
      }

      if (!value->computeValue().binaryEquals(previous->computeValue())) {
        // different value found for an already tracked attribute. better not
        // use this attribute
        (*it2).second = nullptr;
      }
    }
  }

  /// @brief patches an AstNode by inserting a constant value into it
  void insertConstantAttribute(AstNode* parentNode, size_t accessIndex) {
    Variable const* variable = nullptr;
    std::string name;

    AstNode* member = parentNode->getMember(accessIndex);

    if (!getAttribute(member, variable, name)) {
      return;
    }

    auto constantValue = getConstant(variable, name);

    if (constantValue != nullptr) {
      // first check if we would optimize away a join condition that uses a smartJoinAttribute...
      // we must not do that, because that would otherwise disable SmartJoin functionality
      if (arangodb::ServerState::instance()->isCoordinator() &&
          parentNode->type == NODE_TYPE_OPERATOR_BINARY_EQ) {
        AstNode const* current = parentNode->getMember(accessIndex == 0 ? 1 : 0);
        if (current->type == NODE_TYPE_ATTRIBUTE_ACCESS) {
          AstNode const* nameAttribute = current;
          current = current->getMember(0);
          if (current->type == NODE_TYPE_REFERENCE) {
            auto setter = _plan->getVarSetBy(
                static_cast<Variable const*>(current->getData())->id);
            if (setter != nullptr && (setter->getType() == EN::ENUMERATE_COLLECTION ||
                                      setter->getType() == EN::INDEX)) {
              auto collection = ::getCollection(setter);
              if (collection != nullptr) {
                auto logical = collection->getCollection();
                if (logical->hasSmartJoinAttribute() &&
                    logical->smartJoinAttribute() == nameAttribute->getString()) {
                  // don't remove a SmartJoin attribute access!
                  return;
                } else {
                  std::vector<std::string> shardKeys = collection->shardKeys(true);
                  if (std::find(shardKeys.begin(), shardKeys.end(),
                                nameAttribute->getString()) != shardKeys.end()) {
                    // don't remove equality lookups on shard keys, as this may prevent
                    // the restrict-to-single-shard rule from being applied later!
                    return;
                  }
                }
              }
            }
          }
        }
      }

      parentNode->changeMember(accessIndex, const_cast<AstNode*>(constantValue));
      _modified = true;
    }
  }

  ExecutionPlan* _plan;
  std::unordered_map<Variable const*, std::unordered_map<std::string, AstNode const*>> _constants;
  bool _modified;
};

/// @brief propagate constant attributes in FILTERs
void arangodb::aql::propagateConstantAttributesRule(Optimizer* opt,
                                                    std::unique_ptr<ExecutionPlan> plan,
                                                    OptimizerRule const& rule) {
  PropagateConstantAttributesHelper helper(plan.get());
  helper.propagateConstants();

  opt->addPlan(std::move(plan), rule, helper.modified());
}

/// @brief move calculations up in the plan
/// this rule modifies the plan in place
/// it aims to move up calculations as far up in the plan as possible, to
/// avoid redundant calculations in inner loops
void arangodb::aql::moveCalculationsUpRule(Optimizer* opt,
                                           std::unique_ptr<ExecutionPlan> plan,
                                           OptimizerRule const& rule) {
  ::arangodb::containers::SmallVector<ExecutionNode*>::allocator_type::arena_type a;
  ::arangodb::containers::SmallVector<ExecutionNode*> nodes{a};
  plan->findNodesOfType(nodes, EN::CALCULATION, true);

  SmallUnorderedMap<ExecutionNode*, ExecutionNode*>::allocator_type::arena_type subqueriesArena;
  SmallUnorderedMap<ExecutionNode*, ExecutionNode*> subqueries{subqueriesArena};
  {
    SmallVector<ExecutionNode*>::allocator_type::arena_type s;
    SmallVector<ExecutionNode*> subs{s};
    plan->findNodesOfType(subs, ExecutionNode::SUBQUERY, true);

    // we build a map of the top-most nodes of each subquery to the outer subquery node
    for (auto& it : subs) {
      auto sub = ExecutionNode::castTo<SubqueryNode const*>(it)->getSubquery();
      while (sub->hasDependency()) {
        sub = sub->getFirstDependency();
      }
      subqueries.emplace(sub, it);
    }
  }

  bool modified = false;
  VarSet neededVars;
  VarSet vars;

  for (auto const& n : nodes) {
    auto nn = ExecutionNode::castTo<CalculationNode*>(n);

    if (!nn->expression()->isDeterministic()) {
      // we will only move expressions up that cannot throw and that are
      // deterministic
      continue;
    }

    neededVars.clear();
    n->getVariablesUsedHere(neededVars);

    auto current = n->getFirstDependency();

    while (current != nullptr) {
      if (current->setsVariable(neededVars)) {
        // shared variable, cannot move up any more
        // done with optimizing this calculation node
        break;
      }

      auto dep = current->getFirstDependency();
      if (dep == nullptr) {
        auto it = subqueries.find(current);
        if (it != subqueries.end()) {
          // we reached the top of some subquery

          // first, unlink the calculation from the plan
          plan->unlinkNode(n);
          // and re-insert into before the subquery node
          plan->insertDependency(it->second, n);

          modified = true;
          current = n->getFirstDependency();
          continue;
        }

        // node either has no or more than one dependency. we don't know what to
        // do and must abort
        // note: this will also handle Singleton nodes
        break;
      }

      if (current->getType() == EN::LIMIT) {
        if (!arangodb::ServerState::instance()->isCoordinator()) {
          // do not move calculations beyond a LIMIT on a single server,
          // as this would mean carrying out potentially unnecessary
          // calculations
          break;
        }

        // coordinator case
        // now check if the calculation uses data from any collection. if so,
        // we expect that it is cheaper to execute the calculation close to the
        // origin of data (e.g. IndexNode, EnumerateCollectionNode) on a DB
        // server than on a coordinator. though executing the calculation will
        // have the same costs on DB server and coordinator, the assumption is
        // that we can reduce the amount of data we need to transfer between the
        // two if we can execute the calculation on the DB server and only
        // transfer the calculation result to the coordinator instead of the
        // full documents

        if (!::accessesCollectionVariable(plan.get(), nn, vars)) {
          // not accessing any collection data
          break;
        }
        // accessing collection data.
        // allow the calculation to be moved beyond the LIMIT,
        // in the hope that this reduces the amount of data we have
        // to transfer between the DB server and the coordinator
      }

      // first, unlink the calculation from the plan
      plan->unlinkNode(n);

      // and re-insert into before the current node
      plan->insertDependency(current, n);

      modified = true;
      current = dep;
    }
  }

  opt->addPlan(std::move(plan), rule, modified);
}

/// @brief move calculations down in the plan
/// this rule modifies the plan in place
/// it aims to move calculations as far down in the plan as possible, beyond
/// FILTER and LIMIT operations
void arangodb::aql::moveCalculationsDownRule(Optimizer* opt,
                                             std::unique_ptr<ExecutionPlan> plan,
                                             OptimizerRule const& rule) {
  ::arangodb::containers::SmallVector<ExecutionNode*>::allocator_type::arena_type a;
  ::arangodb::containers::SmallVector<ExecutionNode*> nodes{a};
  plan->findNodesOfType(nodes, {EN::CALCULATION, EN::SUBQUERY}, true);

  std::vector<ExecutionNode*> stack;
  VarSet vars;
  VarSet usedHere;
  bool modified = false;

  for (auto const& n : nodes) {
    // this is the variable that the calculation will set
    Variable const* variable = nullptr;

    if (n->getType() == EN::CALCULATION) {
      auto nn = ExecutionNode::castTo<CalculationNode*>(n);
      if (!nn->expression()->isDeterministic()) {
        // we will only move expressions down that cannot throw and that are
        // deterministic
        continue;
      }
      variable = nn->outVariable();
    } else if (n->getType() == EN::SUBQUERY) {
      auto nn = ExecutionNode::castTo<SubqueryNode*>(n);
      if (!nn->isDeterministic() || nn->isModificationNode()) {
        // we will only move subqueries down that are deterministic and are not
        // modification subqueries
        continue;
      }
      variable = nn->outVariable();
    }

    stack.clear();
    n->parents(stack);

    ExecutionNode* lastNode = nullptr;

    while (!stack.empty()) {
      auto current = stack.back();
      stack.pop_back();

      bool done = false;

      usedHere.clear();
      current->getVariablesUsedHere(usedHere);
      for (auto const& v : usedHere) {
        if (v == variable) {
          // the node we're looking at needs the variable we're setting.
          // can't push further!
          done = true;
          break;
        }
      }

      if (done) {
        // done with optimizing this calculation node
        break;
      }

      auto const currentType = current->getType();

      if (currentType == EN::FILTER || currentType == EN::SORT ||
          currentType == EN::LIMIT || currentType == EN::SUBQUERY) {
        // we found something interesting that justifies moving our node down
        if (currentType == EN::LIMIT && arangodb::ServerState::instance()->isCoordinator()) {
          // in a cluster, we do not want to move the calculations as far down
          // as possible, because this will mean we may need to transfer a lot
          // more data between DB servers and the coordinator

          // assume first that we want to move the node past the LIMIT

          // however, if our calculation uses any data from a
          // collection/index/view, it probably makes sense to not move it,
          // because the result set may be huge
          if (::accessesCollectionVariable(plan.get(), n, vars)) {
            break;
          }
        }

        lastNode = current;

      } else if (currentType == EN::INDEX || currentType == EN::ENUMERATE_COLLECTION ||
                 currentType == EN::ENUMERATE_IRESEARCH_VIEW ||
                 currentType == EN::ENUMERATE_LIST || currentType == EN::TRAVERSAL ||
                 currentType == EN::SHORTEST_PATH || currentType == EN::K_SHORTEST_PATHS ||
                 currentType == EN::COLLECT || currentType == EN::NORESULTS) {
        // we will not push further down than such nodes
        break;
      }

      if (!current->hasParent()) {
        break;
      }

      current->parents(stack);
    }

    if (lastNode != nullptr && lastNode->getFirstParent() != nullptr) {
      // first, unlink the calculation from the plan
      plan->unlinkNode(n);

      // and re-insert into after the last "good" node
      plan->insertDependency(lastNode->getFirstParent(), n);
      modified = true;
    }
  }

  opt->addPlan(std::move(plan), rule, modified);
}

/// @brief determine the "right" type of CollectNode and
/// add a sort node for each COLLECT (note: the sort may be removed later)
/// this rule cannot be turned off (otherwise, the query result might be wrong!)
void arangodb::aql::specializeCollectRule(Optimizer* opt,
                                          std::unique_ptr<ExecutionPlan> plan,
                                          OptimizerRule const& rule) {
  ::arangodb::containers::SmallVector<ExecutionNode*>::allocator_type::arena_type a;
  ::arangodb::containers::SmallVector<ExecutionNode*> nodes{a};
  plan->findNodesOfType(nodes, EN::COLLECT, true);

  bool modified = false;

  for (auto const& n : nodes) {
    auto collectNode = ExecutionNode::castTo<CollectNode*>(n);

    if (collectNode->isSpecialized()) {
      // already specialized this node
      continue;
    }

    auto const& groupVariables = collectNode->groupVariables();

    // test if we can use an alternative version of COLLECT with a hash table
    bool const canUseHashAggregation =
        (!groupVariables.empty() &&
         !collectNode->hasOutVariable() &&
         collectNode->getOptions().canUseMethod(CollectOptions::CollectMethod::HASH));

    if (canUseHashAggregation && !opt->runOnlyRequiredRules(1)) {
      if (collectNode->getOptions().shouldUseMethod(CollectOptions::CollectMethod::HASH)) {
        // user has explicitly asked for hash method
        // specialize existing the CollectNode so it will become a
        // HashedCollectBlock later. additionally, add a SortNode BEHIND the
        // CollectNode (to sort the final result)
        collectNode->aggregationMethod(CollectOptions::CollectMethod::HASH);
        collectNode->specialized();

        if (!collectNode->isDistinctCommand()) {
          // add the post-SORT
          SortElementVector sortElements;
          for (auto const& v : collectNode->groupVariables()) {
            sortElements.emplace_back(v.outVar, true);
          }

          auto sortNode = new SortNode(plan.get(), plan->nextId(), sortElements, false);
          plan->registerNode(sortNode);

          TRI_ASSERT(collectNode->hasParent());
          auto parent = collectNode->getFirstParent();
          TRI_ASSERT(parent != nullptr);

          sortNode->addDependency(collectNode);
          parent->replaceDependency(collectNode, sortNode);
        }

        modified = true;
        continue;
      }

      // create a new plan with the adjusted COLLECT node
      std::unique_ptr<ExecutionPlan> newPlan(plan->clone());

      // use the cloned COLLECT node
      auto newCollectNode =
          ExecutionNode::castTo<CollectNode*>(newPlan->getNodeById(collectNode->id()));
      TRI_ASSERT(newCollectNode != nullptr);

      // specialize the CollectNode so it will become a HashedCollectBlock
      // later
      // additionally, add a SortNode BEHIND the CollectNode (to sort the
      // final result)
      newCollectNode->aggregationMethod(CollectOptions::CollectMethod::HASH);
      newCollectNode->specialized();

      if (!collectNode->isDistinctCommand()) {
        // add the post-SORT
        SortElementVector sortElements;
        for (auto const& v : newCollectNode->groupVariables()) {
          sortElements.emplace_back(v.outVar, true);
        }

        auto sortNode =
            new SortNode(newPlan.get(), newPlan->nextId(), sortElements, false);
        newPlan->registerNode(sortNode);

        TRI_ASSERT(newCollectNode->hasParent());
        auto parent = newCollectNode->getFirstParent();
        TRI_ASSERT(parent != nullptr);

        sortNode->addDependency(newCollectNode);
        parent->replaceDependency(newCollectNode, sortNode);
      }

      if (nodes.size() > 1) {
        // this will tell the optimizer to optimize the cloned plan with this
        // specific rule again
        opt->addPlanAndRerun(std::move(newPlan), rule, true);
      } else {
        // no need to run this specific rule again on the cloned plan
        opt->addPlan(std::move(newPlan), rule, true);
      }
    } else if (groupVariables.empty() &&
               collectNode->hasOutVariable() == false &&
               collectNode->aggregateVariables().size() == 1 &&
               collectNode->aggregateVariables()[0].type == "LENGTH") {
      // we have no groups and only a single aggregator of type LENGTH, so we
      // can use the specialized count executor
      collectNode->aggregationMethod(CollectOptions::CollectMethod::COUNT);
      collectNode->specialized();
      modified = true;
      continue;
    }

    // mark node as specialized, so we do not process it again
    collectNode->specialized();

    // finally, adjust the original plan and create a sorted version of COLLECT

    // specialize the CollectNode so it will become a SortedCollectBlock
    // later
    collectNode->aggregationMethod(CollectOptions::CollectMethod::SORTED);

    // insert a SortNode IN FRONT OF the CollectNode
    if (!groupVariables.empty()) {
      SortElementVector sortElements;
      for (auto const& v : groupVariables) {
        sortElements.emplace_back(v.inVar, true);
      }

      auto sortNode = new SortNode(plan.get(), plan->nextId(), sortElements, true);
      plan->registerNode(sortNode);

      TRI_ASSERT(collectNode->hasDependency());
      auto dep = collectNode->getFirstDependency();
      TRI_ASSERT(dep != nullptr);
      sortNode->addDependency(dep);
      collectNode->replaceDependency(dep, sortNode);

      modified = true;
    }
  }

  opt->addPlan(std::move(plan), rule, modified);
}

/// @brief move filters up in the plan
/// this rule modifies the plan in place
/// filters are moved as far up in the plan as possible to make result sets
/// as small as possible as early as possible
/// filters are not pushed beyond limits
void arangodb::aql::moveFiltersUpRule(Optimizer* opt, std::unique_ptr<ExecutionPlan> plan,
                                      OptimizerRule const& rule) {
  ::arangodb::containers::SmallVector<ExecutionNode*>::allocator_type::arena_type a;
  ::arangodb::containers::SmallVector<ExecutionNode*> nodes{a};
  plan->findNodesOfType(nodes, EN::FILTER, true);

  std::vector<ExecutionNode*> stack;
  bool modified = false;

  for (auto const& n : nodes) {
    auto fn = ExecutionNode::castTo<FilterNode const*>(n);
    auto inVar = fn->inVariable();

    stack.clear();
    n->dependencies(stack);

    while (!stack.empty()) {
      auto current = stack.back();
      stack.pop_back();

      if (current->getType() == EN::LIMIT) {
        // cannot push a filter beyond a LIMIT node
        break;
      }

      if (!current->isDeterministic()) {
        // TODO: validate if this is actually necessary
        // must not move a filter beyond a node that is non-deterministic
        break;
      }

      if (current->isModificationNode()) {
        // must not move a filter beyond a modification node
        break;
      }

      if (current->getType() == EN::CALCULATION) {
        // must not move a filter beyond a node with a non-deterministic result
        auto calculation = ExecutionNode::castTo<CalculationNode const*>(current);
        if (!calculation->expression()->isDeterministic()) {
          break;
        }
      }

      bool found = false;

      for (auto const& v : current->getVariablesSetHere()) {
        if (inVar == v) {
          // shared variable, cannot move up any more
          found = true;
          break;
        }
      }

      if (found) {
        // done with optimizing this calculation node
        break;
      }

      if (!current->hasDependency()) {
        // node either has no or more than one dependency. we don't know what to
        // do and must abort
        // note: this will also handle Singleton nodes
        break;
      }

      current->dependencies(stack);

      // first, unlink the filter from the plan
      plan->unlinkNode(n);
      // and re-insert into plan in front of the current node
      plan->insertDependency(current, n);
      modified = true;
    }
  }

  opt->addPlan(std::move(plan), rule, modified);
}

class arangodb::aql::RedundantCalculationsReplacer final
    : public WalkerWorker<ExecutionNode, WalkerUniqueness::NonUnique> {
 public:
  explicit RedundantCalculationsReplacer(
      Ast* ast, std::unordered_map<VariableId, Variable const*> const& replacements)
      : _ast(ast), _replacements(replacements) {}

  template <typename T>
  void replaceStartTargetVariables(ExecutionNode* en) {
    auto node = std::invoke(
        [en](auto) {
          if constexpr (std::is_base_of_v<GraphNode, T>) {
            return dynamic_cast<T*>(en);
          } else {
            return static_cast<T*>(en);
          }
        },
        0);
    if (node->_inStartVariable != nullptr) {
      node->_inStartVariable = Variable::replace(node->_inStartVariable, _replacements);
    }
    if (node->_inTargetVariable != nullptr) {
      node->_inTargetVariable = Variable::replace(node->_inTargetVariable, _replacements);
    }
  }

  template <typename T>
  void replaceInVariable(ExecutionNode* en) {
    auto node = ExecutionNode::castTo<T*>(en);
    node->_inVariable = Variable::replace(node->_inVariable, _replacements);
  }

  void replaceInCalculation(ExecutionNode* en) {
    auto node = ExecutionNode::castTo<CalculationNode*>(en);
    VarSet variables;
    node->expression()->variables(variables);

    // check if the calculation uses any of the variables that we want to
    // replace
    for (auto const& it : variables) {
      if (_replacements.find(it->id) != _replacements.end()) {
        // calculation uses a to-be-replaced variable
        node->expression()->replaceVariables(_replacements);
        return;
      }
    }
  }

  void replaceInView(ExecutionNode* en) {
    auto view = ExecutionNode::castTo<arangodb::iresearch::IResearchViewNode*>(en);
    AstNode const& search = view->filterCondition();
    if (filterConditionIsEmpty(&search)) {
      // nothing to do
      return;
    }

    VarSet variables;
    Ast::getReferencedVariables(&search, variables);
    // check if the search condition uses any of the variables that we want to
    // replace
    AstNode* cloned = nullptr;
    for (auto const& it : variables) {
      if (_replacements.find(it->id) != _replacements.end()) {
        if (cloned == nullptr) {
          // only clone the original search condition once
          cloned = _ast->clone(&search);
        }
        // calculation uses a to-be-replaced variable
        _ast->replaceVariables(cloned, _replacements);
      }
    }

    if (cloned != nullptr) {
      // exchange the filter condition
      view->filterCondition(cloned);
    }
  }

  bool before(ExecutionNode* en) override final {
    switch (en->getType()) {
      case EN::ENUMERATE_LIST: {
        replaceInVariable<EnumerateListNode>(en);
        break;
      }

      case EN::ENUMERATE_IRESEARCH_VIEW: {
        replaceInView(en);
        break;
      }

      case EN::RETURN: {
        replaceInVariable<ReturnNode>(en);
        break;
      }

      case EN::CALCULATION: {
        replaceInCalculation(en);
        break;
      }

      case EN::FILTER: {
        replaceInVariable<FilterNode>(en);
        break;
      }

      case EN::TRAVERSAL: {
        replaceInVariable<TraversalNode>(en);
        break;
      }

      case EN::K_SHORTEST_PATHS: {
        replaceStartTargetVariables<KShortestPathsNode>(en);
        break;
      }

      case EN::SHORTEST_PATH: {
        replaceStartTargetVariables<ShortestPathNode>(en);
        break;
      }

      case EN::COLLECT: {
        auto node = ExecutionNode::castTo<CollectNode*>(en);
        for (auto& variable : node->_groupVariables) {
          variable.inVar = Variable::replace(variable.inVar, _replacements);
        }
        for (auto& variable : node->_keepVariables) {
          auto old = variable;
          variable = Variable::replace(old, _replacements);
        }
        for (auto& variable : node->_aggregateVariables) {
          variable.inVar = Variable::replace(variable.inVar, _replacements);
        }
        if (node->_expressionVariable != nullptr) {
          node->_expressionVariable =
              Variable::replace(node->_expressionVariable, _replacements);
        }
        for (auto const& it : _replacements) {
          node->_variableMap.try_emplace(it.second->id, it.second->name);
        }
        // node->_keepVariables does not need to be updated at the moment as the
        // "remove-redundant-calculations" rule will stop when it finds a
        // COLLECT with an INTO, and the "inline-subqueries" rule will abort
        // there as well
        break;
      }

      case EN::SORT: {
        auto node = ExecutionNode::castTo<SortNode*>(en);
        for (auto& variable : node->_elements) {
          variable.var = Variable::replace(variable.var, _replacements);
        }
        break;
      }

      case EN::GATHER: {
        auto node = ExecutionNode::castTo<GatherNode*>(en);
        for (auto& variable : node->_elements) {
          auto v = Variable::replace(variable.var, _replacements);
          if (v != variable.var) {
            variable.var = v;
          }
          variable.attributePath.clear();
        }
        break;
      }

      case EN::DISTRIBUTE: {
        auto node = ExecutionNode::castTo<DistributeNode*>(en);
        node->_variable = Variable::replace(node->_variable, _replacements);
        break;
      }

      case EN::REMOVE: {
        replaceInVariable<RemoveNode>(en);
        break;
      }

      case EN::INSERT: {
        replaceInVariable<InsertNode>(en);
        break;
      }

      case EN::UPSERT: {
        auto node = ExecutionNode::castTo<UpsertNode*>(en);

        if (node->_inDocVariable != nullptr) {
          node->_inDocVariable = Variable::replace(node->_inDocVariable, _replacements);
        }
        if (node->_insertVariable != nullptr) {
          node->_insertVariable = Variable::replace(node->_insertVariable, _replacements);
        }
        if (node->_updateVariable != nullptr) {
          node->_updateVariable = Variable::replace(node->_updateVariable, _replacements);
        }
        break;
      }

      case EN::UPDATE: {
        auto node = ExecutionNode::castTo<UpdateNode*>(en);

        if (node->_inDocVariable != nullptr) {
          node->_inDocVariable = Variable::replace(node->_inDocVariable, _replacements);
        }
        if (node->_inKeyVariable != nullptr) {
          node->_inKeyVariable = Variable::replace(node->_inKeyVariable, _replacements);
        }
        break;
      }

      case EN::REPLACE: {
        auto node = ExecutionNode::castTo<ReplaceNode*>(en);

        if (node->_inDocVariable != nullptr) {
          node->_inDocVariable = Variable::replace(node->_inDocVariable, _replacements);
        }
        if (node->_inKeyVariable != nullptr) {
          node->_inKeyVariable = Variable::replace(node->_inKeyVariable, _replacements);
        }
        break;
      }

      case EN::WINDOW: {
        auto node = ExecutionNode::castTo<WindowNode*>(en);
        node->_rangeVariable = Variable::replace(node->_rangeVariable, _replacements);
        for (auto& variable : node->_aggregateVariables) {
          variable.inVar = Variable::replace(variable.inVar, _replacements);
        }
        break;
      }

#if 0
      // TODO: figure out if this does any harm
      case EN::REMOTESINGLE: {
        replaceInVariable<SingleRemoteOperationNode>(en);
        break;
      }
#endif
      default: {
        // ignore all other types of nodes
      }
    }

    // always continue
    return false;
  }

 private:
  Ast* _ast;
  std::unordered_map<VariableId, Variable const*> const& _replacements;
};

/// @brief simplify conditions in CalculationNodes
void arangodb::aql::simplifyConditionsRule(Optimizer* opt,
                                           std::unique_ptr<ExecutionPlan> plan,
                                           OptimizerRule const& rule) {
  ::arangodb::containers::SmallVector<ExecutionNode*>::allocator_type::arena_type a;
  ::arangodb::containers::SmallVector<ExecutionNode*> nodes{a};
  plan->findNodesOfType(nodes, EN::CALCULATION, true);

  if (nodes.empty()) {
    opt->addPlan(std::move(plan), rule, false);
    return;
  }

  bool modifiedNode = false;
  auto p = plan.get();

  auto visitor = [p, &modifiedNode](AstNode* node) {
    AstNode* original = node;

  again:
    if (node->type == NODE_TYPE_ATTRIBUTE_ACCESS) {
      auto const* accessed = node->getMemberUnchecked(0);

      if (accessed->type == NODE_TYPE_REFERENCE) {
        Variable const* v = static_cast<Variable const*>(accessed->getData());
        TRI_ASSERT(v != nullptr);

        auto setter = p->getVarSetBy(v->id);

        if (setter == nullptr || setter->getType() != EN::CALCULATION) {
          return node;
        }

        accessed = ExecutionNode::castTo<CalculationNode*>(setter)->expression()->node();
        if (accessed == nullptr) {
          return node;
        }
      }

      TRI_ASSERT(accessed != nullptr);

      if (accessed->type == NODE_TYPE_OBJECT) {
        arangodb::velocypack::StringRef const attributeName(node->getStringValue(),
                                                            node->getStringLength());
        bool isDynamic = false;
        size_t const n = accessed->numMembers();
        for (size_t i = 0; i < n; ++i) {
          auto member = accessed->getMemberUnchecked(i);

          if (member->type == NODE_TYPE_OBJECT_ELEMENT &&
              arangodb::velocypack::StringRef(member->getStringValue(),
                                              member->getStringLength()) == attributeName) {
            // found the attribute!
            AstNode* next = member->getMember(0);
            if (!next->isDeterministic()) {
              // do not descend into non-deterministic nodes
              return node;
            }
            // descend further
            node = next;
            // now try optimizing the simplified condition
            // time for a goto...!
            goto again;
          } else if (member->type == NODE_TYPE_CALCULATED_OBJECT_ELEMENT) {
            // dynamic attribute name
            isDynamic = true;
          }
        }

        // attribute not found
        if (!isDynamic) {
          modifiedNode = true;
          return p->getAst()->createNodeValueNull();
        }
      }
    } else if (node->type == NODE_TYPE_INDEXED_ACCESS) {
      auto const* accessed = node->getMember(0);

      if (accessed->type == NODE_TYPE_REFERENCE) {
        Variable const* v = static_cast<Variable const*>(accessed->getData());
        TRI_ASSERT(v != nullptr);

        auto setter = p->getVarSetBy(v->id);

        if (setter == nullptr || setter->getType() != EN::CALCULATION) {
          return node;
        }

        accessed = ExecutionNode::castTo<CalculationNode*>(setter)->expression()->node();
        if (accessed == nullptr) {
          return node;
        }
      }

      auto indexValue = node->getMember(1);

      if (!indexValue->isConstant() ||
          !(indexValue->isStringValue() || indexValue->isNumericValue())) {
        // cant handle this type of index statically
        return node;
      }

      if (accessed->type == NODE_TYPE_OBJECT) {
        arangodb::velocypack::StringRef attributeName;
        std::string indexString;

        if (indexValue->isStringValue()) {
          // string index, e.g. ['123']
          attributeName =
              arangodb::velocypack::StringRef(indexValue->getStringValue(),
                                              indexValue->getStringLength());
        } else {
          // numeric index, e.g. [123]
          TRI_ASSERT(indexValue->isNumericValue());
          // convert the numeric index into a string
          indexString = std::to_string(indexValue->getIntValue());
          attributeName = arangodb::velocypack::StringRef(indexString);
        }

        bool isDynamic = false;
        size_t const n = accessed->numMembers();
        for (size_t i = 0; i < n; ++i) {
          auto member = accessed->getMemberUnchecked(i);

          if (member->type == NODE_TYPE_OBJECT_ELEMENT &&
              arangodb::velocypack::StringRef(member->getStringValue(),
                                              member->getStringLength()) == attributeName) {
            // found the attribute!
            AstNode* next = member->getMember(0);
            if (!next->isDeterministic()) {
              // do not descend into non-deterministic nodes
              return node;
            }
            // descend further
            node = next;
            // now try optimizing the simplified condition
            // time for a goto...!
            goto again;
          } else if (member->type == NODE_TYPE_CALCULATED_OBJECT_ELEMENT) {
            // dynamic attribute name
            isDynamic = true;
          }
        }

        // attribute not found
        if (!isDynamic) {
          modifiedNode = true;
          return p->getAst()->createNodeValueNull();
        }
      } else if (accessed->type == NODE_TYPE_ARRAY) {
        int64_t position;
        if (indexValue->isStringValue()) {
          // string index, e.g. ['123'] -> convert to a numeric index
          bool valid;
          position = NumberUtils::atoi<int64_t>(indexValue->getStringValue(),
                                                indexValue->getStringValue() +
                                                    indexValue->getStringLength(),
                                                valid);
          if (!valid) {
            // invalid index
            modifiedNode = true;
            return p->getAst()->createNodeValueNull();
          }
        } else {
          // numeric index, e.g. [123]
          TRI_ASSERT(indexValue->isNumericValue());
          position = indexValue->getIntValue();
        }
        int64_t const n = accessed->numMembers();
        if (position < 0) {
          // a negative position is allowed
          position = n + position;
        }
        if (position >= 0 && position < n) {
          AstNode* next = accessed->getMember(static_cast<size_t>(position));
          if (!next->isDeterministic()) {
            // do not descend into non-deterministic nodes
            return node;
          }
          // descend further
          node = next;
          // now try optimizing the simplified condition
          // time for a goto...!
          goto again;
        }

        // index out of bounds
        modifiedNode = true;
        return p->getAst()->createNodeValueNull();
      }
    }

    if (node != original) {
      // we come out with a different, so we changed something...
      modifiedNode = true;
    }
    return node;
  };

  bool modified = false;

  for (auto const& n : nodes) {
    auto nn = ExecutionNode::castTo<CalculationNode*>(n);

    if (!nn->expression()->isDeterministic() || nn->outVariable()->type() == Variable::Type::Const) {
      // If this node is non-deterministic or has a constant expression, we must not touch it!
      continue;
    }

    AstNode* root = nn->expression()->nodeForModification();

    if (root != nullptr) {
      // reset for every round. can be modified by the visitor function!
      modifiedNode = false;
      AstNode* simplified = plan->getAst()->traverseAndModify(root, visitor);
      if (simplified != root) {
        nn->expression()->replaceNode(simplified);
      }
      // cppcheck-suppress knownConditionTrueFalse
      if (modifiedNode) {
        nn->expression()->invalidateAfterReplacements();
        modified = true;
      }
    }
  }

  opt->addPlan(std::move(plan), rule, modified);
}

/// @brief fuse filter conditions that follow each other
void arangodb::aql::fuseFiltersRule(Optimizer* opt, std::unique_ptr<ExecutionPlan> plan,
                                    OptimizerRule const& rule) {
  ::arangodb::containers::SmallVector<ExecutionNode*>::allocator_type::arena_type a;
  ::arangodb::containers::SmallVector<ExecutionNode*> nodes{a};
  plan->findNodesOfType(nodes, EN::FILTER, true);

  if (nodes.size() < 2) {
    opt->addPlan(std::move(plan), rule, false);
    return;
  }

  ::arangodb::containers::HashSet<ExecutionNode*> seen;
  // candidates of CalculationNode, FilterNode
  std::vector<std::pair<ExecutionNode*, ExecutionNode*>> candidates;

  bool modified = false;

  for (auto const& n : nodes) {
    if (seen.find(n) != seen.end()) {
      // already processed
      continue;
    }

    Variable const* nextExpectedVariable = nullptr;
    ExecutionNode* lastFilter = nullptr;
    candidates.clear();

    ExecutionNode* current = n;
    while (current != nullptr) {
      if (current->getType() == EN::CALCULATION) {
        auto cn = ExecutionNode::castTo<CalculationNode*>(current);
        if (!cn->isDeterministic() || cn->outVariable() != nextExpectedVariable) {
          break;
        }
        TRI_ASSERT(lastFilter != nullptr);
        candidates.emplace_back(current, lastFilter);
        nextExpectedVariable = nullptr;
      } else if (current->getType() == EN::FILTER) {
        seen.emplace(current);

        if (nextExpectedVariable != nullptr) {
          // an unexpected order of nodes
          break;
        }
        nextExpectedVariable =
            ExecutionNode::castTo<FilterNode const*>(current)->inVariable();
        TRI_ASSERT(nextExpectedVariable != nullptr);
        if (current->isVarUsedLater(nextExpectedVariable)) {
          // filter input variable is also used for other things. we must not
          // remove it or the corresponding calculation
          break;
        }
        lastFilter = current;
      } else {
        // all other types of nodes we cannot optimize
        break;
      }
      current = current->getFirstDependency();
    }

    if (candidates.size() >= 2) {
      modified = true;
      AstNode* root = ExecutionNode::castTo<CalculationNode*>(candidates[0].first)
                          ->expression()
                          ->nodeForModification();
      for (size_t i = 1; i < candidates.size(); ++i) {
        root = plan->getAst()->createNodeBinaryOperator(
            NODE_TYPE_OPERATOR_BINARY_AND,
            ExecutionNode::castTo<CalculationNode const*>(candidates[i].first)
                ->expression()
                ->node(),
            root);

        // throw away all now-unused filters and calculations
        plan->unlinkNode(candidates[i - 1].second);
        plan->unlinkNode(candidates[i - 1].first);
      }

      ExecutionNode* en = candidates.back().first;
      TRI_ASSERT(en->getType() == EN::CALCULATION);
      ExecutionNode::castTo<CalculationNode*>(en)->expression()->replaceNode(root);
    }
  }

  opt->addPlan(std::move(plan), rule, modified);
}

/// @brief remove CalculationNode(s) that are repeatedly used in a query
/// (i.e. common expressions)
void arangodb::aql::removeRedundantCalculationsRule(Optimizer* opt,
                                                    std::unique_ptr<ExecutionPlan> plan,
                                                    OptimizerRule const& rule) {
  ::arangodb::containers::SmallVector<ExecutionNode*>::allocator_type::arena_type a;
  ::arangodb::containers::SmallVector<ExecutionNode*> nodes{a};
  plan->findNodesOfType(nodes, EN::CALCULATION, true);

  if (nodes.size() < 2) {
    // quick exit
    opt->addPlan(std::move(plan), rule, false);
    return;
  }

  arangodb::basics::StringBuffer buffer;
  std::unordered_map<VariableId, Variable const*> replacements;

  for (auto const& n : nodes) {
    auto nn = ExecutionNode::castTo<CalculationNode*>(n);

    if (!nn->expression()->isDeterministic()) {
      // If this node is non-deterministic, we must not touch it!
      continue;
    }

    arangodb::aql::Variable const* outvar = nn->outVariable();

    try {
      nn->expression()->stringifyIfNotTooLong(&buffer);
    } catch (...) {
      // expression could not be stringified (maybe because not all node types
      // are supported). this is not an error, we just skip the optimization
      buffer.reset();
      continue;
    }

    std::string const referenceExpression(buffer.c_str(), buffer.length());
    buffer.reset();

    std::vector<ExecutionNode*> stack;
    n->dependencies(stack);

    while (!stack.empty()) {
      auto current = stack.back();
      stack.pop_back();

      if (current->getType() == EN::CALCULATION) {
        try {
          // ExecutionNode::castTo<CalculationNode*>(current)->expression()->node()->dump(0);
          ExecutionNode::castTo<CalculationNode*>(current)->expression()->stringifyIfNotTooLong(
              &buffer);
        } catch (...) {
          // expression could not be stringified (maybe because not all node
          // types are supported). this is not an error, we just skip the
          // optimization
          buffer.reset();
          continue;
        }

        bool const isEqual =
            (buffer.length() == referenceExpression.size() &&
             memcmp(buffer.c_str(), referenceExpression.c_str(), buffer.length()) == 0);
        buffer.reset();

        if (isEqual) {
          // expressions are identical
          // check if target variable is already registered as a replacement
          // this covers the following case:
          // - replacements is set to B => C
          // - we're now inserting a replacement A => B
          // the goal now is to enter a replacement A => C instead of A => B
          auto target =
              ExecutionNode::castTo<CalculationNode const*>(current)->outVariable();
          while (target != nullptr) {
            auto it = replacements.find(target->id);

            if (it != replacements.end()) {
              target = (*it).second;
            } else {
              break;
            }
          }
          replacements.emplace(outvar->id, target);

          // also check if the insertion enables further shortcuts
          // this covers the following case:
          // - replacements is set to A => B
          // - we have just inserted a replacement B => C
          // the goal now is to change the replacement A => B to A => C
          for (auto it = replacements.begin(); it != replacements.end(); ++it) {
            if ((*it).second == outvar) {
              (*it).second = target;
            }
          }
        }
      }

      if (current->getType() == EN::COLLECT) {
        if (ExecutionNode::castTo<CollectNode*>(current)->hasOutVariable()) {
          // COLLECT ... INTO is evil (tm): it needs to keep all already defined
          // variables
          // we need to abort optimization here
          break;
        }
      }

      if (!current->hasDependency()) {
        // node either has no or more than one dependency. we don't know what to
        // do and must abort
        // note: this will also handle Singleton nodes
        break;
      }

      current->dependencies(stack);
    }
  }

  if (!replacements.empty()) {
    // finally replace the variables
    RedundantCalculationsReplacer finder(plan->getAst(), replacements);
    plan->root()->walk(finder);
  }

  opt->addPlan(std::move(plan), rule, !replacements.empty());
}

/// @brief remove CalculationNodes and SubqueryNodes that are never needed
/// this modifies an existing plan in place
void arangodb::aql::removeUnnecessaryCalculationsRule(Optimizer* opt,
                                                      std::unique_ptr<ExecutionPlan> plan,
                                                      OptimizerRule const& rule) {
  ::arangodb::containers::SmallVector<ExecutionNode*>::allocator_type::arena_type a;
  ::arangodb::containers::SmallVector<ExecutionNode*> nodes{a};
  plan->findNodesOfType(nodes, ::removeUnnecessaryCalculationsNodeTypes, true);

  ::arangodb::containers::HashSet<ExecutionNode*> toUnlink;

  for (auto const& n : nodes) {
    arangodb::aql::Variable const* outVariable = nullptr;

    if (n->getType() == EN::CALCULATION) {
      auto nn = ExecutionNode::castTo<CalculationNode*>(n);

      if (!nn->isDeterministic()) {
        // If this node is non-deterministic, we must not optimize it away!
        continue;
      }

      outVariable = nn->outVariable();
      // will remove calculation when we get here
    } else if (n->getType() == EN::SUBQUERY) {
      auto nn = ExecutionNode::castTo<SubqueryNode*>(n);

      if (!nn->isDeterministic()) {
        // subqueries that are non-deterministic must not be optimized away
        continue;
      }

      if (nn->isModificationNode()) {
        // subqueries that modify data must not be optimized away
        continue;
      }
      // will remove subquery when we get here
      outVariable = nn->outVariable();
    } else {
      TRI_ASSERT(false);
      continue;
    }

    TRI_ASSERT(outVariable != nullptr);

    if (!n->isVarUsedLater(outVariable)) {
      // The variable whose value is calculated here is not used at
      // all further down the pipeline! We remove the whole
      // calculation node,
      toUnlink.emplace(n);
    } else if (n->getType() == EN::CALCULATION) {
      // variable is still used later, but...
      // ...if it's used exactly once later by another calculation,
      // it's a temporary variable that we can fuse with the other
      // calculation easily

      if (!ExecutionNode::castTo<CalculationNode*>(n)->expression()->isDeterministic()) {
        continue;
      }

      AstNode const* rootNode =
          ExecutionNode::castTo<CalculationNode*>(n)->expression()->node();

      if (rootNode->type == NODE_TYPE_REFERENCE) {
        // if the LET is a simple reference to another variable, e.g. LET a = b
        // then replace all references to a with references to b
        bool hasCollectWithOutVariable = false;
        auto current = n->getFirstParent();

        // check first if we have a COLLECT with an INTO later in the query
        // in this case we must not perform the replacements
        while (current != nullptr) {
          if (current->getType() == EN::COLLECT) {
            if (ExecutionNode::castTo<CollectNode const*>(current)->hasOutVariable()) {
              hasCollectWithOutVariable = true;
              break;
            }
          }
          current = current->getFirstParent();
        }

        if (!hasCollectWithOutVariable) {
          // no COLLECT found, now replace
          std::unordered_map<VariableId, Variable const*> replacements;
          replacements.try_emplace(outVariable->id,
                                   static_cast<Variable const*>(rootNode->getData()));

          RedundantCalculationsReplacer finder(plan->getAst(), replacements);
          plan->root()->walk(finder);
          toUnlink.emplace(n);
          continue;
        }
      }

      VarSet vars;

      size_t usageCount = 0;
      CalculationNode* other = nullptr;
      auto current = n->getFirstParent();

      while (current != nullptr) {
        current->getVariablesUsedHere(vars);
        if (vars.find(outVariable) != vars.end()) {
          if (current->getType() == EN::COLLECT) {
            if (ExecutionNode::castTo<CollectNode const*>(current)->hasOutVariable()) {
              // COLLECT with an INTO variable will collect all variables from
              // the scope, so we shouldn't try to remove or change the meaning
              // of variables
              usageCount = 0;
              break;
            }
          }
          if (current->getType() != EN::CALCULATION) {
            // don't know how to replace the variable in a non-LET node
            // abort the search
            usageCount = 0;
            break;
          }

          // got a LET. we can replace the variable reference in it by
          // something else
          ++usageCount;
          other = ExecutionNode::castTo<CalculationNode*>(current);
        }

        if (usageCount > 1) {
          break;
        }

        current = current->getFirstParent();
        vars.clear();
      }

      if (usageCount == 1) {
        // our variable is used by exactly one other calculation
        // now we can replace the reference to our variable in the other
        // calculation with the variable's expression directly
        auto otherExpression = other->expression();

        if (rootNode->type != NODE_TYPE_ATTRIBUTE_ACCESS &&
            Ast::countReferences(otherExpression->node(), outVariable) > 1) {
          // used more than once... better give up
          continue;
        }

        if (rootNode->isSimple() != otherExpression->node()->isSimple()) {
          // expression types (V8 vs. non-V8) do not match. give up
          continue;
        }

        auto otherLoop = other->getLoop();

        if (otherLoop != nullptr && rootNode->callsFunction()) {
          auto nLoop = n->getLoop();

          if (nLoop != otherLoop) {
            // original expression calls a function and is not contained in a loop.
            // we're about to move this expression into a loop, but we don't want
            // to move (expensive) function calls into loops
            continue;
          }
          VarSet outer = nLoop->getVarsValid();
          VarSet used;
          Ast::getReferencedVariables(rootNode, used);
          bool doOptimize = true;
          for (auto& it : used) {
            if (outer.find(it) == outer.end()) {
              doOptimize = false;
              break;
            }
          }
          if (!doOptimize) {
            continue;
          }
        }

        TRI_ASSERT(other != nullptr);
        otherExpression->replaceVariableReference(outVariable, rootNode);

        toUnlink.emplace(n);
      }
    }
  }

  if (!toUnlink.empty()) {
    plan->unlinkNodes(toUnlink);
    TRI_ASSERT(nodes.size() >= toUnlink.size());
    if (nodes.size() - toUnlink.size() > 0) {
      // need to rerun the rule because removing calculations may unlock
      // removal of further calculations
      opt->addPlanAndRerun(std::move(plan), rule, true);
    } else {
      // no need to rerun the rule
      opt->addPlan(std::move(plan), rule, true);
    }
  } else {
    opt->addPlan(std::move(plan), rule, false);
  }
}

/// @brief useIndex, try to use an index for filtering
void arangodb::aql::useIndexesRule(Optimizer* opt, std::unique_ptr<ExecutionPlan> plan,
                                   OptimizerRule const& rule) {
  // These are all the nodes where we start traversing (including all
  // subqueries)
  ::arangodb::containers::SmallVector<ExecutionNode*>::allocator_type::arena_type a;
  ::arangodb::containers::SmallVector<ExecutionNode*> nodes{a};
  plan->findEndNodes(nodes, true);

  std::unordered_map<ExecutionNodeId, ExecutionNode*> changes;

  auto cleanupChanges = scopeGuard([&changes]() -> void {
    for (auto& v : changes) {
      delete v.second;
    }
  });

  bool hasEmptyResult = false;
  for (auto const& n : nodes) {
    ConditionFinder finder(plan.get(), changes);
    n->walk(finder);
    if (finder.producesEmptyResult()) {
      hasEmptyResult = true;
    }
  }

  if (!changes.empty()) {
    for (auto& it : changes) {
      plan->registerNode(it.second);
      plan->replaceNode(plan->getNodeById(it.first), it.second);

      // prevent double deletion by cleanupChanges()
      it.second = nullptr;
    }
    opt->addPlan(std::move(plan), rule, true);
  } else {
    opt->addPlan(std::move(plan), rule, hasEmptyResult);
  }
}

struct SortToIndexNode final
    : public WalkerWorker<ExecutionNode, WalkerUniqueness::NonUnique> {
  ExecutionPlan* _plan;
  SortNode* _sortNode;
  std::vector<std::pair<Variable const*, bool>> _sorts;
  std::unordered_map<VariableId, AstNode const*> _variableDefinitions;
  std::vector<std::vector<RegisterId>> _filters;
  bool _modified;

 public:
  explicit SortToIndexNode(ExecutionPlan* plan)
      : _plan(plan), _sortNode(nullptr), _modified(false) {
    _filters.emplace_back();
  }

  /// @brief gets the attributes from the filter conditions that will have a
  /// constant value (e.g. doc.value == 123) or than can be proven to be != null
  void getSpecialAttributes(
      AstNode const* node, Variable const* variable,
      std::vector<std::vector<arangodb::basics::AttributeName>>& constAttributes,
      ::arangodb::containers::HashSet<std::vector<arangodb::basics::AttributeName>>& nonNullAttributes) const {
    if (node->type == NODE_TYPE_OPERATOR_BINARY_AND) {
      // recurse into both sides
      getSpecialAttributes(node->getMemberUnchecked(0), variable,
                           constAttributes, nonNullAttributes);
      getSpecialAttributes(node->getMemberUnchecked(1), variable,
                           constAttributes, nonNullAttributes);
      return;
    }

    if (!node->isComparisonOperator()) {
      return;
    }

    TRI_ASSERT(node->isComparisonOperator());

    AstNode const* lhs = node->getMemberUnchecked(0);
    AstNode const* rhs = node->getMemberUnchecked(1);
    AstNode const* check = nullptr;

    if (node->type == NODE_TYPE_OPERATOR_BINARY_EQ) {
      if (lhs->isConstant() && rhs->type == NODE_TYPE_ATTRIBUTE_ACCESS) {
        // const value == doc.value
        check = rhs;
      } else if (rhs->isConstant() && lhs->type == NODE_TYPE_ATTRIBUTE_ACCESS) {
        // doc.value == const value
        check = lhs;
      }
    } else if (node->type == NODE_TYPE_OPERATOR_BINARY_NE) {
      if (lhs->isNullValue() && rhs->type == NODE_TYPE_ATTRIBUTE_ACCESS) {
        // null != doc.value
        check = rhs;
      } else if (rhs->isNullValue() && lhs->type == NODE_TYPE_ATTRIBUTE_ACCESS) {
        // doc.value != null
        check = lhs;
      }
    } else if (node->type == NODE_TYPE_OPERATOR_BINARY_LT &&
               lhs->isConstant() && rhs->type == NODE_TYPE_ATTRIBUTE_ACCESS) {
      // const value < doc.value
      check = rhs;
    } else if (node->type == NODE_TYPE_OPERATOR_BINARY_LE && lhs->isConstant() &&
               !lhs->isNullValue() && rhs->type == NODE_TYPE_ATTRIBUTE_ACCESS) {
      // const value <= doc.value
      check = rhs;
    } else if (node->type == NODE_TYPE_OPERATOR_BINARY_GT &&
               rhs->isConstant() && lhs->type == NODE_TYPE_ATTRIBUTE_ACCESS) {
      // doc.value > const value
      check = lhs;
    } else if (node->type == NODE_TYPE_OPERATOR_BINARY_GE && rhs->isConstant() &&
               !rhs->isNullValue() && lhs->type == NODE_TYPE_ATTRIBUTE_ACCESS) {
      // doc.value >= const value
      check = lhs;
    }

    if (check == nullptr) {
      // condition is useless for us
      return;
    }

    std::pair<Variable const*, std::vector<arangodb::basics::AttributeName>> result;

    if (check->isAttributeAccessForVariable(result, false) && result.first == variable) {
      if (node->type == NODE_TYPE_OPERATOR_BINARY_EQ) {
        // found a constant value
        constAttributes.emplace_back(std::move(result.second));
      } else {
        // all other cases handle non-null attributes
        nonNullAttributes.emplace(std::move(result.second));
      }
    }
  }

  void processCollectionAttributes(
      Variable const* variable,
      std::vector<std::vector<arangodb::basics::AttributeName>>& constAttributes,
      ::arangodb::containers::HashSet<std::vector<arangodb::basics::AttributeName>>& nonNullAttributes) const {
    // resolve all FILTER variables into their appropriate filter conditions
    TRI_ASSERT(!_filters.empty());
    for (auto const& filter : _filters.back()) {
      TRI_ASSERT(filter.isRegularRegister());
      auto it = _variableDefinitions.find(filter.value());
      if (it != _variableDefinitions.end()) {
        // AND-combine all filter conditions we found, and fill constAttributes
        // and nonNullAttributes as we go along
        getSpecialAttributes((*it).second, variable, constAttributes, nonNullAttributes);
      }
    }
  }

  bool handleEnumerateCollectionNode(EnumerateCollectionNode* enumerateCollectionNode) {
    if (_sortNode == nullptr) {
      return true;
    }

    if (enumerateCollectionNode->isInInnerLoop()) {
      // index node contained in an outer loop. must not optimize away the sort!
      return true;
    }

    // figure out all attributes from the FILTER conditions that have a constant
    // value and/or that cannot be null
    std::vector<std::vector<arangodb::basics::AttributeName>> constAttributes;
    ::arangodb::containers::HashSet<std::vector<arangodb::basics::AttributeName>> nonNullAttributes;
    processCollectionAttributes(enumerateCollectionNode->outVariable(),
                                constAttributes, nonNullAttributes);

    SortCondition sortCondition(_plan, _sorts, constAttributes,
                                nonNullAttributes, _variableDefinitions);

    if (!sortCondition.isEmpty() && sortCondition.isOnlyAttributeAccess() &&
        sortCondition.isUnidirectional()) {
      // we have found a sort condition, which is unidirectional
      // now check if any of the collection's indexes covers it

      Variable const* outVariable = enumerateCollectionNode->outVariable();
      std::vector<transaction::Methods::IndexHandle> usedIndexes;
      size_t coveredAttributes = 0;

      Collection const* coll = enumerateCollectionNode->collection();
      TRI_ASSERT(coll != nullptr);
      size_t numDocs = coll->count(&_plan->getAst()->query().trxForOptimization(), transaction::CountType::TryCache);

      bool canBeUsed = arangodb::aql::utils::getIndexForSortCondition(*coll,
          &sortCondition, outVariable, numDocs,
          enumerateCollectionNode->hint(), usedIndexes, coveredAttributes);
      if (canBeUsed) {
        // If this bit is set, then usedIndexes has length exactly one
        // and contains the best index found.
        auto condition = std::make_unique<Condition>(_plan->getAst());
        condition->normalize(_plan);

        IndexIteratorOptions opts;
        opts.ascending = sortCondition.isAscending();
        auto newNode =
            std::make_unique<IndexNode>(_plan, _plan->nextId(),
                                        enumerateCollectionNode->collection(), outVariable,
                                        usedIndexes, std::move(condition), opts);

        auto n = newNode.release();
        enumerateCollectionNode->CollectionAccessingNode::cloneInto(*n);
        enumerateCollectionNode->DocumentProducingNode::cloneInto(_plan, *n);

        _plan->registerNode(n);
        _plan->replaceNode(enumerateCollectionNode, n);
        _modified = true;

        if (coveredAttributes == sortCondition.numAttributes()) {
          // if the index covers the complete sort condition, we can also remove
          // the sort node
          n->needsGatherNodeSort(true);
          _plan->unlinkNode(_plan->getNodeById(_sortNode->id()));
        }
      }
    }

    return true;  // always abort further searching here
  }

  bool handleIndexNode(IndexNode* indexNode) {
    if (_sortNode == nullptr) {
      return true;
    }

    if (indexNode->isInInnerLoop()) {
      // index node contained in an outer loop. must not optimize away the sort!
      return true;
    }

    auto const& indexes = indexNode->getIndexes();
    auto cond = indexNode->condition();
    TRI_ASSERT(cond != nullptr);

    Variable const* outVariable = indexNode->outVariable();
    TRI_ASSERT(outVariable != nullptr);

    auto index = indexes[0];
    bool isSorted = index->isSorted();
    bool isSparse = index->sparse();
    std::vector<std::vector<arangodb::basics::AttributeName>> fields = index->fields();

    if (indexes.size() != 1) {
      // can only use this index node if it uses exactly one index or multiple
      // indexes on exactly the same attributes

      if (!cond->isSorted()) {
        // index conditions do not guarantee sortedness
        return true;
      }

      if (isSparse) {
        return true;
      }

      for (auto& idx : indexes) {
        if (idx != index) {
          // Can only be sorted iff only one index is used.
          return true;
        }
      }

      // all indexes use the same attributes and index conditions guarantee
      // sorted output
    }

    TRI_ASSERT(indexes.size() == 1 || cond->isSorted());

    // if we get here, we either have one index or multiple indexes on the same
    // attributes
    bool handled = false;

    if (indexes.size() == 1 && isSorted) {
      // if we have just a single index and we can use it for the filtering
      // condition, then we can use the index for sorting, too. regardless of if
      // the index is sparse or not. because the index would only return
      // non-null attributes anyway, so we do not need to care about null values
      // when sorting here
      isSparse = false;
    }

    SortCondition sortCondition(_plan, _sorts,
                                cond->getConstAttributes(outVariable, !isSparse),
                                cond->getNonNullAttributes(outVariable),
                                _variableDefinitions);

    bool const isOnlyAttributeAccess =
        (!sortCondition.isEmpty() && sortCondition.isOnlyAttributeAccess());

    if (isOnlyAttributeAccess && isSorted && !isSparse && sortCondition.isUnidirectional() &&
        sortCondition.isAscending() == indexNode->options().ascending) {
      // we have found a sort condition, which is unidirectional and in the same
      // order as the IndexNode...
      // now check if the sort attributes match the ones of the index
      size_t const numCovered = sortCondition.coveredAttributes(outVariable, fields);

      if (numCovered >= sortCondition.numAttributes()) {
        // sort condition is fully covered by index... now we can remove the
        // sort node from the plan
        _plan->unlinkNode(_plan->getNodeById(_sortNode->id()));
        // we need to have a sorted result later on, so we will need a sorted
        // GatherNode in the cluster
        indexNode->needsGatherNodeSort(true);
        _modified = true;
        handled = true;
      }
    }

    if (!handled && isOnlyAttributeAccess && indexes.size() == 1) {
      // special case... the index cannot be used for sorting, but we only
      // compare with equality lookups.
      // now check if the equality lookup attributes are the same as
      // the index attributes
      auto root = cond->root();

      if (root != nullptr) {
        auto condNode = root->getMember(0);

        if (condNode->isOnlyEqualityMatch()) {
          // now check if the index fields are the same as the sort condition
          // fields e.g. FILTER c.value1 == 1 && c.value2 == 42 SORT c.value1,
          // c.value2
          size_t const numCovered = sortCondition.coveredAttributes(outVariable, fields);

          if (numCovered == sortCondition.numAttributes() &&
              sortCondition.isUnidirectional() &&
              (isSorted || fields.size() >= sortCondition.numAttributes())) {
            // no need to sort
            _plan->unlinkNode(_plan->getNodeById(_sortNode->id()));
            indexNode->setAscending(sortCondition.isAscending());
            // we need to have a sorted result later on, so we will need a
            // sorted GatherNode in the cluster
            indexNode->needsGatherNodeSort(true);
            _modified = true;
          }
        }
      }
    }

    return true;  // always abort after we found an IndexNode
  }

  bool enterSubquery(ExecutionNode*, ExecutionNode*) override final {
    return false;
  }

  bool before(ExecutionNode* en) override final {
    switch (en->getType()) {
      case EN::TRAVERSAL:
      case EN::K_SHORTEST_PATHS:
      case EN::SHORTEST_PATH:
      case EN::ENUMERATE_LIST:
      case EN::ENUMERATE_IRESEARCH_VIEW:
        // found some other FOR loop
        return true;

      case EN::SUBQUERY: {
        _filters.emplace_back();
        return false;  // skip. we don't care.
      }

      case EN::FILTER: {
        auto inVariable =
            ExecutionNode::castTo<FilterNode const*>(en)->inVariable()->id;
        _filters.back().emplace_back(inVariable);
        return false;
      }

      case EN::CALCULATION: {
        _variableDefinitions.try_emplace(
            ExecutionNode::castTo<CalculationNode const*>(en)->outVariable()->id,
            ExecutionNode::castTo<CalculationNode const*>(en)->expression()->node());
        return false;
      }

      case EN::SINGLETON:
      case EN::COLLECT:
      case EN::INSERT:
      case EN::REMOVE:
      case EN::REPLACE:
      case EN::UPDATE:
      case EN::UPSERT:
      case EN::RETURN:
      case EN::NORESULTS:
      case EN::SCATTER:
      case EN::DISTRIBUTE:
      case EN::GATHER:
      case EN::REMOTE:
      case EN::LIMIT:  // LIMIT is criterion to stop
        return true;   // abort.

      case EN::SORT:  // pulling two sorts together is done elsewhere.
        if (!_sorts.empty() || _sortNode != nullptr) {
          return true;  // a different SORT node. abort
        }
        _sortNode = ExecutionNode::castTo<SortNode*>(en);
        for (auto& it : _sortNode->elements()) {
          _sorts.emplace_back(it.var, it.ascending);
        }
        return false;

      case EN::INDEX:
        return handleIndexNode(ExecutionNode::castTo<IndexNode*>(en));

      case EN::ENUMERATE_COLLECTION:
        return handleEnumerateCollectionNode(
            ExecutionNode::castTo<EnumerateCollectionNode*>(en));

      default: {
        // should not reach this point
        TRI_ASSERT(false);
      }
    }
    return true;
  }

  void after(ExecutionNode* en) override final {
    if (en->getType() == EN::SUBQUERY) {
      TRI_ASSERT(!_filters.empty());
      _filters.pop_back();
    }
  }
};

void arangodb::aql::useIndexForSortRule(Optimizer* opt, std::unique_ptr<ExecutionPlan> plan,
                                        OptimizerRule const& rule) {
  ::arangodb::containers::SmallVector<ExecutionNode*>::allocator_type::arena_type a;
  ::arangodb::containers::SmallVector<ExecutionNode*> nodes{a};
  plan->findNodesOfType(nodes, EN::SORT, true);

  bool modified = false;

  for (auto const& n : nodes) {
    auto sortNode = ExecutionNode::castTo<SortNode*>(n);

    SortToIndexNode finder(plan.get());
    sortNode->walk(finder);

    if (finder._modified) {
      modified = true;
    }
  }

  opt->addPlan(std::move(plan), rule, modified);
}

/// @brief try to remove filters which are covered by indexes
void arangodb::aql::removeFiltersCoveredByIndexRule(Optimizer* opt,
                                                    std::unique_ptr<ExecutionPlan> plan,
                                                    OptimizerRule const& rule) {
  ::arangodb::containers::SmallVector<ExecutionNode*>::allocator_type::arena_type a;
  ::arangodb::containers::SmallVector<ExecutionNode*> nodes{a};
  plan->findNodesOfType(nodes, EN::FILTER, true);

  ::arangodb::containers::HashSet<ExecutionNode*> toUnlink;
  bool modified = false;
  // this rule may modify the plan in place, but the new plan
  // may not yet be optimal. so we may pass it into this same
  // rule again. the default is to continue with the next rule
  // however
  bool rerun = false;

  for (auto const& node : nodes) {
    auto fn = ExecutionNode::castTo<FilterNode const*>(node);
    // find the node with the filter expression
    auto setter = plan->getVarSetBy(fn->inVariable()->id);

    if (setter == nullptr || setter->getType() != EN::CALCULATION) {
      continue;
    }

    auto calculationNode = ExecutionNode::castTo<CalculationNode*>(setter);
    auto conditionNode = calculationNode->expression()->node();

    // build the filter condition
    Condition condition(plan->getAst());
    condition.andCombine(conditionNode);
    condition.normalize(plan.get());

    if (condition.root() == nullptr) {
      continue;
    }

    size_t const n = condition.root()->numMembers();

    if (n != 1) {
      // either no condition or multiple ORed conditions...
      continue;
    }

    bool handled = false;
    auto current = node;
    while (current != nullptr) {
      if (current->getType() == EN::INDEX) {
        auto indexNode = ExecutionNode::castTo<IndexNode const*>(current);

        // found an index node, now check if the expression is covered by the
        // index
        auto indexCondition = indexNode->condition();

        if (indexCondition != nullptr && !indexCondition->isEmpty()) {
          auto const& indexesUsed = indexNode->getIndexes();

          if (indexesUsed.size() == 1) {
            // single index. this is something that we can handle
            auto newNode =
                condition.removeIndexCondition(plan.get(), indexNode->outVariable(),
                                               indexCondition->root(),
                                               indexesUsed[0].get());

            if (newNode == nullptr) {
              // no condition left...
              // FILTER node can be completely removed
              toUnlink.emplace(node);
              // note: we must leave the calculation node intact, in case it is
              // still used by other nodes in the plan
              modified = true;
              handled = true;
            } else if (newNode != condition.root()) {
              // some condition is left, but it is a different one than
              // the one from the FILTER node
              auto expr = std::make_unique<Expression>(plan->getAst(), newNode);
              CalculationNode* cn =
                  new CalculationNode(plan.get(), plan->nextId(), std::move(expr),
                                      calculationNode->outVariable());
              plan->registerNode(cn);
              plan->replaceNode(setter, cn);
              modified = true;
              handled = true;
              // pass the new plan into this rule again, to optimize even
              // further
              rerun = true;
            }
          }
        }

        if (handled) {
          break;
        }
      }

      if (handled || current->getType() == EN::LIMIT) {
        break;
      }

      current = current->getFirstDependency();
    }
  }

  if (!toUnlink.empty()) {
    plan->unlinkNodes(toUnlink);
  }

  if (rerun) {
    TRI_ASSERT(modified);
    opt->addPlanAndRerun(std::move(plan), rule, modified);
  } else {
    opt->addPlan(std::move(plan), rule, modified);
  }
}

/// @brief helper to compute lots of permutation tuples
/// a permutation tuple is represented as a single vector together with
/// another vector describing the boundaries of the tuples.
/// Example:
/// data:   0,1,2, 3,4, 5,6
/// starts: 0,     3,   5,      (indices of starts of sections)
/// means a tuple of 3 permutations of 3, 2 and 2 points respectively
/// This function computes the next permutation tuple among the
/// lexicographically sorted list of all such tuples. It returns true
/// if it has successfully computed this and false if the tuple is already
/// the lexicographically largest one. If false is returned, the permutation
/// tuple is back to the beginning.
static bool NextPermutationTuple(std::vector<size_t>& data, std::vector<size_t>& starts) {
  auto begin = data.begin();  // a random access iterator

  for (size_t i = starts.size(); i-- != 0;) {
    std::vector<size_t>::iterator from = begin + starts[i];
    std::vector<size_t>::iterator to;
    if (i == starts.size() - 1) {
      to = data.end();
    } else {
      to = begin + starts[i + 1];
    }
    if (std::next_permutation(from, to)) {
      return true;
    }
  }

  return false;
}

/// @brief interchange adjacent EnumerateCollectionNodes in all possible ways
void arangodb::aql::interchangeAdjacentEnumerationsRule(Optimizer* opt,
                                                        std::unique_ptr<ExecutionPlan> plan,
                                                        OptimizerRule const& rule) {
  ::arangodb::containers::SmallVector<ExecutionNode*>::allocator_type::arena_type a;
  ::arangodb::containers::SmallVector<ExecutionNode*> nodes{a};

  plan->findNodesOfType(nodes, ::interchangeAdjacentEnumerationsNodeTypes, true);

  ::arangodb::containers::HashSet<ExecutionNode*> nodesSet;
  for (auto const& n : nodes) {
    TRI_ASSERT(nodesSet.find(n) == nodesSet.end());
    nodesSet.emplace(n);
  }

  std::vector<ExecutionNode*> nodesToPermute;
  std::vector<size_t> permTuple;
  std::vector<size_t> starts;
  std::vector<ExecutionNode*> nn;

  // We use that the order of the nodes is such that a node B that is among the
  // recursive dependencies of a node A is later in the vector.
  for (auto const& n : nodes) {
    if (nodesSet.find(n) != nodesSet.end()) {
      nn.clear();
      nn.emplace_back(n);
      nodesSet.erase(n);

      // Now follow the dependencies as long as we see further such nodes:
      auto nwalker = n;

      while (true) {
        if (!nwalker->hasDependency()) {
          break;
        }

        auto dep = nwalker->getFirstDependency();

        if (dep->getType() != EN::ENUMERATE_COLLECTION && dep->getType() != EN::ENUMERATE_LIST) {
          break;
        }

        if (n->getType() == EN::ENUMERATE_LIST && dep->getType() == EN::ENUMERATE_LIST) {
          break;
        }

        nwalker = dep;
        nn.emplace_back(nwalker);
        nodesSet.erase(nwalker);
      }

      if (nn.size() > 1) {
        // Move it into the permutation tuple:
        starts.emplace_back(permTuple.size());

        for (auto const& nnn : nn) {
          nodesToPermute.emplace_back(nnn);
          permTuple.emplace_back(permTuple.size());
        }
      }
    }
  }

  // Now we have collected all the runs of EnumerateCollectionNodes in the
  // plan, we need to compute all possible permutations of all of them,
  // independently. This is why we need to compute all permutation tuples.

  if (!starts.empty()) {
    NextPermutationTuple(permTuple, starts);  // will never return false

    do {
      // check if we already have enough plans (plus the one plan that we will
      // add at the end of this function)
      if (opt->runOnlyRequiredRules(1)) {
        // have enough plans. stop permutations
        break;
      }

      // Clone the plan:
      std::unique_ptr<ExecutionPlan> newPlan(plan->clone());

      // Find the nodes in the new plan corresponding to the ones in the
      // old plan that we want to permute:
      std::vector<ExecutionNode*> newNodes;
      newNodes.reserve(nodesToPermute.size());
      for (size_t j = 0; j < nodesToPermute.size(); j++) {
        newNodes.emplace_back(newPlan->getNodeById(nodesToPermute[j]->id()));
      }

      // Now get going with the permutations:
      for (size_t i = 0; i < starts.size(); i++) {
        size_t lowBound = starts[i];
        size_t highBound = (i < starts.size() - 1) ? starts[i + 1] : permTuple.size();
        // We need to remove the nodes
        // newNodes[lowBound..highBound-1] in newPlan and replace
        // them by the same ones in a different order, given by
        // permTuple[lowBound..highBound-1].
        auto parent = newNodes[lowBound]->getFirstParent();

        TRI_ASSERT(parent != nullptr);

        // Unlink all those nodes:
        for (size_t j = lowBound; j < highBound; j++) {
          newPlan->unlinkNode(newNodes[j]);
        }

        // And insert them in the new order:
        for (size_t j = highBound; j-- != lowBound;) {
          newPlan->insertDependency(parent, newNodes[permTuple[j]]);
        }
      }

      // OK, the new plan is ready, let's report it:
      opt->addPlan(std::move(newPlan), rule, true);
    } while (NextPermutationTuple(permTuple, starts));
  }

  opt->addPlan(std::move(plan), rule, false);
}

auto extractVocbaseFromNode(ExecutionNode* at) -> TRI_vocbase_t* {
  auto collectionAccessingNode = dynamic_cast<CollectionAccessingNode const*>(at);

  if (collectionAccessingNode != nullptr) {
    return collectionAccessingNode->vocbase();
  } else if (at->getType() == ExecutionNode::ENUMERATE_IRESEARCH_VIEW) {
    // Really? Yes, the & below is correct.
    return &ExecutionNode::castTo<IResearchViewNode const*>(at)->vocbase();
  } else {
    TRI_ASSERT(false);
    THROW_ARANGO_EXCEPTION_MESSAGE(
        TRI_ERROR_INTERNAL, "Cannot determine vocbase for execution node.");
    return nullptr;
  }
}

// Sets up a Gather node for scatterInClusterRule.
//
// Each of EnumerateCollectionNode, IndexNode, IResearchViewNode, and
// ModificationNode needs slightly different treatment.
//
// In an ideal world the node itself would know how to compute these parameters
// for GatherNode (sortMode, parallelism, and elements), and we'd just ask it.
auto insertGatherNode(ExecutionPlan& plan, ExecutionNode* node,
                      SmallUnorderedMap<ExecutionNode*, ExecutionNode*> const& subqueries)
    -> GatherNode* {
  TRI_ASSERT(node);

  GatherNode* gatherNode{nullptr};

  auto nodeType = node->getType();
  switch (nodeType) {
    case ExecutionNode::ENUMERATE_COLLECTION: {
      auto collection =
          ExecutionNode::castTo<EnumerateCollectionNode const*>(node)->collection();
      auto numberOfShards = collection->numberOfShards();

      auto sortMode = GatherNode::evaluateSortMode(numberOfShards);
      auto parallelism = GatherNode::evaluateParallelism(*collection);

      gatherNode = plan.createNode<GatherNode>(&plan, plan.nextId(), sortMode, parallelism);
    } break;
    case ExecutionNode::INDEX: {
      auto elements = SortElementVector{};
      auto idxNode = ExecutionNode::castTo<IndexNode const*>(node);
      auto collection = idxNode->collection();
      TRI_ASSERT(collection != nullptr);
      auto numberOfShards = collection->numberOfShards();

      Variable const* sortVariable = idxNode->outVariable();
      bool isSortAscending = idxNode->options().ascending;
      auto allIndexes = idxNode->getIndexes();
      TRI_ASSERT(!allIndexes.empty());

      // Using Index for sort only works if all indexes are equal.
      auto const& first = allIndexes[0];
      // also check if we actually need to bother about the sortedness of the
      // result, or if we use the index for filtering only
      if (first->isSorted() && idxNode->needsGatherNodeSort()) {
        for (auto const& path : first->fieldNames()) {
          elements.emplace_back(sortVariable, isSortAscending, path);
        }
        for (auto const& it : allIndexes) {
          if (first != it) {
            elements.clear();
            break;
          }
        }
      }

      auto sortMode = GatherNode::evaluateSortMode(numberOfShards);
      auto parallelism = GatherNode::evaluateParallelism(*collection);

      gatherNode = plan.createNode<GatherNode>(&plan, plan.nextId(), sortMode, parallelism);

      if (!elements.empty() && numberOfShards != 1) {
        gatherNode->elements(elements);
      }
      return gatherNode;
    } break;
    case ExecutionNode::INSERT:
    case ExecutionNode::UPDATE:
    case ExecutionNode::REPLACE:
    case ExecutionNode::REMOVE:
    case ExecutionNode::UPSERT: {
      auto collection = ExecutionNode::castTo<ModificationNode*>(node)->collection();

      if (nodeType == ExecutionNode::REMOVE || nodeType == ExecutionNode::UPDATE) {
        // Note that in the REPLACE or UPSERT case we are not getting here,
        // since the distributeInClusterRule fires and a DistributionNode is
        // used.
        auto* modNode = ExecutionNode::castTo<ModificationNode*>(node);
        modNode->getOptions().ignoreDocumentNotFound = true;
      }

      auto numberOfShards = collection->numberOfShards();
      auto sortMode = GatherNode::evaluateSortMode(numberOfShards);
      auto parallelism = GatherNode::evaluateParallelism(*collection);

      gatherNode = plan.createNode<GatherNode>(&plan, plan.nextId(), sortMode, parallelism);
    } break;
    default: {
      gatherNode = plan.createNode<GatherNode>(&plan, plan.nextId(),
                                               GatherNode::SortMode::Default);

    } break;
  }

  auto it = subqueries.find(node);
  if (it != subqueries.end()) {
    ExecutionNode::castTo<SubqueryNode*>((*it).second)->setSubquery(gatherNode, true);
  }

  return gatherNode;
}

// replace
//
// A -> at -> B
//
// by
//
// A -> SCATTER -> REMOTE -> at -> REMOTE -> GATHER -> B
//
// in plan
//
// gatherNode is a parameter because it needs to be configured depending
// on they type of `at`, in particular at the moment this configuration
// uses a list of subqueries which are precomputed at the beginning
// of the optimizer rule; once that list is gone the configuration of the
// gather node can be moved into this function.
void arangodb::aql::insertScatterGatherSnippet(
    ExecutionPlan& plan, ExecutionNode* at,
    SmallUnorderedMap<ExecutionNode*, ExecutionNode*> const& subqueries) {
  // TODO: necessary?
  TRI_vocbase_t* vocbase = extractVocbaseFromNode(at);
  auto const isRootNode = plan.isRoot(at);
  auto const nodeDependencies = at->getDependencies();
  auto const nodeParents = at->getParents();

  // Unlink node from plan, note that we allow removing the root node
  plan.unlinkNode(at, true);

  auto* scatterNode = plan.createNode<ScatterNode>(&plan, plan.nextId(),
                                                   ScatterNode::ScatterType::SHARD);

  TRI_ASSERT(at->getDependencies().empty());
  TRI_ASSERT(!nodeDependencies.empty());
  scatterNode->addDependency(nodeDependencies[0]);

  // insert REMOTE
  ExecutionNode* remoteNode =
      plan.createNode<RemoteNode>(&plan, plan.nextId(), vocbase, "", "", "");
  remoteNode->addDependency(scatterNode);

  // Wire in `at`
  at->addDependency(remoteNode);

  // insert (another) REMOTE
  remoteNode =
      plan.createNode<RemoteNode>(&plan, plan.nextId(), vocbase, "", "", "");
  TRI_ASSERT(at);
  remoteNode->addDependency(at);

  // GATHER needs some setup, so this happens in a separate function
  auto gatherNode = insertGatherNode(plan, at, subqueries);
  TRI_ASSERT(gatherNode);
  TRI_ASSERT(remoteNode);
  gatherNode->addDependency(remoteNode);

  // Link the gather node with the rest of the plan (if we have any)
  // TODO: what other cases can occur here?
  if (nodeParents.size() == 1) {
    nodeParents[0]->replaceDependency(nodeDependencies[0], gatherNode);
  }

  if (isRootNode) {
    // if we replaced the root node, set a new root node
    plan.root(gatherNode);
  }
}

// Moves a SCATTER/REMOTE from below `at` (where it was previously inserted by
// scatterInClusterRule), to just above `at`, because `at` was marked as
// excludeFromScatter by the smartJoinRule.
void moveScatterAbove(ExecutionPlan& plan, ExecutionNode* at) {
  TRI_vocbase_t* vocbase = extractVocbaseFromNode(at);

  ExecutionNode* remoteNode =
      plan.createNode<RemoteNode>(&plan, plan.nextId(), vocbase, "", "", "");
  plan.insertBefore(at, remoteNode);

  ExecutionNode* scatterNode =
      plan.createNode<ScatterNode>(&plan, plan.nextId(), ScatterNode::ScatterType::SHARD);
  plan.insertBefore(remoteNode, scatterNode);

  // There must be a SCATTER/REMOTE block south of us, which was inserted by
  // an earlier iteration in scatterInClusterRule.
  // We remove that block, effectively moving the SCATTER/REMOTE past the
  // current node
  // The effect is that in a SmartJoin we get joined up nodes that are
  // all executed on the DB-Server
  auto found = false;
  auto* current = at->getFirstParent();
  while (current != nullptr) {
    if (current->getType() == ExecutionNode::SCATTER) {
      auto* next = current->getFirstParent();
      if (next != nullptr && next->getType() == ExecutionNode::REMOTE) {
        plan.unlinkNode(current, true);
        plan.unlinkNode(next, true);
        found = true;
        break;
      } else {
        // If we have a SCATTER node, we also have to have a REMOTE node
        // otherwise the plan is inconsistent.
        TRI_ASSERT(false);
        THROW_ARANGO_EXCEPTION_MESSAGE(TRI_ERROR_INTERNAL,
                                       "Inconsistent plan.");
      }
    }
    current = current->getFirstParent();
  }
  if (!found) {
#ifdef ARANGODB_ENABLE_MAINTAINER_MODE
    plan.show();
#endif
    // TODO: maybe we should *not* throw in maintainer mode, as the optimizer
    //       gives more useful error messages?
    THROW_ARANGO_EXCEPTION_MESSAGE(TRI_ERROR_INTERNAL, "Inconsistent plan.");
  }
}

// TODO: move into ExecutionPlan?
// TODO: Is this still needed after register planning is refactored?
// Find all Subquery Nodes
void arangodb::aql::findSubqueriesInPlan(ExecutionPlan& plan,
                                         SmallUnorderedMap<ExecutionNode*, ExecutionNode*>& subqueries) {
  SmallVector<ExecutionNode*>::allocator_type::arena_type s;
  SmallVector<ExecutionNode*> subs{s};
  plan.findNodesOfType(subs, ExecutionNode::SUBQUERY, true);

  for (auto& it : subs) {
    subqueries.emplace(ExecutionNode::castTo<SubqueryNode const*>(it)->getSubquery(), it);
  }
}

/// @brief scatter operations in cluster
/// this rule inserts scatter, gather and remote nodes so operations on
/// sharded collections actually work
/// it will change plans in place
void arangodb::aql::scatterInClusterRule(Optimizer* opt, std::unique_ptr<ExecutionPlan> plan,
                                         OptimizerRule const& rule) {
  TRI_ASSERT(arangodb::ServerState::instance()->isCoordinator());
  bool wasModified = false;

  // We cache the subquery map to not compute it over and over again
  // It is needed to setup the gather node later on
  SmallUnorderedMap<ExecutionNode*, ExecutionNode*>::allocator_type::arena_type subqueriesArena;
  SmallUnorderedMap<ExecutionNode*, ExecutionNode*> subqueries{subqueriesArena};
  findSubqueriesInPlan(*plan, subqueries);

  // we are a coordinator. now look in the plan for nodes of type
  // EnumerateCollectionNode, IndexNode, IResearchViewNode, and modification nodes
  ::arangodb::containers::SmallVector<ExecutionNode*>::allocator_type::arena_type a;
  ::arangodb::containers::SmallVector<ExecutionNode*> nodes{a};
  plan->findNodesOfType(nodes, ::scatterInClusterNodeTypes, true);

  TRI_ASSERT(plan->getAst());

  for (auto& node : nodes) {
    // found a node we need to replace in the plan

    auto const deps = node->getDependencies();
    TRI_ASSERT(deps.size() == 1);

    // don't do this if we are already distributing!
    if (deps[0]->getType() == ExecutionNode::REMOTE &&
        deps[0]->getFirstDependency()->getType() == ExecutionNode::DISTRIBUTE) {
      continue;
    }

    // TODO: sonderlocke for ENUMERATE_IRESEARCH_VIEW to skip views that are
    // empty Can this be done better?
    if (node->getType() == ExecutionNode::ENUMERATE_IRESEARCH_VIEW) {
      auto& viewNode = *ExecutionNode::castTo<IResearchViewNode*>(node);
      auto& options = viewNode.options();

      if (viewNode.empty() || (options.restrictSources && options.sources.empty())) {
        // nothing to scatter, view has no associated collections
        // or node is restricted to empty collection list
        continue;
      }
    }

    if (plan->shouldExcludeFromScatterGather(node)) {
      // If the smart-joins rule marked this node as not requiring a full
      // scatter..gather setup, we move the scatter/remote from below above
      moveScatterAbove(*plan, node);
    } else {
      // insert a full SCATTER/GATHER
      insertScatterGatherSnippet(*plan, node, subqueries);
    }
    wasModified = true;
  }

  opt->addPlan(std::move(plan), rule, wasModified);
}

// Create a new DistributeNode for the ExecutionNode passed in node, and
// register it with the plan
auto arangodb::aql::createDistributeNodeFor(ExecutionPlan& plan, ExecutionNode* node)
    -> DistributeNode* {
  auto collection = static_cast<Collection const *>(nullptr);
  auto inputVariable = static_cast<Variable const *>(nullptr);
  
  // TODO: this seems a bit verbose, but is at least local & simple
  //       the modification nodes are all collectionaccessing, the graph nodes are
  //       currently assumed to be disjoint, and hence smart, so all collections
  //       are sharded the same way!
  switch (node->getType()) {
    case ExecutionNode::INSERT: {
      auto const* insertNode = ExecutionNode::castTo<InsertNode const*>(node);
      collection = insertNode->collection();
      inputVariable = insertNode->inVariable();
    } break;
    case ExecutionNode::REMOVE: {
      auto const* removeNode = ExecutionNode::castTo<RemoveNode const*>(node);
      collection = removeNode->collection();
      inputVariable = removeNode->inVariable();
    } break;
    case ExecutionNode::UPDATE:
    case ExecutionNode::REPLACE: {
      auto const* updateReplaceNode =
          ExecutionNode::castTo<UpdateReplaceNode const*>(node);
      collection = updateReplaceNode->collection();
      if (updateReplaceNode->inKeyVariable() != nullptr) {
        inputVariable = updateReplaceNode->inKeyVariable();
      } else {
        inputVariable = updateReplaceNode->inDocVariable();
      }
    } break;
    case ExecutionNode::UPSERT: {
      auto upsertNode = ExecutionNode::castTo<UpsertNode const*>(node);
      collection = upsertNode->collection();
      inputVariable = upsertNode->inDocVariable();
    } break;
    case ExecutionNode::TRAVERSAL: {
      auto traversalNode = ExecutionNode::castTo<TraversalNode const*>(node);
      TRI_ASSERT(traversalNode->isDisjoint());
      collection = traversalNode->collection();
      inputVariable = traversalNode->inVariable();
    } break;
    case ExecutionNode::K_SHORTEST_PATHS: {
      auto kShortestPathsNode = ExecutionNode::castTo<KShortestPathsNode const*>(node);
      TRI_ASSERT(kShortestPathsNode->isDisjoint());
      collection = kShortestPathsNode->collection();
      // Subtle: KShortestPathsNode uses a reference when returning startInVariable
      inputVariable = &kShortestPathsNode->startInVariable();
    } break;
    case ExecutionNode::SHORTEST_PATH: {
      auto shortestPathNode = ExecutionNode::castTo<ShortestPathNode const*>(node);
      TRI_ASSERT(shortestPathNode->isDisjoint());
      collection = shortestPathNode->collection();
      inputVariable = shortestPathNode->startInVariable();
    } break;
    default: {
      TRI_ASSERT(false);
      THROW_ARANGO_EXCEPTION_MESSAGE(TRI_ERROR_INTERNAL,
                                     "Cannot distribute " +
                                         node->getTypeString() + ".");
    } break;
  }

  TRI_ASSERT(collection != nullptr);
  TRI_ASSERT(inputVariable != nullptr);
  
  // The DistributeNode needs specially prepared input, but we do not want to insert the
  // calculation for that just yet, because it would interfere with some optimizations,
  // in particular those that might completely remove the DistributeNode (which would)
  // also render the calculation pointless. So instead we insert this calculation in a
  // post-processing step when finalizing the plan in the Optimizer.
  auto distNode = plan.createNode<DistributeNode>(&plan, plan.nextId(),
                                                  ScatterNode::ScatterType::SHARD,
                                                  collection, inputVariable, node->id());

  TRI_ASSERT(distNode != nullptr);
  return distNode;
}

// Create a new GatherNode for the DistributeNode passed in node, and
// register it with the plan
//
// TODO: Really Scatter/Gather and Distribute/Gather should be created in pairs.
auto arangodb::aql::createGatherNodeFor(ExecutionPlan& plan, DistributeNode* node)
    -> GatherNode* {
  auto const collection = node->collection();

  auto const sortMode = GatherNode::evaluateSortMode(collection->numberOfShards());
  auto const parallelism = GatherNode::Parallelism::Undefined;
  return plan.createNode<GatherNode>(&plan, plan.nextId(), sortMode, parallelism);
}

//
// for a node `at` of type
//  - INSERT, REMOVE, UPDATE, REPLACE, UPSERT
//  - TRAVERSAL, SHORTEST_PATH, K_SHORTEST_PATHS,
// we transform
//
// parents[0] -> `node` -> deps[0]
//
// into
//
// parents[0] -> GATHER -> REMOTE -> `node` -> REMOTE -> DISTRIBUTE -> deps[0]
//
// We can only handle the above mentioned node types, because the setup of
// distribute and gather requires knowledge from these nodes.
//
// Note that parents[0] might be `nullptr` if `node` is the root of the plan,
// and we handle this case in here as well by resetting the root to the
// inserted GATHER node.
//
auto arangodb::aql::insertDistributeGatherSnippet(ExecutionPlan& plan,
                                                  ExecutionNode* at, SubqueryNode* snode)
    -> DistributeNode* {
  auto const parents = at->getParents();
  auto const deps = at->getDependencies();

  // This transforms `parents[0] -> node -> deps[0]` into `parents[0] -> deps[0]`
  plan.unlinkNode(at, true);

  // create, and register a distribute node
  DistributeNode* distNode = createDistributeNodeFor(plan, at);
  TRI_ASSERT(distNode != nullptr);
  TRI_ASSERT(deps.size() == 1);
  distNode->addDependency(deps[0]);

  // TODO: This dance is only needed to extract vocbase for
  //       creating the remote node. The vocbase parameter for
  //       the remote node does not seem to be really needed, since
  //       the vocbase is stored in plan (and this variable is actually used in)
  //       some code, so maybe this parameter could be removed?
  auto const* collection = distNode->collection();
  TRI_vocbase_t* vocbase = collection->vocbase();

  // insert a remote node
  ExecutionNode* remoteNode =
      plan.createNode<RemoteNode>(&plan, plan.nextId(), vocbase, "", "", "");
  remoteNode->addDependency(distNode);

  // re-link with the remote node
  at->addDependency(remoteNode);

  // insert another remote node
  remoteNode =
      plan.createNode<RemoteNode>(&plan, plan.nextId(), vocbase, "", "", "");
  remoteNode->addDependency(at);

  // insert a gather node matching the distribute node
  auto* gatherNode = createGatherNodeFor(plan, distNode);
  gatherNode->addDependency(remoteNode);

  TRI_ASSERT(parents.size() < 2);
  // Song and dance to deal with at being the root of a plan or a subquery
  if (parents.empty()) {
    if (snode) {
      if (snode->getSubquery() == at) {
        snode->setSubquery(gatherNode, true);
      }
    } else {
      plan.root(gatherNode, true);
    }
  } else {
    // This is correct: Since we transformed `parents[0] -> node -> deps[0]`
    // into `parents[0] -> deps[0]` above, created
    //
    // gather -> remote -> node -> remote -> distribute -> deps[0]
    // and now make the plan consistent again by splicing in our snippet.
    parents[0]->replaceDependency(deps[0], gatherNode);
  }
  return ExecutionNode::castTo<DistributeNode*>(distNode);
}

auto extractSmartnessAndCollection(ExecutionNode* node)
  -> std::tuple<bool, bool, Collection const*> {
  auto nodeType = node->getType();
  auto collection = static_cast<Collection const*>(nullptr);
  auto isSmart = bool{false};
  auto isDisjoint = bool{false};

  if (nodeType == ExecutionNode::TRAVERSAL || nodeType == ExecutionNode::SHORTEST_PATH ||
      nodeType == ExecutionNode::K_SHORTEST_PATHS) {
    auto const* graphNode = ExecutionNode::castTo<GraphNode*>(node);

    isSmart = graphNode->isSmart();
    isDisjoint = graphNode->isDisjoint();

    // Note that here we are in the Disjoint SmartGraph case and "collection()" will
    // give us any collection in the graph, but they're all sharded the same way.
    collection = graphNode->collection();

  } else {
    auto const* collectionAccessingNode = dynamic_cast<CollectionAccessingNode*>(node);
    TRI_ASSERT(collectionAccessingNode != nullptr);

    collection = collectionAccessingNode->collection();
    isSmart = collection->isSmart();
  }

  return std::tuple<bool, bool, Collection const*>{isSmart, isDisjoint, collection};
}

/// @brief distribute operations in cluster
///
/// this rule inserts distribute, remote nodes so operations on sharded
/// collections actually work, this differs from scatterInCluster in that every
/// incoming row is only sent to one shard and not all as in scatterInCluster
///
/// it will change plans in place


auto isGraphNode(ExecutionNode::NodeType nodeType) noexcept -> bool {
  return nodeType == ExecutionNode::TRAVERSAL || nodeType == ExecutionNode::SHORTEST_PATH ||
    nodeType == ExecutionNode::K_SHORTEST_PATHS;
}

auto isModificationNode(ExecutionNode::NodeType nodeType) noexcept -> bool {
  return nodeType == ExecutionNode::INSERT ||
         nodeType == ExecutionNode::REMOVE || nodeType == ExecutionNode::UPDATE ||
         nodeType == ExecutionNode::REPLACE || nodeType == ExecutionNode::UPSERT;
}

auto nodeEligibleForDistribute(ExecutionNode::NodeType nodeType) noexcept -> bool {
  return nodeType != ExecutionNode::UPSERT && (isModificationNode(nodeType) || isGraphNode(nodeType));
}

void arangodb::aql::distributeInClusterRule(Optimizer* opt,
                                            std::unique_ptr<ExecutionPlan> plan,
                                            OptimizerRule const& rule) {
  TRI_ASSERT(arangodb::ServerState::instance()->isCoordinator());
  bool wasModified = false;
  // we are a coordinator, we replace the root if it is a modification node

  // only replace if it is the last node in the plan
  ::arangodb::containers::SmallVector<ExecutionNode*>::allocator_type::arena_type a;
  ::arangodb::containers::SmallVector<ExecutionNode*> subqueryNodes{a};
  // inspect each return node and work upwards to SingletonNode
  subqueryNodes.push_back(plan->root());
  plan->findNodesOfType(subqueryNodes, ExecutionNode::SUBQUERY, true);

  for (ExecutionNode* subqueryNode : subqueryNodes) {
    SubqueryNode* snode = nullptr;
    ExecutionNode* root = nullptr;  // only used for asserts
    bool reachedEnd = false;
    if (subqueryNode == plan->root()) {
      snode = nullptr;
      root = plan->root();
    } else {
      snode = ExecutionNode::castTo<SubqueryNode*>(subqueryNode);
      root = snode->getSubquery();
    }
    ExecutionNode* node = root;
    TRI_ASSERT(node != nullptr);

    // TODO: we might be able to use a walker here?
    while (node != nullptr) {
      auto nodeType = node->getType();

      // loop until we find a modification node or the end of the plan
      while (node != nullptr) {
        // update type
        nodeType = node->getType();

        // check if there is a node type that needs distribution
        if (nodeEligibleForDistribute(nodeType)) {
          // found a node!
          break;
        }

        // there is nothing above us
        if (!node->hasDependency()) {
          // reached the end
          reachedEnd = true;
          break;
        }

        // go further up the tree
        node = node->getFirstDependency();
      }

      if (reachedEnd) {
        // break loop for subquery
        break;
      }

      TRI_ASSERT(node != nullptr);
      if (node == nullptr) {
        THROW_ARANGO_EXCEPTION_MESSAGE(TRI_ERROR_INTERNAL, "logic error");
      }

      // when we get here, we have found a matching data-modification or traversal/shortest_path/k_shortest_paths node!
      TRI_ASSERT(nodeEligibleForDistribute(nodeType));

      auto const [isSmart, isDisjoint, collection] = extractSmartnessAndCollection(node);

#ifdef USE_ENTERPRISE
      if (isSmart) {
        node = distributeInClusterRuleSmart(plan.get(), snode, node, wasModified);
        // TODO: MARKUS CHECK WHEN YOU NEED TO CONTINUE HERE!
        //       We want to just handle all smart collections here, so we
        //       probably just want to always continue
        // continue;
      }
#endif

      TRI_ASSERT(collection != nullptr);
      bool const defaultSharding = collection->usesDefaultSharding();

      // If the collection does not use default sharding, we have to use a scatter node
      // this is because we might only have a _key for REMOVE or UPDATE
      if (nodeType == ExecutionNode::REMOVE || nodeType == ExecutionNode::UPDATE) {
        if (!defaultSharding) {
          // We have to use a ScatterNode.
          node = node->getFirstDependency();
          continue;
        }
      }

      // For INSERT, REPLACE,
      if (isModificationNode(nodeType) || (isGraphNode(nodeType) && isSmart && isDisjoint)) {
        node = insertDistributeGatherSnippet(*plan, node, snode);
        wasModified = true;
      } else {
        node = node->getFirstDependency();
      }
    }  // for node in subquery
  }    // for end subquery in plan
  opt->addPlan(std::move(plan), rule, wasModified);
}

void arangodb::aql::collectInClusterRule(Optimizer* opt, std::unique_ptr<ExecutionPlan> plan,
                                         OptimizerRule const& rule) {
  TRI_ASSERT(arangodb::ServerState::instance()->isCoordinator());
  bool wasModified = false;

  ::arangodb::containers::SmallVector<ExecutionNode*>::allocator_type::arena_type a;
  ::arangodb::containers::SmallVector<ExecutionNode*> nodes{a};
  plan->findNodesOfType(nodes, EN::COLLECT, true);

  VarSet allUsed;
  VarSet used;

  for (auto& node : nodes) {
    allUsed.clear();
    used.clear();
    node->getVariablesUsedHere(used);

    // found a node we need to replace in the plan
    TRI_ASSERT(node->getDependencies().size() == 1);

    auto collectNode = ExecutionNode::castTo<CollectNode*>(node);
    // look for next remote node
    GatherNode* gatherNode = nullptr;
    auto current = node->getFirstDependency();

    while (current != nullptr) {
      if (current->getType() == EN::LIMIT) {
        break;
      }

      // check if any of the nodes we pass use a variable that will not be
      // available after we insert a new COLLECT on top of it (note: COLLECT
      // will eliminate all variables from the scope but its own)
      if (current->getType() != EN::GATHER) {
        // Gather nodes are taken care of separately below
        current->getVariablesUsedHere(allUsed);
      }

      bool eligible = true;
      for (auto const& it : current->getVariablesSetHere()) {
        if (std::find(used.begin(), used.end(), it) != used.end()) {
          eligible = false;
          break;
        }
      }

      if (!eligible) {
        break;
      }

      if (current->getType() == ExecutionNode::GATHER) {
        gatherNode = ExecutionNode::castTo<GatherNode*>(current);
      } else if (current->getType() == ExecutionNode::REMOTE) {
        auto previous = current->getFirstDependency();
        // now we are on a DB server

        {
          // check if we will deal with more than one shard
          // if the remote one has one shard, the optimization will actually
          // be a pessimization and shouldn't be applied
          bool hasFoundMultipleShards = false;
          auto p = previous;
          while (p != nullptr) {
            switch(p->getType()) {
              case ExecutionNode::REMOTE:
                hasFoundMultipleShards = true;
                break;
              case ExecutionNode::ENUMERATE_COLLECTION:
              case ExecutionNode::INDEX:
                {
                  auto col = getCollection(p);
                  if (col->numberOfShards() > 1) {
                    hasFoundMultipleShards = true;
                  }
                }
                break;
              case ExecutionNode::TRAVERSAL:
                hasFoundMultipleShards = true;
                break;
              case ExecutionNode::ENUMERATE_IRESEARCH_VIEW:
                {
                  auto& viewNode = *ExecutionNode::castTo<IResearchViewNode*>(p);
                  auto collections = viewNode.collections();
                  auto const collCount = collections.size();
                  TRI_ASSERT(collCount > 0);
                  if (collCount > 1) {
                    hasFoundMultipleShards = true;
                  } else if (1 == collCount) {
                    hasFoundMultipleShards = collections.front().get().numberOfShards() > 1;
                  }
                }
                break;
              default:
                break;
            }


            if (hasFoundMultipleShards) {
              break;
            }
            p = p->getFirstDependency();
          }
          if (!hasFoundMultipleShards) {
            // only a single shard will be contacted - abort the optimization
            // attempt to not make it a pessimization
            break;
          }
        }

        // we may have moved another CollectNode here already. if so, we need
        // to move the new CollectNode to the front of multiple CollectNodes
        ExecutionNode* target = current;
        while (previous != nullptr && previous->getType() == ExecutionNode::COLLECT) {
          target = previous;
          previous = previous->getFirstDependency();
        }

        TRI_ASSERT(eligible);

        if (previous != nullptr) {
          for (auto const& otherVariable : allUsed) {
            auto const setHere = collectNode->getVariablesSetHere();
            if (std::find(setHere.begin(), setHere.end(), otherVariable) ==
                setHere.end()) {
              eligible = false;
              break;
            }
          }

          if (!eligible) {
            break;
          }

          bool removeGatherNodeSort = false;

          if (collectNode->aggregationMethod() == CollectOptions::CollectMethod::COUNT) {
            TRI_ASSERT(collectNode->aggregateVariables().size() == 1);
            TRI_ASSERT(collectNode->hasOutVariable() == false);
            // clone a COLLECT AGGREGATE var=LENGTH(_) operation from the coordinator to the
            // DB server(s), and leave an aggregate COLLECT node on the
            // coordinator for total aggregation

            // add a new CollectNode on the DB server to do the actual counting
            auto outVariable = plan->getAst()->variables()->createTemporaryVariable();
            std::vector<AggregateVarInfo> aggregateVariables;
            aggregateVariables.emplace_back(AggregateVarInfo{outVariable, collectNode->aggregateVariables()[0].inVar, "LENGTH"});
            auto dbCollectNode =
                new CollectNode(plan.get(), plan->nextId(), collectNode->getOptions(),
                                collectNode->groupVariables(),
                                aggregateVariables, nullptr,
                                nullptr, std::vector<Variable const*>(),
                                collectNode->variableMap(), false);

            plan->registerNode(dbCollectNode);

            dbCollectNode->addDependency(previous);
            target->replaceDependency(previous, dbCollectNode);

            dbCollectNode->aggregationMethod(collectNode->aggregationMethod());
            dbCollectNode->specialized();

            // re-use the existing CollectNode on the coordinator to aggregate
            // the counts of the DB servers
            collectNode->aggregateVariables()[0].type = "SUM";
            collectNode->aggregateVariables()[0].inVar = outVariable;
            collectNode->aggregationMethod(CollectOptions::CollectMethod::SORTED);

            removeGatherNodeSort = true;
          } else if (collectNode->aggregationMethod() ==
                     CollectOptions::CollectMethod::DISTINCT) {
            // clone a COLLECT DISTINCT operation from the coordinator to the
            // DB server(s), and leave an aggregate COLLECT node on the
            // coordinator for total aggregation

            // create a new result variable
            auto const& groupVars = collectNode->groupVariables();
            TRI_ASSERT(!groupVars.empty());
            auto out = plan->getAst()->variables()->createTemporaryVariable();

            std::vector<GroupVarInfo> const groupVariables{
              GroupVarInfo{out, groupVars[0].inVar}};

            auto dbCollectNode =
                new CollectNode(plan.get(), plan->nextId(), collectNode->getOptions(),
                                groupVariables, collectNode->aggregateVariables(),
                                nullptr, nullptr, std::vector<Variable const*>(),
                                collectNode->variableMap(), true);

            plan->registerNode(dbCollectNode);

            dbCollectNode->addDependency(previous);
            target->replaceDependency(previous, dbCollectNode);

            dbCollectNode->aggregationMethod(collectNode->aggregationMethod());
            dbCollectNode->specialized();

            // will set the input of the coordinator's collect node to the new
            // variable produced on the DB servers
            auto copy = collectNode->groupVariables();
            TRI_ASSERT(!copy.empty());
            std::unordered_map<Variable const*, Variable const*> replacements;
            replacements.try_emplace(copy[0].inVar, out);
            copy[0].inVar = out;
            collectNode->groupVariables(copy);

            replaceGatherNodeVariables(plan.get(), gatherNode, replacements);
          } else if (  //! collectNode->groupVariables().empty() &&
              !collectNode->hasOutVariable()) {
            // clone a COLLECT v1 = expr, v2 = expr ... operation from the
            // coordinator to the DB server(s), and leave an aggregate COLLECT
            // node on the coordinator for total aggregation

            std::vector<AggregateVarInfo> dbServerAggVars;
            for (auto const& it : collectNode->aggregateVariables()) {
              std::string func = Aggregator::pushToDBServerAs(it.type);
              if (func.empty()) {
                eligible = false;
                break;
              }
              // eligible!
              auto outVariable = plan->getAst()->variables()->createTemporaryVariable();
              dbServerAggVars.emplace_back(AggregateVarInfo{outVariable, it.inVar, func});
            }

            if (!eligible) {
              break;
            }

            // create new group variables
            auto const& groupVars = collectNode->groupVariables();
            std::vector<GroupVarInfo> outVars;
            outVars.reserve(groupVars.size());
            std::unordered_map<Variable const*, Variable const*> replacements;

            for (auto const& it : groupVars) {
              // create new out variables
              auto out = plan->getAst()->variables()->createTemporaryVariable();
              replacements.try_emplace(it.inVar, out);
              outVars.emplace_back(GroupVarInfo{out, it.inVar});
            }

            auto dbCollectNode =
                new CollectNode(plan.get(), plan->nextId(), collectNode->getOptions(),
                                outVars, dbServerAggVars, nullptr, nullptr, std::vector<Variable const*>(),
                                collectNode->variableMap(), false);

            plan->registerNode(dbCollectNode);

            dbCollectNode->addDependency(previous);
            target->replaceDependency(previous, dbCollectNode);

            dbCollectNode->aggregationMethod(collectNode->aggregationMethod());
            dbCollectNode->specialized();

            std::vector<GroupVarInfo> copy;
            size_t i = 0;
            for (GroupVarInfo const& it : collectNode->groupVariables()) {
              // replace input variables
              copy.emplace_back(GroupVarInfo{/*outVar*/it.outVar, /*inVar*/outVars[i].outVar});
              ++i;
            }
            collectNode->groupVariables(copy);

            size_t j = 0;
            for (AggregateVarInfo& it : collectNode->aggregateVariables()) {
              it.inVar = dbServerAggVars[j].outVar;
              it.type = Aggregator::runOnCoordinatorAs(it.type);
              ++j;
            }

            removeGatherNodeSort = (dbCollectNode->aggregationMethod() !=
                                    CollectOptions::CollectMethod::SORTED);

            // in case we need to keep the sortedness of the GatherNode,
            // we may need to replace some variable references in it due
            // to the changes we made to the COLLECT node
            if (gatherNode != nullptr && !removeGatherNodeSort &&
                !replacements.empty() && !gatherNode->elements().empty()) {
              replaceGatherNodeVariables(plan.get(), gatherNode, replacements);
            }
          } else {
            // all other cases cannot be optimized
            break;
          }

          if (gatherNode != nullptr && removeGatherNodeSort) {
            // remove sort(s) from GatherNode if we can
            gatherNode->elements().clear();
          }

          wasModified = true;
        }
        break;
      }

      current = current->getFirstDependency();
    }
  }

  opt->addPlan(std::move(plan), rule, wasModified);
}

/// @brief move filters up into the cluster distribution part of the plan
/// this rule modifies the plan in place
/// filters are moved as far up in the plan as possible to make result sets
/// as small as possible as early as possible
void arangodb::aql::distributeFilterCalcToClusterRule(Optimizer* opt,
                                                      std::unique_ptr<ExecutionPlan> plan,
                                                      OptimizerRule const& rule) {
  bool modified = false;

  ::arangodb::containers::SmallVector<ExecutionNode*>::allocator_type::arena_type a;
  ::arangodb::containers::SmallVector<ExecutionNode*> nodes{a};
  plan->findNodesOfType(nodes, EN::GATHER, true);

  VarSet varsSetHere;

  for (auto& n : nodes) {
    auto const& remoteNodeList = n->getDependencies();
    TRI_ASSERT(remoteNodeList.size() > 0);
    auto rn = remoteNodeList[0];

    if (!n->hasParent()) {
      continue;
    }

    bool allowOnlyFilterAndCalculation = false;

    varsSetHere.clear();
    auto parents = n->getParents();
    TRI_ASSERT(!parents.empty());

    while (true) {
      TRI_ASSERT(!parents.empty());
      bool stopSearching = false;
      auto inspectNode = parents[0];
      TRI_ASSERT(inspectNode != nullptr);

      auto type = inspectNode->getType();
      if (allowOnlyFilterAndCalculation && type != EN::FILTER && type != EN::CALCULATION) {
        stopSearching = true;
        break;
      }

      switch (type) {
        case EN::ENUMERATE_LIST:
        case EN::SINGLETON:
        case EN::INSERT:
        case EN::REMOVE:
        case EN::REPLACE:
        case EN::UPDATE:
        case EN::UPSERT:
        case EN::SORT: {
          for (auto& v : inspectNode->getVariablesSetHere()) {
            varsSetHere.emplace(v);
          }
          parents = inspectNode->getParents();
          if (type == EN::SORT) {
            allowOnlyFilterAndCalculation = true;
          }
          continue;
        }

        case EN::COLLECT:
        case EN::RETURN:
        case EN::NORESULTS:
        case EN::SCATTER:
        case EN::DISTRIBUTE:
        case EN::GATHER:
        case EN::REMOTE:
        case EN::LIMIT:
        case EN::INDEX:
        case EN::ENUMERATE_COLLECTION:
        case EN::TRAVERSAL:
        case EN::K_SHORTEST_PATHS:
        case EN::SHORTEST_PATH:
        case EN::SUBQUERY:
        case EN::ENUMERATE_IRESEARCH_VIEW:
<<<<<<< HEAD
        case EN::READALL:
=======
        case EN::WINDOW:
>>>>>>> 018cbb40
          // do break
          stopSearching = true;
          break;

        case EN::CALCULATION:
        case EN::FILTER: {
          if (inspectNode->getType() == EN::CALCULATION) {
            // check if the expression can be executed on a DB server safely
            TRI_vocbase_t& vocbase = plan->getAst()->query().vocbase();
            if (!ExecutionNode::castTo<CalculationNode const*>(inspectNode)
                     ->expression()
                     ->canRunOnDBServer(vocbase.isOneShard())) {
              stopSearching = true;
              break;
            }
            // intentionally falls through
          }
#if 0
          // TODO: this is already prepared to push subqueries on the DB servers.
          // However, the ExecutionEngine's instanciator cannot yet handle subqueries
          // on DB servers. Once it can do this, this part can be finished
          else if (inspectNode->getType() == EN::SUBQUERY) {
            // check if the subquery can be executed on a DB server safely
            SubqueryNode* s = ExecutionNode::castTo<SubqueryNode*>(inspectNode);
            if (!s->isDeterministic() || s->mayAccessCollections()) {
              stopSearching = true;
              break;
            }
            // intentionally falls through
          }
#endif
          // no special handling for filters here

          TRI_ASSERT(inspectNode->getType() == EN::SUBQUERY ||
                     inspectNode->getType() == EN::CALCULATION ||
                     inspectNode->getType() == EN::FILTER);

          VarSet used;
          inspectNode->getVariablesUsedHere(used);
          for (auto& v : used) {
            if (varsSetHere.find(v) != varsSetHere.end()) {
              // do not move over the definition of variables that we need
              stopSearching = true;
              break;
            }
          }

          if (!stopSearching) {
            // remember our cursor...
            parents = inspectNode->getParents();
            // then unlink the filter/calculator from the plan
            plan->unlinkNode(inspectNode);
            // and re-insert into plan in front of the remoteNode
            plan->insertDependency(rn, inspectNode);

            modified = true;
            // ready to rumble!
          }
          break;
        }

        default: {
          // should not reach this point
          TRI_ASSERT(false);
        }
      }

      if (stopSearching) {
        break;
      }
    }
  }

  opt->addPlan(std::move(plan), rule, modified);
}

/// @brief move sorts up into the cluster distribution part of the plan
/// this rule modifies the plan in place
/// sorts are moved as far up in the plan as possible to make result sets
/// as small as possible as early as possible
///
/// filters are not pushed beyond limits
void arangodb::aql::distributeSortToClusterRule(Optimizer* opt,
                                                std::unique_ptr<ExecutionPlan> plan,
                                                OptimizerRule const& rule) {
  ::arangodb::containers::SmallVector<ExecutionNode*>::allocator_type::arena_type a;
  ::arangodb::containers::SmallVector<ExecutionNode*> nodes{a};
  plan->findNodesOfType(nodes, EN::GATHER, true);

  bool modified = false;

  for (auto& n : nodes) {
    auto const remoteNodeList = n->getDependencies();
    TRI_ASSERT(remoteNodeList.size() > 0);
    auto rn = remoteNodeList[0];

    if (!n->hasParent()) {
      continue;
    }

    auto gatherNode = ExecutionNode::castTo<GatherNode*>(n);

    auto parents = n->getParents();

    while (true) {
      TRI_ASSERT(!parents.empty());
      bool stopSearching = false;
      auto inspectNode = parents[0];
      TRI_ASSERT(inspectNode != nullptr);

      switch (inspectNode->getType()) {
        case EN::SINGLETON:
        case EN::ENUMERATE_COLLECTION:
        case EN::ENUMERATE_LIST:
        case EN::COLLECT:
        case EN::INSERT:
        case EN::REMOVE:
        case EN::REPLACE:
        case EN::UPDATE:
        case EN::UPSERT:
        case EN::CALCULATION:
        case EN::FILTER:
        case EN::SUBQUERY:
        case EN::RETURN:
        case EN::NORESULTS:
        case EN::SCATTER:
        case EN::DISTRIBUTE:
        case EN::GATHER:
        case EN::REMOTE:
        case EN::LIMIT:
        case EN::INDEX:
        case EN::TRAVERSAL:
        case EN::K_SHORTEST_PATHS:
        case EN::SHORTEST_PATH:
        case EN::REMOTESINGLE:
        case EN::ENUMERATE_IRESEARCH_VIEW:
<<<<<<< HEAD
        case EN::READALL:
=======
        case EN::WINDOW:
>>>>>>> 018cbb40

          // For all these, we do not want to pull a SortNode further down
          // out to the DBservers, note that potential FilterNodes and
          // CalculationNodes that can be moved to the DBservers have
          // already been moved over by the distribute-filtercalc-to-cluster
          // rule which is done first.
          stopSearching = true;
          break;

        case EN::SORT: {
          auto thisSortNode = ExecutionNode::castTo<SortNode*>(inspectNode);

          // remember our cursor...
          parents = inspectNode->getParents();
          // then unlink the filter/calculator from the plan
          plan->unlinkNode(inspectNode);
          // and re-insert into plan in front of the remoteNode
          if (thisSortNode->_reinsertInCluster) {
            plan->insertDependency(rn, inspectNode);
          }

          gatherNode->elements(thisSortNode->elements());
          modified = true;
          // ready to rumble!
          break;
        }
        // late-materialization should be set only after sort nodes are
        // distributed in cluster as it accounts this disctribution. So we
        // should not encounter this kind of nodes for now
        case EN::MATERIALIZE:
        case EN::SUBQUERY_START:
        case EN::SUBQUERY_END:
        case EN::DISTRIBUTE_CONSUMER:
        case EN::ASYNC:
        case EN::MUTEX:
        case EN::MAX_NODE_TYPE_VALUE: {
          // should not reach this point
          stopSearching = true;
          TRI_ASSERT(false);
          break;
        }
      }

      if (stopSearching) {
        break;
      }
    }
  }

  opt->addPlan(std::move(plan), rule, modified);
}

/// @brief try to get rid of a RemoteNode->ScatterNode combination which has
/// only a SingletonNode and possibly some CalculationNodes as dependencies
void arangodb::aql::removeUnnecessaryRemoteScatterRule(Optimizer* opt,
                                                       std::unique_ptr<ExecutionPlan> plan,
                                                       OptimizerRule const& rule) {
  ::arangodb::containers::SmallVector<ExecutionNode*>::allocator_type::arena_type a;
  ::arangodb::containers::SmallVector<ExecutionNode*> nodes{a};
  plan->findNodesOfType(nodes, EN::REMOTE, true);

  ::arangodb::containers::HashSet<ExecutionNode*> toUnlink;

  for (auto& n : nodes) {
    // check if the remote node is preceded by a scatter node and any number of
    // calculation and singleton nodes. if yes, remove remote and scatter
    if (!n->hasDependency()) {
      continue;
    }

    auto const dep = n->getFirstDependency();
    if (dep->getType() != EN::SCATTER) {
      continue;
    }

    bool canOptimize = true;
    auto node = dep;
    while (node != nullptr) {
      auto const& d = node->getDependencies();

      if (d.size() != 1) {
        break;
      }

      node = d[0];
      if (!plan->shouldExcludeFromScatterGather(node)) {
        if (node->getType() != EN::SINGLETON &&
            node->getType() != EN::CALCULATION && node->getType() != EN::FILTER) {
          // found some other node type...
          // this disqualifies the optimization
          canOptimize = false;
          break;
        }

        if (node->getType() == EN::CALCULATION) {
          auto calc = ExecutionNode::castTo<CalculationNode const*>(node);
          // check if the expression can be executed on a DB server safely
          TRI_vocbase_t& vocbase = plan->getAst()->query().vocbase();
          if (!calc->expression()->canRunOnDBServer(vocbase.isOneShard())) {
            canOptimize = false;
            break;
          }
        }
      }
    }

    if (canOptimize) {
      toUnlink.emplace(n);
      toUnlink.emplace(dep);
    }
  }

  if (!toUnlink.empty()) {
    plan->unlinkNodes(toUnlink);
  }

  opt->addPlan(std::move(plan), rule, !toUnlink.empty());
}

/// @brief try to restrict fragments to a single shard if possible
void arangodb::aql::restrictToSingleShardRule(Optimizer* opt,
                                              std::unique_ptr<ExecutionPlan> plan,
                                              OptimizerRule const& rule) {
  TRI_ASSERT(arangodb::ServerState::instance()->isCoordinator());
  bool wasModified = false;

  CollectionVariableTracker tracker;
  plan->root()->walk(tracker);
  if (!tracker.isSafeForOptimization()) {
    // encountered errors while working on optimization, do not continue
    opt->addPlan(std::move(plan), rule, wasModified);
    return;
  }

  RestrictToSingleShardChecker finder(plan.get(), tracker);
  plan->root()->walk(finder);
  if (!finder.isSafeForOptimization()) {
    // found something in the execution plan that renders the optimization
    // unsafe, so do not optimize
    opt->addPlan(std::move(plan), rule, wasModified);
    return;
  }

  ::arangodb::containers::SmallVector<ExecutionNode*>::allocator_type::arena_type a;
  ::arangodb::containers::SmallVector<ExecutionNode*> nodes{a};
  plan->findNodesOfType(nodes, EN::REMOTE, true);

  ::arangodb::containers::HashSet<ExecutionNode*> toUnlink;
  std::map<Collection const*, std::unordered_set<std::string>> modificationRestrictions;

  // forward a shard key restriction from one collection to the other if the two collections
  // are used in a SmartJoin (and use distributeShardsLike on each other)
  auto forwardRestrictionToPrototype = [&plan](ExecutionNode const* current,
                                               std::string const& shardId) {
    auto collectionNode = dynamic_cast<CollectionAccessingNode const*>(current);
    if (collectionNode == nullptr) {
      return;
    }
    auto prototypeOutVariable = collectionNode->prototypeOutVariable();
    if (prototypeOutVariable == nullptr) {
      return;
    }

    auto setter = plan->getVarSetBy(prototypeOutVariable->id);
    if (setter == nullptr || (setter->getType() != EN::INDEX &&
                              setter->getType() != EN::ENUMERATE_COLLECTION)) {
      return;
    }

    auto s1 = ::getCollection(current)->shardIds();
    auto s2 = ::getCollection(setter)->shardIds();

    if (s1->size() != s2->size()) {
      // different number of shard ids... should not happen if we have a prototype
      return;
    }

    // find matching shard key
    for (size_t i = 0; i < s1->size(); ++i) {
      if ((*s1)[i] == shardId) {
        ::restrictToShard(setter, (*s2)[i]);
        break;
      }
    }
  };

  for (auto& node : nodes) {
    TRI_ASSERT(node->getType() == ExecutionNode::REMOTE);
    ExecutionNode* current = node->getFirstDependency();

    while (current != nullptr) {
      auto const currentType = current->getType();
      if (currentType == ExecutionNode::INSERT || currentType == ExecutionNode::UPDATE ||
          currentType == ExecutionNode::REPLACE || currentType == ExecutionNode::REMOVE) {
        auto collection =
            ExecutionNode::castTo<ModificationNode const*>(current)->collection();
        std::string shardId = ::getSingleShardId(plan.get(), current, collection);

        if (!shardId.empty()) {
          wasModified = true;
          // we are on a single shard. we must not ignore not-found documents
          // now
          auto* modNode = ExecutionNode::castTo<ModificationNode*>(current);
          modNode->getOptions().ignoreDocumentNotFound = false;
          modNode->restrictToShard(shardId);
          modificationRestrictions[collection].emplace(shardId);

          auto const& deps = current->getDependencies();
          if (deps.size() && deps[0]->getType() == ExecutionNode::REMOTE) {
            // if we can apply the single-shard optimization, but still have a
            // REMOTE node in front of us, we can probably move the remote
            // parts of the query to our side. this is only the case if the
            // remote part does not call any remote parts itself
            ::arangodb::containers::HashSet<ExecutionNode*> toRemove;

            auto c = deps[0];
            toRemove.emplace(c);
            while (true) {
              if (c->getType() == EN::SCATTER || c->getType() == EN::DISTRIBUTE) {
                toRemove.emplace(c);
              }
              c = c->getFirstDependency();

              if (c == nullptr) {
                // reached the end
                break;
              }

              if (c->getType() == EN::REMOTE || c->getType() == EN::SUBQUERY) {
                toRemove.clear();
                break;
              }

              if (c->getType() == EN::CALCULATION) {
                TRI_vocbase_t& vocbase = plan->getAst()->query().vocbase();
                auto cn = ExecutionNode::castTo<CalculationNode const*>(c);
                auto expr = cn->expression();
                if (!expr->canRunOnDBServer(vocbase.isOneShard())) {
                  // found something that must not run on a DB server,
                  // but that must run on a coordinator. stop optimization here!
                  toRemove.clear();
                  break;
                }
              }
            }

            for (auto const& it : toRemove) {
              toUnlink.emplace(it);
            }
          }
        }
      } else if (currentType == ExecutionNode::INDEX ||
                 currentType == ExecutionNode::ENUMERATE_COLLECTION) {
        auto collection = ::getCollection(current);
        auto collectionVariable = ::getOutVariable(current);
        std::string shardId = finder.getShard(collectionVariable);

        if (finder.isSafeForOptimization(collectionVariable) && !shardId.empty()) {
          wasModified = true;
          ::restrictToShard(current, shardId);
          forwardRestrictionToPrototype(current, shardId);
        } else if (finder.isSafeForOptimization(collection)) {
          auto& shards = modificationRestrictions[collection];
          if (shards.size() == 1) {
            wasModified = true;
            shardId = *shards.begin();
            ::restrictToShard(current, shardId);
            forwardRestrictionToPrototype(current, shardId);
          }
        }
      } else if (currentType == ExecutionNode::UPSERT || currentType == ExecutionNode::REMOTE ||
                 currentType == ExecutionNode::DISTRIBUTE ||
                 currentType == ExecutionNode::SINGLETON) {
        // we reached a new snippet or the end of the plan - we can abort
        // searching now. additionally, we cannot yet handle UPSERT well
        break;
      }

      current = current->getFirstDependency();
    }
  }

  if (!toUnlink.empty()) {
    plan->unlinkNodes(toUnlink);
  }

  opt->addPlan(std::move(plan), rule, wasModified);
}

/// WalkerWorker for undistributeRemoveAfterEnumColl
class RemoveToEnumCollFinder final
    : public WalkerWorker<ExecutionNode, WalkerUniqueness::NonUnique> {
  ExecutionPlan* _plan;
  ::arangodb::containers::HashSet<ExecutionNode*>& _toUnlink;
  bool _foundModification;
  bool _foundScatter;
  bool _foundGather;
  ExecutionNode* _enumColl;
  ExecutionNode* _setter;
  Variable const* _variable;

 public:
  RemoveToEnumCollFinder(ExecutionPlan* plan,
                         ::arangodb::containers::HashSet<ExecutionNode*>& toUnlink)
      : _plan(plan),
        _toUnlink(toUnlink),
        _foundModification(false),
        _foundScatter(false),
        _foundGather(false),
        _enumColl(nullptr),
        _setter(nullptr),
        _variable(nullptr) {}

  bool before(ExecutionNode* en) override final {
    switch (en->getType()) {
      case EN::UPDATE:
      case EN::REPLACE:
      case EN::REMOVE: {
        if (_foundModification) {
          break;
        }

        // find the variable we are removing . . .
        auto rn = ExecutionNode::castTo<ModificationNode*>(en);
        Variable const* toRemove = nullptr;

        if (en->getType() == EN::REPLACE) {
          toRemove = ExecutionNode::castTo<ReplaceNode const*>(en)->inKeyVariable();
        } else if (en->getType() == EN::UPDATE) {
          toRemove = ExecutionNode::castTo<UpdateNode const*>(en)->inKeyVariable();
        } else if (en->getType() == EN::REMOVE) {
          toRemove = ExecutionNode::castTo<RemoveNode const*>(en)->inVariable();
        } else {
          TRI_ASSERT(false);
        }

        if (toRemove == nullptr) {
          // abort
          break;
        }

        _setter = _plan->getVarSetBy(toRemove->id);
        TRI_ASSERT(_setter != nullptr);
        auto enumColl = _setter;

        if (_setter->getType() == EN::CALCULATION) {
          // this should be an attribute access for _key
          auto cn = ExecutionNode::castTo<CalculationNode*>(_setter);

          auto expr = cn->expression();
          if (expr->isAttributeAccess()) {
            // check the variable is the same as the remove variable
            if (cn->outVariable() != toRemove) {
              break;  // abort . . .
            }
            // check that the modification node's collection is sharded over _key
            std::vector<std::string> shardKeys = rn->collection()->shardKeys(false);
            if (shardKeys.size() != 1 || shardKeys[0] != StaticStrings::KeyString) {
              break;  // abort . . .
            }

            // set the varsToRemove to the variable in the expression of this
            // node and also define enumColl
            VarSet varsToRemove;
            cn->getVariablesUsedHere(varsToRemove);
            TRI_ASSERT(varsToRemove.size() == 1);
            toRemove = *(varsToRemove.begin());
            enumColl = _plan->getVarSetBy(toRemove->id);
            TRI_ASSERT(_setter != nullptr);
          } else if (expr->node() && expr->node()->isObject()) {
            auto n = expr->node();

            if (n == nullptr) {
              break;
            }

            // note for which shard keys we need to look for
            auto shardKeys = rn->collection()->shardKeys(false);
            std::unordered_set<std::string> toFind;
            for (auto const& it : shardKeys) {
              toFind.emplace(it);
            }
            // for REMOVE, we must also know the _key value, otherwise
            // REMOVE will not work
            toFind.emplace(StaticStrings::KeyString);

            // go through the input object attribute by attribute
            // and look for our shard keys
            Variable const* lastVariable = nullptr;
            bool doOptimize = true;

            for (size_t i = 0; i < n->numMembers(); ++i) {
              auto sub = n->getMember(i);

              if (sub->type != NODE_TYPE_OBJECT_ELEMENT) {
                continue;
              }

              auto it = toFind.find(sub->getString());

              if (it != toFind.end()) {
                // we found one of the shard keys!
                // remove the attribute from our to-do list
                auto value = sub->getMember(0);

                if (value->type == NODE_TYPE_ATTRIBUTE_ACCESS) {
                  // check if all values for the shard keys are referring to
                  // the same FOR loop variable
                  auto var = value->getMember(0);
                  if (var->type == NODE_TYPE_REFERENCE) {
                    auto accessedVariable = static_cast<Variable const*>(var->getData());

                    if (lastVariable == nullptr) {
                      lastVariable = accessedVariable;
                    } else if (lastVariable != accessedVariable) {
                      doOptimize = false;
                      break;
                    }

                    toFind.erase(it);
                  }
                }
              }
            }

            if (!toFind.empty() || !doOptimize || lastVariable == nullptr) {
              // not all shard keys covered, or different source variables in
              // use
              break;
            }

            TRI_ASSERT(lastVariable != nullptr);
            enumColl = _plan->getVarSetBy(lastVariable->id);
          } else {
            // cannot optimize this type of input
            break;
          }
        }

        if (enumColl->getType() != EN::ENUMERATE_COLLECTION &&
            enumColl->getType() != EN::INDEX) {
          break;  // abort . . .
        }

        auto const& projections =
            dynamic_cast<DocumentProducingNode const*>(enumColl)->projections();
        if (projections.isSingle(StaticStrings::KeyString)) {
          // cannot handle projections
          break;
        }

        _enumColl = enumColl;

        if (::getCollection(_enumColl) != rn->collection()) {
          break;  // abort . . .
        }

        _variable = toRemove;  // the variable we'll remove
        _foundModification = true;
        return false;  // continue . . .
      }
      case EN::REMOTE: {
        _toUnlink.emplace(en);
        return false;  // continue . . .
      }
      case EN::DISTRIBUTE:
      case EN::SCATTER: {
        if (_foundScatter) {  // met more than one scatter node
          break;              // abort . . .
        }
        _foundScatter = true;
        _toUnlink.emplace(en);
        return false;  // continue . . .
      }
      case EN::GATHER: {
        if (_foundGather) {  // met more than one gather node
          break;             // abort . . .
        }
        _foundGather = true;
        _toUnlink.emplace(en);
        return false;  // continue . . .
      }
      case EN::FILTER: {
        return false;  // continue . . .
      }
      case EN::CALCULATION: {
        TRI_vocbase_t& vocbase = _plan->getAst()->query().vocbase();
        auto calculationNode = ExecutionNode::castTo<CalculationNode*>(en);
        auto expr = calculationNode->expression();

        // If we find an expression that is not allowed to run on a DBServer,
        // we cannot undistribute (as then the expression *would* run on a dbserver)
        if (!expr->canRunOnDBServer(vocbase.isOneShard())) {
          break;
        }
        return false;  // continue . . .
      }
      case EN::WINDOW: {
        return false;  // continue . . .
      }
      case EN::ENUMERATE_COLLECTION:
      case EN::INDEX: {
        // check that we are enumerating the variable we are to remove
        // and that we have already seen a remove node
        TRI_ASSERT(_enumColl != nullptr);
        if (en->id() != _enumColl->id()) {
          break;
        }
        return true;  // reached the end!
      }
      case EN::SINGLETON:
      case EN::ENUMERATE_LIST:
      case EN::ENUMERATE_IRESEARCH_VIEW:
      case EN::SUBQUERY:
      case EN::COLLECT:
      case EN::INSERT:
      case EN::UPSERT:
      case EN::RETURN:
      case EN::NORESULTS:
      case EN::LIMIT:
      case EN::SORT:
      case EN::TRAVERSAL:
      case EN::K_SHORTEST_PATHS:
      case EN::SHORTEST_PATH: {
        // if we meet any of the above, then we abort . . .
        break;
      }

      default: {
        // should not reach this point
        TRI_ASSERT(false);
      }
    }

    _toUnlink.clear();
    return true;
  }
};

/// @brief recognizes that a RemoveNode can be moved to the shards.
void arangodb::aql::undistributeRemoveAfterEnumCollRule(Optimizer* opt,
                                                        std::unique_ptr<ExecutionPlan> plan,
                                                        OptimizerRule const& rule) {
  ::arangodb::containers::SmallVector<ExecutionNode*>::allocator_type::arena_type a;
  ::arangodb::containers::SmallVector<ExecutionNode*> nodes{a};
  plan->findNodesOfType(nodes, ::undistributeNodeTypes, true);

  ::arangodb::containers::HashSet<ExecutionNode*> toUnlink;

  for (auto& n : nodes) {
    RemoveToEnumCollFinder finder(plan.get(), toUnlink);
    n->walk(finder);
  }

  bool modified = false;
  if (!toUnlink.empty()) {
    plan->unlinkNodes(toUnlink);
    modified = true;
  }

  opt->addPlan(std::move(plan), rule, modified);
}

/// @brief auxilliary struct for finding common nodes in OR conditions
struct CommonNodeFinder {
  std::vector<AstNode const*> possibleNodes;

  bool find(AstNode const* node, AstNodeType condition,
            AstNode const*& commonNode, std::string& commonName) {
    if (node->type == NODE_TYPE_OPERATOR_BINARY_OR) {
      return (find(node->getMember(0), condition, commonNode, commonName) &&
              find(node->getMember(1), condition, commonNode, commonName));
    }

    if (node->type == NODE_TYPE_VALUE) {
      possibleNodes.clear();
      return true;
    }

    if (node->type == condition ||
        (condition != NODE_TYPE_OPERATOR_BINARY_EQ &&
         (node->type == NODE_TYPE_OPERATOR_BINARY_LE || node->type == NODE_TYPE_OPERATOR_BINARY_LT ||
          node->type == NODE_TYPE_OPERATOR_BINARY_GE || node->type == NODE_TYPE_OPERATOR_BINARY_GT ||
          node->type == NODE_TYPE_OPERATOR_BINARY_IN))) {
      auto lhs = node->getMember(0);
      auto rhs = node->getMember(1);

      bool const isIn = (node->type == NODE_TYPE_OPERATOR_BINARY_IN && rhs->isArray());

      if (node->type == NODE_TYPE_OPERATOR_BINARY_IN && rhs->type == NODE_TYPE_EXPANSION) {
        // ooh, cannot optimize this (yet)
        possibleNodes.clear();
        return false;
      }

      if (!isIn && lhs->isConstant()) {
        commonNode = rhs;
        commonName = commonNode->toString();
        possibleNodes.clear();
        return true;
      }

      if (rhs->isConstant()) {
        commonNode = lhs;
        commonName = commonNode->toString();
        possibleNodes.clear();
        return true;
      }

      if (rhs->type == NODE_TYPE_FCALL || rhs->type == NODE_TYPE_FCALL_USER ||
          rhs->type == NODE_TYPE_REFERENCE) {
        commonNode = lhs;
        commonName = commonNode->toString();
        possibleNodes.clear();
        return true;
      }

      if (!isIn && (lhs->type == NODE_TYPE_FCALL || lhs->type == NODE_TYPE_FCALL_USER ||
                    lhs->type == NODE_TYPE_REFERENCE)) {
        commonNode = rhs;
        commonName = commonNode->toString();
        possibleNodes.clear();
        return true;
      }

      if (!isIn && (lhs->type == NODE_TYPE_ATTRIBUTE_ACCESS ||
                    lhs->type == NODE_TYPE_INDEXED_ACCESS)) {
        if (possibleNodes.size() == 2) {
          for (size_t i = 0; i < 2; i++) {
            if (lhs->toString() == possibleNodes[i]->toString()) {
              commonNode = possibleNodes[i];
              commonName = commonNode->toString();
              possibleNodes.clear();
              return true;
            }
          }
          // don't return, must consider the other side of the condition
        } else {
          possibleNodes.emplace_back(lhs);
        }
      }
      if (rhs->type == NODE_TYPE_ATTRIBUTE_ACCESS || rhs->type == NODE_TYPE_INDEXED_ACCESS) {
        if (possibleNodes.size() == 2) {
          for (size_t i = 0; i < 2; i++) {
            if (rhs->toString() == possibleNodes[i]->toString()) {
              commonNode = possibleNodes[i];
              commonName = commonNode->toString();
              possibleNodes.clear();
              return true;
            }
          }
          return false;
        } else {
          possibleNodes.emplace_back(rhs);
          return true;
        }
      }
    }
    possibleNodes.clear();
    return (!commonName.empty());
  }
};

/// @brief auxilliary struct for the OR-to-IN conversion
struct OrSimplifier {
  Ast* ast;
  ExecutionPlan* plan;

  OrSimplifier(Ast* ast, ExecutionPlan* plan) : ast(ast), plan(plan) {}

  std::string stringifyNode(AstNode const* node) const {
    try {
      return node->toString();
    } catch (...) {
    }
    return std::string();
  }

  bool qualifies(AstNode const* node, std::string& attributeName) const {
    if (node->isConstant()) {
      return false;
    }

    if (node->type == NODE_TYPE_ATTRIBUTE_ACCESS ||
        node->type == NODE_TYPE_INDEXED_ACCESS || node->type == NODE_TYPE_REFERENCE) {
      attributeName = stringifyNode(node);
      return true;
    }

    return false;
  }

  bool detect(AstNode const* node, bool preferRight, std::string& attributeName,
              AstNode const*& attr, AstNode const*& value) const {
    attributeName.clear();

    if (node->type == NODE_TYPE_OPERATOR_BINARY_EQ) {
      auto lhs = node->getMember(0);
      auto rhs = node->getMember(1);
      if (!preferRight && qualifies(lhs, attributeName)) {
        if (rhs->isDeterministic()) {
          attr = lhs;
          value = rhs;
          return true;
        }
      }

      if (qualifies(rhs, attributeName)) {
        if (lhs->isDeterministic()) {
          attr = rhs;
          value = lhs;
          return true;
        }
      }
      // intentionally falls through
    } else if (node->type == NODE_TYPE_OPERATOR_BINARY_IN) {
      auto lhs = node->getMember(0);
      auto rhs = node->getMember(1);
      if (rhs->isArray() && qualifies(lhs, attributeName)) {
        if (rhs->isDeterministic()) {
          attr = lhs;
          value = rhs;
          return true;
        }
      }
      // intentionally falls through
    }

    return false;
  }

  AstNode* buildValues(AstNode const* attr, AstNode const* lhs, bool leftIsArray,
                       AstNode const* rhs, bool rightIsArray) const {
    auto values = ast->createNodeArray();
    if (leftIsArray) {
      size_t const n = lhs->numMembers();
      for (size_t i = 0; i < n; ++i) {
        values->addMember(lhs->getMemberUnchecked(i));
      }
    } else {
      values->addMember(lhs);
    }

    if (rightIsArray) {
      size_t const n = rhs->numMembers();
      for (size_t i = 0; i < n; ++i) {
        values->addMember(rhs->getMemberUnchecked(i));
      }
    } else {
      values->addMember(rhs);
    }

    return ast->createNodeBinaryOperator(NODE_TYPE_OPERATOR_BINARY_IN, attr, values);
  }

  AstNode* simplify(AstNode const* node) const {
    if (node == nullptr) {
      return nullptr;
    }

    if (node->type == NODE_TYPE_OPERATOR_BINARY_OR) {
      auto lhs = node->getMember(0);
      auto rhs = node->getMember(1);

      auto lhsNew = simplify(lhs);
      auto rhsNew = simplify(rhs);

      if (lhs != lhsNew || rhs != rhsNew) {
        // create a modified node
        node = ast->createNodeBinaryOperator(node->type, lhsNew, rhsNew);
      }

      if ((lhsNew->type == NODE_TYPE_OPERATOR_BINARY_EQ || lhsNew->type == NODE_TYPE_OPERATOR_BINARY_IN) &&
          (rhsNew->type == NODE_TYPE_OPERATOR_BINARY_EQ ||
           rhsNew->type == NODE_TYPE_OPERATOR_BINARY_IN)) {
        std::string leftName;
        std::string rightName;
        AstNode const* leftAttr = nullptr;
        AstNode const* rightAttr = nullptr;
        AstNode const* leftValue = nullptr;
        AstNode const* rightValue = nullptr;

        for (size_t i = 0; i < 4; ++i) {
          if (detect(lhsNew, i >= 2, leftName, leftAttr, leftValue) &&
              detect(rhsNew, i % 2 == 0, rightName, rightAttr, rightValue) &&
              leftName == rightName) {
            std::pair<Variable const*, std::vector<arangodb::basics::AttributeName>> tmp1;

            if (leftValue->isAttributeAccessForVariable(tmp1)) {
              bool qualifies = false;
              auto setter = plan->getVarSetBy(tmp1.first->id);
              if (setter != nullptr && setter->getType() == EN::ENUMERATE_COLLECTION) {
                qualifies = true;
              }

              std::pair<Variable const*, std::vector<arangodb::basics::AttributeName>> tmp2;

              if (qualifies && rightValue->isAttributeAccessForVariable(tmp2)) {
                auto setter = plan->getVarSetBy(tmp2.first->id);
                if (setter != nullptr && setter->getType() == EN::ENUMERATE_COLLECTION) {
                  if (tmp1.first != tmp2.first || tmp1.second != tmp2.second) {
                    continue;
                  }
                }
              }
            }

            return buildValues(leftAttr, leftValue,
                               lhsNew->type == NODE_TYPE_OPERATOR_BINARY_IN, rightValue,
                               rhsNew->type == NODE_TYPE_OPERATOR_BINARY_IN);
          }
        }
      }

      // return node as is
      return const_cast<AstNode*>(node);
    }

    if (node->type == NODE_TYPE_OPERATOR_BINARY_AND) {
      auto lhs = node->getMember(0);
      auto rhs = node->getMember(1);

      auto lhsNew = simplify(lhs);
      auto rhsNew = simplify(rhs);

      if (lhs != lhsNew || rhs != rhsNew) {
        // return a modified node
        return ast->createNodeBinaryOperator(node->type, lhsNew, rhsNew);
      }

      // intentionally falls through
    }

    return const_cast<AstNode*>(node);
  }
};

/// @brief this rule replaces expressions of the type:
///   x.val == 1 || x.val == 2 || x.val == 3
//  with
//    x.val IN [1,2,3]
//  when the OR conditions are present in the same FILTER node, and refer to
//  the same (single) attribute.
void arangodb::aql::replaceOrWithInRule(Optimizer* opt, std::unique_ptr<ExecutionPlan> plan,
                                        OptimizerRule const& rule) {
  ::arangodb::containers::SmallVector<ExecutionNode*>::allocator_type::arena_type a;
  ::arangodb::containers::SmallVector<ExecutionNode*> nodes{a};
  plan->findNodesOfType(nodes, EN::FILTER, true);

  bool modified = false;
  for (auto const& n : nodes) {
    TRI_ASSERT(n->hasDependency());

    auto const dep = n->getFirstDependency();

    if (dep->getType() != EN::CALCULATION) {
      continue;
    }

    auto fn = ExecutionNode::castTo<FilterNode const*>(n);
    auto cn = ExecutionNode::castTo<CalculationNode*>(dep);
    auto outVar = cn->outVariable();

    if (outVar != fn->inVariable()) {
      continue;
    }

    auto root = cn->expression()->node();

    OrSimplifier simplifier(plan->getAst(), plan.get());
    auto newRoot = simplifier.simplify(root);

    if (newRoot != root) {
      auto expr = std::make_unique<Expression>(plan->getAst(), newRoot);

      TRI_IF_FAILURE("OptimizerRules::replaceOrWithInRuleOom") {
        THROW_ARANGO_EXCEPTION(TRI_ERROR_DEBUG);
      }

      ExecutionNode* newNode =
          new CalculationNode(plan.get(), plan->nextId(), std::move(expr), outVar);

      plan->registerNode(newNode);
      plan->replaceNode(cn, newNode);
      modified = true;
    }
  }

  opt->addPlan(std::move(plan), rule, modified);
}

struct RemoveRedundantOr {
  AstNode const* bestValue = nullptr;
  AstNodeType comparison;
  bool inclusive;
  bool isComparisonSet = false;
  CommonNodeFinder finder;
  AstNode const* commonNode = nullptr;
  std::string commonName;

  bool hasRedundantCondition(AstNode const* node) {
    try {
      if (finder.find(node, NODE_TYPE_OPERATOR_BINARY_LT, commonNode, commonName)) {
        return hasRedundantConditionWalker(node);
      }
    } catch (...) {
      // ignore errors and simply return false
    }
    return false;
  }

  AstNode* createReplacementNode(Ast* ast) {
    TRI_ASSERT(commonNode != nullptr);
    TRI_ASSERT(bestValue != nullptr);
    TRI_ASSERT(isComparisonSet == true);
    return ast->createNodeBinaryOperator(comparison, commonNode->clone(ast), bestValue);
  }

 private:
  bool isInclusiveBound(AstNodeType type) {
    return (type == NODE_TYPE_OPERATOR_BINARY_GE || type == NODE_TYPE_OPERATOR_BINARY_LE);
  }

  int isCompatibleBound(AstNodeType type, AstNode const* value) {
    if ((comparison == NODE_TYPE_OPERATOR_BINARY_LE || comparison == NODE_TYPE_OPERATOR_BINARY_LT) &&
        (type == NODE_TYPE_OPERATOR_BINARY_LE || type == NODE_TYPE_OPERATOR_BINARY_LT)) {
      return -1;  // high bound
    } else if ((comparison == NODE_TYPE_OPERATOR_BINARY_GE || comparison == NODE_TYPE_OPERATOR_BINARY_GT) &&
               (type == NODE_TYPE_OPERATOR_BINARY_GE || type == NODE_TYPE_OPERATOR_BINARY_GT)) {
      return 1;  // low bound
    }
    return 0;  // incompatible bounds
  }

  // returns false if the existing value is better and true if the input value
  // is better
  bool compareBounds(AstNodeType type, AstNode const* value, int lowhigh) {
    int cmp = CompareAstNodes(bestValue, value, true);

    if (cmp == 0 && (isInclusiveBound(comparison) != isInclusiveBound(type))) {
      return (isInclusiveBound(type) ? true : false);
    }
    return (cmp * lowhigh == 1);
  }

  bool hasRedundantConditionWalker(AstNode const* node) {
    AstNodeType type = node->type;

    if (type == NODE_TYPE_OPERATOR_BINARY_OR) {
      return (hasRedundantConditionWalker(node->getMember(0)) &&
              hasRedundantConditionWalker(node->getMember(1)));
    }

    if (type == NODE_TYPE_OPERATOR_BINARY_LE || type == NODE_TYPE_OPERATOR_BINARY_LT ||
        type == NODE_TYPE_OPERATOR_BINARY_GE || type == NODE_TYPE_OPERATOR_BINARY_GT) {
      auto lhs = node->getMember(0);
      auto rhs = node->getMember(1);

      if (hasRedundantConditionWalker(rhs) &&
          !hasRedundantConditionWalker(lhs) && lhs->isConstant()) {
        if (!isComparisonSet) {
          comparison = Ast::ReverseOperator(type);
          bestValue = lhs;
          isComparisonSet = true;
          return true;
        }

        int lowhigh = isCompatibleBound(Ast::ReverseOperator(type), lhs);
        if (lowhigh == 0) {
          return false;
        }

        if (compareBounds(type, lhs, lowhigh)) {
          comparison = Ast::ReverseOperator(type);
          bestValue = lhs;
        }
        return true;
      }
      if (hasRedundantConditionWalker(lhs) &&
          !hasRedundantConditionWalker(rhs) && rhs->isConstant()) {
        if (!isComparisonSet) {
          comparison = type;
          bestValue = rhs;
          isComparisonSet = true;
          return true;
        }

        int lowhigh = isCompatibleBound(type, rhs);
        if (lowhigh == 0) {
          return false;
        }

        if (compareBounds(type, rhs, lowhigh)) {
          comparison = type;
          bestValue = rhs;
        }
        return true;
      }
      // if hasRedundantConditionWalker(lhs) and
      // hasRedundantConditionWalker(rhs), then one of the conditions in the
      // OR statement is of the form x == x intentionally falls through if
    } else if (type == NODE_TYPE_REFERENCE || type == NODE_TYPE_ATTRIBUTE_ACCESS ||
               type == NODE_TYPE_INDEXED_ACCESS) {
      // get a string representation of the node for comparisons
      return (node->toString() == commonName);
    }

    return false;
  }
};

void arangodb::aql::removeRedundantOrRule(Optimizer* opt,
                                          std::unique_ptr<ExecutionPlan> plan,
                                          OptimizerRule const& rule) {
  ::arangodb::containers::SmallVector<ExecutionNode*>::allocator_type::arena_type a;
  ::arangodb::containers::SmallVector<ExecutionNode*> nodes{a};
  plan->findNodesOfType(nodes, EN::FILTER, true);

  bool modified = false;
  for (auto const& n : nodes) {
    TRI_ASSERT(n->hasDependency());

    auto const dep = n->getFirstDependency();

    if (dep->getType() != EN::CALCULATION) {
      continue;
    }

    auto fn = ExecutionNode::castTo<FilterNode const*>(n);
    auto cn = ExecutionNode::castTo<CalculationNode*>(dep);
    auto outVar = cn->outVariable();

    if (outVar != fn->inVariable()) {
      continue;
    }
    if (cn->expression()->node()->type != NODE_TYPE_OPERATOR_BINARY_OR) {
      continue;
    }

    RemoveRedundantOr remover;
    if (remover.hasRedundantCondition(cn->expression()->node())) {
      auto astNode = remover.createReplacementNode(plan->getAst());

      auto expr = std::make_unique<Expression>(plan->getAst(), astNode);
      ExecutionNode* newNode =
          new CalculationNode(plan.get(), plan->nextId(), std::move(expr), outVar);
      plan->registerNode(newNode);
      plan->replaceNode(cn, newNode);
      modified = true;
    }
  }

  opt->addPlan(std::move(plan), rule, modified);
}

/// @brief remove $OLD and $NEW variables from data-modification statements
/// if not required
void arangodb::aql::removeDataModificationOutVariablesRule(Optimizer* opt,
                                                           std::unique_ptr<ExecutionPlan> plan,
                                                           OptimizerRule const& rule) {
  bool modified = false;

  ::arangodb::containers::SmallVector<ExecutionNode*>::allocator_type::arena_type a;
  ::arangodb::containers::SmallVector<ExecutionNode*> nodes{a};
  plan->findNodesOfType(nodes, ::removeDataModificationOutVariablesNodeTypes, true);

  for (auto const& n : nodes) {
    auto node = ExecutionNode::castTo<ModificationNode*>(n);
    TRI_ASSERT(node != nullptr);

    Variable const* old = node->getOutVariableOld();
    if (!n->isVarUsedLater(old)) {
      // "$OLD" is not used later
      node->clearOutVariableOld();
      modified = true;
    } else {
      switch (n->getType()) {
        case EN::UPDATE:
        case EN::REPLACE: {
          Variable const* inVariable =
              ExecutionNode::castTo<UpdateReplaceNode const*>(n)->inKeyVariable();
          if (inVariable != nullptr) {
            auto setter = plan->getVarSetBy(inVariable->id);
            if (setter != nullptr && (setter->getType() == EN::ENUMERATE_COLLECTION ||
                                      setter->getType() == EN::INDEX)) {
              std::unordered_map<VariableId, Variable const*> replacements;
              replacements.try_emplace(old->id, inVariable);
              RedundantCalculationsReplacer finder(plan->getAst(), replacements);
              plan->root()->walk(finder);
              modified = true;
            }
          }
          break;
        }
        case EN::REMOVE: {
          Variable const* inVariable =
              ExecutionNode::castTo<RemoveNode const*>(n)->inVariable();
          TRI_ASSERT(inVariable != nullptr);
          auto setter = plan->getVarSetBy(inVariable->id);
          if (setter != nullptr && (setter->getType() == EN::ENUMERATE_COLLECTION ||
                                    setter->getType() == EN::INDEX)) {
            std::unordered_map<VariableId, Variable const*> replacements;
            replacements.try_emplace(old->id, inVariable);
            RedundantCalculationsReplacer finder(plan->getAst(), replacements);
            plan->root()->walk(finder);
            modified = true;
          }
          break;
        }
        default: {
          // do nothing
        }
      }
    }

    if (!n->isVarUsedLater(node->getOutVariableNew())) {
      // "$NEW" is not used later
      node->clearOutVariableNew();
      modified = true;
    }

    if (!n->hasParent()) {
      node->producesResults(false);
      modified = true;
    }
  }

  opt->addPlan(std::move(plan), rule, modified);
}

/// @brief patch UPDATE statement on single collection that iterates over the
/// entire collection to operate in batches
void arangodb::aql::patchUpdateStatementsRule(Optimizer* opt,
                                              std::unique_ptr<ExecutionPlan> plan,
                                              OptimizerRule const& rule) {
  // no need to dive into subqueries here
  ::arangodb::containers::SmallVector<ExecutionNode*>::allocator_type::arena_type a;
  ::arangodb::containers::SmallVector<ExecutionNode*> nodes{a};

  plan->findNodesOfType(nodes, ::patchUpdateRemoveStatementsNodeTypes, false);

  bool modified = false;

  for (auto const& n : nodes) {
    auto node = ExecutionNode::castTo<ModificationNode*>(n);
    TRI_ASSERT(node != nullptr);

    auto& options = node->getOptions();
    if (!options.readCompleteInput) {
      // already ok
      continue;
    }

    auto const collection = node->collection();

    auto dep = n->getFirstDependency();

    while (dep != nullptr) {
      auto const type = dep->getType();

      if (type == EN::ENUMERATE_LIST || type == EN::ENUMERATE_IRESEARCH_VIEW ||
          type == EN::SUBQUERY) {
        // not suitable
        modified = false;
        break;
      }

      if (type == EN::ENUMERATE_COLLECTION || type == EN::INDEX) {
        if (::getCollection(dep) == collection) {
          if (modified) {
            // already saw the collection... that means we have seen the same
            // collection two times in two FOR loops
            modified = false;
            // abort
            break;
          }
          TRI_ASSERT(!modified);
          // saw the same collection in FOR as in UPDATE
          if (n->isVarUsedLater(::getOutVariable(dep))) {
            // must abort, because the variable produced by the FOR loop is
            // read after it is updated
            break;
          }
          modified = true;
        }
      } else if (type == EN::TRAVERSAL || type == EN::K_SHORTEST_PATHS ||
                 type == EN::SHORTEST_PATH) {
        // unclear what will be read by the traversal
        modified = false;
        break;
      }

      dep = dep->getFirstDependency();
    }

    if (modified) {
      options.readCompleteInput = false;
    }
  }

  // always re-add the original plan, be it modified or not
  // only a flag in the plan will be modified
  opt->addPlan(std::move(plan), rule, modified);
}

/// @brief optimizes away unused traversal output variables and
/// merges filter nodes into graph traversal nodes
void arangodb::aql::optimizeTraversalsRule(Optimizer* opt,
                                           std::unique_ptr<ExecutionPlan> plan,
                                           OptimizerRule const& rule) {
  ::arangodb::containers::SmallVector<ExecutionNode*>::allocator_type::arena_type a;
  ::arangodb::containers::SmallVector<ExecutionNode*> tNodes{a};
  plan->findNodesOfType(tNodes, EN::TRAVERSAL, true);

  if (tNodes.empty()) {
    // no traversals present
    opt->addPlan(std::move(plan), rule, false);
    return;
  }

  bool modified = false;

  // first make a pass over all traversal nodes and remove unused
  // variables from them
  for (auto const& n : tNodes) {
    TraversalNode* traversal = ExecutionNode::castTo<TraversalNode*>(n);
    auto* options =
        static_cast<arangodb::traverser::TraverserOptions*>(traversal->options());

    std::vector<Variable const*> pruneVars;
    traversal->getPruneVariables(pruneVars);

    // note that we can NOT optimize away the vertex output variable
    // yet, as many traversal internals depend on the number of vertices
    // found/built
    //
    // however, we can turn off looking up vertices and producing them in the result set.
    // we can do this if the traversal's vertex out variable is never used later and
    // also the traversal's path out variable is not used later (note that the path
    // out variable can contain the "vertices" sub attribute)
    auto outVariable = traversal->vertexOutVariable();

    if (outVariable != nullptr && !n->isVarUsedLater(outVariable) &&
        std::find(pruneVars.begin(), pruneVars.end(), outVariable) == pruneVars.end()) {
      outVariable = traversal->pathOutVariable();
      if (outVariable == nullptr || (!n->isVarUsedLater(outVariable) &&
                                     std::find(pruneVars.begin(), pruneVars.end(),
                                               outVariable) == pruneVars.end())) {
        // both traversal vertex and path outVariables not used later
        options->setProduceVertices(false);
        modified = true;
      }
    }

    outVariable = traversal->edgeOutVariable();
    if (outVariable != nullptr && !n->isVarUsedLater(outVariable)) {
      // traversal edge outVariable not used later
      options->setProduceEdges(false);
      if (std::find(pruneVars.begin(), pruneVars.end(), outVariable) ==
          pruneVars.end()) {
        traversal->setEdgeOutput(nullptr);
      }
      modified = true;
    }

    outVariable = traversal->pathOutVariable();
    if (outVariable != nullptr && !n->isVarUsedLater(outVariable)) {
      // traversal path outVariable not used later
      options->setProducePaths(false);
      if (std::find(pruneVars.begin(), pruneVars.end(), outVariable) ==
          pruneVars.end()) {
        traversal->setPathOutput(nullptr);
      }
      modified = true;
    }

    // check if we can make use of the optimized neighbors enumerator
    if (!ServerState::instance()->isCoordinator()) {
      if (traversal->vertexOutVariable() != nullptr && traversal->edgeOutVariable() == nullptr &&
          traversal->pathOutVariable() == nullptr && options->isUseBreadthFirst() &&
          options->uniqueVertices == arangodb::traverser::TraverserOptions::GLOBAL &&
          !options->usesPrune() && !options->hasDepthLookupInfo()) {
        // this is possible in case *only* vertices are produced (no edges, no path),
        // the traversal is breadth-first, the vertex uniqueness level is set to "global",
        // there is no pruning and there are no depth-specific filters
        options->useNeighbors = true;
        modified = true;
      }
    }
  }

  if (!tNodes.empty()) {
    // These are all the end nodes where we start
    ::arangodb::containers::SmallVector<ExecutionNode*>::allocator_type::arena_type a;
    ::arangodb::containers::SmallVector<ExecutionNode*> nodes{a};
    plan->findEndNodes(nodes, true);

    for (auto const& n : nodes) {
      TraversalConditionFinder finder(plan.get(), &modified);
      n->walk(finder);
    }
  }

  opt->addPlan(std::move(plan), rule, modified);
}

// remove filter nodes already covered by a traversal
void arangodb::aql::removeFiltersCoveredByTraversal(Optimizer* opt,
                                                    std::unique_ptr<ExecutionPlan> plan,
                                                    OptimizerRule const& rule) {
  ::arangodb::containers::SmallVector<ExecutionNode*>::allocator_type::arena_type a;
  ::arangodb::containers::SmallVector<ExecutionNode*> fNodes{a};
  plan->findNodesOfType(fNodes, EN::FILTER, true);
  if (fNodes.empty()) {
    // no filters present
    opt->addPlan(std::move(plan), rule, false);
    return;
  }

  bool modified = false;
  ::arangodb::containers::HashSet<ExecutionNode*> toUnlink;

  for (auto const& node : fNodes) {
    auto fn = ExecutionNode::castTo<FilterNode const*>(node);
    // find the node with the filter expression
    auto setter = plan->getVarSetBy(fn->inVariable()->id);
    if (setter == nullptr || setter->getType() != EN::CALCULATION) {
      continue;
    }

    auto calculationNode = ExecutionNode::castTo<CalculationNode*>(setter);
    auto conditionNode = calculationNode->expression()->node();

    // build the filter condition
    Condition condition(plan->getAst());
    condition.andCombine(conditionNode);
    condition.normalize(plan.get());

    if (condition.root() == nullptr) {
      continue;
    }

    size_t const n = condition.root()->numMembers();

    if (n != 1) {
      // either no condition or multiple ORed conditions...
      continue;
    }

    bool handled = false;
    auto current = node;
    while (current != nullptr) {
      if (current->getType() == EN::TRAVERSAL) {
        auto traversalNode = ExecutionNode::castTo<TraversalNode const*>(current);

        // found a traversal node, now check if the expression
        // is covered by the traversal
        auto traversalCondition = traversalNode->condition();

        if (traversalCondition != nullptr && !traversalCondition->isEmpty()) {
          /*auto const& indexesUsed = traversalNode->get
          //indexNode->getIndexes();

          if (indexesUsed.size() == 1) {*/
          // single index. this is something that we can handle
          Variable const* outVariable = traversalNode->pathOutVariable();
          VarSet varsUsedByCondition;
          Ast::getReferencedVariables(condition.root(), varsUsedByCondition);
          if (outVariable != nullptr &&
              varsUsedByCondition.find(outVariable) != varsUsedByCondition.end()) {
            auto newNode =
                condition.removeTraversalCondition(plan.get(), outVariable,
                                                   traversalCondition->root());
            if (newNode == nullptr) {
              // no condition left...
              // FILTER node can be completely removed
              toUnlink.emplace(node);
              // note: we must leave the calculation node intact, in case it
              // is still used by other nodes in the plan
              modified = true;
              handled = true;
            } else if (newNode != condition.root()) {
              // some condition is left, but it is a different one than
              // the one from the FILTER node
              auto expr = std::make_unique<Expression>(plan->getAst(), newNode);
              CalculationNode* cn =
                  new CalculationNode(plan.get(), plan->nextId(), std::move(expr),
                                      calculationNode->outVariable());
              plan->registerNode(cn);
              plan->replaceNode(setter, cn);
              modified = true;
              handled = true;
            }
          }
        }

        if (handled) {
          break;
        }
      }

      if (handled || current->getType() == EN::LIMIT || !current->hasDependency()) {
        break;
      }
      current = current->getFirstDependency();
    }
  }

  if (!toUnlink.empty()) {
    plan->unlinkNodes(toUnlink);
  }

  opt->addPlan(std::move(plan), rule, modified);
}

/// @brief removes redundant path variables, after applying
/// `removeFiltersCoveredByTraversal`. Should significantly reduce overhead
void arangodb::aql::removeTraversalPathVariable(Optimizer* opt,
                                                std::unique_ptr<ExecutionPlan> plan,
                                                OptimizerRule const& rule) {
  ::arangodb::containers::SmallVector<ExecutionNode*>::allocator_type::arena_type a;
  ::arangodb::containers::SmallVector<ExecutionNode*> tNodes{a};
  plan->findNodesOfType(tNodes, EN::TRAVERSAL, true);

  bool modified = false;
  // first make a pass over all traversal nodes and remove unused
  // variables from them
  for (auto const& n : tNodes) {
    TraversalNode* traversal = ExecutionNode::castTo<TraversalNode*>(n);

    std::vector<Variable const*> pruneVars;
    traversal->getPruneVariables(pruneVars);
    auto outVariable = traversal->pathOutVariable();
    if (outVariable != nullptr && !n->isVarUsedLater(outVariable) &&
        std::find(pruneVars.begin(), pruneVars.end(), outVariable) == pruneVars.end()) {
      // traversal path outVariable not used later
      traversal->setPathOutput(nullptr);
      modified = true;
    }
  }
  opt->addPlan(std::move(plan), rule, modified);
}

/// @brief pulls out simple subqueries and merges them with the level above
///
/// For example, if we have the input query
///
/// FOR x IN (
///     FOR y IN collection FILTER y.value >= 5 RETURN y.test
///   )
///   RETURN x.a
///
/// then this rule will transform it into:
///
/// FOR tmp IN collection
///   FILTER tmp.value >= 5
///   LET x = tmp.test
///   RETURN x.a
void arangodb::aql::inlineSubqueriesRule(Optimizer* opt, std::unique_ptr<ExecutionPlan> plan,
                                         OptimizerRule const& rule) {
  ::arangodb::containers::SmallVector<ExecutionNode*>::allocator_type::arena_type a;
  ::arangodb::containers::SmallVector<ExecutionNode*> nodes{a};
  plan->findNodesOfType(nodes, EN::SUBQUERY, true);

  if (nodes.empty()) {
    opt->addPlan(std::move(plan), rule, false);
    return;
  }

  bool modified = false;
  std::vector<ExecutionNode*> subNodes;

  for (auto const& n : nodes) {
    auto subqueryNode = ExecutionNode::castTo<SubqueryNode*>(n);

    if (subqueryNode->isModificationNode()) {
      // can't modify modifying subqueries
      continue;
    }

    if (!subqueryNode->isDeterministic()) {
      // can't inline non-deterministic subqueries
      continue;
    }

    // check if subquery contains a COLLECT node with an INTO variable
    // or a WINDOW node in an inner loop
    bool eligible = true;
    bool containsLimitOrSort = false;
    auto current = subqueryNode->getSubquery();
    TRI_ASSERT(current != nullptr);

    while (current != nullptr) {
      if (current->getType() == EN::WINDOW &&
          subqueryNode->isInInnerLoop()) {
        // WINDOW captures all existing rows in the scope, moving WINDOW
        // ends up with different rows captured
        eligible = false;
        break;
      } else if (current->getType() == EN::COLLECT) {
        if (subqueryNode->isInInnerLoop()) {
          eligible = false;
          break;
        }
        if (ExecutionNode::castTo<CollectNode const*>(current)->hasOutVariable()) {
          // COLLECT ... INTO captures all existing variables in the scope.
          // if we move the subquery from one scope into another, we will end up with
          // different variables captured, so we must not apply the optimization in
          // this case.
          eligible = false;
          break;
        }
      } else if (current->getType() == EN::LIMIT || current->getType() == EN::SORT) {
        containsLimitOrSort = true;
      }
      current = current->getFirstDependency();
    }

    if (!eligible) {
      continue;
    }

    Variable const* out = subqueryNode->outVariable();
    TRI_ASSERT(out != nullptr);
    // the subquery outvariable and all its aliases
    VarSet subqueryVars;
    subqueryVars.emplace(out);

    // the potential calculation nodes that produce the aliases
    std::vector<ExecutionNode*> aliasNodesToRemoveLater;

    VarSet varsUsed;

    current = n->getFirstParent();
    // now check where the subquery is used
    while (current->hasParent()) {
      if (current->getType() == EN::ENUMERATE_LIST) {
        if (current->isInInnerLoop() && containsLimitOrSort) {
          // exit the loop
          current = nullptr;
          break;
        }

        // we're only interested in FOR loops...
        auto listNode = ExecutionNode::castTo<EnumerateListNode*>(current);

        // ...that use our subquery as its input
        if (subqueryVars.find(listNode->inVariable()) != subqueryVars.end()) {
          // bingo!

          // check if the subquery result variable or any of the aliases are
          // used after the FOR loop
          bool mustAbort = false;
          for (auto const& itSub : subqueryVars) {
            if (listNode->isVarUsedLater(itSub)) {
              // exit the loop
              current = nullptr;
              mustAbort = true;
              break;
            }
          }
          if (mustAbort) {
            break;
          }

          for (auto const& toRemove : aliasNodesToRemoveLater) {
            plan->unlinkNode(toRemove, false);
          }

          subNodes.clear();
          subNodes.reserve(4);
          subqueryNode->getSubquery()->getDependencyChain(subNodes, true);
          TRI_ASSERT(!subNodes.empty());
          auto returnNode = ExecutionNode::castTo<ReturnNode*>(subNodes[0]);
          TRI_ASSERT(returnNode->getType() == EN::RETURN);

          modified = true;
          auto queryVariables = plan->getAst()->variables();
          auto previous = n->getFirstDependency();
          auto insert = n->getFirstParent();
          TRI_ASSERT(insert != nullptr);

          // unlink the original SubqueryNode
          plan->unlinkNode(n, false);

          for (auto& it : subNodes) {
            // first unlink them all
            plan->unlinkNode(it, true);

            if (it->getType() == EN::SINGLETON) {
              // reached the singleton node already. that means we can stop
              break;
            }

            // and now insert them one level up
            if (it != returnNode) {
              // we skip over the subquery's return node. we don't need it
              // anymore
              insert->removeDependencies();
              TRI_ASSERT(it != nullptr);
              insert->addDependency(it);
              insert = it;

              // additionally rename the variables from the subquery so they
              // cannot conflict with the ones from the top query
              for (auto const& variable : it->getVariablesSetHere()) {
                queryVariables->renameVariable(variable->id);
              }
            }
          }

          // link the top node in the subquery with the original plan
          if (previous != nullptr) {
            insert->addDependency(previous);
          }

          // remove the list node from the plan
          plan->unlinkNode(listNode, false);

          queryVariables->renameVariable(returnNode->inVariable()->id,
                                         listNode->outVariable()->name);

          // finally replace the variables
          std::unordered_map<VariableId, Variable const*> replacements;
          replacements.try_emplace(listNode->outVariable()->id, returnNode->inVariable());
          RedundantCalculationsReplacer finder(plan->getAst(), replacements);
          plan->root()->walk(finder);

          plan->clearVarUsageComputed();
          plan->findVarUsage();

          // abort optimization
          current = nullptr;
        }
      } else if (current->getType() == EN::CALCULATION) {
        auto rootNode =
            ExecutionNode::castTo<CalculationNode*>(current)->expression()->node();
        if (rootNode->type == NODE_TYPE_REFERENCE) {
          if (subqueryVars.find(static_cast<Variable const*>(rootNode->getData())) !=
              subqueryVars.end()) {
            // found an alias for the subquery variable
            subqueryVars.emplace(
                ExecutionNode::castTo<CalculationNode*>(current)->outVariable());
            aliasNodesToRemoveLater.emplace_back(current);
            current = current->getFirstParent();

            continue;
          }
        }
      }

      if (current == nullptr) {
        break;
      }

      varsUsed.clear();
      current->getVariablesUsedHere(varsUsed);

      bool mustAbort = false;
      for (auto const& itSub : subqueryVars) {
        if (varsUsed.find(itSub) != varsUsed.end()) {
          // we found another node that uses the subquery variable
          // we need to stop the optimization attempts here
          mustAbort = true;
          break;
        }
      }
      if (mustAbort) {
        break;
      }

      current = current->getFirstParent();
    }
  }

  opt->addPlan(std::move(plan), rule, modified);
}

/// Essentially mirrors the geo::QueryParams struct, but with
/// abstracts AstNode value objects
struct GeoIndexInfo {
  operator bool() const {
    return collectionNodeToReplace != nullptr && collectionNodeOutVar &&
           collection && index && valid;
  }
  void invalidate() { valid = false; }

  /// node that will be replaced by (geo) IndexNode
  ExecutionNode* collectionNodeToReplace = nullptr;
  Variable const* collectionNodeOutVar = nullptr;

  /// accessed collection
  aql::Collection const* collection = nullptr;
  /// selected index
  std::shared_ptr<Index> index;

  /// Filter calculations to modify
  std::map<ExecutionNode*, Expression*> exesToModify;
  std::set<AstNode const*> nodesToRemove;

  // ============ Distance ============
  AstNode const* distCenterExpr = nullptr;
  AstNode const* distCenterLatExpr = nullptr;
  AstNode const* distCenterLngExpr = nullptr;
  // Expression representing minimum distance
  AstNode const* minDistanceExpr = nullptr;
  // Was operator < or <= used
  bool minInclusive = true;
  // Expression representing maximum distance
  AstNode const* maxDistanceExpr = nullptr;
  // Was operator > or >= used
  bool maxInclusive = true;

  // ============ Near Info ============
  bool sorted = false;
  /// Default order is from closest to farthest
  bool ascending = true;

  // ============ Filter Info ===========
  geo::FilterType filterMode = geo::FilterType::NONE;
  /// variable using the filter mask
  AstNode const* filterExpr = nullptr;

  // ============ Accessed Fields ============
  AstNode const* locationVar = nullptr;   // access to location field
  AstNode const* latitudeVar = nullptr;   // access path to latitude
  AstNode const* longitudeVar = nullptr;  // access path to longitude

  /// contains this node a valid condition
  bool valid = true;
};

// checks 2 parameters of distance function if they represent a valid access to
// latitude and longitude attribute of the geo index.
// distance(a,b,c,d) - possible pairs are (a,b) and (c,d)
static bool distanceFuncArgCheck(ExecutionPlan* plan, AstNode const* latArg,
                                 AstNode const* lngArg, bool supportLegacy,
                                 GeoIndexInfo& info) {
  // note: this only modifies "info" if the function returns true
  std::pair<Variable const*, std::vector<arangodb::basics::AttributeName>> attributeAccess1;
  std::pair<Variable const*, std::vector<arangodb::basics::AttributeName>> attributeAccess2;
  // first and second should be based on the same document - need to provide
  // the document in order to see which collection is bound to it and if that
  // collections supports geo-index
  if (!latArg->isAttributeAccessForVariable(attributeAccess1, true) ||
      !lngArg->isAttributeAccessForVariable(attributeAccess2, true)) {
    return false;
  }
  TRI_ASSERT(attributeAccess1.first != nullptr);
  TRI_ASSERT(attributeAccess2.first != nullptr);

  ExecutionNode* setter1 = plan->getVarSetBy(attributeAccess1.first->id);
  ExecutionNode* setter2 = plan->getVarSetBy(attributeAccess2.first->id);
  if (setter1 == nullptr || setter1 != setter2 || setter1->getType() != EN::ENUMERATE_COLLECTION) {
    return false;  // expect access of doc.lat, doc.lng or doc.loc[0],
                   // doc.loc[1]
  }

  // get logical collection
  auto collNode = ExecutionNode::castTo<EnumerateCollectionNode*>(setter1);
  if (info.collectionNodeToReplace != nullptr && info.collectionNodeToReplace != collNode) {
    return false;  // should probably never happen
  }

  // we should not access the LogicalCollection directly
  auto indexes = collNode->collection()->indexes();
  // check for suitiable indexes
  for (std::shared_ptr<Index> idx : indexes) {
    // check if current index is a geo-index
    std::size_t fieldNum = idx->fields().size();
    bool isGeo1 = idx->type() == Index::IndexType::TRI_IDX_TYPE_GEO1_INDEX && supportLegacy;
    bool isGeo2 = idx->type() == Index::IndexType::TRI_IDX_TYPE_GEO2_INDEX && supportLegacy;
    bool isGeo = idx->type() == Index::IndexType::TRI_IDX_TYPE_GEO_INDEX;

    if ((isGeo2 || isGeo) && fieldNum == 2) {  // individual fields
      // check access paths of attributes in ast and those in index match
      if (idx->fields()[0] == attributeAccess1.second &&
          idx->fields()[1] == attributeAccess2.second) {
        if (info.index != nullptr && info.index != idx) {
          return false;
        }
        info.index = idx;
        info.latitudeVar = latArg;
        info.longitudeVar = lngArg;
        info.collectionNodeToReplace = collNode;
        info.collectionNodeOutVar = collNode->outVariable();
        info.collection = collNode->collection();
        return true;
      }
    } else if ((isGeo1 || isGeo) && fieldNum == 1) {
      std::vector<basics::AttributeName> fields1 = idx->fields()[0];
      std::vector<basics::AttributeName> fields2 = idx->fields()[0];

      VPackBuilder builder;
      idx->toVelocyPack(builder, Index::makeFlags(Index::Serialize::Basics));
      bool geoJson =
          basics::VelocyPackHelper::getBooleanValue(builder.slice(), "geoJson", false);

      fields1.back().name += geoJson ? "[1]" : "[0]";
      fields2.back().name += geoJson ? "[0]" : "[1]";
      if (fields1 == attributeAccess1.second && fields2 == attributeAccess2.second) {
        if (info.index != nullptr && info.index != idx) {
          return false;
        }
        info.index = idx;
        info.latitudeVar = latArg;
        info.longitudeVar = lngArg;
        info.collectionNodeToReplace = collNode;
        info.collectionNodeOutVar = collNode->outVariable();
        info.collection = collNode->collection();
        return true;
      }
    }  // if isGeo 1 or 2
  }    // for index in collection
  return false;
}

// checks parameter of GEO_* function
static bool geoFuncArgCheck(ExecutionPlan* plan, AstNode const* args,
                            bool supportLegacy, GeoIndexInfo& info) {
  // note: this only modifies "info" if the function returns true
  std::pair<Variable const*, std::vector<arangodb::basics::AttributeName>> attributeAccess;
  // "arg" is either `[doc.lat, doc.lng]` or `doc.geometry`
  if (args->isArray() && args->numMembers() == 2) {
    return distanceFuncArgCheck(plan, /*lat*/ args->getMemberUnchecked(1),
                                /*lng*/ args->getMemberUnchecked(0), supportLegacy, info);
  } else if (!args->isAttributeAccessForVariable(attributeAccess, true)) {
    return false;  // no attribute access, no index check
  }
  TRI_ASSERT(attributeAccess.first != nullptr);
  ExecutionNode* setter = plan->getVarSetBy(attributeAccess.first->id);
  if (setter == nullptr || setter->getType() != EN::ENUMERATE_COLLECTION) {
    return false;  // expected access of the for doc.attribute
  }

  // get logical collection
  auto collNode = ExecutionNode::castTo<EnumerateCollectionNode*>(setter);
  if (info.collectionNodeToReplace != nullptr && info.collectionNodeToReplace != collNode) {
    return false;  // should probably never happen
  }

  // we should not access the LogicalCollection directly
  auto indexes = collNode->collection()->indexes();
  // check for suitiable indexes
  for (std::shared_ptr<arangodb::Index> idx : indexes) {
    // check if current index is a geo-index
    bool isGeo = idx->type() == arangodb::Index::IndexType::TRI_IDX_TYPE_GEO_INDEX;
    if (isGeo && idx->fields().size() == 1) {  // individual fields
      // check access paths of attributes in ast and those in index match
      if (idx->fields()[0] == attributeAccess.second) {
        if (info.index != nullptr && info.index != idx) {
          return false;  // different index
        }
        info.index = idx;
        info.locationVar = args;
        info.collectionNodeToReplace = collNode;
        info.collectionNodeOutVar = collNode->outVariable();
        info.collection = collNode->collection();
        return true;
      }
    }
  }  // for index in collection
  return false;
}

/// returns true if left side is same as right or lhs is null
static bool isValidGeoArg(AstNode const* lhs, AstNode const* rhs) {
  if (lhs == nullptr) {  // lhs is from the GeoIndexInfo struct
    return true;         // if geoindex field is null everything is valid
  } else if (lhs->type != rhs->type) {
    return false;
  } else if (lhs->isArray()) {  // expect `[doc.lng, doc.lat]`
    if (lhs->numMembers() >= 2 && rhs->numMembers() >= 2) {
      return isValidGeoArg(lhs->getMemberUnchecked(0), rhs->getMemberUnchecked(0)) &&
             isValidGeoArg(lhs->getMemberUnchecked(1), rhs->getMemberUnchecked(1));
    }
    return false;
  } else if (lhs->type == NODE_TYPE_REFERENCE) {
    return static_cast<Variable const*>(lhs->getData())->id ==
           static_cast<Variable const*>(rhs->getData())->id;
  }
  // CompareAstNodes does not handle non const attribute access
  std::pair<Variable const*, std::vector<arangodb::basics::AttributeName>> res1, res2;
  bool acc1 = lhs->isAttributeAccessForVariable(res1, true);
  bool acc2 = rhs->isAttributeAccessForVariable(res2, true);
  if (acc1 || acc2) {
    return acc1 && acc2 && res1 == res2;  // same variable same path
  }
  return aql::CompareAstNodes(lhs, rhs, false) == 0;
}

static bool checkDistanceFunc(ExecutionPlan* plan, AstNode const* funcNode,
                              bool legacy, GeoIndexInfo& info) {
  // note: this only modifies "info" if the function returns true
  if (funcNode->type == NODE_TYPE_REFERENCE) {
    // FOR x IN cc LET d = DISTANCE(...) FILTER d > 10 RETURN x
    Variable const* var = static_cast<Variable const*>(funcNode->getData());
    TRI_ASSERT(var != nullptr);
    ExecutionNode* setter = plan->getVarSetBy(var->id);
    if (setter == nullptr || setter->getType() != EN::CALCULATION) {
      return false;
    }
    funcNode = ExecutionNode::castTo<CalculationNode*>(setter)->expression()->node();
  }
  // get the ast node of the expression
  if (!funcNode || funcNode->type != NODE_TYPE_FCALL || funcNode->numMembers() != 1) {
    return false;
  }
  AstNode* fargs = funcNode->getMemberUnchecked(0);
  auto func = static_cast<Function const*>(funcNode->getData());
  if (fargs->numMembers() >= 4 && func->name == "DISTANCE") {  // allow DISTANCE(a,b,c,d)
    if (info.distCenterExpr != nullptr) {
      return false;  // do not allow mixing of DISTANCE and GEO_DISTANCE
    }
    if (isValidGeoArg(info.distCenterLatExpr, fargs->getMemberUnchecked(2)) &&
        isValidGeoArg(info.distCenterLngExpr, fargs->getMemberUnchecked(3)) &&
        distanceFuncArgCheck(plan, fargs->getMemberUnchecked(0),
                             fargs->getMemberUnchecked(1), legacy, info)) {
      info.distCenterLatExpr = fargs->getMemberUnchecked(2);
      info.distCenterLngExpr = fargs->getMemberUnchecked(3);
      return true;
    } else if (isValidGeoArg(info.distCenterLatExpr, fargs->getMemberUnchecked(0)) &&
               isValidGeoArg(info.distCenterLngExpr, fargs->getMemberUnchecked(1)) &&
               distanceFuncArgCheck(plan, fargs->getMemberUnchecked(2),
                                    fargs->getMemberUnchecked(3), legacy, info)) {
      info.distCenterLatExpr = fargs->getMemberUnchecked(0);
      info.distCenterLngExpr = fargs->getMemberUnchecked(1);
      return true;
    }
  } else if (fargs->numMembers() == 2 && func->name == "GEO_DISTANCE") {
    if (info.distCenterLatExpr || info.distCenterLngExpr) {
      return false;  // do not allow mixing of DISTANCE and GEO_DISTANCE
    }
    if (isValidGeoArg(info.distCenterExpr, fargs->getMemberUnchecked(1)) &&
        geoFuncArgCheck(plan, fargs->getMemberUnchecked(0), legacy, info)) {
      info.distCenterExpr = fargs->getMemberUnchecked(1);
      return true;
    } else if (isValidGeoArg(info.distCenterExpr, fargs->getMemberUnchecked(0)) &&
               geoFuncArgCheck(plan, fargs->getMemberUnchecked(1), legacy, info)) {
      info.distCenterExpr = fargs->getMemberUnchecked(0);
      return true;
    }
  }
  return false;
}

// contains the AstNode* a supported function?
static bool checkGeoFilterFunction(ExecutionPlan* plan, AstNode const* funcNode,
                                   GeoIndexInfo& info) {
  // note: this only modifies "info" if the function returns true
  // the expression must exist and it must be a function call
  if (funcNode->type != NODE_TYPE_FCALL || funcNode->numMembers() != 1 ||
      info.filterMode != geo::FilterType::NONE) {  // can't handle more than one
    return false;
  }

  auto func = static_cast<Function const*>(funcNode->getData());
  AstNode* fargs = funcNode->getMemberUnchecked(0);
  bool contains = func->name == "GEO_CONTAINS";
  bool intersect = func->name == "GEO_INTERSECTS";
  if ((!contains && !intersect) || fargs->numMembers() != 2) {
    return false;
  }

  AstNode* arg = fargs->getMemberUnchecked(1);
  if (geoFuncArgCheck(plan, arg, /*legacy*/ true, info)) {
    TRI_ASSERT(contains || intersect);
    info.filterMode = contains ? geo::FilterType::CONTAINS : geo::FilterType::INTERSECTS;
    info.filterExpr = fargs->getMemberUnchecked(0);
    TRI_ASSERT(info.index);
    return true;
  }
  return false;
}

// checks if a node contanis a geo index function a valid operator
// to use within a filter condition
bool checkGeoFilterExpression(ExecutionPlan* plan, AstNode const* node, GeoIndexInfo& info) {
  // checks @first `smaller` @second
  // note: this only modifies "info" if the function returns true
  auto eval = [&](AstNode const* first, AstNode const* second, bool lessequal) -> bool {
    if (second->type == NODE_TYPE_VALUE &&  // only constants allowed
        info.maxDistanceExpr == nullptr &&  // max distance is not yet set
        checkDistanceFunc(plan, first, /*legacy*/ true, info)) {
      TRI_ASSERT(info.index);
      info.maxDistanceExpr = second;
      info.maxInclusive = info.maxInclusive && lessequal;
      info.nodesToRemove.insert(node);
      return true;
    } else if (first->type == NODE_TYPE_VALUE &&   // only constants allowed
               info.minDistanceExpr == nullptr &&  // min distance is not yet set
               checkDistanceFunc(plan, second, /*legacy*/ true, info)) {
      info.minDistanceExpr = first;
      info.minInclusive = info.minInclusive && lessequal;
      info.nodesToRemove.insert(node);
      return true;
    }
    return false;
  };

  switch (node->type) {
    case NODE_TYPE_FCALL:
      if (checkGeoFilterFunction(plan, node, info)) {
        info.nodesToRemove.insert(node);
        return true;
      }
      return false;
      break;
    // only DISTANCE is allowed with <=, <, >=, >
    case NODE_TYPE_OPERATOR_BINARY_LE:
      TRI_ASSERT(node->numMembers() == 2);
      return eval(node->getMember(0), node->getMember(1), true);
      break;
    case NODE_TYPE_OPERATOR_BINARY_LT:
      TRI_ASSERT(node->numMembers() == 2);
      return eval(node->getMember(0), node->getMember(1), false);
      break;
    case NODE_TYPE_OPERATOR_BINARY_GE:
      TRI_ASSERT(node->numMembers() == 2);
      return eval(node->getMember(1), node->getMember(0), true);
    case NODE_TYPE_OPERATOR_BINARY_GT:
      TRI_ASSERT(node->numMembers() == 2);
      return eval(node->getMember(1), node->getMember(0), false);
      break;
    default:
      return false;
  }
}

static bool optimizeSortNode(ExecutionPlan* plan, SortNode* sort, GeoIndexInfo& info) {
  // note: info will only be modified if the function returns true
  TRI_ASSERT(sort->getType() == EN::SORT);
  // we're looking for "SORT DISTANCE(x,y,a,b)"
  SortElementVector const& elements = sort->elements();
  if (elements.size() != 1) {  // can't do it
    return false;
  }
  TRI_ASSERT(elements[0].var != nullptr);

  // find the expression that is bound to the variable
  // get the expression node that holds the calculation
  ExecutionNode* setter = plan->getVarSetBy(elements[0].var->id);
  if (setter == nullptr || setter->getType() != EN::CALCULATION) {
    return false;  // setter could be enumerate list node e.g.
  }
  CalculationNode* calc = ExecutionNode::castTo<CalculationNode*>(setter);
  Expression* expr = calc->expression();
  if (expr == nullptr || expr->node() == nullptr) {
    return false;  // the expression must exist and must have an astNode
  }

  // info will only be modified if the function returns true
  bool legacy = elements[0].ascending;  // DESC is only supported on S2 index
  if (!info.sorted && checkDistanceFunc(plan, expr->node(), legacy, info)) {
    info.sorted = true;  // do not parse another SORT
    info.ascending = elements[0].ascending;
    if (!ServerState::instance()->isCoordinator()) {
      // we must not remove a sort in the cluster... the results from each
      // shard will be sorted by using the index, however we still need to
      // establish a cross-shard sortedness by distance.
      info.exesToModify.emplace(sort, expr);
      info.nodesToRemove.emplace(expr->node());
    }
    return true;
  }
  return false;
}

// checks a single sort or filter node
static void optimizeFilterNode(ExecutionPlan* plan, FilterNode* fn, GeoIndexInfo& info) {
  TRI_ASSERT(fn->getType() == EN::FILTER);

  // filter nodes always have one input variable
  auto variable = ExecutionNode::castTo<FilterNode const*>(fn)->inVariable();
  // now check who introduced our variable
  ExecutionNode* setter = plan->getVarSetBy(variable->id);
  if (setter == nullptr || setter->getType() != EN::CALCULATION) {
    return;
  }
  CalculationNode* calc = ExecutionNode::castTo<CalculationNode*>(setter);
  Expression* expr = calc->expression();
  if (expr->node() == nullptr) {
    return;  // the expression must exist and must have an AstNode
  }

  Ast::traverseReadOnly(
      expr->node(),
      [&](AstNode const* node) {  // pre
        if (node->isSimpleComparisonOperator() || node->type == arangodb::aql::NODE_TYPE_FCALL ||
            node->type == arangodb::aql::NODE_TYPE_OPERATOR_BINARY_AND ||
            node->type == arangodb::aql::NODE_TYPE_OPERATOR_NARY_AND) {
          return true;
        }
        return false;
      },
      [&](AstNode const* node) {  // post
        if (!node->isSimpleComparisonOperator() && node->type != arangodb::aql::NODE_TYPE_FCALL) {
          return;
        }
        if (checkGeoFilterExpression(plan, node, info)) {
          info.exesToModify.try_emplace(fn, expr);
        }
      });
}

// modify plan

// builds a condition that can be used with the index interface and
// contains all parameters required by the MMFilesGeoIndex
static std::unique_ptr<Condition> buildGeoCondition(ExecutionPlan* plan,
                                                    GeoIndexInfo const& info) {
  Ast* ast = plan->getAst();
  // shared code to add symbolic `doc.geometry` or `[doc.lng, doc.lat]`
  auto addLocationArg = [ast, &info](AstNode* args) {
    if (info.locationVar) {
      args->addMember(info.locationVar);
    } else if (info.latitudeVar && info.longitudeVar) {
      AstNode* array = ast->createNodeArray(2);
      array->addMember(info.longitudeVar);  // GeoJSON ordering
      array->addMember(info.latitudeVar);
      args->addMember(array);
    } else {
      TRI_ASSERT(false);
      THROW_ARANGO_EXCEPTION_MESSAGE(TRI_ERROR_INTERNAL,
                                     "unsupported geo type");
    }
  };

  TRI_ASSERT(info.index);
  auto cond = std::make_unique<Condition>(ast);
  bool hasCenter = info.distCenterLatExpr || info.distCenterExpr;
  bool hasDistLimit = info.maxDistanceExpr || info.minDistanceExpr;
  TRI_ASSERT(!hasCenter || hasDistLimit || info.sorted);
  if (hasCenter && (hasDistLimit || info.sorted)) {
    // create GEO_DISTANCE(...) [<|<=|>=|>] Var
    AstNode* args = ast->createNodeArray(2);
    if (info.distCenterLatExpr && info.distCenterLngExpr) {  // legacy
      TRI_ASSERT(!info.distCenterExpr);
      // info.sorted && info.ascending &&
      AstNode* array = ast->createNodeArray(2);
      array->addMember(info.distCenterLngExpr);  // GeoJSON ordering
      array->addMember(info.distCenterLatExpr);
      args->addMember(array);
    } else {
      TRI_ASSERT(info.distCenterExpr);
      TRI_ASSERT(!info.distCenterLatExpr && !info.distCenterLngExpr);
      args->addMember(info.distCenterExpr);  // center location
    }

    addLocationArg(args);
    AstNode* func =
        ast->createNodeFunctionCall(TRI_CHAR_LENGTH_PAIR("GEO_DISTANCE"), args, true);

    TRI_ASSERT(info.maxDistanceExpr || info.minDistanceExpr || info.sorted);
    if (info.minDistanceExpr != nullptr) {
      AstNodeType t = info.minInclusive ? NODE_TYPE_OPERATOR_BINARY_GE
                                        : NODE_TYPE_OPERATOR_BINARY_GT;
      cond->andCombine(ast->createNodeBinaryOperator(t, func, info.minDistanceExpr));
    }
    if (info.maxDistanceExpr != nullptr) {
      AstNodeType t = info.maxInclusive ? NODE_TYPE_OPERATOR_BINARY_LE
                                        : NODE_TYPE_OPERATOR_BINARY_LT;
      cond->andCombine(ast->createNodeBinaryOperator(t, func, info.maxDistanceExpr));
    }
    if (info.minDistanceExpr == nullptr && info.maxDistanceExpr == nullptr && info.sorted) {
      // hack to pass on the sort-to-point info
      AstNodeType t = NODE_TYPE_OPERATOR_BINARY_LT;
      std::string const& u = StaticStrings::Unlimited;
      AstNode* cc = ast->createNodeValueString(u.c_str(), u.length());
      cond->andCombine(ast->createNodeBinaryOperator(t, func, cc));
    }
  }
  if (info.filterMode != geo::FilterType::NONE) {
    // create GEO_CONTAINS / GEO_INTERSECTS
    TRI_ASSERT(info.filterExpr);
    TRI_ASSERT(info.locationVar || (info.longitudeVar && info.latitudeVar));

    AstNode* args = ast->createNodeArray(2);
    args->addMember(info.filterExpr);
    addLocationArg(args);
    if (info.filterMode == geo::FilterType::CONTAINS) {
      cond->andCombine(ast->createNodeFunctionCall("GEO_CONTAINS", args, true));
    } else if (info.filterMode == geo::FilterType::INTERSECTS) {
      cond->andCombine(ast->createNodeFunctionCall("GEO_INTERSECTS", args, true));
    } else {
      TRI_ASSERT(false);
    }
  }

  cond->normalize(plan);
  return cond;
}

// applys the optimization for a candidate
static bool applyGeoOptimization(ExecutionPlan* plan, LimitNode* ln,
                                 GeoIndexInfo const& info) {
  TRI_ASSERT(info.collection != nullptr);
  TRI_ASSERT(info.collectionNodeToReplace != nullptr);
  TRI_ASSERT(info.index);

  // verify that all vars used in the index condition are valid
  auto const& valid = info.collectionNodeToReplace->getVarsValid();
  auto checkVars = [&valid](AstNode const* expr) {
    if (expr != nullptr) {
      VarSet varsUsed;
      Ast::getReferencedVariables(expr, varsUsed);
      for (Variable const* v : varsUsed) {
        if (valid.find(v) == valid.end()) {
          return false;  // invalid variable foud
        }
      }
    }
    return true;
  };
  if (!checkVars(info.distCenterExpr) || !checkVars(info.distCenterLatExpr) ||
      !checkVars(info.distCenterLngExpr) || !checkVars(info.filterExpr)) {
    return false;
  }

  size_t limit = 0;
  if (ln != nullptr) {
    limit = ln->offset() + ln->limit();
    TRI_ASSERT(limit != SIZE_MAX);
  }

  IndexIteratorOptions opts;
  opts.sorted = info.sorted;
  opts.ascending = info.ascending;
  opts.limit = limit;
  opts.evaluateFCalls = false;  // workaround to avoid evaluating "doc.geo"
  std::unique_ptr<Condition> condition(buildGeoCondition(plan, info));
  auto inode = new IndexNode(plan, plan->nextId(), info.collection, info.collectionNodeOutVar,
                             std::vector<transaction::Methods::IndexHandle>{
                                 transaction::Methods::IndexHandle{info.index}},
                             std::move(condition), opts);
  plan->registerNode(inode);
  plan->replaceNode(info.collectionNodeToReplace, inode);

  // remove expressions covered by our index
  Ast* ast = plan->getAst();
  for (std::pair<ExecutionNode*, Expression*> pair : info.exesToModify) {
    AstNode* root = pair.second->nodeForModification();
    auto pre = [&](AstNode const* node) -> bool {
      return node == root || Ast::IsAndOperatorType(node->type);
    };
    auto visitor = [&](AstNode* node) -> AstNode* {
      if (Ast::IsAndOperatorType(node->type)) {
        std::vector<AstNode*> keep;  // always shallow copy node
        for (std::size_t i = 0; i < node->numMembers(); i++) {
          AstNode* child = node->getMemberUnchecked(i);
          if (info.nodesToRemove.find(child) == info.nodesToRemove.end()) {
            keep.push_back(child);
          }
        }

        if (keep.size() > 2) {
          AstNode* n = ast->createNodeNaryOperator(NODE_TYPE_OPERATOR_NARY_AND);
          for (size_t i = 0; i < keep.size(); i++) {
            n->addMember(keep[i]);
          }
          return n;
        } else if (keep.size() == 2) {
          return ast->createNodeBinaryOperator(NODE_TYPE_OPERATOR_BINARY_AND,
                                               keep[0], keep[1]);
        } else if (keep.size() == 1) {
          return keep[0];
        }
        return node == root ? nullptr : ast->createNodeValueBool(true);
      } else if (info.nodesToRemove.find(node) != info.nodesToRemove.end()) {
        return node == root ? nullptr : ast->createNodeValueBool(true);
      }
      return node;
    };
    auto post = [](AstNode const*) {};
    AstNode* newNode = Ast::traverseAndModify(root, pre, visitor, post);
    if (newNode == nullptr) {  // if root was removed, unlink FILTER or SORT
      plan->unlinkNode(pair.first);
    } else if (newNode != root) {
      pair.second->replaceNode(newNode);
    }
  }

  // signal that plan has been changed
  return true;
}

void arangodb::aql::geoIndexRule(Optimizer* opt, std::unique_ptr<ExecutionPlan> plan,
                                 OptimizerRule const& rule) {
  ::arangodb::containers::SmallVector<ExecutionNode*>::allocator_type::arena_type a;
  ::arangodb::containers::SmallVector<ExecutionNode*> nodes{a};
  bool mod = false;

  plan->findNodesOfType(nodes, EN::ENUMERATE_COLLECTION, true);
  for (ExecutionNode* node : nodes) {
    GeoIndexInfo info;
    info.collectionNodeToReplace = node;

    ExecutionNode* current = node->getFirstParent();
    LimitNode* limit = nullptr;
    bool canUseSortLimit = true;

    while (current) {
      if (current->getType() == EN::FILTER) {
        // picking up filter conditions is always allowed
        optimizeFilterNode(plan.get(), ExecutionNode::castTo<FilterNode*>(current), info);
      } else if (current->getType() == EN::SORT && canUseSortLimit) {
        // only pick up a sort clause if we haven't seen another loop yet
        if (!optimizeSortNode(plan.get(), ExecutionNode::castTo<SortNode*>(current), info)) {
          // 1. EnumerateCollectionNode x
          // 2. SortNode x.abc ASC
          // 3. LimitNode n,m  <-- cannot reuse LIMIT node here
          // limit = nullptr;
          break;  // stop parsing on non-optimizable SORT
        }
      } else if (current->getType() == EN::LIMIT && canUseSortLimit) {
        // only pick up a limit clause if we haven't seen another loop yet
        limit = ExecutionNode::castTo<LimitNode*>(current);
        break;  // stop parsing after first LIMIT
      } else if (current->getType() == EN::RETURN || current->getType() == EN::COLLECT) {
        break;  // stop parsing on return or collect
      } else if (current->getType() == EN::INDEX || current->getType() == EN::ENUMERATE_COLLECTION ||
                 current->getType() == EN::ENUMERATE_LIST ||
                 current->getType() == EN::ENUMERATE_IRESEARCH_VIEW ||
                 current->getType() == EN::TRAVERSAL || current->getType() == EN::K_SHORTEST_PATHS ||
                 current->getType() == EN::SHORTEST_PATH) {
        // invalidate limit and sort. filters can still be used
        limit = nullptr;
        info.sorted = false;
        // don't allow picking up either sort or limit from here on
        canUseSortLimit = false;
      }
      current = current->getFirstParent();  // inspect next node
    }

    // if info is valid we try to optimize ENUMERATE_COLLECTION
    if (info && info.collectionNodeToReplace == node) {
      if (applyGeoOptimization(plan.get(), limit, info)) {
        mod = true;
      }
    }
  }

  opt->addPlan(std::move(plan), rule, mod);
}

static bool isAllowedIntermediateSortLimitNode(ExecutionNode* node) {
  switch (node->getType()) {
    case ExecutionNode::CALCULATION:
    case ExecutionNode::SUBQUERY:
    case ExecutionNode::REMOTE:
    case ExecutionNode::ASYNC:
    case ExecutionNode::READALL:
      return true;
    case ExecutionNode::GATHER:
      // sorting gather is allowed
      return ExecutionNode::castTo<GatherNode*>(node)->isSortingGather();
    case ExecutionNode::WINDOW:
      // if we do not look at following rows we can appyly limit to sort
      return !ExecutionNode::castTo<WindowNode*>(node)->needsFollowingRows();
    case ExecutionNode::SINGLETON:
    case ExecutionNode::ENUMERATE_COLLECTION:
    case ExecutionNode::ENUMERATE_LIST:
    case ExecutionNode::FILTER:
    case ExecutionNode::LIMIT:
    case ExecutionNode::SORT:
    case ExecutionNode::COLLECT:
    case ExecutionNode::INSERT:
    case ExecutionNode::REMOVE:
    case ExecutionNode::REPLACE:
    case ExecutionNode::UPDATE:
    case ExecutionNode::NORESULTS:
    case ExecutionNode::UPSERT:
    case ExecutionNode::TRAVERSAL:
    case ExecutionNode::INDEX:
    case ExecutionNode::SHORTEST_PATH:
    case ExecutionNode::K_SHORTEST_PATHS:
    case ExecutionNode::ENUMERATE_IRESEARCH_VIEW:
    case ExecutionNode::RETURN:
    case ExecutionNode::DISTRIBUTE:
    case ExecutionNode::SCATTER:
    case ExecutionNode::REMOTESINGLE:
    case ExecutionNode::DISTRIBUTE_CONSUMER:
    case ExecutionNode::SUBQUERY_START:
    case ExecutionNode::SUBQUERY_END:
    // TODO: As soon as materialize does no longer have to filter out
    //  non-existent documents, move MATERIALIZE to the allowed nodes!
    case ExecutionNode::MATERIALIZE:
    case ExecutionNode::MUTEX:
      return false;
    case ExecutionNode::MAX_NODE_TYPE_VALUE:
      break;
  }
  THROW_ARANGO_EXCEPTION_FORMAT(
      TRI_ERROR_INTERNAL_AQL,
      "Unhandled node type '%s' in sort-limit optimizer rule. Please report "
      "this error. Try turning off the sort-limit rule to get your query "
      "working.",
      node->getTypeString().c_str());
}

void arangodb::aql::sortLimitRule(Optimizer* opt, std::unique_ptr<ExecutionPlan> plan,
                                  OptimizerRule const& rule) {
  bool mod = false;
  // If there isn't a limit node, and at least one sort or gather node,
  // there's nothing to do.
  if (!plan->contains(EN::LIMIT) ||
      (!plan->contains(EN::SORT) && !plan->contains(EN::GATHER))) {
    opt->addPlan(std::move(plan), rule, mod);
    return;
  }

  ::arangodb::containers::SmallVector<ExecutionNode*>::allocator_type::arena_type a;
  ::arangodb::containers::SmallVector<ExecutionNode*> limitNodes{a};

  plan->findNodesOfType(limitNodes, EN::LIMIT, true);
  for (ExecutionNode* node : limitNodes) {
    auto limitNode = ExecutionNode::castTo<LimitNode*>(node);
    for (ExecutionNode* current = limitNode->getFirstDependency();
         current != nullptr; current = current->getFirstDependency()) {
      if (current->getType() == EN::SORT) {
        // Apply sort-limit optimization to sort node, if it seems reasonable
        auto sortNode = ExecutionNode::castTo<SortNode*>(current);
        if (shouldApplyHeapOptimization(*sortNode, *limitNode)) {
          sortNode->setLimit(limitNode->offset() + limitNode->limit());
          mod = true;
        }
      } else if (current->getType() == EN::GATHER) {
        // Make sorting gather nodes aware of the limit, so they may skip
        // after it
        auto gatherNode = ExecutionNode::castTo<GatherNode*>(current);
        if (gatherNode->isSortingGather()) {
          gatherNode->setConstrainedSortLimit(limitNode->offset() + limitNode->limit());
          mod = true;
        }
      }

      // Stop on nodes that may not be between sort & limit (or between
      // sorting gather & limit) for the limit to be applied to the sort (or
      // sorting gather) node safely.
      if (!isAllowedIntermediateSortLimitNode(current)) {
        break;
      }
    }
  }

  opt->addPlan(std::move(plan), rule, mod);
}

void arangodb::aql::optimizeSubqueriesRule(Optimizer* opt,
                                           std::unique_ptr<ExecutionPlan> plan,
                                           OptimizerRule const& rule) {
  bool modified = false;

  ::arangodb::containers::SmallVector<ExecutionNode*>::allocator_type::arena_type a;
  ::arangodb::containers::SmallVector<ExecutionNode*> nodes{a};
  plan->findNodesOfType(nodes, EN::CALCULATION, true);

  // value type is {limit value, referenced by, used for counting}
  std::unordered_map<ExecutionNode*, std::tuple<int64_t, std::unordered_set<ExecutionNode const*>, bool>> subqueryAttributes;

  for (auto const& n : nodes) {
    auto cn = ExecutionNode::castTo<CalculationNode*>(n);
    AstNode const* root = cn->expression()->node();
    if (root == nullptr) {
      continue;
    }

    auto visitor = [&subqueryAttributes, &plan, n](AstNode const* node) -> bool {
      std::pair<ExecutionNode*, int64_t> found{nullptr, 0};
      bool usedForCount = false;

      if (node->type == NODE_TYPE_REFERENCE) {
        Variable const* v = static_cast<Variable const*>(node->getData());
        auto setter = plan->getVarSetBy(v->id);
        if (setter != nullptr && setter->getType() == EN::SUBQUERY) {
          // we found a subquery result being used somehow in some
          // way that will make the optimization produce wrong results
          found.first = setter;
          found.second = -1;  // negative values will disable the optimization
        }
      } else if (node->type == NODE_TYPE_INDEXED_ACCESS) {
        auto sub = node->getMemberUnchecked(0);
        if (sub->type == NODE_TYPE_REFERENCE) {
          Variable const* v = static_cast<Variable const*>(sub->getData());
          auto setter = plan->getVarSetBy(v->id);
          auto index = node->getMemberUnchecked(1);
          if (index->type == NODE_TYPE_VALUE && index->isNumericValue() &&
              setter != nullptr && setter->getType() == EN::SUBQUERY) {
            found.first = setter;
            found.second = index->getIntValue() + 1;  // x[0] => LIMIT 1
            if (found.second <= 0) {
              // turn optimization off
              found.second = -1;
            }
          }
        }
      } else if (node->type == NODE_TYPE_FCALL && node->numMembers() > 0) {
        auto func = static_cast<Function const*>(node->getData());
        auto args = node->getMember(0);
        if (func->name == "FIRST" || func->name == "LENGTH" ||
            func->name == "COUNT") {
          if (args->numMembers() > 0 && args->getMember(0)->type == NODE_TYPE_REFERENCE) {
            Variable const* v =
                static_cast<Variable const*>(args->getMember(0)->getData());
            auto setter = plan->getVarSetBy(v->id);
            if (setter != nullptr && setter->getType() == EN::SUBQUERY) {
              found.first = setter;
              if (func->name == "FIRST") {
                found.second = 1;  // FIRST(x) => LIMIT 1
              } else {
                found.second = -1;
                usedForCount = true;
              }
            }
          }
        }
      }

      if (found.first != nullptr) {
        auto it = subqueryAttributes.find(found.first);
        if (it == subqueryAttributes.end()) {
          subqueryAttributes.try_emplace(
              found.first, std::make_tuple(found.second,
                                           std::unordered_set<ExecutionNode const*>{n},
                                           usedForCount));
        } else {
          auto& sq = (*it).second;
          if (usedForCount) {
            // COUNT + LIMIT together will turn off the optimization
            std::get<2>(sq) = (std::get<0>(sq) <= 0);
            std::get<0>(sq) = -1;
            std::get<1>(sq).clear();
          } else {
            if (found.second <= 0 || std::get<0>(sq) < 0) {
              // negative value will turn off the optimization
              std::get<0>(sq) = -1;
              std::get<1>(sq).clear();
            } else {
              // otherwise, use the maximum of the limits needed, and insert
              // current node into our "safe" list
              std::get<0>(sq) = std::max(std::get<0>(sq), found.second);
              std::get<1>(sq).emplace(n);
            }
            std::get<2>(sq) = false;
          }
        }
        // don't descend further
        return false;
      }

      // descend further
      return true;
    };

    Ast::traverseReadOnly(root, visitor, [](AstNode const*) {});
  }

  for (auto const& it : subqueryAttributes) {
    ExecutionNode* node = it.first;
    TRI_ASSERT(node->getType() == EN::SUBQUERY);
    auto sn = ExecutionNode::castTo<SubqueryNode const*>(node);

    if (sn->isModificationNode()) {
      // cannot push a LIMIT into data-modification subqueries
      continue;
    }

    auto const& sq = it.second;
    int64_t limitValue = std::get<0>(sq);
    bool usedForCount = std::get<2>(sq);
    if (limitValue <= 0 && !usedForCount) {
      // optimization turned off
      continue;
    }

    // scan from the subquery node to the bottom of the ExecutionPlan to check
    // if any of the following nodes also use the subquery result
    auto out = sn->outVariable();
    VarSet used;
    bool invalid = false;

    auto current = node->getFirstParent();
    while (current != nullptr) {
      auto const& referencedBy = std::get<1>(sq);
      if (referencedBy.find(current) == referencedBy.end()) {
        // node not found in "safe" list
        // now check if it uses the subquery's out variable
        used.clear();
        current->getVariablesUsedHere(used);
        if (used.find(out) != used.end()) {
          invalid = true;
          break;
        }
      }
      // continue iteration
      current = current->getFirstParent();
    }

    if (invalid) {
      continue;
    }

    auto root = sn->getSubquery();
    if (root != nullptr && root->getType() == EN::RETURN) {
      // now inject a limit
      auto f = root->getFirstDependency();
      TRI_ASSERT(f != nullptr);

      if (std::get<2>(sq)) {
        Ast* ast = plan->getAst();
        // generate a calculation node that only produces "true"
        auto expr = std::make_unique<Expression>(ast, ast->createNodeValueBool(true));
        Variable* outVariable = ast->variables()->createTemporaryVariable();
        auto calcNode = new CalculationNode(plan.get(), plan->nextId(),
                                            std::move(expr), outVariable);
        plan->registerNode(calcNode);
        plan->insertAfter(f, calcNode);
        // change the result value of the existing Return node
        TRI_ASSERT(root->getType() == EN::RETURN);
        ExecutionNode::castTo<ReturnNode*>(root)->inVariable(outVariable);
        modified = true;
        continue;
      }

      if (f->getType() == EN::LIMIT) {
        // subquery already has a LIMIT node at its end
        // no need to do anything
        continue;
      }

      auto limitNode = new LimitNode(plan.get(), plan->nextId(), 0, limitValue);
      plan->registerNode(limitNode);
      plan->insertAfter(f, limitNode);
      modified = true;
    }
  }

  opt->addPlan(std::move(plan), rule, modified);
}

/// @brief move filters into EnumerateCollection nodes
void arangodb::aql::moveFiltersIntoEnumerateRule(Optimizer* opt,
                                                 std::unique_ptr<ExecutionPlan> plan,
                                                 OptimizerRule const& rule) {
  bool modified = false;

  ::arangodb::containers::SmallVector<ExecutionNode*>::allocator_type::arena_type a;
  ::arangodb::containers::SmallVector<ExecutionNode*> nodes{a};
  plan->findNodesOfType(nodes, ::moveFilterIntoEnumerateTypes, true);

  VarSet found;

  for (auto const& n : nodes) {
    auto en = dynamic_cast<DocumentProducingNode*>(n);
    if (en == nullptr) {
      THROW_ARANGO_EXCEPTION_MESSAGE(
          TRI_ERROR_INTERNAL, "unable to cast node to DocumentProducingNode");
    }

    if (n->getType() == EN::INDEX &&
        ExecutionNode::castTo<IndexNode const*>(n)->getIndexes().size() != 1) {
      // we can only handle exactly one index right now. otherwise some
      // IndexExecutor code may assert and fail
      continue;
    }

    Variable const* outVariable = en->outVariable();

    if (!n->isVarUsedLater(outVariable)) {
      // e.g. FOR doc IN collection RETURN 1
      continue;
    }

    ExecutionNode* current = n->getFirstParent();

    std::unordered_map<Variable const*, CalculationNode*> calculations;

    while (current != nullptr) {
      if (current->getType() != EN::FILTER && current->getType() != EN::CALCULATION) {
        break;
      }

      if (current->getType() == EN::FILTER) {
        if (calculations.empty()) {
          break;
        }

        auto filterNode = ExecutionNode::castTo<FilterNode*>(current);
        Variable const* inVariable = filterNode->inVariable();

        auto it = calculations.find(inVariable);
        if (it == calculations.end()) {
          break;
        }

        CalculationNode* cn = (*it).second;
        Expression* expr = cn->expression();
        Expression* existingFilter = en->filter();
        if (existingFilter != nullptr && existingFilter->node() != nullptr) {
          // node already has a filter, now AND-merge it with what we found!
          AstNode* merged =
              plan->getAst()->createNodeBinaryOperator(NODE_TYPE_OPERATOR_BINARY_AND,
                                                       existingFilter->node(),
                                                       expr->node());

          en->setFilter(std::make_unique<Expression>(plan->getAst(), merged));
        } else {
          // node did not yet have a filter
          en->setFilter(expr->clone(plan->getAst()));
        }

        // remove the filter
        ExecutionNode* filterParent = current->getFirstParent();
        TRI_ASSERT(filterParent != nullptr);
        plan->unlinkNode(current);

        if (!current->isVarUsedLater(cn->outVariable())) {
          // also remove the calculation node
          plan->unlinkNode(cn);
        }

        current = filterParent;
        modified = true;
        continue;
      } else if (current->getType() == EN::CALCULATION) {
        // store all calculations we found
        TRI_vocbase_t& vocbase = plan->getAst()->query().vocbase();
        auto calculationNode = ExecutionNode::castTo<CalculationNode*>(current);
        auto expr = calculationNode->expression();
        if (!expr->isDeterministic() || !expr->canRunOnDBServer(vocbase.isOneShard())) {
          break;
        }

        TRI_ASSERT(!expr->willUseV8());
        found.clear();
        Ast::getReferencedVariables(expr->node(), found);
        if (found.size() == 1 && found.find(outVariable) != found.end()) {
          calculations.emplace(calculationNode->outVariable(), calculationNode);
        }
      }

      current = current->getFirstParent();
    }
  }

  opt->addPlan(std::move(plan), rule, modified);
}

namespace {

/// @brief is the node parallelizable?
struct ParallelizableFinder final
    : public WalkerWorker<ExecutionNode, WalkerUniqueness::NonUnique> {
  bool const _parallelizeWrites;
  bool _isParallelizable;

  explicit ParallelizableFinder(bool parallelizeWrites)
      : _parallelizeWrites(parallelizeWrites),
        _isParallelizable(true) {}

  ~ParallelizableFinder() = default;

  bool enterSubquery(ExecutionNode*, ExecutionNode*) override final {
    return false;
  }

  bool before(ExecutionNode* node) override final {
    if (node->getType() == ExecutionNode::SCATTER ||
        node->getType() == ExecutionNode::GATHER ||
        node->getType() == ExecutionNode::DISTRIBUTE) {
      _isParallelizable = false;
      return true;  // true to abort the whole walking process
    }

    if (node->getType() == ExecutionNode::TRAVERSAL ||
        node->getType() == ExecutionNode::SHORTEST_PATH ||
        node->getType() == ExecutionNode::K_SHORTEST_PATHS) {
      auto* gn = ExecutionNode::castTo<GraphNode*>(node);
      if (!gn->isLocalGraphNode()) {
        _isParallelizable = false;
        return true;  // true to abort the whole walking process
      }
    }

    // write operations of type REMOVE, REPLACE and UPDATE
    // can be parallelized, provided the rest of the plan
    // does not prohibit this
    if (node->isModificationNode() &&
        (!_parallelizeWrites ||
         (node->getType() != ExecutionNode::REMOVE &&
          node->getType() != ExecutionNode::REPLACE &&
          node->getType() != ExecutionNode::UPDATE))) {
      _isParallelizable = false;
      return true;  // true to abort the whole walking process
    }

    // continue inspecting
    return false;
  }
};

/// no modification nodes, ScatterNodes etc
bool isParallelizable(GatherNode* node, bool parallelizeWrites) {
  if (node->parallelism() == GatherNode::Parallelism::Serial) {
    // node already defined to be serial
    return false;
  }

  ParallelizableFinder finder(parallelizeWrites);
  for (ExecutionNode* e : node->getDependencies()) {
    e->walk(finder);
    if (!finder._isParallelizable) {
      return false;
    }
  }
  return true;
}
}

/// @brief turn LENGTH(FOR doc IN ...) subqueries into an optimized count operation
void arangodb::aql::optimizeCountRule(Optimizer* opt,
                                      std::unique_ptr<ExecutionPlan> plan,
                                      OptimizerRule const& rule) {
  bool modified = false;

  if (plan->getAst()->query().queryOptions().fullCount) {
    // fullCount is unsupported yet
    opt->addPlan(std::move(plan), rule, modified);
    return;
  }

  ::arangodb::containers::SmallVector<ExecutionNode*>::allocator_type::arena_type a;
  ::arangodb::containers::SmallVector<ExecutionNode*> nodes{a};
  plan->findNodesOfType(nodes, EN::CALCULATION, true);

  VarSet vars;
  std::unordered_map<ExecutionNode*, std::pair<bool, std::unordered_set<AstNode const*>>> candidates;

  // find all calculation nodes in the plan
  for (auto const& n : nodes) {
    auto cn = ExecutionNode::castTo<CalculationNode*>(n);
    AstNode const* root = cn->expression()->node();
    if (root == nullptr) {
      continue;
    }

    std::unordered_map<ExecutionNode*, std::pair<bool, std::unordered_set<AstNode const*>>> localCandidates;

    // look for all expressions that contain COUNT(subquery) or LENGTH(subquery)
    auto visitor = [&localCandidates, &plan](AstNode const* node) -> bool {
      if (node->type == NODE_TYPE_FCALL && node->numMembers() > 0) {
        auto func = static_cast<Function const*>(node->getData());
        auto args = node->getMember(0);
        if (func->name == "LENGTH" || func->name == "COUNT") {
          if (args->numMembers() > 0 && args->getMember(0)->type == NODE_TYPE_REFERENCE) {
            Variable const* v =
                static_cast<Variable const*>(args->getMember(0)->getData());
            auto setter = plan->getVarSetBy(v->id);
            if (setter != nullptr && setter->getType() == EN::SUBQUERY) {
              // COUNT(subquery) / LENGTH(subquery)
              auto sn = ExecutionNode::castTo<SubqueryNode*>(setter);
              if (sn->isModificationNode()) {
                // subquery modifies data
                // cannot apply optimization for data-modification queries
                return true;
              }
              if (!sn->isDeterministic()) {
                // subquery is non-deterministic. cannot apply the optimization
                return true;
              }

              auto current = sn->getSubquery();
              if (current == nullptr || current->getType() != EN::RETURN) {
                // subquery does not end with a RETURN instruction - we cannot handle this
                return true;
              }

              auto it = localCandidates.find(setter);
              if (it == localCandidates.end()) {
                localCandidates.emplace(setter, std::make_pair(true, std::unordered_set<AstNode const*>({node})));
              } else {
                (*it).second.second.emplace(node);
              }
              return false;
            }
          }
        }
      } else if (node->type == NODE_TYPE_REFERENCE) {
        Variable const* v = static_cast<Variable const*>(node->getData());
        auto setter = plan->getVarSetBy(v->id);
        if (setter != nullptr && setter->getType() == EN::SUBQUERY) {
          // subquery used for something else inside the calculation,
          // e.g. FIRST(subquery).
          // we cannot continue with the optimization for this subquery, but for others
          localCandidates[setter].first = false;
          return false;
        }
      }
      return true;
    };

    Ast::traverseReadOnly(root, visitor, [](AstNode const*) {});

    for (auto const& it : localCandidates) {
      // check if subquery result is used for something else than LENGTH/COUNT in *this* calculation
      if (!it.second.first) {
        // subquery result is used for other calculations than COUNT(subquery)
        continue;
      }

      SubqueryNode const* sn = ExecutionNode::castTo<SubqueryNode const*>(it.first);
      if (n->isVarUsedLater(sn->outVariable())) {
        // subquery result is used elsewhere later - we cannot optimize
        continue;
      }

      bool valid = true;
      // check if subquery result is used somewhere else before the current calculation
      // we are looking at
      auto current = sn->getFirstParent();
      while (current != nullptr && current != n) {
        vars.clear();
        current->getVariablesUsedHere(vars);
        if (vars.find(sn->outVariable()) != vars.end()) {
          valid = false;
          break;
        }
        current = current->getFirstParent();
      }

      if (valid) {
        // subquery result is not used elsewhere - we can continue optimizing
        // transfer the candidate into the global result
        candidates.emplace(it.first, it.second);
      }
    }
  }

  for (auto const& it : candidates) {
    TRI_ASSERT(it.second.first);
    auto sn = ExecutionNode::castTo<SubqueryNode const*>(it.first);

    // scan from the subquery node to the bottom of the ExecutionPlan to check
    // if any of the following nodes also use the subquery result
    auto current = sn->getSubquery();
    TRI_ASSERT(current->getType() == EN::RETURN);
    auto returnNode = ExecutionNode::castTo<ReturnNode*>(current);
    auto returnSetter = plan->getVarSetBy(returnNode->inVariable()->id);
    if (returnSetter == nullptr) {
      continue;
    }
    if (returnSetter->getType() == EN::CALCULATION) {
      // check if we can understand this type of calculation
      auto cn = ExecutionNode::castTo<CalculationNode*>(returnSetter);
      auto expr = cn->expression();
      if (!expr->isConstant() && !expr->isAttributeAccess()) {
        continue;
      }
    }

    // find the head of the plan/subquery
    while (current->hasDependency()) {
      current = current->getFirstDependency();
    }

    TRI_ASSERT(current != nullptr);

    if (current->getType() != EN::SINGLETON) {
      continue;
    }

    // from here we need to find the first FOR loop.
    // if it is a full collection scan or an index scan, we note its out variable.
    // if we find a nested loop, we abort searching
    bool valid = true;
    ExecutionNode* found = nullptr;
    Variable const* outVariable = nullptr;
    current = current->getFirstParent();

    while (current != nullptr) {
      auto type = current->getType();
      switch (type) {
        case EN::ENUMERATE_COLLECTION:
        case EN::INDEX: {
          if (found != nullptr) {
            // found a nested collection/index scan
            found = nullptr;
            valid = false;
          } else {
            TRI_ASSERT(valid);
            if (dynamic_cast<DocumentProducingNode*>(current)->hasFilter()) {
              // node uses early pruning. this is not supported
              valid = false;
            } else {
              outVariable = dynamic_cast<DocumentProducingNode*>(current)->outVariable();

              if (type == EN::INDEX && ExecutionNode::castTo<IndexNode const*>(current)->getIndexes().size() != 1) {
                // more than one index, so we would need to run uniqueness checks on the
                // results. this is currently unsupported, so don't apply the optimization
                valid = false;
              } else {
                // a FOR loop without an early pruning filter. this is what we are
                // looking for!
                found = current;
              }
            }
          }
          break;
        }

        case EN::DISTRIBUTE:

        case EN::INSERT:
        case EN::UPDATE:
        case EN::REPLACE:
        case EN::REMOVE:
        case EN::UPSERT:
          // we don't handle data-modification queries

        case EN::LIMIT:
          // limit is not yet supported

        case EN::ENUMERATE_LIST:
        case EN::TRAVERSAL:
        case EN::SHORTEST_PATH:
        case EN::K_SHORTEST_PATHS:
        case EN::ENUMERATE_IRESEARCH_VIEW: {
          // we don't handle nested FOR loops
          found = nullptr;
          valid = false;
          break;
        }

        case EN::RETURN:{
          // we reached the end
          break;
        }

        default: {
          if (outVariable != nullptr) {
            vars.clear();
            current->getVariablesUsedHere(vars);
            if (vars.find(outVariable) != vars.end()) {
              // result variable of FOR loop is used somewhere where we
              // can't handle it - don't apply the optimization
              found = nullptr;
              valid = false;
            }
          }
          break;
        }
      }

      if (!valid) {
        break;
      }

      current = current->getFirstParent();
    }

    if (valid && found != nullptr) {
      dynamic_cast<DocumentProducingNode*>(found)->setCountFlag();
      returnNode->inVariable(outVariable);

      // replace COUNT/LENGTH with SUM, as we are getting an array from the subquery
      auto& server = plan->getAst()->query().vocbase().server();
      auto func = server.getFeature<AqlFunctionFeature>().byName("SUM");
      for (AstNode const* funcNode : it.second.second) {
        const_cast<AstNode*>(funcNode)->setData(static_cast<void const*>(func));
      }

      if (returnSetter->getType() == EN::CALCULATION) {
        plan->clearVarUsageComputed();
        plan->findVarUsage();

        auto cn = ExecutionNode::castTo<CalculationNode*>(returnSetter);
        if (cn->expression()->isConstant() && !cn->isVarUsedLater(cn->outVariable())) {
          plan->unlinkNode(cn);
        }
      }
      modified = true;
    }
  }

  opt->addPlan(std::move(plan), rule, modified);
}

/// @brief parallelize coordinator GatherNodes
void arangodb::aql::parallelizeGatherRule(Optimizer* opt,
                                          std::unique_ptr<ExecutionPlan> plan,
                                          OptimizerRule const& rule) {
  TRI_ASSERT(ServerState::instance()->isCoordinator());

  bool modified = false;

  // find all GatherNodes in the main query, starting from the query's root node
  // (the node most south when looking at the query execution plan).
  //
  // for now, we effectively stop right after the first GatherNode we found, regardless
  // of whether we can make that node use parallelism or not.
  // the reason we have to stop here is that if we have multiple query snippets on a
  // server they will use the same underlying transaction object. however,
  // transactions are not thread-safe right now, so we must avoid any parallelism when
  // there can be another snippet with the same transaction on the same server.
  //
  // for example consider the following query, joining the shards of two collections
  // on 2 database servers:
  //
  //   (4)      DBS1                            DBS2               database
  //        users, shard 1                 users, shard 2          servers
  //       --------------------------------------------------------
  //   (3)                      Gather                             coordinator
  //       --------------------------------------------------------
  //   (2)      DBS1            Scatter         DBS2               database
  //       orders, shard 1                orders, shard 2          servers
  //       --------------------------------------------------------
  //   (1)                      Gather                             coordinator
  //
  // the query starts with a GatherNode (1). if we make that parallel, then it will
  // ask the shards of `orders` on the database servers in parallel (2). So there
  // can be 2 threads in (2), on different servers. all is fine until here.
  // however, if the thread for DBS1 fetches upstream data from the coordinator (3),
  // then the coordinator may reach out to DBS2 to get more data from the `users`
  // collection (4). so one thread will be on DBS2 and using the transaction. at
  // the very same time we already have another thread working on the same server on
  // (2). they are using the same transaction object, which currently is not
  // thread-safe.
  // we need to avoid any such situation, and thus we cannot make any of the GatherNodes
  // thread-safe here. the only case in which we currently can employ parallelization
  // is when there is only a single GatherNode. all other restrictions for
  // parallelization (e.g. no DistributeNodes around) still apply.
  ::arangodb::containers::SmallVector<ExecutionNode*>::allocator_type::arena_type a;
  ::arangodb::containers::SmallVector<ExecutionNode*> nodes{a};
  plan->findNodesOfType(nodes, EN::GATHER, true);

  if (nodes.size() == 1 && !plan->contains(EN::DISTRIBUTE) && !plan->contains(EN::SCATTER)) {
    TRI_vocbase_t& vocbase = plan->getAst()->query().vocbase();
    bool parallelizeWrites = vocbase.server().getFeature<OptimizerRulesFeature>().parallelizeGatherWrites();
    GatherNode* gn = ExecutionNode::castTo<GatherNode*>(nodes[0]);

    if (!gn->isInSubquery() && isParallelizable(gn, parallelizeWrites)) {
      // find all graph nodes and make sure that they all are using satellite
      nodes.clear();
      plan->findNodesOfType(nodes, {EN::TRAVERSAL, EN::SHORTEST_PATH, EN::K_SHORTEST_PATHS}, true);
      bool const allSatellite = std::all_of(nodes.begin(), nodes.end(), [](auto n) {
        GraphNode* graphNode = ExecutionNode::castTo<GraphNode*>(n);
        return graphNode->isLocalGraphNode();
      });

      if (allSatellite) {
        gn->setParallelism(GatherNode::Parallelism::Parallel);
        modified = true;
      }
    } else {
      gn->setParallelism(GatherNode::Parallelism::Serial);
    }
  }

  opt->addPlan(std::move(plan), rule, modified);
}

namespace {

<<<<<<< HEAD
bool nodeMakesThisQueryLevelUnsuitableForSubquerySplicing(ExecutionNode const* node) {
  switch (node->getType()) {
    case ExecutionNode::CALCULATION:
    case ExecutionNode::SUBQUERY:
    case ExecutionNode::SINGLETON:
    case ExecutionNode::ENUMERATE_COLLECTION:
    case ExecutionNode::ENUMERATE_LIST:
    case ExecutionNode::FILTER:
    case ExecutionNode::SORT:
    case ExecutionNode::TRAVERSAL:
    case ExecutionNode::INDEX:
    case ExecutionNode::SHORTEST_PATH:
    case ExecutionNode::K_SHORTEST_PATHS:
    case ExecutionNode::ENUMERATE_IRESEARCH_VIEW:
    case ExecutionNode::RETURN:
    case ExecutionNode::DISTRIBUTE:
    case ExecutionNode::SCATTER:
    case ExecutionNode::GATHER:
    case ExecutionNode::REMOTE:
    case ExecutionNode::REMOTESINGLE:
    case ExecutionNode::INSERT:
    case ExecutionNode::REMOVE:
    case ExecutionNode::REPLACE:
    case ExecutionNode::UPDATE:
    case ExecutionNode::UPSERT:
    case ExecutionNode::MATERIALIZE:
    case ExecutionNode::DISTRIBUTE_CONSUMER:
    case ExecutionNode::SUBQUERY_START:
    case ExecutionNode::SUBQUERY_END:
    case ExecutionNode::READALL:
    case ExecutionNode::ASYNC:
      // These nodes do not initiate a skip themselves, and thus are fine.
      return false;
    case ExecutionNode::NORESULTS:
    case ExecutionNode::LIMIT:
    case ExecutionNode::COLLECT:
      // These nodes are fine
      return false;
    case ExecutionNode::MUTEX:
    case ExecutionNode::MAX_NODE_TYPE_VALUE:
      break;
  }
  THROW_ARANGO_EXCEPTION_FORMAT(
      TRI_ERROR_INTERNAL_AQL,
      "Unhandled node type '%s' in splice-subqueries optimizer rule. Please "
      "report this error. Try turning off the splice-subqueries rule to get "
      "your query working.",
      node->getTypeString().c_str());
}  // namespace

=======
>>>>>>> 018cbb40
void findSubqueriesSuitableForSplicing(ExecutionPlan const& plan,
                                       containers::SmallVector<SubqueryNode*>& result) {
  TRI_ASSERT(result.empty());
  using ResultVector = decltype(result);
  using BoolVec =
      std::vector<bool, containers::detail::short_alloc<bool, 64, alignof(size_t)>>;

  using SuitableNodeSet =
      std::set<SubqueryNode*, std::less<>, containers::detail::short_alloc<SubqueryNode*, 128, alignof(SubqueryNode*)>>;

  // This finder adds all subquery nodes in pre-order to its `result` parameter,
  // and all nodes that are suitable for splicing to `suitableNodes`. Suitable
  // means that neither the containing subquery contains unsuitable nodes - at
  // least not in an ancestor of the subquery - nor the subquery contains
  // unsuitable nodes (directly, not recursively).
  //
  // It will be used in a fashion where the recursive walk on subqueries is done
  // *before* the recursive walk on dependencies.
  // It maintains a stack of bools for every subquery level. The topmost bool
  // holds whether we've encountered a skipping block so far.
  // When leaving a subquery, we decide whether it is suitable for splicing by
  // inspecting the two topmost bools in the stack - the one belonging to the
  // insides of the subquery, which we're going to pop right now, and the one
  // belonging to the containing subquery.
  //
  // *All* subquery nodes will be added to &result in pre-order, and all
  // *suitable* subquery nodes will be added to &suitableNodes. The latter can
  // be omitted later, as soon as support for spliced subqueries / shadow rows
  // is complete.

  class Finder final : public WalkerWorker<ExecutionNode, WalkerUniqueness::NonUnique> {
   public:
    explicit Finder(ResultVector& result, SuitableNodeSet& suitableNodes)
        : _result{result}, _suitableNodes{suitableNodes}, _isSuitableArena{}, _isSuitableLevel{BoolVec{_isSuitableArena}} {
      // push the top-level query
      _isSuitableLevel.emplace(true);
    }

    bool before(ExecutionNode* node) override final {
      TRI_ASSERT(node->getType() != EN::MUTEX); // should never appear here

      if (node->getType() == ExecutionNode::SUBQUERY) {
        _result.emplace_back(ExecutionNode::castTo<SubqueryNode*>(node));
      }

      // We could set
      //   _isSuitable.top() = true;
      // here when we encounter nodes that never pass skipping through, like
      // SORT, enabling a few more possibilities where to enable this rule.

      constexpr bool abort = false;
      return abort;
    }

    bool enterSubquery(ExecutionNode* subq, ExecutionNode* root) override final {
      _isSuitableLevel.emplace(true);

      constexpr bool enterSubqueries = true;
      return enterSubqueries;
    }

    void leaveSubquery(ExecutionNode* subqueryNode, ExecutionNode*) override final {
      TRI_ASSERT(!_isSuitableLevel.empty());

      const bool subqueryDoesNotSkipInside = _isSuitableLevel.top();
      _isSuitableLevel.pop();
      const bool containingSubqueryDoesNotSkip = _isSuitableLevel.top();

      if (subqueryDoesNotSkipInside && containingSubqueryDoesNotSkip) {
        _suitableNodes.emplace(ExecutionNode::castTo<SubqueryNode*>(subqueryNode));
      }
    }

   private:
    // all subquery nodes will be added to _result in pre-order
    ResultVector& _result;
    // only suitable subquery nodes will be added to this set
    SuitableNodeSet& _suitableNodes;

    using BoolArena = BoolVec::allocator_type::arena_type;
    using BoolStack = std::stack<bool, BoolVec>;

    BoolArena _isSuitableArena;
    // _isSuitable.top() says whether there is a node that skips in the
    // current (sub)query level.
    BoolStack _isSuitableLevel;
  };

  using SuitableNodeArena = SuitableNodeSet::allocator_type::arena_type;
  SuitableNodeArena suitableNodeArena{};
  SuitableNodeSet suitableNodes{suitableNodeArena};

  auto finder = Finder{result, suitableNodes};
  plan.root()->walkSubqueriesFirst(finder);

  {  // remove unsuitable nodes from result
    auto i = size_t{0};
    auto j = size_t{0};
    for (; j < result.size(); ++j) {
      TRI_ASSERT(i <= j);
      if (suitableNodes.count(result[j]) > 0) {
        if (i != j) {
          TRI_ASSERT(suitableNodes.count(result[i]) == 0);
          result[i] = result[j];
#ifdef ARANGODB_ENABLE_MAINTAINER_MODE
          // To allow for the assert above
          result[j] = nullptr;
#endif
        }
        ++i;
      }
    }
    TRI_ASSERT(i <= result.size());
    result.resize(i);
  }
}
}  // namespace

// Splices in subqueries by replacing subquery nodes by
// a SubqueryStartNode and a SubqueryEndNode with the subquery's nodes
// in between.
void arangodb::aql::spliceSubqueriesRule(Optimizer* opt, std::unique_ptr<ExecutionPlan> plan,
                                         OptimizerRule const& rule) {
  bool modified = false;

  containers::SmallVector<SubqueryNode*>::allocator_type::arena_type a;
  containers::SmallVector<SubqueryNode*> subqueryNodes{a};
  findSubqueriesSuitableForSplicing(*plan, subqueryNodes);

  // Note that we rely on the order `subqueryNodes` in the sense that, for
  // nested subqueries, the outer subquery must come before the inner, so we
  // don't iterate over spliced queries here.
  auto forAllDeps = [](ExecutionNode* node, auto cb) {
    for (; node != nullptr; node = node->getFirstDependency()) {
      TRI_ASSERT(node->getType() != ExecutionNode::SUBQUERY_START);
      TRI_ASSERT(node->getType() != ExecutionNode::SUBQUERY_END);
      cb(node);
    }
  };

  TRI_IF_FAILURE("Optimizer::allowOldSubqueries") {
    // intentionally let old subqueries pass. this is used only in testing and can be removed in 3.9
    subqueryNodes.clear();
  }

  for (auto const& sq : subqueryNodes) {
    modified = true;
    auto evenNumberOfRemotes = true;

    forAllDeps(sq->getSubquery(), [&](auto node) {
      node->setIsInSplicedSubquery(true);
      if (node->getType() == ExecutionNode::REMOTE) {
        evenNumberOfRemotes = !evenNumberOfRemotes;
      }
    });

    auto const addClusterNodes = !evenNumberOfRemotes;

    {  // insert SubqueryStartNode

      // Create new start node
      auto start = plan->createNode<SubqueryStartNode>(plan.get(), plan->nextId(),
                                                       sq->outVariable());

      // start and end inherit this property from the subquery node
      start->setIsInSplicedSubquery(sq->isInSplicedSubquery());

      // insert a SubqueryStartNode before the SubqueryNode
      plan->insertBefore(sq, start);
      // remove parent/dependency relation between sq and start
      TRI_ASSERT(start->getParents().size() == 1);
      sq->removeDependency(start);
      TRI_ASSERT(start->getParents().size() == 0);
      TRI_ASSERT(start->getDependencies().size() == 1);
      TRI_ASSERT(sq->getDependencies().size() == 0);
      TRI_ASSERT(sq->getParents().size() == 1);

      {  // remove singleton
        ExecutionNode* const singleton = sq->getSubquery()->getSingleton();
        std::vector<ExecutionNode*> const parents = singleton->getParents();
        TRI_ASSERT(parents.size() == 1);
        auto oldSingletonParent = parents[0];
        TRI_ASSERT(oldSingletonParent->getDependencies().size() == 1);
        // All parents of the Singleton of the subquery become parents of the
        // SubqueryStartNode. The singleton will be deleted after.
        for (auto* x : parents) {
          TRI_ASSERT(x != nullptr);
          x->replaceDependency(singleton, start);
        }
        TRI_ASSERT(oldSingletonParent->getDependencies().size() == 1);
        TRI_ASSERT(start->getParents().size() == 1);

        if (addClusterNodes) {
          auto const scatterNode =
              plan->createNode<ScatterNode>(plan.get(), plan->nextId(), ScatterNode::SHARD);
          auto const remoteNode =
              plan->createNode<RemoteNode>(plan.get(), plan->nextId(),
                                           &plan->getAst()->query().vocbase(),
                                           "", "", "");
          scatterNode->setIsInSplicedSubquery(true);
          remoteNode->setIsInSplicedSubquery(true);
          plan->insertAfter(start, scatterNode);
          plan->insertAfter(scatterNode, remoteNode);

          TRI_ASSERT(remoteNode->getDependencies().size() == 1);
          TRI_ASSERT(scatterNode->getDependencies().size() == 1);
          TRI_ASSERT(remoteNode->getParents().size() == 1);
          TRI_ASSERT(scatterNode->getParents().size() == 1);
          TRI_ASSERT(oldSingletonParent->getFirstDependency() == remoteNode);
          TRI_ASSERT(remoteNode->getFirstDependency() == scatterNode);
          TRI_ASSERT(scatterNode->getFirstDependency() == start);
          TRI_ASSERT(start->getFirstParent() == scatterNode);
          TRI_ASSERT(scatterNode->getFirstParent() == remoteNode);
          TRI_ASSERT(remoteNode->getFirstParent() == oldSingletonParent);
        } else {
          TRI_ASSERT(oldSingletonParent->getFirstDependency() == start);
          TRI_ASSERT(start->getFirstParent() == oldSingletonParent);
        }
      }
    }

    {  // insert SubqueryEndNode

      ExecutionNode* subqueryRoot = sq->getSubquery();
      Variable const* inVariable = nullptr;

      if (subqueryRoot->getType() == ExecutionNode::RETURN) {
        // The SubqueryEndExecutor can read the input from the return Node.
        auto subqueryReturn = ExecutionNode::castTo<ReturnNode*>(subqueryRoot);
        inVariable = subqueryReturn->inVariable();
        // Every return can only have a single dependency
        TRI_ASSERT(subqueryReturn->getDependencies().size() == 1);
        subqueryRoot = subqueryReturn->getFirstDependency();
        TRI_ASSERT(!plan->isRoot(subqueryReturn));
        plan->unlinkNode(subqueryReturn, true);
      }

      // Create new end node
      auto end = plan->createNode<SubqueryEndNode>(plan.get(), plan->nextId(),
                                                   inVariable, sq->outVariable());
      // start and end inherit this property from the subquery node
      end->setIsInSplicedSubquery(sq->isInSplicedSubquery());
      // insert a SubqueryEndNode after the SubqueryNode sq
      plan->insertAfter(sq, end);

      end->replaceDependency(sq, subqueryRoot);

      TRI_ASSERT(end->getDependencies().size() == 1);
      TRI_ASSERT(end->getParents().size() == 1);
    }
    TRI_ASSERT(sq->getDependencies().empty());
    TRI_ASSERT(sq->getParents().empty());
  }

  opt->addPlan(std::move(plan), rule, modified);
}

void arangodb::aql::decayUnnecessarySortedGather(Optimizer* opt,
                                                 std::unique_ptr<ExecutionPlan> plan,
                                                 OptimizerRule const& rule) {
  ::arangodb::containers::SmallVector<ExecutionNode*>::allocator_type::arena_type a;
  ::arangodb::containers::SmallVector<ExecutionNode*> nodes{a};
  plan->findNodesOfType(nodes, EN::GATHER, true);

  bool modified = false;

  for (auto& n : nodes) {
    auto gatherNode = ExecutionNode::castTo<GatherNode*>(n);
    if (gatherNode->elements().empty()) {
      continue;
    }

    auto const* collection = GatherNode::findCollection(*gatherNode);

    // For views (when 'collection == nullptr') we don't need
    // to check number of shards
    // On SmartEdge collections we have 0 shards and we need the elements
    // to be injected here as well. So do not replace it with > 1
    if (collection && collection->numberOfShards() == 1) {
      modified = true;
      gatherNode->elements().clear();
    }
  }
  opt->addPlan(std::move(plan), rule, modified);
}

void arangodb::aql::insertDistributeInputCalculation(ExecutionPlan& plan) {
  ::arangodb::containers::SmallVector<ExecutionNode*>::allocator_type::arena_type a;
  ::arangodb::containers::SmallVector<ExecutionNode*> nodes{a};
  plan.findNodesOfType(nodes, ExecutionNode::DISTRIBUTE, true);
  
  for (auto const& n : nodes) {
    auto* distributeNode = ExecutionNode::castTo<DistributeNode*>(n);
    auto* targetNode = plan.getNodesById().at(distributeNode->getTargetNodeId());
    TRI_ASSERT(targetNode != nullptr);

    auto collection = static_cast<Collection const*>(nullptr);
    auto inputVariable = static_cast<Variable const *>(nullptr);
    auto alternativeVariable = static_cast<Variable const *>(nullptr);

    auto createKeys = bool{false};
    auto allowKeyConversionToObject = bool{false};
    auto allowSpecifiedKeys = bool{false};

    auto fixupGraphInput = bool{false};

    std::function<void(Variable* variable)> setInVariable;
    bool ignoreErrors = false;

    // TODO: this seems a bit verbose, but is at least local & simple
    //       the modification nodes are all collectionaccessing, the graph nodes are
    //       currently assumed to be disjoint, and hence smart, so all collections
    //       are sharded the same way!
    switch (targetNode->getType()) {
      case ExecutionNode::INSERT: {
        auto* insertNode = ExecutionNode::castTo<InsertNode*>(targetNode);
        collection = insertNode->collection();
        inputVariable = insertNode->inVariable();
        createKeys = true;
        allowKeyConversionToObject = true;
        setInVariable = [insertNode](Variable* var) {
          insertNode->setInVariable(var);
        };
      } break;
      case ExecutionNode::REMOVE: {
        auto* removeNode = ExecutionNode::castTo<RemoveNode*>(targetNode);
        collection = removeNode->collection();
        inputVariable = removeNode->inVariable();
        createKeys = false;
        allowKeyConversionToObject = true;
        ignoreErrors = removeNode->getOptions().ignoreErrors;
        setInVariable = [removeNode](Variable* var) {
          removeNode->setInVariable(var);
        };
      } break;
      case ExecutionNode::UPDATE:
      case ExecutionNode::REPLACE: {
        auto* updateReplaceNode = ExecutionNode::castTo<UpdateReplaceNode*>(targetNode);
        collection = updateReplaceNode->collection();
        ignoreErrors = updateReplaceNode->getOptions().ignoreErrors;
        if (updateReplaceNode->inKeyVariable() != nullptr) {
          inputVariable = updateReplaceNode->inKeyVariable();
          // This is the _inKeyVariable! This works, since we use default
          // sharding!
          allowKeyConversionToObject = true;
          setInVariable = [updateReplaceNode](Variable* var) {
            updateReplaceNode->setInKeyVariable(var);
          };
        } else {
          inputVariable = updateReplaceNode->inDocVariable();
          allowKeyConversionToObject = false;
          setInVariable = [updateReplaceNode](Variable* var) {
            updateReplaceNode->setInDocVariable(var);
          };
        }
        createKeys = false;
      } break;
      case ExecutionNode::UPSERT: {
        // an UPSERT node has two input variables!
        auto* upsertNode = ExecutionNode::castTo<UpsertNode*>(targetNode);
        collection = upsertNode->collection();
        inputVariable = upsertNode->inDocVariable();
        alternativeVariable = upsertNode->insertVariable();
        ignoreErrors = upsertNode->getOptions().ignoreErrors;
        allowKeyConversionToObject = true;
        createKeys = true;
        allowSpecifiedKeys = true;
        setInVariable = [upsertNode](Variable* var) {
          upsertNode->setInsertVariable(var);
        };
      } break;
      case ExecutionNode::TRAVERSAL: {
        auto* traversalNode = ExecutionNode::castTo<TraversalNode*>(targetNode);
        TRI_ASSERT(traversalNode->isDisjoint());
        collection = traversalNode->collection();
        inputVariable = traversalNode->inVariable();
        allowKeyConversionToObject = true;
        createKeys = false;
        fixupGraphInput = true;
        setInVariable = [traversalNode](Variable* var) {
          traversalNode->setInVariable(var);
        };
      } break;
      case ExecutionNode::K_SHORTEST_PATHS: {
        auto* kShortestPathsNode = ExecutionNode::castTo<KShortestPathsNode*>(targetNode);
        TRI_ASSERT(kShortestPathsNode->isDisjoint());
        collection = kShortestPathsNode->collection();
        // Subtle: KShortestPathsNode uses a reference when returning startInVariable
        inputVariable = &kShortestPathsNode->startInVariable();
        allowKeyConversionToObject = true;
        createKeys = false;
        fixupGraphInput = true;
        setInVariable = [kShortestPathsNode](Variable* var) {
          kShortestPathsNode->setStartInVariable(var);
        };
      } break;
      case ExecutionNode::SHORTEST_PATH: {
        auto* shortestPathNode = ExecutionNode::castTo<ShortestPathNode*>(targetNode);
        TRI_ASSERT(shortestPathNode->isDisjoint());
        collection = shortestPathNode->collection();
        inputVariable = shortestPathNode->startInVariable();
        allowKeyConversionToObject = true;
        createKeys = false;
        fixupGraphInput = true;
        setInVariable = [shortestPathNode](Variable* var) {
          shortestPathNode->setStartInVariable(var);
        };
      } break;
      default: {
        TRI_ASSERT(false);
        THROW_ARANGO_EXCEPTION_MESSAGE(TRI_ERROR_INTERNAL,
                                      "Cannot distribute " +
                                          targetNode->getTypeString() + ".");
      } break;
    }
    TRI_ASSERT(inputVariable != nullptr);
    TRI_ASSERT(collection != nullptr);
    // allowSpecifiedKeys can only be true for UPSERT
    TRI_ASSERT(targetNode->getType() == ExecutionNode::UPSERT || !allowSpecifiedKeys);
    // createKeys can only be true for INSERT/UPSERT
    TRI_ASSERT((targetNode->getType() == ExecutionNode::INSERT ||
                targetNode->getType() == ExecutionNode::UPSERT) ||
               !createKeys);

    CalculationNode* calcNode = nullptr;
    auto setter = plan.getVarSetBy(inputVariable->id);
    if (setter == nullptr || // this can happen for $smartHandOver
        setter->getType() == EN::ENUMERATE_COLLECTION ||
        setter->getType() == EN::INDEX) {
      // If our input variable is set by a collection/index enumeration, it is guaranteed to be an object
      // with a _key attribute, so we don't need to do anything.
      return;
    }
    
    // We insert an additional calculation node to create the input for our distribute node.
    Variable* variable = plan.getAst()->variables()->createTemporaryVariable();
    
    // update the targetNode so that it uses the same input variable as our distribute node
    setInVariable(variable);
    
    auto* ast = plan.getAst();
    auto args = ast->createNodeArray();
    char const* function;
    args->addMember(ast->createNodeReference(inputVariable));
    if (fixupGraphInput) {
      function = "MAKE_DISTRIBUTE_GRAPH_INPUT";
    } else {
      if (createKeys) {
        function = "MAKE_DISTRIBUTE_INPUT_WITH_KEY_CREATION";
        if (alternativeVariable) {
          args->addMember(ast->createNodeReference(alternativeVariable));
        } else {
          args->addMember(ast->createNodeValueNull());
        }
        auto flags = ast->createNodeObject();
        flags->addMember(ast->createNodeObjectElement(
          TRI_CHAR_LENGTH_PAIR("allowSpecifiedKeys"),
          ast->createNodeValueBool(allowSpecifiedKeys)));
        flags->addMember(ast->createNodeObjectElement(
          TRI_CHAR_LENGTH_PAIR("ignoreErrors"),
          ast->createNodeValueBool(ignoreErrors)));
        auto const& collectionName = collection->name();
        flags->addMember(ast->createNodeObjectElement(
          TRI_CHAR_LENGTH_PAIR("collection"),
          ast->createNodeValueString(collectionName.c_str(), collectionName.length())));
        //args->addMember(ast->createNodeValueString(collectionName.c_str(), collectionName.length()));
        
        args->addMember(flags);
      } else {
        function = "MAKE_DISTRIBUTE_INPUT";
        auto flags = ast->createNodeObject();
        flags->addMember(ast->createNodeObjectElement(
          TRI_CHAR_LENGTH_PAIR("allowKeyConversionToObject"),
          ast->createNodeValueBool(allowKeyConversionToObject)));
        flags->addMember(ast->createNodeObjectElement(
          TRI_CHAR_LENGTH_PAIR("ignoreErrors"),
          ast->createNodeValueBool(ignoreErrors)));
        bool canUseCustomKey = collection->getCollection()->usesDefaultShardKeys() || allowSpecifiedKeys;  
        flags->addMember(ast->createNodeObjectElement(
          TRI_CHAR_LENGTH_PAIR("canUseCustomKey"),
          ast->createNodeValueBool(canUseCustomKey)));
        
        args->addMember(flags);
      }
    }

    auto expr = std::make_unique<Expression>(ast, ast->createNodeFunctionCall(function, args, true));
    calcNode = plan.createNode<CalculationNode>(&plan, plan.nextId(), std::move(expr), variable);
    distributeNode->setVariable(variable);
    plan.insertBefore(distributeNode, calcNode);
    plan.clearVarUsageComputed();
  }
}<|MERGE_RESOLUTION|>--- conflicted
+++ resolved
@@ -4673,11 +4673,8 @@
         case EN::SHORTEST_PATH:
         case EN::SUBQUERY:
         case EN::ENUMERATE_IRESEARCH_VIEW:
-<<<<<<< HEAD
         case EN::READALL:
-=======
         case EN::WINDOW:
->>>>>>> 018cbb40
           // do break
           stopSearching = true;
           break;
@@ -4814,11 +4811,8 @@
         case EN::SHORTEST_PATH:
         case EN::REMOTESINGLE:
         case EN::ENUMERATE_IRESEARCH_VIEW:
-<<<<<<< HEAD
         case EN::READALL:
-=======
         case EN::WINDOW:
->>>>>>> 018cbb40
 
           // For all these, we do not want to pull a SortNode further down
           // out to the DBservers, note that potential FilterNodes and
@@ -7982,59 +7976,6 @@
 
 namespace {
 
-<<<<<<< HEAD
-bool nodeMakesThisQueryLevelUnsuitableForSubquerySplicing(ExecutionNode const* node) {
-  switch (node->getType()) {
-    case ExecutionNode::CALCULATION:
-    case ExecutionNode::SUBQUERY:
-    case ExecutionNode::SINGLETON:
-    case ExecutionNode::ENUMERATE_COLLECTION:
-    case ExecutionNode::ENUMERATE_LIST:
-    case ExecutionNode::FILTER:
-    case ExecutionNode::SORT:
-    case ExecutionNode::TRAVERSAL:
-    case ExecutionNode::INDEX:
-    case ExecutionNode::SHORTEST_PATH:
-    case ExecutionNode::K_SHORTEST_PATHS:
-    case ExecutionNode::ENUMERATE_IRESEARCH_VIEW:
-    case ExecutionNode::RETURN:
-    case ExecutionNode::DISTRIBUTE:
-    case ExecutionNode::SCATTER:
-    case ExecutionNode::GATHER:
-    case ExecutionNode::REMOTE:
-    case ExecutionNode::REMOTESINGLE:
-    case ExecutionNode::INSERT:
-    case ExecutionNode::REMOVE:
-    case ExecutionNode::REPLACE:
-    case ExecutionNode::UPDATE:
-    case ExecutionNode::UPSERT:
-    case ExecutionNode::MATERIALIZE:
-    case ExecutionNode::DISTRIBUTE_CONSUMER:
-    case ExecutionNode::SUBQUERY_START:
-    case ExecutionNode::SUBQUERY_END:
-    case ExecutionNode::READALL:
-    case ExecutionNode::ASYNC:
-      // These nodes do not initiate a skip themselves, and thus are fine.
-      return false;
-    case ExecutionNode::NORESULTS:
-    case ExecutionNode::LIMIT:
-    case ExecutionNode::COLLECT:
-      // These nodes are fine
-      return false;
-    case ExecutionNode::MUTEX:
-    case ExecutionNode::MAX_NODE_TYPE_VALUE:
-      break;
-  }
-  THROW_ARANGO_EXCEPTION_FORMAT(
-      TRI_ERROR_INTERNAL_AQL,
-      "Unhandled node type '%s' in splice-subqueries optimizer rule. Please "
-      "report this error. Try turning off the splice-subqueries rule to get "
-      "your query working.",
-      node->getTypeString().c_str());
-}  // namespace
-
-=======
->>>>>>> 018cbb40
 void findSubqueriesSuitableForSplicing(ExecutionPlan const& plan,
                                        containers::SmallVector<SubqueryNode*>& result) {
   TRI_ASSERT(result.empty());
