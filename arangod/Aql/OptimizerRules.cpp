////////////////////////////////////////////////////////////////////////////////
/// DISCLAIMER
///
/// Copyright 2014-2021 ArangoDB GmbH, Cologne, Germany
/// Copyright 2004-2014 triAGENS GmbH, Cologne, Germany
///
/// Licensed under the Apache License, Version 2.0 (the "License");
/// you may not use this file except in compliance with the License.
/// You may obtain a copy of the License at
///
///     http://www.apache.org/licenses/LICENSE-2.0
///
/// Unless required by applicable law or agreed to in writing, software
/// distributed under the License is distributed on an "AS IS" BASIS,
/// WITHOUT WARRANTIES OR CONDITIONS OF ANY KIND, either express or implied.
/// See the License for the specific language governing permissions and
/// limitations under the License.
///
/// Copyright holder is ArangoDB GmbH, Cologne, Germany
///
/// @author Max Neunhoeffer
/// @author Jan Steemann
////////////////////////////////////////////////////////////////////////////////

#include "OptimizerRules.h"
#include "ApplicationFeatures/ApplicationServer.h"
#include "Aql/Aggregator.h"
#include "Aql/AqlFunctionFeature.h"
#include "Aql/AstHelper.h"
#include "Aql/ClusterNodes.h"
#include "Aql/CollectNode.h"
#include "Aql/CollectOptions.h"
#include "Aql/Collection.h"
#include "Aql/ConditionFinder.h"
#include "Aql/DocumentProducingNode.h"
#include "Aql/ExecutionEngine.h"
#include "Aql/ExecutionLocation.h"
#include "Aql/ExecutionNode.h"
#include "Aql/ExecutionPlan.h"
#include "Aql/Expression.h"
#include "Aql/Function.h"
#include "Aql/IResearchViewNode.h"
#include "Aql/IndexNode.h"
#include "Aql/KShortestPathsNode.h"
#include "Aql/ModificationNodes.h"
#include "Aql/Optimizer.h"
#include "Aql/OptimizerUtils.h"
#include "Aql/Query.h"
#include "Aql/ShortestPathNode.h"
#include "Aql/SortCondition.h"
#include "Aql/SortNode.h"
#include "Aql/SubqueryEndExecutionNode.h"
#include "Aql/SubqueryStartExecutionNode.h"
#include "Aql/TraversalConditionFinder.h"
#include "Aql/TraversalNode.h"
#include "Aql/Variable.h"
#include "Aql/WindowNode.h"
#include "Aql/types.h"
#include "Basics/AttributeNameParser.h"
#include "Basics/NumberUtils.h"
#include "Basics/ScopeGuard.h"
#include "Basics/StaticStrings.h"
#include "Basics/StringBuffer.h"
#include "Cluster/ClusterFeature.h"
#include "Cluster/ClusterInfo.h"
#include "Containers/HashSet.h"
#include "Containers/SmallUnorderedMap.h"
#include "Containers/SmallVector.h"
#include "Geo/GeoParams.h"
#include "Graph/TraverserOptions.h"
#include "Indexes/Index.h"
#include "StorageEngine/EngineSelectorFeature.h"
#include "StorageEngine/StorageEngine.h"
#include "Transaction/CountCache.h"
#include "Transaction/Methods.h"
#include "Utils/CollectionNameResolver.h"
#include "VocBase/Methods/Collections.h"

#include <tuple>

using namespace arangodb;
using namespace arangodb::aql;
using namespace arangodb::containers;
using namespace arangodb::iresearch;
using EN = arangodb::aql::ExecutionNode;

namespace {

bool willUseV8(arangodb::aql::ExecutionPlan const& plan) {
  struct V8Checker
      : arangodb::aql::WalkerWorkerBase<arangodb::aql::ExecutionNode> {
    bool before(arangodb::aql::ExecutionNode* n) override {
      if (n->getType() == arangodb::aql::ExecutionNode::CALCULATION &&
          static_cast<arangodb::aql::CalculationNode*>(n)
              ->expression()
              ->willUseV8()) {
        result = true;
        return true;
      }
      return false;
    }
    bool result{false};
  } walker{};
  plan.root()->walk(walker);
  return walker.result;
}

bool accessesCollectionVariable(arangodb::aql::ExecutionPlan const* plan,
                                arangodb::aql::ExecutionNode const* node,
                                arangodb::aql::VarSet& vars) {
  using EN = arangodb::aql::ExecutionNode;

  if (node->getType() == EN::CALCULATION) {
    auto nn = EN::castTo<arangodb::aql::CalculationNode const*>(node);
    vars.clear();
    arangodb::aql::Ast::getReferencedVariables(nn->expression()->node(), vars);
  } else if (node->getType() == EN::SUBQUERY) {
    auto nn = EN::castTo<arangodb::aql::SubqueryNode const*>(node);
    vars.clear();
    nn->getVariablesUsedHere(vars);
  }

  for (auto const& it : vars) {
    auto setter = plan->getVarSetBy(it->id);
    if (setter == nullptr) {
      continue;
    }
    if (setter->getType() == EN::INDEX ||
        setter->getType() == EN::ENUMERATE_COLLECTION ||
        setter->getType() == EN::ENUMERATE_IRESEARCH_VIEW ||
        setter->getType() == EN::SUBQUERY ||
        setter->getType() == EN::TRAVERSAL ||
        setter->getType() == EN::K_SHORTEST_PATHS ||
        setter->getType() == EN::SHORTEST_PATH) {
      return true;
    }
  }

  return false;
}

std::string getSingleShardId(
    arangodb::aql::ExecutionPlan const* plan,
    arangodb::aql::ExecutionNode const* node,
    arangodb::aql::Collection const* collection,
    arangodb::aql::Variable const* collectionVariable = nullptr);

arangodb::aql::Collection const* getCollection(
    arangodb::aql::ExecutionNode const* node) {
  using EN = arangodb::aql::ExecutionNode;
  using arangodb::aql::ExecutionNode;

  switch (node->getType()) {
    case EN::ENUMERATE_COLLECTION:
      return ExecutionNode::castTo<
                 arangodb::aql::EnumerateCollectionNode const*>(node)
          ->collection();
    case EN::INDEX:
      return ExecutionNode::castTo<arangodb::aql::IndexNode const*>(node)
          ->collection();
    case EN::TRAVERSAL:
    case EN::K_SHORTEST_PATHS:
    case EN::SHORTEST_PATH:
      return ExecutionNode::castTo<arangodb::aql::GraphNode const*>(node)
          ->collection();

    default:
      // note: modification nodes are not covered here yet
      THROW_ARANGO_EXCEPTION_MESSAGE(TRI_ERROR_INTERNAL,
                                     "node type does not have a collection");
  }
}

arangodb::aql::Variable const* getOutVariable(
    arangodb::aql::ExecutionNode const* node) {
  using EN = arangodb::aql::ExecutionNode;
  using arangodb::aql::ExecutionNode;

  switch (node->getType()) {
    case EN::CALCULATION:
      return ExecutionNode::castTo<arangodb::aql::CalculationNode const*>(node)
          ->outVariable();
    default: {
      auto const* n =
          dynamic_cast<arangodb::aql::DocumentProducingNode const*>(node);
      if (n != nullptr) {
        return n->outVariable();
      }
      // note: modification nodes are not covered here yet
      THROW_ARANGO_EXCEPTION_MESSAGE(TRI_ERROR_INTERNAL,
                                     "node type does not have an out variable");
    }
  }
}

void replaceGatherNodeVariables(
    arangodb::aql::ExecutionPlan* plan, arangodb::aql::GatherNode* gatherNode,
    std::unordered_map<arangodb::aql::Variable const*,
                       arangodb::aql::Variable const*> const& replacements) {
  using EN = arangodb::aql::ExecutionNode;

  std::string cmp;
  arangodb::basics::StringBuffer buffer(128, false);

  // look for all sort elements in the GatherNode and replace them
  // if they match what we have changed
  arangodb::aql::SortElementVector& elements = gatherNode->elements();
  for (auto& it : elements) {
    // replace variables
    auto it2 = replacements.find(it.var);

    if (it2 != replacements.end()) {
      // match with our replacement table
      it.var = (*it2).second;
      it.attributePath.clear();
    } else {
      // no match. now check all our replacements and compare how
      // their sources are actually calculated (e.g. #2 may mean
      // "foo.bar")
      cmp = it.toString();
      for (auto const& it3 : replacements) {
        auto setter = plan->getVarSetBy(it3.first->id);
        if (setter == nullptr || setter->getType() != EN::CALCULATION) {
          continue;
        }
        auto* expr = arangodb::aql::ExecutionNode::castTo<
                         arangodb::aql::CalculationNode const*>(setter)
                         ->expression();
        try {
          // stringifying an expression may fail with "too long" error
          buffer.clear();
          expr->stringify(&buffer);
          if (cmp.size() == buffer.size() &&
              cmp.compare(0, cmp.size(), buffer.c_str(), buffer.size()) == 0) {
            // finally a match!
            it.var = it3.second;
            it.attributePath.clear();
            break;
          }
        } catch (...) {
        }
      }
    }
  }
}

void restrictToShard(arangodb::aql::ExecutionNode* node, std::string shardId) {
  auto* n = dynamic_cast<arangodb::aql::CollectionAccessingNode*>(node);
  if (n != nullptr) {
    return n->restrictToShard(shardId);
  }
  // note: modification nodes are not covered here yet
  THROW_ARANGO_EXCEPTION_MESSAGE(
      TRI_ERROR_INTERNAL, "node type cannot be restricted to a single shard");
}

struct PairHash {
  template<class T1, class T2>
  size_t operator()(std::pair<T1, T2> const& pair) const noexcept {
    size_t first = std::hash<T1>()(pair.first);
    size_t second = std::hash<T2>()(pair.second);

    return first ^ second;
  }
};

/// WalkerWorker to track collection variable dependencies
class CollectionVariableTracker final
    : public arangodb::aql::WalkerWorker<
          arangodb::aql::ExecutionNode,
          arangodb::aql::WalkerUniqueness::NonUnique> {
  using DependencyPair = std::pair<arangodb::aql::Variable const*,
                                   arangodb::aql::Collection const*>;
  using DependencySet = std::unordered_set<DependencyPair, ::PairHash>;
  bool _stop;
  std::unordered_map<arangodb::aql::Variable const*, DependencySet>
      _dependencies;
  std::unordered_map<arangodb::aql::Collection const*, arangodb::aql::VarSet>
      _collectionVariables;

 private:
  template<class NodeType>
  void processSetter(arangodb::aql::ExecutionNode const* en,
                     arangodb::aql::Variable const* outVariable) {
    auto node = arangodb::aql::ExecutionNode::castTo<NodeType const*>(en);
    try {
      arangodb::aql::VarSet inputVariables;
      node->getVariablesUsedHere(inputVariables);
      for (auto var : inputVariables) {
        for (auto dep : _dependencies[var]) {
          _dependencies[outVariable].emplace(dep);
        }
      }
    } catch (...) {
      _stop = true;  // won't be able to recover correctly
    }
  }

  template<class NodeType>
  void processModificationNode(arangodb::aql::ExecutionNode const* en) {
    auto node = arangodb::aql::ExecutionNode::castTo<NodeType const*>(en);
    auto collection = node->collection();
    std::vector<arangodb::aql::Variable const*> outVariables{
        node->getOutVariableOld(), node->getOutVariableNew()};
    for (auto outVariable : outVariables) {
      if (nullptr != outVariable) {
        processSetter<NodeType>(node, outVariable);
        _collectionVariables[collection].emplace(outVariable);
      }
    }
  }

 public:
  explicit CollectionVariableTracker() : _stop{false} {}

  bool isSafeForOptimization() const { return !_stop; }

  DependencySet const& getDependencies(arangodb::aql::Variable const* var) {
    return _dependencies[var];
  }

  arangodb::aql::VarSet const& getCollectionVariables(
      arangodb::aql::Collection const* collection) {
    return _collectionVariables[collection];
  }

  void after(arangodb::aql::ExecutionNode* en) override final {
    using EN = arangodb::aql::ExecutionNode;
    using arangodb::aql::ExecutionNode;

    switch (en->getType()) {
      case EN::CALCULATION: {
        auto outVariable = ::getOutVariable(en);
        processSetter<arangodb::aql::CalculationNode>(en, outVariable);
        break;
      }

      case EN::INDEX:
      case EN::ENUMERATE_COLLECTION: {
        auto collection = ::getCollection(en);
        auto variable = ::getOutVariable(en);

        // originates the collection variable, direct dependence
        try {
          _dependencies[variable].emplace(variable, collection);
          _collectionVariables[collection].emplace(variable);
        } catch (...) {
          _stop = true;  // we won't be able to figure it out
        }
        break;
      }

      case EN::UPDATE: {
        processModificationNode<arangodb::aql::UpdateNode>(en);
        break;
      }

      case EN::UPSERT: {
        processModificationNode<arangodb::aql::UpsertNode>(en);
        break;
      }

      case EN::INSERT: {
        processModificationNode<arangodb::aql::InsertNode>(en);
        break;
      }

      case EN::REMOVE: {
        processModificationNode<arangodb::aql::RemoveNode>(en);
        break;
      }

      case EN::REPLACE: {
        processModificationNode<arangodb::aql::ReplaceNode>(en);
        break;
      }

      default: {
        // we don't support other node types yet
        break;
      }
    }
  }
};

/// WalkerWorker for restrictToSingleShard
class RestrictToSingleShardChecker final
    : public arangodb::aql::WalkerWorker<
          arangodb::aql::ExecutionNode,
          arangodb::aql::WalkerUniqueness::NonUnique> {
  arangodb::aql::ExecutionPlan* _plan;
  CollectionVariableTracker& _tracker;
  std::unordered_map<arangodb::aql::Variable const*,
                     std::unordered_set<std::string>>
      _shardsUsed;
  std::unordered_map<arangodb::aql::Variable const*,
                     std::unordered_set<std::string>>
      _shardsCleared;
  bool _stop;
  std::map<arangodb::aql::Collection const*, bool> _unsafe;

 public:
  explicit RestrictToSingleShardChecker(arangodb::aql::ExecutionPlan* plan,
                                        CollectionVariableTracker& tracker)
      : _plan{plan}, _tracker{tracker}, _stop{false} {}

  bool isSafeForOptimization() const {
    // we have found something in the execution plan that will
    // render the optimization unsafe
    return (!_stop && !_plan->getAst()->functionsMayAccessDocuments());
  }

  std::string getShard(arangodb::aql::Variable const* variable) const {
    auto const& it = _shardsCleared.find(variable);
    if (it == _shardsCleared.end()) {
      return "";
    }

    auto set = it->second;
    if (set.size() != 1 || *set.begin() == "all") {
      return "";
    }

    return *set.begin();
  }

  bool isSafeForOptimization(
      arangodb::aql::Collection const* collection) const {
    auto it = _unsafe.find(collection);
    if (it == _unsafe.end()) {
      return true;
    }
    return !it->second;
  }

  bool isSafeForOptimization(arangodb::aql::Variable const* variable) const {
    auto it = _shardsCleared.find(variable);
    if (it == _shardsCleared.end()) {
      return false;
    }

    if ((*it).second.size() != 1) {
      // more than one shard
      return false;
    }

    // check for "all" marker
    auto it2 = (*it).second.find("all");
    if (it2 != (*it).second.end()) {
      // "all" included
      return false;
    }

    // all good -> safe to optimize
    return true;
  }

  bool enterSubquery(arangodb::aql::ExecutionNode*,
                     arangodb::aql::ExecutionNode*) override final {
    return true;
  }

  bool before(arangodb::aql::ExecutionNode* en) override final {
    using EN = arangodb::aql::ExecutionNode;
    using arangodb::aql::ExecutionNode;

    switch (en->getType()) {
      case EN::TRAVERSAL:
      case EN::K_SHORTEST_PATHS:
      case EN::SHORTEST_PATH: {
        _stop = true;
        return true;  // abort enumerating, we are done already!
      }

      case EN::FILTER: {
        auto node = ExecutionNode::castTo<arangodb::aql::FilterNode const*>(en);
        arangodb::aql::Variable const* inputVariable = node->inVariable();
        handleInputVariable(en, inputVariable);
        break;
      }

      case EN::ENUMERATE_COLLECTION: {
        handleSourceNode(en);
        break;
      }

      case EN::INDEX: {
        handleIndexNode(en);
        handleSourceNode(en);
        break;
      }

      case EN::INSERT:
      case EN::REPLACE:
      case EN::UPDATE:
      case EN::REMOVE: {
        auto node =
            ExecutionNode::castTo<arangodb::aql::ModificationNode const*>(en);
        // make sure we don't restrict this collection via a lower filter
        _shardsUsed.clear();
        std::string shardId = ::getSingleShardId(_plan, en, node->collection());
        if (shardId.empty()) {
          // mark the collection unsafe to restrict
          _unsafe[node->collection()] = true;
        }
        // no need to track the shardId, we'll find it again later
        break;
      }

      default: {
        // we don't care about other execution node types here
        break;
      }
    }

    return false;  // go on
  }

 private:
  void handleInputVariable(arangodb::aql::ExecutionNode const* en,
                           arangodb::aql::Variable const* inputVariable) {
    auto dependencies = _tracker.getDependencies(inputVariable);
    for (auto dep : dependencies) {
      auto variable = dep.first;
      auto collection = dep.second;
      auto shardId = ::getSingleShardId(_plan, en, collection, variable);
      if (shardId.empty()) {
        if (_shardsUsed[variable].empty()) {
          _shardsUsed[variable].emplace("all");
        }
      } else {
        if (1 == _shardsUsed[variable].size() &&
            "all" == *_shardsUsed[variable].begin()) {
          _shardsUsed[variable].clear();
        }
        _shardsUsed[variable].emplace(shardId);
      }
    }
  }

  void handleIndexNode(arangodb::aql::ExecutionNode const* en) {
    auto collection = ::getCollection(en);
    auto variable = ::getOutVariable(en);
    auto shardId = ::getSingleShardId(_plan, en, collection, variable);
    if (shardId.empty()) {
      if (_shardsUsed[variable].empty()) {
        _shardsUsed[variable].emplace("all");
      }
    } else {
      if (1 == _shardsUsed[variable].size() &&
          "all" == *_shardsUsed[variable].begin()) {
        _shardsUsed[variable].clear();
      }
      _shardsUsed[variable].emplace(shardId);
    }
  }

  void handleSourceNode(arangodb::aql::ExecutionNode const* en) {
    auto variable = ::getOutVariable(en);
    // now move all shards for this variable to the cleared list
    _shardsCleared[variable] = std::move(_shardsUsed[variable]);
  }
};

void findShardKeyInComparison(arangodb::aql::AstNode const* root,
                              arangodb::aql::Variable const* inputVariable,
                              std::unordered_set<std::string>& toFind,
                              arangodb::velocypack::Builder& builder) {
  using arangodb::aql::AstNode;
  using arangodb::aql::Variable;
  TRI_ASSERT(root->type ==
             arangodb::aql::AstNodeType::NODE_TYPE_OPERATOR_BINARY_EQ);

  AstNode const* value = nullptr;
  std::pair<Variable const*, std::vector<arangodb::basics::AttributeName>> pair;

  auto lhs = root->getMember(0);
  auto rhs = root->getMember(1);
  std::string result;

  if (lhs->isAttributeAccessForVariable(pair, false) &&
      pair.first == inputVariable && rhs->isConstant()) {
    TRI_AttributeNamesToString(pair.second, result, true);
    value = rhs;
  } else if (rhs->isAttributeAccessForVariable(pair, false) &&
             pair.first == inputVariable && lhs->isConstant()) {
    TRI_AttributeNamesToString(pair.second, result, true);
    value = lhs;
  }

  if (value != nullptr) {
    TRI_ASSERT(!result.empty());
    auto it = toFind.find(result);

    if (it != toFind.end()) {
      builder.add(VPackValue(result));
      value->toVelocyPackValue(builder);

      toFind.erase(it);
    }
  }
}

void findShardKeysInExpression(arangodb::aql::AstNode const* root,
                               arangodb::aql::Variable const* inputVariable,
                               std::unordered_set<std::string>& toFind,
                               arangodb::velocypack::Builder& builder) {
  if (root == nullptr) {
    return;
  }

  switch (root->type) {
    case arangodb::aql::AstNodeType::NODE_TYPE_OPERATOR_NARY_OR: {
      if (root->numMembers() != 1) {
        return;
      }
      root = root->getMember(0);
      if (root == nullptr ||
          root->type !=
              arangodb::aql::AstNodeType::NODE_TYPE_OPERATOR_NARY_AND) {
        return;
      }
    }  // falls through
    case arangodb::aql::AstNodeType::NODE_TYPE_OPERATOR_BINARY_AND:
    case arangodb::aql::AstNodeType::NODE_TYPE_OPERATOR_NARY_AND: {
      for (size_t i = 0; i < root->numMembers(); ++i) {
        if (root->getMember(i) != nullptr &&
            root->getMember(i)->type ==
                arangodb::aql::AstNodeType::NODE_TYPE_OPERATOR_BINARY_EQ) {
          findShardKeyInComparison(root->getMember(i), inputVariable, toFind,
                                   builder);
        }
      }
      break;
    }
    case arangodb::aql::AstNodeType::NODE_TYPE_OPERATOR_BINARY_EQ: {
      findShardKeyInComparison(root, inputVariable, toFind, builder);
      break;
    }
    default:
      break;
  }
}

// static node types used by some optimizer rules
// having them statically available avoids having to build the lists over
// and over for each AQL query
std::initializer_list<arangodb::aql::ExecutionNode::NodeType> const
    removeUnnecessaryCalculationsNodeTypes{
        arangodb::aql::ExecutionNode::CALCULATION,
        arangodb::aql::ExecutionNode::SUBQUERY};
std::initializer_list<arangodb::aql::ExecutionNode::NodeType> const
    interchangeAdjacentEnumerationsNodeTypes{
        arangodb::aql::ExecutionNode::ENUMERATE_COLLECTION,
        arangodb::aql::ExecutionNode::ENUMERATE_LIST};
std::initializer_list<arangodb::aql::ExecutionNode::NodeType> const
    scatterInClusterNodeTypes{
        arangodb::aql::ExecutionNode::ENUMERATE_COLLECTION,
        arangodb::aql::ExecutionNode::INDEX,
        arangodb::aql::ExecutionNode::ENUMERATE_IRESEARCH_VIEW,
        arangodb::aql::ExecutionNode::INSERT,
        arangodb::aql::ExecutionNode::UPDATE,
        arangodb::aql::ExecutionNode::REPLACE,
        arangodb::aql::ExecutionNode::REMOVE,
        arangodb::aql::ExecutionNode::UPSERT};
std::initializer_list<arangodb::aql::ExecutionNode::NodeType> const
    removeDataModificationOutVariablesNodeTypes{
        arangodb::aql::ExecutionNode::REMOVE,
        arangodb::aql::ExecutionNode::INSERT,
        arangodb::aql::ExecutionNode::UPDATE,
        arangodb::aql::ExecutionNode::REPLACE,
        arangodb::aql::ExecutionNode::UPSERT};
std::initializer_list<arangodb::aql::ExecutionNode::NodeType> const
    moveFilterIntoEnumerateTypes{
        arangodb::aql::ExecutionNode::ENUMERATE_COLLECTION,
        arangodb::aql::ExecutionNode::INDEX};
std::initializer_list<arangodb::aql::ExecutionNode::NodeType> const
    undistributeNodeTypes{arangodb::aql::ExecutionNode::UPDATE,
                          arangodb::aql::ExecutionNode::REPLACE,
                          arangodb::aql::ExecutionNode::REMOVE};

/// @brief find the single shard id for the node to restrict an operation to
/// this will check the conditions of an IndexNode or a data-modification node
/// (excluding UPSERT) and check if all shard keys are used in it. If all
/// shard keys are present and their values are fixed (constants), this
/// function will try to figure out the target shard. If the operation cannot
/// be restricted to a single shard, this function will return an empty string
std::string getSingleShardId(
    arangodb::aql::ExecutionPlan const* plan,
    arangodb::aql::ExecutionNode const* node,
    arangodb::aql::Collection const* collection,
    arangodb::aql::Variable const* collectionVariable) {
  using EN = arangodb::aql::ExecutionNode;
  using arangodb::aql::ExecutionNode;

  if (collection->isSmart() &&
      collection->getCollection()->type() == TRI_COL_TYPE_EDGE) {
    // no support for smart edge collections
    return std::string();
  }

  TRI_ASSERT(node->getType() == EN::INDEX || node->getType() == EN::FILTER ||
             node->getType() == EN::INSERT || node->getType() == EN::UPDATE ||
             node->getType() == EN::REPLACE || node->getType() == EN::REMOVE);

  arangodb::aql::Variable const* inputVariable = nullptr;
  if (node->getType() == EN::INDEX) {
    inputVariable = ExecutionNode::castTo<arangodb::aql::IndexNode const*>(node)
                        ->outVariable();
  } else if (node->getType() == EN::FILTER) {
    inputVariable =
        ExecutionNode::castTo<arangodb::aql::FilterNode const*>(node)
            ->inVariable();
  } else if (node->getType() == EN::INSERT) {
    inputVariable =
        ExecutionNode::castTo<arangodb::aql::InsertNode const*>(node)
            ->inVariable();
  } else if (node->getType() == EN::REMOVE) {
    inputVariable =
        ExecutionNode::castTo<arangodb::aql::RemoveNode const*>(node)
            ->inVariable();
  } else if (node->getType() == EN::REPLACE || node->getType() == EN::UPDATE) {
    auto updateReplaceNode =
        ExecutionNode::castTo<arangodb::aql::UpdateReplaceNode const*>(node);
    if (updateReplaceNode->inKeyVariable() != nullptr) {
      inputVariable = updateReplaceNode->inKeyVariable();
    } else {
      inputVariable = updateReplaceNode->inDocVariable();
    }
  } else {
    THROW_ARANGO_EXCEPTION_MESSAGE(TRI_ERROR_INTERNAL, "logic error");
  }

  TRI_ASSERT(inputVariable != nullptr);

  // check if we can easily find out the setter of the input variable
  // (and if we can find it, check if the data is constant so we can look
  // up the shard key attribute values)
  auto setter = plan->getVarSetBy(inputVariable->id);

  if (setter == nullptr) {
    // oops!
    TRI_ASSERT(false);
    return std::string();
  }

  // note for which shard keys we need to look for
  auto shardKeys = collection->shardKeys(true);
  std::unordered_set<std::string> toFind;
  for (auto const& it : shardKeys) {
    if (it.find('.') != std::string::npos) {
      // shard key containing a "." (sub-attribute). this is not yet supported
      return std::string();
    }
    toFind.emplace(it);
  }

  VPackBuilder builder;
  builder.openObject();

  if (setter->getType() == EN::CALCULATION) {
    arangodb::aql::CalculationNode const* c =
        ExecutionNode::castTo<arangodb::aql::CalculationNode const*>(setter);
    auto n = c->expression()->node();
    if (n == nullptr) {
      return std::string();
    }

    if (n->isStringValue()) {
      if (!n->isConstant() || toFind.size() != 1 ||
          toFind.find(arangodb::StaticStrings::KeyString) == toFind.end()) {
        return std::string();
      }

      // the lookup value is a string, and the only shard key is _key: so we
      // can use it
      builder.add(VPackValue(arangodb::StaticStrings::KeyString));
      n->toVelocyPackValue(builder);
      toFind.clear();
    } else if (n->isObject()) {
      // go through the input object attribute by attribute
      // and look for our shard keys
      for (size_t i = 0; i < n->numMembers(); ++i) {
        auto sub = n->getMember(i);

        if (sub->type != arangodb::aql::AstNodeType::NODE_TYPE_OBJECT_ELEMENT) {
          continue;
        }

        auto it = toFind.find(sub->getString());

        if (it != toFind.end()) {
          // we found one of the shard keys!
          auto v = sub->getMember(0);
          if (v->isConstant()) {
            // if the attribute value is a constant, we copy it into our
            // builder
            builder.add(VPackValue(sub->getString()));
            v->toVelocyPackValue(builder);
            // remove the attribute from our to-do list
            toFind.erase(it);
          }
        }
      }
    } else {
      if (nullptr != collectionVariable) {
        ::findShardKeysInExpression(n, collectionVariable, toFind, builder);
      } else {
        ::findShardKeysInExpression(n, inputVariable, toFind, builder);
      }
    }
  } else if (setter->getType() == ExecutionNode::INDEX && setter == node) {
    auto const* c =
        ExecutionNode::castTo<arangodb::aql::IndexNode const*>(setter);

    if (c->getIndexes().size() != 1) {
      // we can only handle a single index here
      return std::string();
    }
    auto const* condition = c->condition();

    if (condition == nullptr) {
      return std::string();
    }

    arangodb::aql::AstNode const* root = condition->root();
    ::findShardKeysInExpression(root, inputVariable, toFind, builder);
  }

  builder.close();

  if (!toFind.empty()) {
    return std::string();
  }

  // all shard keys found!!

  // find the responsible shard for the data
  std::string shardId;

  auto res = collection->getCollection()->getResponsibleShard(builder.slice(),
                                                              true, shardId);

  if (res != TRI_ERROR_NO_ERROR) {
    // some error occurred. better do not use the
    // single shard optimization here
    return std::string();
  }

  // we will only need a single shard!
  return shardId;
}

bool shouldApplyHeapOptimization(arangodb::aql::SortNode& sortNode,
                                 arangodb::aql::LimitNode& limitNode) {
  size_t input = sortNode.getCost().estimatedNrItems;
  size_t output = limitNode.limit() + limitNode.offset();

  // first check an easy case
  if (input < 100) {  // TODO fine-tune this cut-off
    // no reason to complicate things for such a small input
    return false;
  }

  // now check something a little more sophisticated, comparing best estimate of
  // cost of heap sort to cost of regular sort (ignoring some variables)
  double N = static_cast<double>(input);
  double M = static_cast<double>(output);
  double lgN = std::log2(N);
  double lgM = std::log2(M);

  // the 0.25 here comes from some experiments, may need to be tweaked;
  // should kick in if output is roughly at most 3/4 of input
  return (0.25 * N * lgM + M * lgM) < (N * lgN);
}

std::tuple<Collection const*, Variable const*, bool> extractDistributeInfo(ExecutionNode const* node) {
  // TODO: this seems a bit verbose, but is at least local & simple
  //       the modification nodes are all collectionaccessing, the graph nodes
  //       are currently assumed to be disjoint, and hence smart, so all
  //       collections are sharded the same way!
  switch (node->getType()) {
    case ExecutionNode::INSERT: {
      auto const* insertNode = ExecutionNode::castTo<InsertNode const*>(node);
      return {insertNode->collection(), insertNode->inVariable(), false};
    } break;
    case ExecutionNode::REMOVE: {
      auto const* removeNode = ExecutionNode::castTo<RemoveNode const*>(node);
      return {removeNode->collection(), removeNode->inVariable(), false};
    } break;
    case ExecutionNode::UPDATE:
    case ExecutionNode::REPLACE: {
      auto const* updateReplaceNode =
          ExecutionNode::castTo<UpdateReplaceNode const*>(node);
      if (updateReplaceNode->inKeyVariable() != nullptr) {
        return {updateReplaceNode->collection(), updateReplaceNode->inKeyVariable(), false};
      } else {
        return {updateReplaceNode->collection(), updateReplaceNode->inDocVariable(), false};
      }
    } break;
    case ExecutionNode::UPSERT: {
      auto upsertNode = ExecutionNode::castTo<UpsertNode const*>(node);
      return {upsertNode->collection(), upsertNode->inDocVariable(), false};
    } break;
    case ExecutionNode::TRAVERSAL: {
      auto traversalNode = ExecutionNode::castTo<TraversalNode const*>(node);
      TRI_ASSERT(traversalNode->isDisjoint());
      return {traversalNode->collection(), traversalNode->inVariable(), true};
    } break;
    case ExecutionNode::K_SHORTEST_PATHS: {
      auto kShortestPathsNode = ExecutionNode::castTo<KShortestPathsNode const*>(node);
      TRI_ASSERT(kShortestPathsNode->isDisjoint());
      // Subtle: KShortestPathsNode uses a reference when returning startInVariable
      return {kShortestPathsNode->collection(), &kShortestPathsNode->startInVariable(), true};
    } break;
    case ExecutionNode::SHORTEST_PATH: {
      auto shortestPathNode = ExecutionNode::castTo<ShortestPathNode const*>(node);
      TRI_ASSERT(shortestPathNode->isDisjoint());
      return {shortestPathNode->collection(), shortestPathNode->startInVariable(), true};
    } break;
    default: {
      TRI_ASSERT(false);
      THROW_ARANGO_EXCEPTION_MESSAGE(TRI_ERROR_INTERNAL,
                                     "Cannot distribute " +
                                         node->getTypeString() + ".");
    } break;
  }


}

}  // namespace


namespace arangodb {
namespace aql {

// checks if the path variable (variable) can be optimized away, or restricted
// to some attributes (vertices, edges, weights)
bool optimizeTraversalPathVariable(
    Variable const* variable, TraversalNode* traversal,
    std::vector<Variable const*> const& pruneVars) {
  if (variable == nullptr) {
    return false;
  }

  auto* options =
      static_cast<arangodb::traverser::TraverserOptions*>(traversal->options());

  if (!traversal->isVarUsedLater(variable)) {
    // traversal path outVariable not used later
    if (std::find(pruneVars.begin(), pruneVars.end(), variable) ==
        pruneVars.end()) {
      options->setProducePaths(/*vertices*/ false, /*edges*/ false,
                               /*weights*/ false);
      traversal->setPathOutput(nullptr);
      return true; /*modified*/
    } else {
      // we still need to build the path because PRUNE relies on it
      // TODO: this can potentially be optimized in the future.
      options->setProducePaths(/*vertices*/ true, /*edges*/ true,
                               /*weights*/ true);
      return false; /*modified*/
    }
  } else {
    // path is used later, but lets check which of its sub-attributes
    // "vertices" or "edges" are in use (or the complete path)
    std::unordered_set<std::string> attributes;
    VarSet vars;
    bool canOptimize = true;

    ExecutionNode* current = traversal->getFirstParent();
    while (current != nullptr && canOptimize) {
      switch (current->getType()) {
        case EN::CALCULATION: {
          vars.clear();
          current->getVariablesUsedHere(vars);
          if (vars.find(variable) != vars.end()) {
            // path variable used here
            Expression* exp =
                ExecutionNode::castTo<CalculationNode*>(current)->expression();
            AstNode const* node = exp->node();
            if (!Ast::getReferencedAttributes(node, variable, attributes)) {
              // full path variable is used, or accessed in a way that we don't
              // understand, e.g. "p" or "p[0]" or "p[*]..."
              canOptimize = false;
            }
          }
          break;
        }
        default: {
          // if the path is used by any other node type, we don't know what to
          // do and will not optimize parts of it away
          vars.clear();
          current->getVariablesUsedHere(vars);
          if (vars.find(variable) != vars.end()) {
            canOptimize = false;
          }
          break;
        }
      }
      current = current->getFirstParent();
    }

    if (canOptimize) {
      // check which attributes from the path are actually used
      bool producePathsVertices =
          (attributes.find(StaticStrings::GraphQueryVertices) !=
           attributes.end());
      bool producePathsEdges =
          (attributes.find(StaticStrings::GraphQueryEdges) != attributes.end());
      bool producePathsWeights =
          (attributes.find(StaticStrings::GraphQueryWeights) !=
           attributes.end()) &&
          (options->mode == traverser::TraverserOptions::Order::WEIGHTED);

      if (!producePathsVertices && !producePathsEdges && !producePathsWeights &&
          !attributes.empty()) {
        // none of the existing path attributes is actually accessed - but a
        // different (non-existing) attribute is accessed, e.g. `p.whatever`. in
        // order to not optimize away our path variable, and then being unable
        // to access the non-existing attribute, we simply activate the
        // production of vertices. this prevents us from running into errors
        // trying to access an attribute of an optimzed-away variable later
        producePathsVertices = true;
      }

      if (!producePathsVertices || !producePathsEdges || !producePathsWeights) {
        // pass the info to the traversal
        options->setProducePaths(producePathsVertices, producePathsEdges,
                                 producePathsWeights);
        return true; /*modified*/
      }
    }
  }
  return false; /*modified*/
}

Collection* addCollectionToQuery(QueryContext& query, std::string const& cname,
                                 char const* context) {
  aql::Collection* coll = nullptr;

  if (!cname.empty()) {
    coll = query.collections().add(cname, AccessMode::Type::READ,
                                   aql::Collection::Hint::Collection);
    // simon: code below is used for FULLTEXT(), WITHIN(), NEAR(), ..
    // could become unnecessary if the AST takes care of adding the collections
    if (!ServerState::instance()->isCoordinator()) {
      TRI_ASSERT(coll != nullptr);
      query.trxForOptimization().addCollectionAtRuntime(cname,
                                                        AccessMode::Type::READ);
    }
  }

  if (coll == nullptr) {
    THROW_ARANGO_EXCEPTION_MESSAGE(
        TRI_ERROR_QUERY_FUNCTION_ARGUMENT_TYPE_MISMATCH,
        std::string("collection '") + cname + "' used in " + context +
            " not found");
  }

  return coll;
}

}  // namespace aql
}  // namespace arangodb

/// @brief adds a SORT operation for IN right-hand side operands
void arangodb::aql::sortInValuesRule(Optimizer* opt,
                                     std::unique_ptr<ExecutionPlan> plan,
                                     OptimizerRule const& rule) {
  ::arangodb::containers::SmallVectorWithArena<ExecutionNode*> nodesStorage;
  auto& nodes = nodesStorage.vector();
  plan->findNodesOfType(nodes, EN::FILTER, true);

  bool modified = false;

  for (auto const& n : nodes) {
    // now check who introduced our variable
    auto variable = ExecutionNode::castTo<FilterNode const*>(n)->inVariable();
    auto setter = plan->getVarSetBy(variable->id);

    if (setter == nullptr || setter->getType() != EN::CALCULATION) {
      // filter variable was not introduced by a calculation.
      continue;
    }

    // filter variable was introduced by a CalculationNode. now check the
    // expression
    auto s = ExecutionNode::castTo<CalculationNode*>(setter);
    auto filterExpression = s->expression();
    auto* inNode = filterExpression->nodeForModification();

    TRI_ASSERT(inNode != nullptr);

    // check the filter condition
    if ((inNode->type != NODE_TYPE_OPERATOR_BINARY_IN &&
         inNode->type != NODE_TYPE_OPERATOR_BINARY_NIN) ||
        !inNode->isDeterministic()) {
      // we better not tamper with this filter
      continue;
    }

    auto rhs = inNode->getMember(1);

    if (rhs->type != NODE_TYPE_REFERENCE && rhs->type != NODE_TYPE_ARRAY) {
      continue;
    }

    auto loop = n->getLoop();

    if (loop == nullptr) {
      // FILTER is not used inside a loop. so it will be used at most once
      // not need to sort the IN values then
      continue;
    }

    if (rhs->type == NODE_TYPE_ARRAY) {
      if (rhs->numMembers() < AstNode::SortNumberThreshold || rhs->isSorted()) {
        // number of values is below threshold or array is already sorted
        continue;
      }

      auto ast = plan->getAst();
      auto args = ast->createNodeArray();
      args->addMember(rhs);
      auto sorted = ast->createNodeFunctionCall("SORTED_UNIQUE", args, true);
      inNode->changeMember(1, sorted);
      modified = true;
      continue;
    }

    variable = static_cast<Variable const*>(rhs->getData());
    setter = plan->getVarSetBy(variable->id);

    if (setter == nullptr || (setter->getType() != EN::CALCULATION &&
                              setter->getType() != EN::SUBQUERY)) {
      // variable itself was not introduced by a calculation.
      continue;
    }

    if (loop == setter->getLoop()) {
      // the FILTER and its value calculation are contained in the same loop
      // this means the FILTER will be executed as many times as its value
      // calculation. sorting the IN values will not provide a benefit here
      continue;
    }

    auto ast = plan->getAst();
    AstNode const* originalArg = nullptr;

    if (setter->getType() == EN::CALCULATION) {
      AstNode const* originalNode =
          ExecutionNode::castTo<CalculationNode*>(setter)->expression()->node();
      TRI_ASSERT(originalNode != nullptr);

      AstNode const* testNode = originalNode;

      if (originalNode->type == NODE_TYPE_FCALL &&
          static_cast<Function const*>(originalNode->getData())
              ->hasFlag(Function::Flags::NoEval)) {
        // bypass NOOPT(...) for testing
        TRI_ASSERT(originalNode->numMembers() == 1);
        auto args = originalNode->getMember(0);

        if (args->numMembers() > 0) {
          testNode = args->getMember(0);
        }
      }

      if (testNode->type == NODE_TYPE_VALUE ||
          testNode->type == NODE_TYPE_OBJECT) {
        // not really usable...
        continue;
      }

      if (testNode->type == NODE_TYPE_ARRAY &&
          testNode->numMembers() < AstNode::SortNumberThreshold) {
        // number of values is below threshold
        continue;
      }

      if (testNode->type == NODE_TYPE_FCALL &&
          (static_cast<Function const*>(testNode->getData())->name ==
               "SORTED_UNIQUE" ||
           static_cast<Function const*>(testNode->getData())->name ==
               "SORTED")) {
        // we don't need to sort results of a function that already returns
        // sorted results

        AstNode* clone = ast->shallowCopyForModify(inNode);
        auto sg =
            arangodb::scopeGuard([&]() noexcept { FINALIZE_SUBTREE(clone); });
        // set sortedness bit for the IN operator
        clone->setBoolValue(true);
        // finally adjust the variable inside the IN calculation
        filterExpression->replaceNode(clone);
        continue;
      }

      if (testNode->isSorted()) {
        // already sorted
        continue;
      }

      originalArg = originalNode;
    } else {
      TRI_ASSERT(setter->getType() == EN::SUBQUERY);
      auto sub = ExecutionNode::castTo<SubqueryNode*>(setter);

      // estimate items in subquery
      CostEstimate estimate = sub->getSubquery()->getCost();

      if (estimate.estimatedNrItems < AstNode::SortNumberThreshold) {
        continue;
      }

      originalArg = ast->createNodeReference(sub->outVariable());
    }

    TRI_ASSERT(originalArg != nullptr);

    auto args = ast->createNodeArray();
    args->addMember(originalArg);
    auto sorted = ast->createNodeFunctionCall("SORTED_UNIQUE", args, true);

    auto outVar = ast->variables()->createTemporaryVariable();
    auto expression = std::make_unique<Expression>(ast, sorted);
    ExecutionNode* calculationNode = new CalculationNode(
        plan.get(), plan->nextId(), std::move(expression), outVar);
    plan->registerNode(calculationNode);

    // make the new node a parent of the original calculation node
    TRI_ASSERT(setter != nullptr);
    calculationNode->addDependency(setter);
    auto oldParent = setter->getFirstParent();
    TRI_ASSERT(oldParent != nullptr);
    calculationNode->addParent(oldParent);

    oldParent->removeDependencies();
    oldParent->addDependency(calculationNode);
    setter->setParent(calculationNode);

    AstNode* clone = ast->shallowCopyForModify(inNode);
    auto sg = arangodb::scopeGuard([&]() noexcept { FINALIZE_SUBTREE(clone); });
    // set sortedness bit for the IN operator
    clone->setBoolValue(true);
    // finally adjust the variable inside the IN calculation
    clone->changeMember(1, ast->createNodeReference(outVar));
    filterExpression->replaceNode(clone);

    modified = true;
  }

  opt->addPlan(std::move(plan), rule, modified);
}

/// @brief remove redundant sorts
/// this rule modifies the plan in place:
/// - sorts that are covered by earlier sorts will be removed
void arangodb::aql::removeRedundantSortsRule(
    Optimizer* opt, std::unique_ptr<ExecutionPlan> plan,
    OptimizerRule const& rule) {
  ::arangodb::containers::SmallVectorWithArena<ExecutionNode*> nodesStorage;
  auto& nodes = nodesStorage.vector();
  plan->findNodesOfType(nodes, EN::SORT, true);

  if (nodes.empty()) {
    // quick exit
    opt->addPlan(std::move(plan), rule, false);
    return;
  }

  ::arangodb::containers::HashSet<ExecutionNode*> toUnlink;
  arangodb::basics::StringBuffer buffer;

  for (auto const& n : nodes) {
    if (toUnlink.find(n) != toUnlink.end()) {
      // encountered a sort node that we already deleted
      continue;
    }

    auto const sortNode = ExecutionNode::castTo<SortNode*>(n);

    auto sortInfo = sortNode->getSortInformation(plan.get(), &buffer);

    if (sortInfo.isValid && !sortInfo.criteria.empty()) {
      // we found a sort that we can understand
      std::vector<ExecutionNode*> stack;

      sortNode->dependencies(stack);

      int nodesRelyingOnSort = 0;

      while (!stack.empty()) {
        auto current = stack.back();
        stack.pop_back();

        if (current->getType() == EN::SORT) {
          // we found another sort. now check if they are compatible!

          auto other =
              ExecutionNode::castTo<SortNode*>(current)->getSortInformation(
                  plan.get(), &buffer);

          switch (sortInfo.isCoveredBy(other)) {
            case SortInformation::unequal: {
              // different sort criteria
              if (nodesRelyingOnSort == 0) {
                // a sort directly followed by another sort: now remove one of
                // them

                if (!other.isDeterministic) {
                  // if the sort is non-deterministic, we must not remove it
                  break;
                }

                if (sortNode->isStable()) {
                  // we should not optimize predecessors of a stable sort (used
                  // in a COLLECT node)
                  // the stable sort is for a reason, and removing any
                  // predecessors sorts might
                  // change the result
                  break;
                }

                // remove sort that is a direct predecessor of a sort
                toUnlink.emplace(current);
              }
              break;
            }

            case SortInformation::otherLessAccurate: {
              toUnlink.emplace(current);
              break;
            }

            case SortInformation::ourselvesLessAccurate: {
              // the sort at the start of the pipeline makes the sort at the end
              // superfluous, so we'll remove it
              toUnlink.emplace(n);
              break;
            }

            case SortInformation::allEqual: {
              // the sort at the end of the pipeline makes the sort at the start
              // superfluous, so we'll remove it
              toUnlink.emplace(current);
              break;
            }
          }
        } else if (current->getType() == EN::FILTER) {
          // ok: a filter does not depend on sort order
        } else if (current->getType() == EN::CALCULATION) {
          // ok: a calculation does not depend on sort order only if it is
          // deterministic
          if (!current->isDeterministic()) {
            ++nodesRelyingOnSort;
          }
        } else if (current->getType() == EN::ENUMERATE_LIST ||
                   current->getType() == EN::ENUMERATE_COLLECTION ||
                   current->getType() == EN::TRAVERSAL ||
                   current->getType() == EN::K_SHORTEST_PATHS ||
                   current->getType() == EN::SHORTEST_PATH) {
          // ok, but we cannot remove two different sorts if one of these node
          // types is between them
          // example: in the following query, the one sort will be optimized
          // away:
          //   FOR i IN [ { a: 1 }, { a: 2 } , { a: 3 } ] SORT i.a ASC SORT i.a
          //   DESC RETURN i
          // but in the following query, the sorts will stay:
          //   FOR i IN [ { a: 1 }, { a: 2 } , { a: 3 } ] SORT i.a ASC LET a =
          //   i.a SORT i.a DESC RETURN i
          ++nodesRelyingOnSort;
        } else {
          // abort at all other type of nodes. we cannot remove a sort beyond
          // them
          // this includes COLLECT and LIMIT
          break;
        }

        if (!current->hasDependency()) {
          // node either has no or more than one dependency. we don't know what
          // to do and must abort
          // note: this will also handle Singleton nodes
          break;
        }

        current->dependencies(stack);
      }

      if (toUnlink.find(n) == toUnlink.end() &&
          sortNode->simplify(plan.get())) {
        // sort node had only constant expressions. it will make no difference
        // if we execute it or not
        // so we can remove it
        toUnlink.emplace(n);
      }
    }
  }

  if (!toUnlink.empty()) {
    plan->unlinkNodes(toUnlink);
  }

  opt->addPlan(std::move(plan), rule, !toUnlink.empty());
}

/// @brief remove all unnecessary filters
/// this rule modifies the plan in place:
/// - filters that are always true are removed completely
/// - filters that are always false will be replaced by a NoResults node
void arangodb::aql::removeUnnecessaryFiltersRule(
    Optimizer* opt, std::unique_ptr<ExecutionPlan> plan,
    OptimizerRule const& rule) {
  ::arangodb::containers::SmallVectorWithArena<ExecutionNode*> nodesStorage;
  auto& nodes = nodesStorage.vector();
  plan->findNodesOfType(nodes, EN::FILTER, true);

  bool modified = false;
  ::arangodb::containers::HashSet<ExecutionNode*> toUnlink;

  for (auto const& n : nodes) {
    // now check who introduced our variable
    auto variable = ExecutionNode::castTo<FilterNode const*>(n)->inVariable();
    auto setter = plan->getVarSetBy(variable->id);

    if (setter == nullptr || setter->getType() != EN::CALCULATION) {
      // filter variable was not introduced by a calculation.
      continue;
    }

    // filter variable was introduced a CalculationNode. now check the
    // expression
    auto s = ExecutionNode::castTo<CalculationNode*>(setter);
    auto root = s->expression()->node();

    if (!root->isDeterministic()) {
      // we better not tamper with this filter
      continue;
    }

    // filter expression is constant and thus cannot throw
    // we can now evaluate it safely

    if (root->isTrue()) {
      // filter is always true
      // remove filter node and merge with following node
      toUnlink.emplace(n);
      modified = true;
    }
    // before 3.6, if the filter is always false (i.e. root->isFalse()), at this
    // point a NoResultsNode was inserted.
  }

  if (!toUnlink.empty()) {
    plan->unlinkNodes(toUnlink);
  }

  opt->addPlan(std::move(plan), rule, modified);
}

/// @brief remove INTO of a COLLECT if not used
/// additionally remove all unused aggregate calculations from a COLLECT
void arangodb::aql::removeCollectVariablesRule(
    Optimizer* opt, std::unique_ptr<ExecutionPlan> plan,
    OptimizerRule const& rule) {
  ::arangodb::containers::SmallVectorWithArena<ExecutionNode*> nodesStorage;
  auto& nodes = nodesStorage.vector();
  plan->findNodesOfType(nodes, EN::COLLECT, true);

  bool modified = false;

  for (ExecutionNode* n : nodes) {
    auto collectNode = ExecutionNode::castTo<CollectNode*>(n);
    TRI_ASSERT(collectNode != nullptr);

    auto const& varsUsedLater = collectNode->getVarsUsedLater();
    auto outVariable = collectNode->outVariable();

    if (outVariable != nullptr &&
        varsUsedLater.find(outVariable) == varsUsedLater.end()) {
      // outVariable not used later
      collectNode->clearOutVariable();
      collectNode->clearKeepVariables();
      modified = true;
    } else if (outVariable != nullptr &&
               !collectNode->hasExpressionVariable()) {
      // outVariable used later, no INTO expression, no KEEP
      // e.g. COLLECT something INTO g
      // we will now check how many parts of "g" are used later

      auto keepAttributes = containers::HashSet<std::string>();

      bool doOptimize = true;
      auto planNode = collectNode->getFirstParent();
      while (planNode != nullptr && doOptimize) {
        if (planNode->getType() == EN::CALCULATION) {
          auto cc = ExecutionNode::castTo<CalculationNode const*>(planNode);
          Expression const* exp = cc->expression();
          if (exp->node() != nullptr) {
            bool isSafeForOptimization;
            auto usedThere = ast::getReferencedAttributesForKeep(
                exp->node(), outVariable, isSafeForOptimization);
            if (isSafeForOptimization) {
              for (auto const& it : usedThere) {
                keepAttributes.emplace(it);
              }
            } else {
              doOptimize = false;
              break;
            }

          }  // end - expression exists
        } else {
          auto here = planNode->getVariableIdsUsedHere();
          if (here.find(outVariable->id) != here.end()) {
            // the outVariable of the last collect should not be used by any
            // following node directly
            doOptimize = false;
            break;
          }
          if (planNode->getType() == EN::COLLECT) {
            break;
          }
        }

        planNode = planNode->getFirstParent();

      }  // end - inspection of nodes below the found collect node - while valid
         // planNode

      if (doOptimize) {
        auto keepVariables = containers::HashSet<Variable const*>();
        // we are allowed to do the optimization
        auto current = n->getFirstDependency();
        while (current != nullptr) {
          for (auto const& var : current->getVariablesSetHere()) {
            for (auto it = keepAttributes.begin(); it != keepAttributes.end();
                 /* no hoisting */) {
              if ((*it) == var->name) {
                keepVariables.emplace(var);
                it = keepAttributes.erase(it);
              } else {
                ++it;
              }
            }
          }
          if (keepAttributes.empty()) {
            // done
            break;
          }
          current = current->getFirstDependency();
        }  // while current

        if (keepAttributes.empty() && !keepVariables.empty()) {
          collectNode->restrictKeepVariables(keepVariables);
          modified = true;
        }
      }  // end - if doOptimize
    }    // end - if collectNode has outVariable

    collectNode->clearAggregates(
        [&varsUsedLater, &modified](AggregateVarInfo const& aggregate) -> bool {
          if (varsUsedLater.find(aggregate.outVar) == varsUsedLater.end()) {
            // result of aggregate function not used later
            modified = true;
            return true;
          }
          return false;
        });

  }  // for node in nodes
  opt->addPlan(std::move(plan), rule, modified);
}

class PropagateConstantAttributesHelper {
 public:
  explicit PropagateConstantAttributesHelper(ExecutionPlan* plan)
      : _plan(plan), _modified(false) {}

  bool modified() const { return _modified; }

  /// @brief inspects a plan and propagates constant values in expressions
  void propagateConstants() {
    ::arangodb::containers::SmallVectorWithArena<ExecutionNode*> nodesStorage;
    auto& nodes = nodesStorage.vector();
    _plan->findNodesOfType(nodes, EN::FILTER, true);

    for (auto const& node : nodes) {
      auto fn = ExecutionNode::castTo<FilterNode const*>(node);
      auto setter = _plan->getVarSetBy(fn->inVariable()->id);
      if (setter != nullptr && setter->getType() == EN::CALCULATION) {
        auto cn = ExecutionNode::castTo<CalculationNode*>(setter);
        auto expression = cn->expression();
        collectConstantAttributes(const_cast<AstNode*>(expression->node()));
      }
    }

    if (!_constants.empty()) {
      for (auto const& node : nodes) {
        auto fn = ExecutionNode::castTo<FilterNode const*>(node);
        auto setter = _plan->getVarSetBy(fn->inVariable()->id);
        if (setter != nullptr && setter->getType() == EN::CALCULATION) {
          auto cn = ExecutionNode::castTo<CalculationNode*>(setter);
          auto expression = cn->expression();
          insertConstantAttributes(const_cast<AstNode*>(expression->node()));
        }
      }
    }
  }

 private:
  AstNode const* getConstant(Variable const* variable,
                             std::string const& attribute) const {
    auto it = _constants.find(variable);

    if (it == _constants.end()) {
      return nullptr;
    }

    auto it2 = (*it).second.find(attribute);

    if (it2 == (*it).second.end()) {
      return nullptr;
    }

    return (*it2).second;
  }

  /// @brief inspects an expression (recursively) and notes constant attribute
  /// values so they can be propagated later
  void collectConstantAttributes(AstNode* node) {
    if (node == nullptr) {
      return;
    }

    if (node->type == NODE_TYPE_OPERATOR_BINARY_AND) {
      auto lhs = node->getMember(0);
      auto rhs = node->getMember(1);

      collectConstantAttributes(lhs);
      collectConstantAttributes(rhs);
    } else if (node->type == NODE_TYPE_OPERATOR_BINARY_EQ) {
      auto lhs = node->getMember(0);
      auto rhs = node->getMember(1);

      if (lhs->isConstant() && rhs->type == NODE_TYPE_ATTRIBUTE_ACCESS) {
        inspectConstantAttribute(rhs, lhs);
      } else if (rhs->isConstant() && lhs->type == NODE_TYPE_ATTRIBUTE_ACCESS) {
        inspectConstantAttribute(lhs, rhs);
      }
    }
  }

  /// @brief traverses an AST part recursively and patches it by inserting
  /// constant values
  void insertConstantAttributes(AstNode* node) {
    if (node == nullptr) {
      return;
    }

    if (node->type == NODE_TYPE_OPERATOR_BINARY_AND) {
      auto lhs = node->getMember(0);
      auto rhs = node->getMember(1);

      insertConstantAttributes(lhs);
      insertConstantAttributes(rhs);
    } else if (node->type == NODE_TYPE_OPERATOR_BINARY_EQ) {
      auto lhs = node->getMember(0);
      auto rhs = node->getMember(1);

      if (!lhs->isConstant() && rhs->type == NODE_TYPE_ATTRIBUTE_ACCESS) {
        insertConstantAttribute(node, 1);
      }
      if (!rhs->isConstant() && lhs->type == NODE_TYPE_ATTRIBUTE_ACCESS) {
        insertConstantAttribute(node, 0);
      }
    }
  }

  /// @brief extract an attribute and its variable from an attribute access
  /// (e.g. `a.b.c` will return variable `a` and attribute name `b.c.`.
  bool getAttribute(AstNode const* attribute, Variable const*& variable,
                    std::string& name) {
    TRI_ASSERT(attribute != nullptr &&
               attribute->type == NODE_TYPE_ATTRIBUTE_ACCESS);
    TRI_ASSERT(name.empty());

    while (attribute->type == NODE_TYPE_ATTRIBUTE_ACCESS) {
      name = std::string(".") + attribute->getString() + name;
      attribute = attribute->getMember(0);
    }

    if (attribute->type != NODE_TYPE_REFERENCE) {
      return false;
    }

    variable = static_cast<Variable const*>(attribute->getData());
    TRI_ASSERT(variable != nullptr);

    return true;
  }

  /// @brief inspect the constant value assigned to an attribute
  /// the attribute value will be stored so it can be inserted for the attribute
  /// later
  void inspectConstantAttribute(AstNode const* attribute,
                                AstNode const* value) {
    Variable const* variable = nullptr;
    std::string name;

    if (!getAttribute(attribute, variable, name)) {
      return;
    }

    auto it = _constants.find(variable);

    if (it == _constants.end()) {
      _constants.try_emplace(
          variable,
          std::unordered_map<std::string, AstNode const*>{{name, value}});
      return;
    }

    auto it2 = (*it).second.find(name);

    if (it2 == (*it).second.end()) {
      // first value for the attribute
      (*it).second.try_emplace(name, value);
    } else {
      auto previous = (*it2).second;

      if (previous == nullptr) {
        // we have multiple different values for the attribute. better not use
        // this attribute
        return;
      }

      if (!value->computeValue().binaryEquals(previous->computeValue())) {
        // different value found for an already tracked attribute. better not
        // use this attribute
        (*it2).second = nullptr;
      }
    }
  }

  /// @brief patches an AstNode by inserting a constant value into it
  void insertConstantAttribute(AstNode* parentNode, size_t accessIndex) {
    Variable const* variable = nullptr;
    std::string name;

    AstNode* member = parentNode->getMember(accessIndex);

    if (!getAttribute(member, variable, name)) {
      return;
    }

    auto constantValue = getConstant(variable, name);

    if (constantValue != nullptr) {
      // first check if we would optimize away a join condition that uses a
      // smartJoinAttribute... we must not do that, because that would otherwise
      // disable SmartJoin functionality
      if (arangodb::ServerState::instance()->isCoordinator() &&
          parentNode->type == NODE_TYPE_OPERATOR_BINARY_EQ) {
        AstNode const* current =
            parentNode->getMember(accessIndex == 0 ? 1 : 0);
        if (current->type == NODE_TYPE_ATTRIBUTE_ACCESS) {
          AstNode const* nameAttribute = current;
          current = current->getMember(0);
          if (current->type == NODE_TYPE_REFERENCE) {
            auto setter = _plan->getVarSetBy(
                static_cast<Variable const*>(current->getData())->id);
            if (setter != nullptr &&
                (setter->getType() == EN::ENUMERATE_COLLECTION ||
                 setter->getType() == EN::INDEX)) {
              auto collection = ::getCollection(setter);
              if (collection != nullptr) {
                auto logical = collection->getCollection();
                if (logical->hasSmartJoinAttribute() &&
                    logical->smartJoinAttribute() ==
                        nameAttribute->getString()) {
                  // don't remove a SmartJoin attribute access!
                  return;
                } else {
                  std::vector<std::string> shardKeys =
                      collection->shardKeys(true);
                  if (std::find(shardKeys.begin(), shardKeys.end(),
                                nameAttribute->getString()) !=
                      shardKeys.end()) {
                    // don't remove equality lookups on shard keys, as this may
                    // prevent the restrict-to-single-shard rule from being
                    // applied later!
                    return;
                  }
                }
              }
            }
          }
        }
      }

      parentNode->changeMember(accessIndex,
                               const_cast<AstNode*>(constantValue));
      _modified = true;
    }
  }

  ExecutionPlan* _plan;
  std::unordered_map<Variable const*,
                     std::unordered_map<std::string, AstNode const*>>
      _constants;
  bool _modified;
};

/// @brief propagate constant attributes in FILTERs
void arangodb::aql::propagateConstantAttributesRule(
    Optimizer* opt, std::unique_ptr<ExecutionPlan> plan,
    OptimizerRule const& rule) {
  PropagateConstantAttributesHelper helper(plan.get());
  helper.propagateConstants();

  opt->addPlan(std::move(plan), rule, helper.modified());
}

/// @brief move calculations up in the plan
/// this rule modifies the plan in place
/// it aims to move up calculations as far up in the plan as possible, to
/// avoid redundant calculations in inner loops
void arangodb::aql::moveCalculationsUpRule(Optimizer* opt,
                                           std::unique_ptr<ExecutionPlan> plan,
                                           OptimizerRule const& rule) {
  ::arangodb::containers::SmallVectorWithArena<ExecutionNode*> nodesStorage;
  auto& nodes = nodesStorage.vector();
  plan->findNodesOfType(nodes, EN::CALCULATION, true);
  plan->findNodesOfType(nodes, EN::SUBQUERY, true);

  SmallUnorderedMap<ExecutionNode*, ExecutionNode*>::allocator_type::arena_type
      subqueriesArena;
  SmallUnorderedMap<ExecutionNode*, ExecutionNode*> subqueries{subqueriesArena};
  {
    ::arangodb::containers::SmallVectorWithArena<ExecutionNode*> subsStorage;
    auto& subs = subsStorage.vector();
    plan->findNodesOfType(subs, ExecutionNode::SUBQUERY, true);

    // we build a map of the top-most nodes of each subquery to the outer
    // subquery node
    for (auto& it : subs) {
      auto sub = ExecutionNode::castTo<SubqueryNode const*>(it)->getSubquery();
      while (sub->hasDependency()) {
        sub = sub->getFirstDependency();
      }
      subqueries.emplace(sub, it);
    }
  }

  bool modified = false;
  VarSet neededVars;
  VarSet vars;

  for (auto const& n : nodes) {
    bool isAccessCollection = false;
    if (!n->isDeterministic()) {
      // we will only move expressions up that cannot throw and that are
      // deterministic
      continue;
    }
    if (n->getType() == EN::CALCULATION) {
      auto nn = ExecutionNode::castTo<CalculationNode*>(n);
      if (::accessesCollectionVariable(plan.get(), nn, vars)) {
        isAccessCollection = true;
      }
    }
    // note: if it's a subquery node, it cannot move upwards if there's a
    // modification keyword in the subquery e.g.
    // INSERT would not be scope-limited by the outermost subqueries, so we
    // could end up inserting a smaller amount of documents than what's actually
    // proposed in the query.

    neededVars.clear();
    n->getVariablesUsedHere(neededVars);

    auto current = n->getFirstDependency();

    while (current != nullptr) {
      if (current->setsVariable(neededVars)) {
        // shared variable, cannot move up any more
        // done with optimizing this calculation node
        break;
      }

      auto dep = current->getFirstDependency();
      if (dep == nullptr) {
        auto it = subqueries.find(current);
        if (it != subqueries.end()) {
          // we reached the top of some subquery

          // first, unlink the calculation from the plan
          plan->unlinkNode(n);
          // and re-insert into before the subquery node
          plan->insertDependency(it->second, n);

          modified = true;
          current = n->getFirstDependency();
          continue;
        }

        // node either has no or more than one dependency. we don't know what to
        // do and must abort
        // note: this will also handle Singleton nodes
        break;
      }

      if (current->getType() == EN::LIMIT) {
        if (!arangodb::ServerState::instance()->isCoordinator()) {
          // do not move calculations beyond a LIMIT on a single server,
          // as this would mean carrying out potentially unnecessary
          // calculations
          break;
        }

        // coordinator case
        // now check if the calculation uses data from any collection. if so,
        // we expect that it is cheaper to execute the calculation close to the
        // origin of data (e.g. IndexNode, EnumerateCollectionNode) on a DB
        // server than on a coordinator. though executing the calculation will
        // have the same costs on DB server and coordinator, the assumption is
        // that we can reduce the amount of data we need to transfer between the
        // two if we can execute the calculation on the DB server and only
        // transfer the calculation result to the coordinator instead of the
        // full documents

        if (!isAccessCollection) {
          // not accessing any collection data
          break;
        }
        // accessing collection data.
        // allow the calculation to be moved beyond the LIMIT,
        // in the hope that this reduces the amount of data we have
        // to transfer between the DB server and the coordinator
      }

      // first, unlink the calculation from the plan
      plan->unlinkNode(n);

      // and re-insert into before the current node
      plan->insertDependency(current, n);

      modified = true;
      current = dep;
    }
  }

  opt->addPlan(std::move(plan), rule, modified);
}

/// @brief move calculations down in the plan
/// this rule modifies the plan in place
/// it aims to move calculations as far down in the plan as possible, beyond
/// FILTER and LIMIT operations
void arangodb::aql::moveCalculationsDownRule(
    Optimizer* opt, std::unique_ptr<ExecutionPlan> plan,
    OptimizerRule const& rule) {
  ::arangodb::containers::SmallVectorWithArena<ExecutionNode*> nodesStorage;
  auto& nodes = nodesStorage.vector();
  plan->findNodesOfType(nodes, {EN::CALCULATION, EN::SUBQUERY}, true);

  std::vector<ExecutionNode*> stack;
  VarSet vars;
  VarSet usedHere;
  bool modified = false;

  for (auto const& n : nodes) {
    // this is the variable that the calculation will set
    Variable const* variable = nullptr;

    if (n->getType() == EN::CALCULATION) {
      auto nn = ExecutionNode::castTo<CalculationNode*>(n);
      if (!nn->expression()->isDeterministic()) {
        // we will only move expressions down that cannot throw and that are
        // deterministic
        continue;
      }
      variable = nn->outVariable();
    } else if (n->getType() == EN::SUBQUERY) {
      auto nn = ExecutionNode::castTo<SubqueryNode*>(n);
      if (!nn->isDeterministic() || nn->isModificationNode()) {
        // we will only move subqueries down that are deterministic and are not
        // modification subqueries
        continue;
      }
      variable = nn->outVariable();
    }

    stack.clear();
    n->parents(stack);

    ExecutionNode* lastNode = nullptr;

    while (!stack.empty()) {
      auto current = stack.back();
      stack.pop_back();

      bool done = false;

      usedHere.clear();
      current->getVariablesUsedHere(usedHere);
      for (auto const& v : usedHere) {
        if (v == variable) {
          // the node we're looking at needs the variable we're setting.
          // can't push further!
          done = true;
          break;
        }
      }

      if (done) {
        // done with optimizing this calculation node
        break;
      }

      auto const currentType = current->getType();

      if (currentType == EN::FILTER || currentType == EN::SORT ||
          currentType == EN::LIMIT || currentType == EN::SUBQUERY) {
        // we found something interesting that justifies moving our node down
        if (currentType == EN::LIMIT &&
            arangodb::ServerState::instance()->isCoordinator()) {
          // in a cluster, we do not want to move the calculations as far down
          // as possible, because this will mean we may need to transfer a lot
          // more data between DB servers and the coordinator

          // assume first that we want to move the node past the LIMIT

          // however, if our calculation uses any data from a
          // collection/index/view, it probably makes sense to not move it,
          // because the result set may be huge
          if (::accessesCollectionVariable(plan.get(), n, vars)) {
            break;
          }
        }

        lastNode = current;

      } else if (currentType == EN::INDEX ||
                 currentType == EN::ENUMERATE_COLLECTION ||
                 currentType == EN::ENUMERATE_IRESEARCH_VIEW ||
                 currentType == EN::ENUMERATE_LIST ||
                 currentType == EN::TRAVERSAL ||
                 currentType == EN::SHORTEST_PATH ||
                 currentType == EN::K_SHORTEST_PATHS ||
                 currentType == EN::COLLECT || currentType == EN::NORESULTS) {
        // we will not push further down than such nodes
        break;
      }

      if (!current->hasParent()) {
        break;
      }

      current->parents(stack);
    }

    if (lastNode != nullptr && lastNode->getFirstParent() != nullptr) {
      // first, unlink the calculation from the plan
      plan->unlinkNode(n);

      // and re-insert into after the last "good" node
      plan->insertDependency(lastNode->getFirstParent(), n);
      modified = true;
    }
  }

  opt->addPlan(std::move(plan), rule, modified);
}

/// @brief determine the "right" type of CollectNode and
/// add a sort node for each COLLECT (note: the sort may be removed later)
/// this rule cannot be turned off (otherwise, the query result might be wrong!)
void arangodb::aql::specializeCollectRule(Optimizer* opt,
                                          std::unique_ptr<ExecutionPlan> plan,
                                          OptimizerRule const& rule) {
  ::arangodb::containers::SmallVectorWithArena<ExecutionNode*> nodesStorage;
  auto& nodes = nodesStorage.vector();
  plan->findNodesOfType(nodes, EN::COLLECT, true);

  bool modified = false;

  for (auto const& n : nodes) {
    auto collectNode = ExecutionNode::castTo<CollectNode*>(n);

    if (collectNode->isSpecialized()) {
      // already specialized this node
      continue;
    }

    auto const& groupVariables = collectNode->groupVariables();

    // test if we can use an alternative version of COLLECT with a hash table
    bool const canUseHashAggregation =
        (!groupVariables.empty() && !collectNode->hasOutVariable() &&
         collectNode->getOptions().canUseMethod(
             CollectOptions::CollectMethod::HASH));

    if (canUseHashAggregation && !opt->runOnlyRequiredRules(1)) {
      if (collectNode->getOptions().shouldUseMethod(
              CollectOptions::CollectMethod::HASH)) {
        // user has explicitly asked for hash method
        // specialize existing the CollectNode so it will become a
        // HashedCollectBlock later. additionally, add a SortNode BEHIND the
        // CollectNode (to sort the final result)
        collectNode->aggregationMethod(CollectOptions::CollectMethod::HASH);
        collectNode->specialized();

        if (!collectNode->isDistinctCommand()) {
          // add the post-SORT
          SortElementVector sortElements;
          for (auto const& v : collectNode->groupVariables()) {
            sortElements.emplace_back(v.outVar, true);
          }

          auto sortNode =
              new SortNode(plan.get(), plan->nextId(), sortElements, false);
          plan->registerNode(sortNode);

          TRI_ASSERT(collectNode->hasParent());
          auto parent = collectNode->getFirstParent();
          TRI_ASSERT(parent != nullptr);

          sortNode->addDependency(collectNode);
          parent->replaceDependency(collectNode, sortNode);
        }

        modified = true;
        continue;
      }

      // create a new plan with the adjusted COLLECT node
      std::unique_ptr<ExecutionPlan> newPlan(plan->clone());

      // use the cloned COLLECT node
      auto newCollectNode = ExecutionNode::castTo<CollectNode*>(
          newPlan->getNodeById(collectNode->id()));
      TRI_ASSERT(newCollectNode != nullptr);

      // specialize the CollectNode so it will become a HashedCollectBlock
      // later
      // additionally, add a SortNode BEHIND the CollectNode (to sort the
      // final result)
      newCollectNode->aggregationMethod(CollectOptions::CollectMethod::HASH);
      newCollectNode->specialized();

      if (!collectNode->isDistinctCommand()) {
        // add the post-SORT
        SortElementVector sortElements;
        for (auto const& v : newCollectNode->groupVariables()) {
          sortElements.emplace_back(v.outVar, true);
        }

        auto sortNode =
            new SortNode(newPlan.get(), newPlan->nextId(), sortElements, false);
        newPlan->registerNode(sortNode);

        TRI_ASSERT(newCollectNode->hasParent());
        auto parent = newCollectNode->getFirstParent();
        TRI_ASSERT(parent != nullptr);

        sortNode->addDependency(newCollectNode);
        parent->replaceDependency(newCollectNode, sortNode);
      }

      if (nodes.size() > 1) {
        // this will tell the optimizer to optimize the cloned plan with this
        // specific rule again
        opt->addPlanAndRerun(std::move(newPlan), rule, true);
      } else {
        // no need to run this specific rule again on the cloned plan
        opt->addPlan(std::move(newPlan), rule, true);
      }
    } else if (groupVariables.empty() &&
               collectNode->hasOutVariable() == false &&
               collectNode->aggregateVariables().size() == 1 &&
               collectNode->aggregateVariables()[0].type == "LENGTH") {
      // we have no groups and only a single aggregator of type LENGTH, so we
      // can use the specialized count executor
      collectNode->aggregationMethod(CollectOptions::CollectMethod::COUNT);
      collectNode->specialized();
      modified = true;
      continue;
    }

    // mark node as specialized, so we do not process it again
    collectNode->specialized();

    // finally, adjust the original plan and create a sorted version of COLLECT

    // specialize the CollectNode so it will become a SortedCollectBlock
    // later
    collectNode->aggregationMethod(CollectOptions::CollectMethod::SORTED);

    // insert a SortNode IN FRONT OF the CollectNode
    if (!groupVariables.empty()) {
      SortElementVector sortElements;
      for (auto const& v : groupVariables) {
        sortElements.emplace_back(v.inVar, true);
      }

      auto sortNode =
          new SortNode(plan.get(), plan->nextId(), sortElements, true);
      plan->registerNode(sortNode);

      TRI_ASSERT(collectNode->hasDependency());
      auto dep = collectNode->getFirstDependency();
      TRI_ASSERT(dep != nullptr);
      sortNode->addDependency(dep);
      collectNode->replaceDependency(dep, sortNode);

      modified = true;
    }
  }

  opt->addPlan(std::move(plan), rule, modified);
}

/// @brief move filters up in the plan
/// this rule modifies the plan in place
/// filters are moved as far up in the plan as possible to make result sets
/// as small as possible as early as possible
/// filters are not pushed beyond limits
void arangodb::aql::moveFiltersUpRule(Optimizer* opt,
                                      std::unique_ptr<ExecutionPlan> plan,
                                      OptimizerRule const& rule) {
  ::arangodb::containers::SmallVectorWithArena<ExecutionNode*> nodesStorage;
  auto& nodes = nodesStorage.vector();
  plan->findNodesOfType(nodes, EN::FILTER, true);

  std::vector<ExecutionNode*> stack;
  bool modified = false;

  for (auto const& n : nodes) {
    auto fn = ExecutionNode::castTo<FilterNode const*>(n);
    auto inVar = fn->inVariable();

    stack.clear();
    n->dependencies(stack);

    while (!stack.empty()) {
      auto current = stack.back();
      stack.pop_back();

      if (current->getType() == EN::LIMIT || current->getType() == EN::WINDOW) {
        // cannot push a filter beyond a LIMIT or WINDOW node
        break;
      }

      if (!current->isDeterministic()) {
        // TODO: validate if this is actually necessary
        // must not move a filter beyond a node that is non-deterministic
        break;
      }

      if (current->isModificationNode()) {
        // must not move a filter beyond a modification node
        break;
      }

      if (current->getType() == EN::CALCULATION) {
        // must not move a filter beyond a node with a non-deterministic result
        auto calculation =
            ExecutionNode::castTo<CalculationNode const*>(current);
        if (!calculation->expression()->isDeterministic()) {
          break;
        }
      }

      bool found = false;

      for (auto const& v : current->getVariablesSetHere()) {
        if (inVar == v) {
          // shared variable, cannot move up any more
          found = true;
          break;
        }
      }

      if (found) {
        // done with optimizing this calculation node
        break;
      }

      if (!current->hasDependency()) {
        // node either has no or more than one dependency. we don't know what to
        // do and must abort
        // note: this will also handle Singleton nodes
        break;
      }

      current->dependencies(stack);

      // first, unlink the filter from the plan
      plan->unlinkNode(n);
      // and re-insert into plan in front of the current node
      plan->insertDependency(current, n);
      modified = true;
    }
  }

  opt->addPlan(std::move(plan), rule, modified);
}

struct VariableReplacer final
    : public WalkerWorker<ExecutionNode, WalkerUniqueness::NonUnique> {
 public:
  explicit VariableReplacer(
      std::unordered_map<VariableId, Variable const*> const& replacements)
      : replacements(replacements) {}

  bool before(ExecutionNode* en) override final {
    en->replaceVariables(replacements);
    // always continue
    return false;
  }

 private:
  std::unordered_map<VariableId, Variable const*> const& replacements;
};

/// @brief simplify conditions in CalculationNodes
void arangodb::aql::simplifyConditionsRule(Optimizer* opt,
                                           std::unique_ptr<ExecutionPlan> plan,
                                           OptimizerRule const& rule) {
  ::arangodb::containers::SmallVectorWithArena<ExecutionNode*> nodesStorage;
  auto& nodes = nodesStorage.vector();
  plan->findNodesOfType(nodes, EN::CALCULATION, true);

  if (nodes.empty()) {
    opt->addPlan(std::move(plan), rule, false);
    return;
  }

  bool modifiedNode = false;
  auto p = plan.get();

  auto visitor = [p, &modifiedNode](AstNode* node) {
    AstNode* original = node;

  again:
    if (node->type == NODE_TYPE_ATTRIBUTE_ACCESS) {
      auto const* accessed = node->getMemberUnchecked(0);

      if (accessed->type == NODE_TYPE_REFERENCE) {
        Variable const* v = static_cast<Variable const*>(accessed->getData());
        TRI_ASSERT(v != nullptr);

        auto setter = p->getVarSetBy(v->id);

        if (setter == nullptr || setter->getType() != EN::CALCULATION) {
          return node;
        }

        accessed = ExecutionNode::castTo<CalculationNode*>(setter)
                       ->expression()
                       ->node();
        if (accessed == nullptr) {
          return node;
        }
      }

      TRI_ASSERT(accessed != nullptr);

      if (accessed->type == NODE_TYPE_OBJECT) {
        std::string_view attributeName(node->getStringView());
        bool isDynamic = false;
        size_t const n = accessed->numMembers();
        for (size_t i = 0; i < n; ++i) {
          auto member = accessed->getMemberUnchecked(i);

          if (member->type == NODE_TYPE_OBJECT_ELEMENT &&
              member->getStringView() == attributeName) {
            // found the attribute!
            AstNode* next = member->getMember(0);
            if (!next->isDeterministic()) {
              // do not descend into non-deterministic nodes
              return node;
            }
            // descend further
            node = next;
            // now try optimizing the simplified condition
            // time for a goto...!
            goto again;
          } else if (member->type == NODE_TYPE_CALCULATED_OBJECT_ELEMENT) {
            // dynamic attribute name
            isDynamic = true;
          }
        }

        // attribute not found
        if (!isDynamic) {
          modifiedNode = true;
          return p->getAst()->createNodeValueNull();
        }
      }
    } else if (node->type == NODE_TYPE_INDEXED_ACCESS) {
      auto const* accessed = node->getMember(0);

      if (accessed->type == NODE_TYPE_REFERENCE) {
        Variable const* v = static_cast<Variable const*>(accessed->getData());
        TRI_ASSERT(v != nullptr);

        auto setter = p->getVarSetBy(v->id);

        if (setter == nullptr || setter->getType() != EN::CALCULATION) {
          return node;
        }

        accessed = ExecutionNode::castTo<CalculationNode*>(setter)
                       ->expression()
                       ->node();
        if (accessed == nullptr) {
          return node;
        }
      }

      auto indexValue = node->getMember(1);

      if (!indexValue->isConstant() ||
          !(indexValue->isStringValue() || indexValue->isNumericValue())) {
        // cant handle this type of index statically
        return node;
      }

      if (accessed->type == NODE_TYPE_OBJECT) {
        std::string_view attributeName;
        std::string indexString;

        if (indexValue->isStringValue()) {
          // string index, e.g. ['123']
          attributeName = indexValue->getStringView();
        } else {
          // numeric index, e.g. [123]
          TRI_ASSERT(indexValue->isNumericValue());
          // convert the numeric index into a string
          indexString = std::to_string(indexValue->getIntValue());
          attributeName = std::string_view(indexString);
        }

        bool isDynamic = false;
        size_t const n = accessed->numMembers();
        for (size_t i = 0; i < n; ++i) {
          auto member = accessed->getMemberUnchecked(i);

          if (member->type == NODE_TYPE_OBJECT_ELEMENT &&
              member->getStringView() == attributeName) {
            // found the attribute!
            AstNode* next = member->getMember(0);
            if (!next->isDeterministic()) {
              // do not descend into non-deterministic nodes
              return node;
            }
            // descend further
            node = next;
            // now try optimizing the simplified condition
            // time for a goto...!
            goto again;
          } else if (member->type == NODE_TYPE_CALCULATED_OBJECT_ELEMENT) {
            // dynamic attribute name
            isDynamic = true;
          }
        }

        // attribute not found
        if (!isDynamic) {
          modifiedNode = true;
          return p->getAst()->createNodeValueNull();
        }
      } else if (accessed->type == NODE_TYPE_ARRAY) {
        int64_t position;
        if (indexValue->isStringValue()) {
          // string index, e.g. ['123'] -> convert to a numeric index
          bool valid;
          position = NumberUtils::atoi<int64_t>(
              indexValue->getStringValue(),
              indexValue->getStringValue() + indexValue->getStringLength(),
              valid);
          if (!valid) {
            // invalid index
            modifiedNode = true;
            return p->getAst()->createNodeValueNull();
          }
        } else {
          // numeric index, e.g. [123]
          TRI_ASSERT(indexValue->isNumericValue());
          position = indexValue->getIntValue();
        }
        int64_t const n = accessed->numMembers();
        if (position < 0) {
          // a negative position is allowed
          position = n + position;
        }
        if (position >= 0 && position < n) {
          AstNode* next = accessed->getMember(static_cast<size_t>(position));
          if (!next->isDeterministic()) {
            // do not descend into non-deterministic nodes
            return node;
          }
          // descend further
          node = next;
          // now try optimizing the simplified condition
          // time for a goto...!
          goto again;
        }

        // index out of bounds
        modifiedNode = true;
        return p->getAst()->createNodeValueNull();
      }
    }

    if (node != original) {
      // we come out with a different, so we changed something...
      modifiedNode = true;
    }
    return node;
  };

  bool modified = false;

  for (auto const& n : nodes) {
    auto nn = ExecutionNode::castTo<CalculationNode*>(n);

    if (!nn->expression()->isDeterministic() ||
        nn->outVariable()->type() == Variable::Type::Const) {
      // If this node is non-deterministic or has a constant expression, we must
      // not touch it!
      continue;
    }

    AstNode* root = nn->expression()->nodeForModification();

    if (root != nullptr) {
      // reset for every round. can be modified by the visitor function!
      modifiedNode = false;
      AstNode* simplified = plan->getAst()->traverseAndModify(root, visitor);
      if (simplified != root) {
        nn->expression()->replaceNode(simplified);
      }
      // cppcheck-suppress knownConditionTrueFalse
      if (modifiedNode) {
        nn->expression()->invalidateAfterReplacements();
        modified = true;
      }
    }
  }

  opt->addPlan(std::move(plan), rule, modified);
}

/// @brief fuse filter conditions that follow each other
void arangodb::aql::fuseFiltersRule(Optimizer* opt,
                                    std::unique_ptr<ExecutionPlan> plan,
                                    OptimizerRule const& rule) {
  ::arangodb::containers::SmallVectorWithArena<ExecutionNode*> nodesStorage;
  auto& nodes = nodesStorage.vector();
  plan->findNodesOfType(nodes, EN::FILTER, true);

  if (nodes.size() < 2) {
    opt->addPlan(std::move(plan), rule, false);
    return;
  }

  ::arangodb::containers::HashSet<ExecutionNode*> seen;
  // candidates of CalculationNode, FilterNode
  std::vector<std::pair<ExecutionNode*, ExecutionNode*>> candidates;

  bool modified = false;

  for (auto const& n : nodes) {
    if (seen.find(n) != seen.end()) {
      // already processed
      continue;
    }

    Variable const* nextExpectedVariable = nullptr;
    ExecutionNode* lastFilter = nullptr;
    candidates.clear();

    ExecutionNode* current = n;
    while (current != nullptr) {
      if (current->getType() == EN::CALCULATION) {
        auto cn = ExecutionNode::castTo<CalculationNode*>(current);
        if (!cn->isDeterministic() ||
            cn->outVariable() != nextExpectedVariable) {
          break;
        }
        TRI_ASSERT(lastFilter != nullptr);
        candidates.emplace_back(current, lastFilter);
        nextExpectedVariable = nullptr;
      } else if (current->getType() == EN::FILTER) {
        seen.emplace(current);

        if (nextExpectedVariable != nullptr) {
          // an unexpected order of nodes
          break;
        }
        nextExpectedVariable =
            ExecutionNode::castTo<FilterNode const*>(current)->inVariable();
        TRI_ASSERT(nextExpectedVariable != nullptr);
        if (current->isVarUsedLater(nextExpectedVariable)) {
          // filter input variable is also used for other things. we must not
          // remove it or the corresponding calculation
          break;
        }
        lastFilter = current;
      } else {
        // all other types of nodes we cannot optimize
        break;
      }
      current = current->getFirstDependency();
    }

    if (candidates.size() >= 2) {
      modified = true;
      AstNode* root =
          ExecutionNode::castTo<CalculationNode*>(candidates[0].first)
              ->expression()
              ->nodeForModification();
      for (size_t i = 1; i < candidates.size(); ++i) {
        root = plan->getAst()->createNodeBinaryOperator(
            NODE_TYPE_OPERATOR_BINARY_AND,
            ExecutionNode::castTo<CalculationNode const*>(candidates[i].first)
                ->expression()
                ->node(),
            root);

        // throw away all now-unused filters and calculations
        plan->unlinkNode(candidates[i - 1].second);
        plan->unlinkNode(candidates[i - 1].first);
      }

      ExecutionNode* en = candidates.back().first;
      TRI_ASSERT(en->getType() == EN::CALCULATION);
      ExecutionNode::castTo<CalculationNode*>(en)->expression()->replaceNode(
          root);
    }
  }

  opt->addPlan(std::move(plan), rule, modified);
}

/// @brief remove CalculationNode(s) that are repeatedly used in a query
/// (i.e. common expressions)
void arangodb::aql::removeRedundantCalculationsRule(
    Optimizer* opt, std::unique_ptr<ExecutionPlan> plan,
    OptimizerRule const& rule) {
  ::arangodb::containers::SmallVectorWithArena<ExecutionNode*> nodesStorage;
  auto& nodes = nodesStorage.vector();
  plan->findNodesOfType(nodes, EN::CALCULATION, true);

  if (nodes.size() < 2) {
    // quick exit
    opt->addPlan(std::move(plan), rule, false);
    return;
  }

  arangodb::basics::StringBuffer buffer;
  std::unordered_map<VariableId, Variable const*> replacements;

  for (auto const& n : nodes) {
    auto nn = ExecutionNode::castTo<CalculationNode*>(n);

    if (!nn->expression()->isDeterministic()) {
      // If this node is non-deterministic, we must not touch it!
      continue;
    }

    arangodb::aql::Variable const* outvar = nn->outVariable();

    try {
      nn->expression()->stringifyIfNotTooLong(&buffer);
    } catch (...) {
      // expression could not be stringified (maybe because not all node types
      // are supported). this is not an error, we just skip the optimization
      buffer.reset();
      continue;
    }

    std::string const referenceExpression(buffer.c_str(), buffer.length());
    buffer.reset();

    std::vector<ExecutionNode*> stack;
    n->dependencies(stack);

    while (!stack.empty()) {
      auto current = stack.back();
      stack.pop_back();

      if (current->getType() == EN::CALCULATION) {
        try {
          // ExecutionNode::castTo<CalculationNode*>(current)->expression()->node()->dump(0);
          ExecutionNode::castTo<CalculationNode*>(current)
              ->expression()
              ->stringifyIfNotTooLong(&buffer);
        } catch (...) {
          // expression could not be stringified (maybe because not all node
          // types are supported). this is not an error, we just skip the
          // optimization
          buffer.reset();
          continue;
        }

        bool const isEqual =
            (buffer.length() == referenceExpression.size() &&
             memcmp(buffer.c_str(), referenceExpression.c_str(),
                    buffer.length()) == 0);
        buffer.reset();

        if (isEqual) {
          // expressions are identical
          // check if target variable is already registered as a replacement
          // this covers the following case:
          // - replacements is set to B => C
          // - we're now inserting a replacement A => B
          // the goal now is to enter a replacement A => C instead of A => B
          auto target = ExecutionNode::castTo<CalculationNode const*>(current)
                            ->outVariable();
          while (target != nullptr) {
            auto it = replacements.find(target->id);

            if (it != replacements.end()) {
              target = (*it).second;
            } else {
              break;
            }
          }
          replacements.emplace(outvar->id, target);

          // also check if the insertion enables further shortcuts
          // this covers the following case:
          // - replacements is set to A => B
          // - we have just inserted a replacement B => C
          // the goal now is to change the replacement A => B to A => C
          for (auto it = replacements.begin(); it != replacements.end(); ++it) {
            if ((*it).second == outvar) {
              (*it).second = target;
            }
          }
        }
      }

      if (current->getType() == EN::COLLECT) {
        if (ExecutionNode::castTo<CollectNode*>(current)->hasOutVariable()) {
          // COLLECT ... INTO is evil (tm): it needs to keep all already defined
          // variables
          // we need to abort optimization here
          break;
        }
      }

      if (!current->hasDependency()) {
        // node either has no or more than one dependency. we don't know what to
        // do and must abort
        // note: this will also handle Singleton nodes
        break;
      }

      current->dependencies(stack);
    }
  }

  if (!replacements.empty()) {
    // finally replace the variables
    VariableReplacer finder(replacements);
    plan->root()->walk(finder);
  }

  opt->addPlan(std::move(plan), rule, !replacements.empty());
}

/// @brief remove CalculationNodes and SubqueryNodes that are never needed
/// this modifies an existing plan in place
void arangodb::aql::removeUnnecessaryCalculationsRule(
    Optimizer* opt, std::unique_ptr<ExecutionPlan> plan,
    OptimizerRule const& rule) {
  ::arangodb::containers::SmallVectorWithArena<ExecutionNode*> nodesStorage;
  auto& nodes = nodesStorage.vector();
  plan->findNodesOfType(nodes, ::removeUnnecessaryCalculationsNodeTypes, true);

  ::arangodb::containers::HashSet<ExecutionNode*> toUnlink;

  for (auto const& n : nodes) {
    arangodb::aql::Variable const* outVariable = nullptr;

    if (n->getType() == EN::CALCULATION) {
      auto nn = ExecutionNode::castTo<CalculationNode*>(n);

      if (!nn->isDeterministic()) {
        // If this node is non-deterministic, we must not optimize it away!
        continue;
      }

      outVariable = nn->outVariable();
      // will remove calculation when we get here
    } else if (n->getType() == EN::SUBQUERY) {
      auto nn = ExecutionNode::castTo<SubqueryNode*>(n);

      if (!nn->isDeterministic()) {
        // subqueries that are non-deterministic must not be optimized away
        continue;
      }

      if (nn->isModificationNode()) {
        // subqueries that modify data must not be optimized away
        continue;
      }
      // will remove subquery when we get here
      outVariable = nn->outVariable();
    } else {
      TRI_ASSERT(false);
      continue;
    }

    TRI_ASSERT(outVariable != nullptr);

    if (!n->isVarUsedLater(outVariable)) {
      // The variable whose value is calculated here is not used at
      // all further down the pipeline! We remove the whole
      // calculation node,
      toUnlink.emplace(n);
    } else if (n->getType() == EN::CALCULATION) {
      // variable is still used later, but...
      // ...if it's used exactly once later by another calculation,
      // it's a temporary variable that we can fuse with the other
      // calculation easily

      if (!ExecutionNode::castTo<CalculationNode*>(n)
               ->expression()
               ->isDeterministic()) {
        continue;
      }

      AstNode const* rootNode =
          ExecutionNode::castTo<CalculationNode*>(n)->expression()->node();

      if (rootNode->type == NODE_TYPE_REFERENCE) {
        // if the LET is a simple reference to another variable, e.g. LET a = b
        // then replace all references to a with references to b
        bool hasCollectWithOutVariable = false;
        auto current = n->getFirstParent();

        // check first if we have a COLLECT with an INTO later in the query
        // in this case we must not perform the replacements
        while (current != nullptr) {
          if (current->getType() == EN::COLLECT) {
            if (ExecutionNode::castTo<CollectNode const*>(current)
                    ->hasOutVariable()) {
              hasCollectWithOutVariable = true;
              break;
            }
          }
          current = current->getFirstParent();
        }

        if (!hasCollectWithOutVariable) {
          // no COLLECT found, now replace
          std::unordered_map<VariableId, Variable const*> replacements;
          replacements.try_emplace(
              outVariable->id,
              static_cast<Variable const*>(rootNode->getData()));

          VariableReplacer finder(replacements);
          plan->root()->walk(finder);
          toUnlink.emplace(n);
          continue;
        }
      }

      VarSet vars;

      size_t usageCount = 0;
      CalculationNode* other = nullptr;
      auto current = n->getFirstParent();

      while (current != nullptr) {
        current->getVariablesUsedHere(vars);
        if (vars.find(outVariable) != vars.end()) {
          if (current->getType() == EN::COLLECT) {
            if (ExecutionNode::castTo<CollectNode const*>(current)
                    ->hasOutVariable()) {
              // COLLECT with an INTO variable will collect all variables from
              // the scope, so we shouldn't try to remove or change the meaning
              // of variables
              usageCount = 0;
              break;
            }
          }
          if (current->getType() != EN::CALCULATION) {
            // don't know how to replace the variable in a non-LET node
            // abort the search
            usageCount = 0;
            break;
          }

          // got a LET. we can replace the variable reference in it by
          // something else
          ++usageCount;
          other = ExecutionNode::castTo<CalculationNode*>(current);
        }

        if (usageCount > 1) {
          break;
        }

        current = current->getFirstParent();
        vars.clear();
      }

      if (usageCount == 1) {
        // our variable is used by exactly one other calculation
        // now we can replace the reference to our variable in the other
        // calculation with the variable's expression directly
        auto otherExpression = other->expression();

        if (rootNode->type != NODE_TYPE_ATTRIBUTE_ACCESS &&
            Ast::countReferences(otherExpression->node(), outVariable) > 1) {
          // used more than once... better give up
          continue;
        }

        if (rootNode->isSimple() != otherExpression->node()->isSimple()) {
          // expression types (V8 vs. non-V8) do not match. give up
          continue;
        }

        auto otherLoop = other->getLoop();

        if (otherLoop != nullptr && rootNode->callsFunction()) {
          auto nLoop = n->getLoop();

          if (nLoop != otherLoop) {
            // original expression calls a function and is not contained in a
            // loop. we're about to move this expression into a loop, but we
            // don't want to move (expensive) function calls into loops
            continue;
          }
          VarSet outer = nLoop->getVarsValid();
          VarSet used;
          Ast::getReferencedVariables(rootNode, used);
          bool doOptimize = true;
          for (auto& it : used) {
            if (outer.find(it) == outer.end()) {
              doOptimize = false;
              break;
            }
          }
          if (!doOptimize) {
            continue;
          }
        }

        TRI_ASSERT(other != nullptr);
        otherExpression->replaceVariableReference(outVariable, rootNode);

        toUnlink.emplace(n);
      }
    }
  }

  if (!toUnlink.empty()) {
    plan->unlinkNodes(toUnlink);
    TRI_ASSERT(nodes.size() >= toUnlink.size());
    if (nodes.size() - toUnlink.size() > 0) {
      // need to rerun the rule because removing calculations may unlock
      // removal of further calculations
      opt->addPlanAndRerun(std::move(plan), rule, true);
    } else {
      // no need to rerun the rule
      opt->addPlan(std::move(plan), rule, true);
    }
  } else {
    opt->addPlan(std::move(plan), rule, false);
  }
}

/// @brief useIndex, try to use an index for filtering
void arangodb::aql::useIndexesRule(Optimizer* opt,
                                   std::unique_ptr<ExecutionPlan> plan,
                                   OptimizerRule const& rule) {
  // These are all the nodes where we start traversing (including all
  // subqueries)
  ::arangodb::containers::SmallVectorWithArena<ExecutionNode*> nodesStorage;
  auto& nodes = nodesStorage.vector();
  plan->findEndNodes(nodes, true);

  std::unordered_map<ExecutionNodeId, ExecutionNode*> changes;

  auto cleanupChanges = scopeGuard([&changes]() noexcept {
    for (auto& v : changes) {
      delete v.second;
    }
  });

  bool hasEmptyResult = false;
  for (auto const& n : nodes) {
    ConditionFinder finder(plan.get(), changes);
    n->walk(finder);
    if (finder.producesEmptyResult()) {
      hasEmptyResult = true;
    }
  }

  if (!changes.empty()) {
    for (auto& it : changes) {
      plan->registerNode(it.second);
      plan->replaceNode(plan->getNodeById(it.first), it.second);

      // prevent double deletion by cleanupChanges()
      it.second = nullptr;
    }
    opt->addPlan(std::move(plan), rule, true);
  } else {
    opt->addPlan(std::move(plan), rule, hasEmptyResult);
  }
}

struct SortToIndexNode final
    : public WalkerWorker<ExecutionNode, WalkerUniqueness::NonUnique> {
  ExecutionPlan* _plan;
  SortNode* _sortNode;
  std::vector<std::pair<Variable const*, bool>> _sorts;
  std::unordered_map<VariableId, AstNode const*> _variableDefinitions;
  std::vector<std::vector<RegisterId>> _filters;
  bool _modified;

 public:
  explicit SortToIndexNode(ExecutionPlan* plan)
      : _plan(plan), _sortNode(nullptr), _modified(false) {
    _filters.emplace_back();
  }

  /// @brief gets the attributes from the filter conditions that will have a
  /// constant value (e.g. doc.value == 123) or than can be proven to be != null
  void getSpecialAttributes(
      AstNode const* node, Variable const* variable,
      std::vector<std::vector<arangodb::basics::AttributeName>>&
          constAttributes,
      ::arangodb::containers::HashSet<
          std::vector<arangodb::basics::AttributeName>>& nonNullAttributes)
      const {
    if (node->type == NODE_TYPE_OPERATOR_BINARY_AND) {
      // recurse into both sides
      getSpecialAttributes(node->getMemberUnchecked(0), variable,
                           constAttributes, nonNullAttributes);
      getSpecialAttributes(node->getMemberUnchecked(1), variable,
                           constAttributes, nonNullAttributes);
      return;
    }

    if (!node->isComparisonOperator()) {
      return;
    }

    TRI_ASSERT(node->isComparisonOperator());

    AstNode const* lhs = node->getMemberUnchecked(0);
    AstNode const* rhs = node->getMemberUnchecked(1);
    AstNode const* check = nullptr;

    if (node->type == NODE_TYPE_OPERATOR_BINARY_EQ) {
      if (lhs->isConstant() && rhs->type == NODE_TYPE_ATTRIBUTE_ACCESS) {
        // const value == doc.value
        check = rhs;
      } else if (rhs->isConstant() && lhs->type == NODE_TYPE_ATTRIBUTE_ACCESS) {
        // doc.value == const value
        check = lhs;
      }
    } else if (node->type == NODE_TYPE_OPERATOR_BINARY_NE) {
      if (lhs->isNullValue() && rhs->type == NODE_TYPE_ATTRIBUTE_ACCESS) {
        // null != doc.value
        check = rhs;
      } else if (rhs->isNullValue() &&
                 lhs->type == NODE_TYPE_ATTRIBUTE_ACCESS) {
        // doc.value != null
        check = lhs;
      }
    } else if (node->type == NODE_TYPE_OPERATOR_BINARY_LT &&
               lhs->isConstant() && rhs->type == NODE_TYPE_ATTRIBUTE_ACCESS) {
      // const value < doc.value
      check = rhs;
    } else if (node->type == NODE_TYPE_OPERATOR_BINARY_LE &&
               lhs->isConstant() && !lhs->isNullValue() &&
               rhs->type == NODE_TYPE_ATTRIBUTE_ACCESS) {
      // const value <= doc.value
      check = rhs;
    } else if (node->type == NODE_TYPE_OPERATOR_BINARY_GT &&
               rhs->isConstant() && lhs->type == NODE_TYPE_ATTRIBUTE_ACCESS) {
      // doc.value > const value
      check = lhs;
    } else if (node->type == NODE_TYPE_OPERATOR_BINARY_GE &&
               rhs->isConstant() && !rhs->isNullValue() &&
               lhs->type == NODE_TYPE_ATTRIBUTE_ACCESS) {
      // doc.value >= const value
      check = lhs;
    }

    if (check == nullptr) {
      // condition is useless for us
      return;
    }

    std::pair<Variable const*, std::vector<arangodb::basics::AttributeName>>
        result;

    if (check->isAttributeAccessForVariable(result, false) &&
        result.first == variable) {
      if (node->type == NODE_TYPE_OPERATOR_BINARY_EQ) {
        // found a constant value
        constAttributes.emplace_back(std::move(result.second));
      } else {
        // all other cases handle non-null attributes
        nonNullAttributes.emplace(std::move(result.second));
      }
    }
  }

  void processCollectionAttributes(
      Variable const* variable,
      std::vector<std::vector<arangodb::basics::AttributeName>>&
          constAttributes,
      ::arangodb::containers::HashSet<
          std::vector<arangodb::basics::AttributeName>>& nonNullAttributes)
      const {
    // resolve all FILTER variables into their appropriate filter conditions
    TRI_ASSERT(!_filters.empty());
    for (auto const& filter : _filters.back()) {
      TRI_ASSERT(filter.isRegularRegister());
      auto it = _variableDefinitions.find(filter.value());
      if (it != _variableDefinitions.end()) {
        // AND-combine all filter conditions we found, and fill constAttributes
        // and nonNullAttributes as we go along
        getSpecialAttributes((*it).second, variable, constAttributes,
                             nonNullAttributes);
      }
    }
  }

  bool handleEnumerateCollectionNode(
      EnumerateCollectionNode* enumerateCollectionNode) {
    if (_sortNode == nullptr) {
      return true;
    }

    if (enumerateCollectionNode->isInInnerLoop()) {
      // index node contained in an outer loop. must not optimize away the sort!
      return true;
    }

    // figure out all attributes from the FILTER conditions that have a constant
    // value and/or that cannot be null
    std::vector<std::vector<arangodb::basics::AttributeName>> constAttributes;
    ::arangodb::containers::HashSet<
        std::vector<arangodb::basics::AttributeName>>
        nonNullAttributes;
    processCollectionAttributes(enumerateCollectionNode->outVariable(),
                                constAttributes, nonNullAttributes);

    SortCondition sortCondition(_plan, _sorts, constAttributes,
                                nonNullAttributes, _variableDefinitions);

    if (!sortCondition.isEmpty() && sortCondition.isOnlyAttributeAccess() &&
        sortCondition.isUnidirectional()) {
      // we have found a sort condition, which is unidirectional
      // now check if any of the collection's indexes covers it

      Variable const* outVariable = enumerateCollectionNode->outVariable();
      std::vector<transaction::Methods::IndexHandle> usedIndexes;
      size_t coveredAttributes = 0;

      Collection const* coll = enumerateCollectionNode->collection();
      TRI_ASSERT(coll != nullptr);
      size_t numDocs =
          coll->count(&_plan->getAst()->query().trxForOptimization(),
                      transaction::CountType::TryCache);

      bool canBeUsed = arangodb::aql::utils::getIndexForSortCondition(
          *coll, &sortCondition, outVariable, numDocs,
          enumerateCollectionNode->hint(), usedIndexes, coveredAttributes);
      if (canBeUsed) {
        // If this bit is set, then usedIndexes has length exactly one
        // and contains the best index found.
        auto condition = std::make_unique<Condition>(_plan->getAst());
        condition->normalize(_plan);

        IndexIteratorOptions opts;
        opts.ascending = sortCondition.isAscending();
        auto newNode = std::make_unique<IndexNode>(
            _plan, _plan->nextId(), enumerateCollectionNode->collection(),
            outVariable, usedIndexes, std::move(condition), opts);

        auto n = newNode.release();
        enumerateCollectionNode->CollectionAccessingNode::cloneInto(*n);
        enumerateCollectionNode->DocumentProducingNode::cloneInto(_plan, *n);

        _plan->registerNode(n);
        _plan->replaceNode(enumerateCollectionNode, n);
        _modified = true;

        if (coveredAttributes == sortCondition.numAttributes()) {
          // if the index covers the complete sort condition, we can also remove
          // the sort node
          n->needsGatherNodeSort(true);
          _plan->unlinkNode(_plan->getNodeById(_sortNode->id()));
        }
      }
    }

    return true;  // always abort further searching here
  }

  bool handleIndexNode(IndexNode* indexNode) {
    if (_sortNode == nullptr) {
      return true;
    }

    if (indexNode->isInInnerLoop()) {
      // index node contained in an outer loop. must not optimize away the sort!
      return true;
    }

    auto const& indexes = indexNode->getIndexes();
    auto cond = indexNode->condition();
    TRI_ASSERT(cond != nullptr);

    Variable const* outVariable = indexNode->outVariable();
    TRI_ASSERT(outVariable != nullptr);

    auto index = indexes[0];
    bool isSorted = index->isSorted();
    bool isSparse = index->sparse();
    std::vector<std::vector<arangodb::basics::AttributeName>> fields =
        index->fields();

    if (indexes.size() != 1) {
      // can only use this index node if it uses exactly one index or multiple
      // indexes on exactly the same attributes

      if (!cond->isSorted()) {
        // index conditions do not guarantee sortedness
        return true;
      }

      if (isSparse) {
        return true;
      }

      for (auto& idx : indexes) {
        if (idx != index) {
          // Can only be sorted iff only one index is used.
          return true;
        }
      }

      // all indexes use the same attributes and index conditions guarantee
      // sorted output
    }

    TRI_ASSERT(indexes.size() == 1 || cond->isSorted());

    // if we get here, we either have one index or multiple indexes on the same
    // attributes
    bool handled = false;

    if (indexes.size() == 1 && isSorted) {
      // if we have just a single index and we can use it for the filtering
      // condition, then we can use the index for sorting, too. regardless of if
      // the index is sparse or not. because the index would only return
      // non-null attributes anyway, so we do not need to care about null values
      // when sorting here
      isSparse = false;
    }

    SortCondition sortCondition(
        _plan, _sorts, cond->getConstAttributes(outVariable, !isSparse),
        cond->getNonNullAttributes(outVariable), _variableDefinitions);

    bool const isOnlyAttributeAccess =
        (!sortCondition.isEmpty() && sortCondition.isOnlyAttributeAccess());

    if (isOnlyAttributeAccess && isSorted && !isSparse &&
        sortCondition.isUnidirectional() &&
        sortCondition.isAscending() == indexNode->options().ascending) {
      // we have found a sort condition, which is unidirectional and in the same
      // order as the IndexNode...
      // now check if the sort attributes match the ones of the index
      size_t const numCovered =
          sortCondition.coveredAttributes(outVariable, fields);

      if (numCovered >= sortCondition.numAttributes()) {
        // sort condition is fully covered by index... now we can remove the
        // sort node from the plan
        _plan->unlinkNode(_plan->getNodeById(_sortNode->id()));
        // we need to have a sorted result later on, so we will need a sorted
        // GatherNode in the cluster
        indexNode->needsGatherNodeSort(true);
        _modified = true;
        handled = true;
      }
    }

    if (!handled && isOnlyAttributeAccess && indexes.size() == 1) {
      // special case... the index cannot be used for sorting, but we only
      // compare with equality lookups.
      // now check if the equality lookup attributes are the same as
      // the index attributes
      auto root = cond->root();

      if (root != nullptr) {
        auto condNode = root->getMember(0);

        if (condNode->isOnlyEqualityMatch()) {
          // now check if the index fields are the same as the sort condition
          // fields e.g. FILTER c.value1 == 1 && c.value2 == 42 SORT c.value1,
          // c.value2
          size_t const numCovered =
              sortCondition.coveredAttributes(outVariable, fields);

          if (numCovered == sortCondition.numAttributes() &&
              sortCondition.isUnidirectional() &&
              (isSorted || fields.size() >= sortCondition.numAttributes())) {
            // no need to sort
            _plan->unlinkNode(_plan->getNodeById(_sortNode->id()));
            indexNode->setAscending(sortCondition.isAscending());
            // we need to have a sorted result later on, so we will need a
            // sorted GatherNode in the cluster
            indexNode->needsGatherNodeSort(true);
            _modified = true;
          }
        }
      }
    }

    return true;  // always abort after we found an IndexNode
  }

  bool enterSubquery(ExecutionNode*, ExecutionNode*) override final {
    return false;
  }

  bool before(ExecutionNode* en) override final {
    switch (en->getType()) {
      case EN::TRAVERSAL:
      case EN::K_SHORTEST_PATHS:
      case EN::SHORTEST_PATH:
      case EN::ENUMERATE_LIST:
      case EN::ENUMERATE_IRESEARCH_VIEW:
        // found some other FOR loop
        return true;

      case EN::SUBQUERY: {
        _filters.emplace_back();
        return false;  // skip. we don't care.
      }

      case EN::FILTER: {
        auto inVariable =
            ExecutionNode::castTo<FilterNode const*>(en)->inVariable()->id;
        _filters.back().emplace_back(inVariable);
        return false;
      }

      case EN::CALCULATION: {
        _variableDefinitions.try_emplace(
            ExecutionNode::castTo<CalculationNode const*>(en)
                ->outVariable()
                ->id,
            ExecutionNode::castTo<CalculationNode const*>(en)
                ->expression()
                ->node());
        return false;
      }

      case EN::SINGLETON:
      case EN::COLLECT:
      case EN::WINDOW:
      case EN::INSERT:
      case EN::REMOVE:
      case EN::REPLACE:
      case EN::UPDATE:
      case EN::UPSERT:
      case EN::RETURN:
      case EN::NORESULTS:
      case EN::SCATTER:
      case EN::DISTRIBUTE:
      case EN::GATHER:
      case EN::REMOTE:
      case EN::LIMIT:  // LIMIT is criterion to stop
        return true;   // abort.

      case EN::SORT:  // pulling two sorts together is done elsewhere.
        if (!_sorts.empty() || _sortNode != nullptr) {
          return true;  // a different SORT node. abort
        }
        _sortNode = ExecutionNode::castTo<SortNode*>(en);
        for (auto& it : _sortNode->elements()) {
          _sorts.emplace_back(it.var, it.ascending);
        }
        return false;

      case EN::INDEX:
        return handleIndexNode(ExecutionNode::castTo<IndexNode*>(en));

      case EN::ENUMERATE_COLLECTION:
        return handleEnumerateCollectionNode(
            ExecutionNode::castTo<EnumerateCollectionNode*>(en));

      default: {
        // should not reach this point
        TRI_ASSERT(false);
      }
    }
    return true;
  }

  void after(ExecutionNode* en) override final {
    if (en->getType() == EN::SUBQUERY) {
      TRI_ASSERT(!_filters.empty());
      _filters.pop_back();
    }
  }
};

void arangodb::aql::useIndexForSortRule(Optimizer* opt,
                                        std::unique_ptr<ExecutionPlan> plan,
                                        OptimizerRule const& rule) {
  ::arangodb::containers::SmallVectorWithArena<ExecutionNode*> nodesStorage;
  auto& nodes = nodesStorage.vector();
  plan->findNodesOfType(nodes, EN::SORT, true);

  bool modified = false;

  for (auto const& n : nodes) {
    auto sortNode = ExecutionNode::castTo<SortNode*>(n);

    SortToIndexNode finder(plan.get());
    sortNode->walk(finder);

    if (finder._modified) {
      modified = true;
    }
  }

  opt->addPlan(std::move(plan), rule, modified);
}

/// @brief try to remove filters which are covered by indexes
void arangodb::aql::removeFiltersCoveredByIndexRule(
    Optimizer* opt, std::unique_ptr<ExecutionPlan> plan,
    OptimizerRule const& rule) {
  ::arangodb::containers::SmallVectorWithArena<ExecutionNode*> nodesStorage;
  auto& nodes = nodesStorage.vector();
  plan->findNodesOfType(nodes, EN::FILTER, true);

  ::arangodb::containers::HashSet<ExecutionNode*> toUnlink;
  bool modified = false;
  // this rule may modify the plan in place, but the new plan
  // may not yet be optimal. so we may pass it into this same
  // rule again. the default is to continue with the next rule
  // however
  bool rerun = false;

  for (auto const& node : nodes) {
    auto fn = ExecutionNode::castTo<FilterNode const*>(node);
    // find the node with the filter expression
    auto setter = plan->getVarSetBy(fn->inVariable()->id);

    if (setter == nullptr || setter->getType() != EN::CALCULATION) {
      continue;
    }

    auto calculationNode = ExecutionNode::castTo<CalculationNode*>(setter);
    auto conditionNode = calculationNode->expression()->node();

    // build the filter condition
    Condition condition(plan->getAst());
    condition.andCombine(conditionNode);
    condition.normalize(plan.get());

    if (condition.root() == nullptr) {
      continue;
    }

    size_t const n = condition.root()->numMembers();

    if (n != 1) {
      // either no condition or multiple ORed conditions...
      continue;
    }

    bool handled = false;
    auto current = node;
    while (current != nullptr) {
      if (current->getType() == EN::INDEX) {
        auto indexNode = ExecutionNode::castTo<IndexNode const*>(current);

        // found an index node, now check if the expression is covered by the
        // index
        auto indexCondition = indexNode->condition();

        if (indexCondition != nullptr && !indexCondition->isEmpty()) {
          auto const& indexesUsed = indexNode->getIndexes();

          if (indexesUsed.size() == 1) {
            // single index. this is something that we can handle
            auto newNode = condition.removeIndexCondition(
                plan.get(), indexNode->outVariable(), indexCondition->root(),
                indexesUsed[0].get());

            if (newNode == nullptr) {
              // no condition left...
              // FILTER node can be completely removed
              toUnlink.emplace(node);
              // note: we must leave the calculation node intact, in case it is
              // still used by other nodes in the plan
              modified = true;
              handled = true;
            } else if (newNode != condition.root()) {
              // some condition is left, but it is a different one than
              // the one from the FILTER node
              auto expr = std::make_unique<Expression>(plan->getAst(), newNode);
              CalculationNode* cn = new CalculationNode(
                  plan.get(), plan->nextId(), std::move(expr),
                  calculationNode->outVariable());
              plan->registerNode(cn);
              plan->replaceNode(setter, cn);
              modified = true;
              handled = true;
              // pass the new plan into this rule again, to optimize even
              // further
              rerun = true;
            }
          }
        }

        if (handled) {
          break;
        }
      }

      if (handled || current->getType() == EN::LIMIT) {
        break;
      }

      current = current->getFirstDependency();
    }
  }

  if (!toUnlink.empty()) {
    plan->unlinkNodes(toUnlink);
  }

  if (rerun) {
    TRI_ASSERT(modified);
    opt->addPlanAndRerun(std::move(plan), rule, modified);
  } else {
    opt->addPlan(std::move(plan), rule, modified);
  }
}

/// @brief helper to compute lots of permutation tuples
/// a permutation tuple is represented as a single vector together with
/// another vector describing the boundaries of the tuples.
/// Example:
/// data:   0,1,2, 3,4, 5,6
/// starts: 0,     3,   5,      (indices of starts of sections)
/// means a tuple of 3 permutations of 3, 2 and 2 points respectively
/// This function computes the next permutation tuple among the
/// lexicographically sorted list of all such tuples. It returns true
/// if it has successfully computed this and false if the tuple is already
/// the lexicographically largest one. If false is returned, the permutation
/// tuple is back to the beginning.
static bool NextPermutationTuple(std::vector<size_t>& data,
                                 std::vector<size_t>& starts) {
  auto begin = data.begin();  // a random access iterator

  for (size_t i = starts.size(); i-- != 0;) {
    std::vector<size_t>::iterator from = begin + starts[i];
    std::vector<size_t>::iterator to;
    if (i == starts.size() - 1) {
      to = data.end();
    } else {
      to = begin + starts[i + 1];
    }
    if (std::next_permutation(from, to)) {
      return true;
    }
  }

  return false;
}

/// @brief interchange adjacent EnumerateCollectionNodes in all possible ways
void arangodb::aql::interchangeAdjacentEnumerationsRule(
    Optimizer* opt, std::unique_ptr<ExecutionPlan> plan,
    OptimizerRule const& rule) {
  ::arangodb::containers::SmallVectorWithArena<ExecutionNode*> nodesStorage;
  auto& nodes = nodesStorage.vector();

  plan->findNodesOfType(nodes, ::interchangeAdjacentEnumerationsNodeTypes,
                        true);

  ::arangodb::containers::HashSet<ExecutionNode*> nodesSet;
  for (auto const& n : nodes) {
    TRI_ASSERT(nodesSet.find(n) == nodesSet.end());
    nodesSet.emplace(n);
  }

  std::vector<ExecutionNode*> nodesToPermute;
  std::vector<size_t> permTuple;
  std::vector<size_t> starts;
  std::vector<ExecutionNode*> nn;

  // We use that the order of the nodes is such that a node B that is among the
  // recursive dependencies of a node A is later in the vector.
  for (auto const& n : nodes) {
    if (nodesSet.find(n) != nodesSet.end()) {
      nn.clear();
      nn.emplace_back(n);
      nodesSet.erase(n);

      // Now follow the dependencies as long as we see further such nodes:
      auto nwalker = n;

      while (true) {
        if (!nwalker->hasDependency()) {
          break;
        }

        auto dep = nwalker->getFirstDependency();

        if (dep->getType() != EN::ENUMERATE_COLLECTION &&
            dep->getType() != EN::ENUMERATE_LIST) {
          break;
        }

        if (n->getType() == EN::ENUMERATE_LIST &&
            dep->getType() == EN::ENUMERATE_LIST) {
          break;
        }

        nwalker = dep;
        nn.emplace_back(nwalker);
        nodesSet.erase(nwalker);
      }

      if (nn.size() > 1) {
        // Move it into the permutation tuple:
        starts.emplace_back(permTuple.size());

        for (auto const& nnn : nn) {
          nodesToPermute.emplace_back(nnn);
          permTuple.emplace_back(permTuple.size());
        }
      }
    }
  }

  // Now we have collected all the runs of EnumerateCollectionNodes in the
  // plan, we need to compute all possible permutations of all of them,
  // independently. This is why we need to compute all permutation tuples.

  if (!starts.empty()) {
    NextPermutationTuple(permTuple, starts);  // will never return false

    do {
      // check if we already have enough plans (plus the one plan that we will
      // add at the end of this function)
      if (opt->runOnlyRequiredRules(1)) {
        // have enough plans. stop permutations
        break;
      }

      // Clone the plan:
      std::unique_ptr<ExecutionPlan> newPlan(plan->clone());

      // Find the nodes in the new plan corresponding to the ones in the
      // old plan that we want to permute:
      std::vector<ExecutionNode*> newNodes;
      newNodes.reserve(nodesToPermute.size());
      for (size_t j = 0; j < nodesToPermute.size(); j++) {
        newNodes.emplace_back(newPlan->getNodeById(nodesToPermute[j]->id()));
      }

      // Now get going with the permutations:
      for (size_t i = 0; i < starts.size(); i++) {
        size_t lowBound = starts[i];
        size_t highBound =
            (i < starts.size() - 1) ? starts[i + 1] : permTuple.size();
        // We need to remove the nodes
        // newNodes[lowBound..highBound-1] in newPlan and replace
        // them by the same ones in a different order, given by
        // permTuple[lowBound..highBound-1].
        auto parent = newNodes[lowBound]->getFirstParent();

        TRI_ASSERT(parent != nullptr);

        // Unlink all those nodes:
        for (size_t j = lowBound; j < highBound; j++) {
          newPlan->unlinkNode(newNodes[j]);
        }

        // And insert them in the new order:
        for (size_t j = highBound; j-- != lowBound;) {
          newPlan->insertDependency(parent, newNodes[permTuple[j]]);
        }
      }

      // OK, the new plan is ready, let's report it:
      opt->addPlan(std::move(newPlan), rule, true);
    } while (NextPermutationTuple(permTuple, starts));
  }

  opt->addPlan(std::move(plan), rule, false);
}

auto extractVocbaseFromNode(ExecutionNode* at) -> TRI_vocbase_t* {
  auto collectionAccessingNode =
      dynamic_cast<CollectionAccessingNode const*>(at);

  if (collectionAccessingNode != nullptr) {
    return collectionAccessingNode->vocbase();
  } else if (at->getType() == ExecutionNode::ENUMERATE_IRESEARCH_VIEW) {
    // Really? Yes, the & below is correct.
    return &ExecutionNode::castTo<IResearchViewNode const*>(at)->vocbase();
  } else {
    TRI_ASSERT(false);
    THROW_ARANGO_EXCEPTION_MESSAGE(
        TRI_ERROR_INTERNAL, "Cannot determine vocbase for execution node.");
    return nullptr;
  }
}

// Sets up a Gather node for scatterInClusterRule.
//
// Each of EnumerateCollectionNode, IndexNode, IResearchViewNode, and
// ModificationNode needs slightly different treatment.
//
// In an ideal world the node itself would know how to compute these parameters
// for GatherNode (sortMode, parallelism, and elements), and we'd just ask it.
auto insertGatherNode(
    ExecutionPlan& plan, ExecutionNode* node,
    SmallUnorderedMap<ExecutionNode*, ExecutionNode*> const& subqueries)
    -> GatherNode* {
  TRI_ASSERT(node);

  GatherNode* gatherNode{nullptr};

  auto nodeType = node->getType();
  switch (nodeType) {
    case ExecutionNode::ENUMERATE_COLLECTION: {
      auto collection =
          ExecutionNode::castTo<EnumerateCollectionNode const*>(node)
              ->collection();
      auto numberOfShards = collection->numberOfShards();

      auto sortMode = GatherNode::evaluateSortMode(numberOfShards);
      auto parallelism = GatherNode::evaluateParallelism(*collection);

      gatherNode = plan.createNode<GatherNode>(&plan, plan.nextId(), sortMode,
                                               parallelism);
    } break;
    case ExecutionNode::INDEX: {
      auto elements = SortElementVector{};
      auto idxNode = ExecutionNode::castTo<IndexNode const*>(node);
      auto collection = idxNode->collection();
      TRI_ASSERT(collection != nullptr);
      auto numberOfShards = collection->numberOfShards();

      Variable const* sortVariable = idxNode->outVariable();
      bool isSortAscending = idxNode->options().ascending;
      auto allIndexes = idxNode->getIndexes();
      TRI_ASSERT(!allIndexes.empty());

      // Using Index for sort only works if all indexes are equal.
      auto const& first = allIndexes[0];
      // also check if we actually need to bother about the sortedness of the
      // result, or if we use the index for filtering only
      if (first->isSorted() && idxNode->needsGatherNodeSort()) {
        for (auto const& path : first->fieldNames()) {
          elements.emplace_back(sortVariable, isSortAscending, path);
        }
        for (auto const& it : allIndexes) {
          if (first != it) {
            elements.clear();
            break;
          }
        }
      }

      auto sortMode = GatherNode::evaluateSortMode(numberOfShards);
      auto parallelism = GatherNode::evaluateParallelism(*collection);

      gatherNode = plan.createNode<GatherNode>(&plan, plan.nextId(), sortMode,
                                               parallelism);

      if (!elements.empty() && numberOfShards != 1) {
        gatherNode->elements(elements);
      }
      return gatherNode;
    } break;
    case ExecutionNode::INSERT:
    case ExecutionNode::UPDATE:
    case ExecutionNode::REPLACE:
    case ExecutionNode::REMOVE:
    case ExecutionNode::UPSERT: {
<<<<<<< HEAD
      auto collection = ExecutionNode::castTo<ModificationNode*>(node)->collection();
=======
      auto collection =
          ExecutionNode::castTo<ModificationNode*>(node)->collection();

      if (nodeType == ExecutionNode::REMOVE ||
          nodeType == ExecutionNode::UPDATE) {
        // Note that in the REPLACE or UPSERT case we are not getting here,
        // since the distributeInClusterRule fires and a DistributionNode is
        // used.
        auto* modNode = ExecutionNode::castTo<ModificationNode*>(node);
        modNode->getOptions().ignoreDocumentNotFound = true;
      }

>>>>>>> 7b4b58c1
      auto numberOfShards = collection->numberOfShards();
      auto sortMode = GatherNode::evaluateSortMode(numberOfShards);
      auto parallelism = GatherNode::evaluateParallelism(*collection);

      gatherNode = plan.createNode<GatherNode>(&plan, plan.nextId(), sortMode,
                                               parallelism);
    } break;
    default: {
      gatherNode = plan.createNode<GatherNode>(&plan, plan.nextId(),
                                               GatherNode::SortMode::Default);

    } break;
  }

  auto it = subqueries.find(node);
  if (it != subqueries.end()) {
    ExecutionNode::castTo<SubqueryNode*>((*it).second)
        ->setSubquery(gatherNode, true);
  }

  return gatherNode;
}

// replace
//
// A -> at -> B
//
// by
//
// A -> SCATTER -> REMOTE -> at -> REMOTE -> GATHER -> B
//
// in plan
//
// gatherNode is a parameter because it needs to be configured depending
// on they type of `at`, in particular at the moment this configuration
// uses a list of subqueries which are precomputed at the beginning
// of the optimizer rule; once that list is gone the configuration of the
// gather node can be moved into this function.
void arangodb::aql::insertScatterGatherSnippet(
    ExecutionPlan& plan, ExecutionNode* at,
    SmallUnorderedMap<ExecutionNode*, ExecutionNode*> const& subqueries) {
  // TODO: necessary?
  TRI_vocbase_t* vocbase = extractVocbaseFromNode(at);
  auto const isRootNode = plan.isRoot(at);
  auto const nodeDependencies = at->getDependencies();
  auto const nodeParents = at->getParents();

  // Unlink node from plan, note that we allow removing the root node
  plan.unlinkNode(at, true);

  auto* scatterNode = plan.createNode<ScatterNode>(
      &plan, plan.nextId(), ScatterNode::ScatterType::SHARD);

  TRI_ASSERT(at->getDependencies().empty());
  TRI_ASSERT(!nodeDependencies.empty());
  scatterNode->addDependency(nodeDependencies[0]);

  // insert REMOTE
  ExecutionNode* remoteNode =
      plan.createNode<RemoteNode>(&plan, plan.nextId(), vocbase, "", "", "");
  remoteNode->addDependency(scatterNode);

  // Wire in `at`
  at->addDependency(remoteNode);

  // insert (another) REMOTE
  remoteNode =
      plan.createNode<RemoteNode>(&plan, plan.nextId(), vocbase, "", "", "");
  TRI_ASSERT(at);
  remoteNode->addDependency(at);
  auto nodeType = at->getType();
  if (nodeType == ExecutionNode::REMOVE || nodeType == ExecutionNode::UPDATE) {
    // Note that in the REPLACE or UPSERT case we are not getting here,
    // since the distributeInClusterRule fires and a DistributionNode is
    // used.
    auto* modNode = ExecutionNode::castTo<ModificationNode*>(at);
    modNode->getOptions().ignoreDocumentNotFound = true;
  }

  // GATHER needs some setup, so this happens in a separate function
  auto gatherNode = insertGatherNode(plan, at, subqueries);
  TRI_ASSERT(gatherNode);
  TRI_ASSERT(remoteNode);
  gatherNode->addDependency(remoteNode);

  // Link the gather node with the rest of the plan (if we have any)
  // TODO: what other cases can occur here?
  if (nodeParents.size() == 1) {
    nodeParents[0]->replaceDependency(nodeDependencies[0], gatherNode);
  }

  if (isRootNode) {
    // if we replaced the root node, set a new root node
    plan.root(gatherNode);
  }
}

// Moves a SCATTER/REMOTE from below `at` (where it was previously inserted by
// scatterInClusterRule), to just above `at`, because `at` was marked as
// excludeFromScatter by the smartJoinRule.
void moveScatterAbove(ExecutionPlan& plan, ExecutionNode* at) {
  TRI_vocbase_t* vocbase = extractVocbaseFromNode(at);

  ExecutionNode* remoteNode =
      plan.createNode<RemoteNode>(&plan, plan.nextId(), vocbase, "", "", "");
  plan.insertBefore(at, remoteNode);

  ExecutionNode* scatterNode = plan.createNode<ScatterNode>(
      &plan, plan.nextId(), ScatterNode::ScatterType::SHARD);
  plan.insertBefore(remoteNode, scatterNode);

  // There must be a SCATTER/REMOTE block south of us, which was inserted by
  // an earlier iteration in scatterInClusterRule.
  // We remove that block, effectively moving the SCATTER/REMOTE past the
  // current node
  // The effect is that in a SmartJoin we get joined up nodes that are
  // all executed on the DB-Server
  auto found = false;
  auto* current = at->getFirstParent();
  while (current != nullptr) {
    if (current->getType() == ExecutionNode::SCATTER) {
      auto* next = current->getFirstParent();
      if (next != nullptr && next->getType() == ExecutionNode::REMOTE) {
        plan.unlinkNode(current, true);
        plan.unlinkNode(next, true);
        found = true;
        break;
      } else {
        // If we have a SCATTER node, we also have to have a REMOTE node
        // otherwise the plan is inconsistent.
        TRI_ASSERT(false);
        THROW_ARANGO_EXCEPTION_MESSAGE(TRI_ERROR_INTERNAL,
                                       "Inconsistent plan.");
      }
    }
    current = current->getFirstParent();
  }
  if (!found) {
#ifdef ARANGODB_ENABLE_MAINTAINER_MODE
    plan.show();
#endif
    // TODO: maybe we should *not* throw in maintainer mode, as the optimizer
    //       gives more useful error messages?
    THROW_ARANGO_EXCEPTION_MESSAGE(TRI_ERROR_INTERNAL, "Inconsistent plan.");
  }
}

// TODO: move into ExecutionPlan?
// TODO: Is this still needed after register planning is refactored?
// Find all Subquery Nodes
void arangodb::aql::findSubqueriesInPlan(
    ExecutionPlan& plan,
    SmallUnorderedMap<ExecutionNode*, ExecutionNode*>& subqueries) {
  ::arangodb::containers::SmallVectorWithArena<ExecutionNode*> subsStorage;
  auto& subs = subsStorage.vector();
  plan.findNodesOfType(subs, ExecutionNode::SUBQUERY, true);

  for (auto& it : subs) {
    subqueries.emplace(
        ExecutionNode::castTo<SubqueryNode const*>(it)->getSubquery(), it);
  }
}

/// @brief scatter operations in cluster
/// this rule inserts scatter, gather and remote nodes so operations on
/// sharded collections actually work
/// it will change plans in place
void arangodb::aql::scatterInClusterRule(Optimizer* opt,
                                         std::unique_ptr<ExecutionPlan> plan,
                                         OptimizerRule const& rule) {
  TRI_ASSERT(arangodb::ServerState::instance()->isCoordinator());
  bool wasModified = false;

  // We cache the subquery map to not compute it over and over again
  // It is needed to setup the gather node later on
  SmallUnorderedMap<ExecutionNode*, ExecutionNode*>::allocator_type::arena_type
      subqueriesArena;
  SmallUnorderedMap<ExecutionNode*, ExecutionNode*> subqueries{subqueriesArena};
  findSubqueriesInPlan(*plan, subqueries);

  // we are a coordinator. now look in the plan for nodes of type
  // EnumerateCollectionNode, IndexNode, IResearchViewNode, and modification
  // nodes
  ::arangodb::containers::SmallVectorWithArena<ExecutionNode*> nodesStorage;
  auto& nodes = nodesStorage.vector();
  plan->findNodesOfType(nodes, ::scatterInClusterNodeTypes, true);

  TRI_ASSERT(plan->getAst());

  for (auto& node : nodes) {
    // found a node we need to replace in the plan

    auto const deps = node->getDependencies();
    TRI_ASSERT(deps.size() == 1);

    // don't do this if we are already distributing!
    if (deps[0]->getType() == ExecutionNode::REMOTE &&
        deps[0]->getFirstDependency()->getType() == ExecutionNode::DISTRIBUTE) {
      continue;
    }

    // TODO: sonderlocke for ENUMERATE_IRESEARCH_VIEW to skip views that are
    // empty Can this be done better?
    if (node->getType() == ExecutionNode::ENUMERATE_IRESEARCH_VIEW) {
      auto& viewNode = *ExecutionNode::castTo<IResearchViewNode*>(node);
      auto& options = viewNode.options();

      if (viewNode.empty() ||
          (options.restrictSources && options.sources.empty())) {
        // nothing to scatter, view has no associated collections
        // or node is restricted to empty collection list
        continue;
      }
    }

    if (plan->shouldExcludeFromScatterGather(node)) {
      // If the smart-joins rule marked this node as not requiring a full
      // scatter..gather setup, we move the scatter/remote from below above
      moveScatterAbove(*plan, node);
    } else {
      // insert a full SCATTER/GATHER
      insertScatterGatherSnippet(*plan, node, subqueries);
    }
    wasModified = true;
  }

  opt->addPlan(std::move(plan), rule, wasModified);
}

// Create a new DistributeNode for the ExecutionNode passed in node, and
// register it with the plan
auto arangodb::aql::createDistributeNodeFor(ExecutionPlan& plan,
                                            ExecutionNode* node)
    -> DistributeNode* {

<<<<<<< HEAD
  auto [collection, inputVariable, isGraphNode] = ::extractDistributeInfo(node);
=======
  bool isGraphNode = false;
  // TODO: this seems a bit verbose, but is at least local & simple
  //       the modification nodes are all collectionaccessing, the graph nodes
  //       are currently assumed to be disjoint, and hence smart, so all
  //       collections are sharded the same way!
  switch (node->getType()) {
    case ExecutionNode::INSERT: {
      auto const* insertNode = ExecutionNode::castTo<InsertNode const*>(node);
      collection = insertNode->collection();
      inputVariable = insertNode->inVariable();
    } break;
    case ExecutionNode::REMOVE: {
      auto const* removeNode = ExecutionNode::castTo<RemoveNode const*>(node);
      collection = removeNode->collection();
      inputVariable = removeNode->inVariable();
    } break;
    case ExecutionNode::UPDATE:
    case ExecutionNode::REPLACE: {
      auto const* updateReplaceNode =
          ExecutionNode::castTo<UpdateReplaceNode const*>(node);
      collection = updateReplaceNode->collection();
      if (updateReplaceNode->inKeyVariable() != nullptr) {
        inputVariable = updateReplaceNode->inKeyVariable();
      } else {
        inputVariable = updateReplaceNode->inDocVariable();
      }
    } break;
    case ExecutionNode::UPSERT: {
      auto upsertNode = ExecutionNode::castTo<UpsertNode const*>(node);
      collection = upsertNode->collection();
      inputVariable = upsertNode->inDocVariable();
    } break;
    case ExecutionNode::TRAVERSAL: {
      auto traversalNode = ExecutionNode::castTo<TraversalNode const*>(node);
      TRI_ASSERT(traversalNode->isDisjoint());
      collection = traversalNode->collection();
      inputVariable = traversalNode->inVariable();
      isGraphNode = true;
    } break;
    case ExecutionNode::K_SHORTEST_PATHS: {
      auto kShortestPathsNode =
          ExecutionNode::castTo<KShortestPathsNode const*>(node);
      TRI_ASSERT(kShortestPathsNode->isDisjoint());
      collection = kShortestPathsNode->collection();
      // Subtle: KShortestPathsNode uses a reference when returning
      // startInVariable
      inputVariable = &kShortestPathsNode->startInVariable();
      isGraphNode = true;
    } break;
    case ExecutionNode::SHORTEST_PATH: {
      auto shortestPathNode =
          ExecutionNode::castTo<ShortestPathNode const*>(node);
      TRI_ASSERT(shortestPathNode->isDisjoint());
      collection = shortestPathNode->collection();
      inputVariable = shortestPathNode->startInVariable();
      isGraphNode = true;
    } break;
    default: {
      TRI_ASSERT(false);
      THROW_ARANGO_EXCEPTION_MESSAGE(
          TRI_ERROR_INTERNAL,
          "Cannot distribute " + node->getTypeString() + ".");
    } break;
  }
>>>>>>> 7b4b58c1

  TRI_ASSERT(collection != nullptr);
  TRI_ASSERT(inputVariable != nullptr);

  // The DistributeNode needs specially prepared input, but we do not want to
  // insert the calculation for that just yet, because it would interfere with
  // some optimizations, in particular those that might completely remove the
  // DistributeNode (which would) also render the calculation pointless. So
  // instead we insert this calculation in a post-processing step when
  // finalizing the plan in the Optimizer.
  auto distNode = plan.createNode<DistributeNode>(
      &plan, plan.nextId(), ScatterNode::ScatterType::SHARD, collection,
      inputVariable, node->id());

  if (isGraphNode) {
#ifdef USE_ENTERPRISE
    // Only relevant for Disjoint Smart Graphs that can only be part of the
    // Enterprise version
    auto graphNode = ExecutionNode::castTo<GraphNode const*>(node);
    auto vertices = graphNode->vertexColls();
    for (auto const& it : vertices) {
      if (it->isSatellite()) {
        distNode->addSatellite(it);
      }
    }
#endif
  }
  TRI_ASSERT(distNode != nullptr);
  return distNode;
}

// Create a new GatherNode for the DistributeNode passed in node, and
// register it with the plan
//
// TODO: Really Scatter/Gather and Distribute/Gather should be created in pairs.
auto arangodb::aql::createGatherNodeFor(ExecutionPlan& plan,
                                        DistributeNode* node) -> GatherNode* {
  auto const collection = node->collection();

  auto const sortMode =
      GatherNode::evaluateSortMode(collection->numberOfShards());
  auto const parallelism = GatherNode::Parallelism::Undefined;
  return plan.createNode<GatherNode>(&plan, plan.nextId(), sortMode,
                                     parallelism);
}

//
// for a node `at` of type
//  - INSERT, REMOVE, UPDATE, REPLACE, UPSERT
//  - TRAVERSAL, SHORTEST_PATH, K_SHORTEST_PATHS,
// we transform
//
// parents[0] -> `node` -> deps[0]
//
// into
//
// parents[0] -> GATHER -> REMOTE -> `node` -> REMOTE -> DISTRIBUTE -> deps[0]
//
// We can only handle the above mentioned node types, because the setup of
// distribute and gather requires knowledge from these nodes.
//
// Note that parents[0] might be `nullptr` if `node` is the root of the plan,
// and we handle this case in here as well by resetting the root to the
// inserted GATHER node.
//
auto arangodb::aql::insertDistributeGatherSnippet(ExecutionPlan& plan,
                                                  ExecutionNode* at,
                                                  SubqueryNode* snode)
    -> DistributeNode* {
  auto const parents = at->getParents();
  auto const deps = at->getDependencies();

  // This transforms `parents[0] -> node -> deps[0]` into `parents[0] ->
  // deps[0]`
  plan.unlinkNode(at, true);

  // create, and register a distribute node
  DistributeNode* distNode = createDistributeNodeFor(plan, at);
  TRI_ASSERT(distNode != nullptr);
  TRI_ASSERT(deps.size() == 1);
  distNode->addDependency(deps[0]);

  // TODO: This dance is only needed to extract vocbase for
  //       creating the remote node. The vocbase parameter for
  //       the remote node does not seem to be really needed, since
  //       the vocbase is stored in plan (and this variable is actually used in)
  //       some code, so maybe this parameter could be removed?
  auto const* collection = distNode->collection();
  TRI_vocbase_t* vocbase = collection->vocbase();

  // insert a remote node
  ExecutionNode* remoteNode =
      plan.createNode<RemoteNode>(&plan, plan.nextId(), vocbase, "", "", "");
  remoteNode->addDependency(distNode);

  // re-link with the remote node
  at->addDependency(remoteNode);

  // insert another remote node
  remoteNode =
      plan.createNode<RemoteNode>(&plan, plan.nextId(), vocbase, "", "", "");
  remoteNode->addDependency(at);

  // insert a gather node matching the distribute node
  auto* gatherNode = createGatherNodeFor(plan, distNode);
  gatherNode->addDependency(remoteNode);

  TRI_ASSERT(parents.size() < 2);
  // Song and dance to deal with at being the root of a plan or a subquery
  if (parents.empty()) {
    if (snode) {
      if (snode->getSubquery() == at) {
        snode->setSubquery(gatherNode, true);
      }
    } else {
      plan.root(gatherNode, true);
    }
  } else {
    // This is correct: Since we transformed `parents[0] -> node -> deps[0]`
    // into `parents[0] -> deps[0]` above, created
    //
    // gather -> remote -> node -> remote -> distribute -> deps[0]
    // and now make the plan consistent again by splicing in our snippet.
    parents[0]->replaceDependency(deps[0], gatherNode);
  }
  return ExecutionNode::castTo<DistributeNode*>(distNode);
}

auto extractSmartnessAndCollection(ExecutionNode* node)
    -> std::tuple<bool, bool, Collection const*> {
  auto nodeType = node->getType();
  auto collection = static_cast<Collection const*>(nullptr);
  auto isSmart = bool{false};
  auto isDisjoint = bool{false};

  if (nodeType == ExecutionNode::TRAVERSAL ||
      nodeType == ExecutionNode::SHORTEST_PATH ||
      nodeType == ExecutionNode::K_SHORTEST_PATHS) {
    auto const* graphNode = ExecutionNode::castTo<GraphNode*>(node);

    isSmart = graphNode->isSmart();
    isDisjoint = graphNode->isDisjoint();

    // Note that here we are in the Disjoint SmartGraph case and "collection()"
    // will give us any collection in the graph, but they're all sharded the
    // same way.
    collection = graphNode->collection();

  } else {
    auto const* collectionAccessingNode =
        dynamic_cast<CollectionAccessingNode*>(node);
    TRI_ASSERT(collectionAccessingNode != nullptr);

    collection = collectionAccessingNode->collection();
    isSmart = collection->isSmart();
  }

  return std::tuple<bool, bool, Collection const*>{isSmart, isDisjoint,
                                                   collection};
}

/// @brief distribute operations in cluster
///
/// this rule inserts distribute, remote nodes so operations on sharded
/// collections actually work, this differs from scatterInCluster in that every
/// incoming row is only sent to one shard and not all as in scatterInCluster
///
/// it will change plans in place

auto isGraphNode(ExecutionNode::NodeType nodeType) noexcept -> bool {
  return nodeType == ExecutionNode::TRAVERSAL ||
         nodeType == ExecutionNode::SHORTEST_PATH ||
         nodeType == ExecutionNode::K_SHORTEST_PATHS;
}

auto isModificationNode(ExecutionNode::NodeType nodeType) noexcept -> bool {
  return nodeType == ExecutionNode::INSERT ||
         nodeType == ExecutionNode::REMOVE ||
         nodeType == ExecutionNode::UPDATE ||
         nodeType == ExecutionNode::REPLACE ||
         nodeType == ExecutionNode::UPSERT;
}

auto nodeEligibleForDistribute(ExecutionNode::NodeType nodeType) noexcept
    -> bool {
  return isModificationNode(nodeType) || isGraphNode(nodeType);
}

void arangodb::aql::distributeInClusterRule(Optimizer* opt,
                                            std::unique_ptr<ExecutionPlan> plan,
                                            OptimizerRule const& rule) {
  TRI_ASSERT(arangodb::ServerState::instance()->isCoordinator());
  bool wasModified = false;
  // we are a coordinator, we replace the root if it is a modification node

  // only replace if it is the last node in the plan
  ::arangodb::containers::SmallVectorWithArena<ExecutionNode*>
      subqueryNodesStorage;
  auto& subqueryNodes = subqueryNodesStorage.vector();
  // inspect each return node and work upwards to SingletonNode
  subqueryNodes.push_back(plan->root());
  plan->findNodesOfType(subqueryNodes, ExecutionNode::SUBQUERY, true);

  for (ExecutionNode* subqueryNode : subqueryNodes) {
    SubqueryNode* snode = nullptr;
    ExecutionNode* root = nullptr;  // only used for asserts
    bool reachedEnd = false;
    if (subqueryNode == plan->root()) {
      snode = nullptr;
      root = plan->root();
    } else {
      snode = ExecutionNode::castTo<SubqueryNode*>(subqueryNode);
      root = snode->getSubquery();
    }
    ExecutionNode* node = root;
    TRI_ASSERT(node != nullptr);

    // TODO: we might be able to use a walker here?
    while (node != nullptr) {
      auto nodeType = node->getType();

      // loop until we find a modification node or the end of the plan
      while (node != nullptr) {
        // update type
        nodeType = node->getType();

        // check if there is a node type that needs distribution
        if (nodeEligibleForDistribute(nodeType)) {
          // found a node!
          break;
        }

        // there is nothing above us
        if (!node->hasDependency()) {
          // reached the end
          reachedEnd = true;
          break;
        }

        // go further up the tree
        node = node->getFirstDependency();
      }

      if (reachedEnd) {
        // break loop for subquery
        break;
      }

      TRI_ASSERT(node != nullptr);
      if (node == nullptr) {
        THROW_ARANGO_EXCEPTION_MESSAGE(TRI_ERROR_INTERNAL, "logic error");
      }

      // when we get here, we have found a matching data-modification or
      // traversal/shortest_path/k_shortest_paths node!
      TRI_ASSERT(nodeEligibleForDistribute(nodeType));

      auto const [isSmart, isDisjoint, collection] =
          extractSmartnessAndCollection(node);

#ifdef USE_ENTERPRISE
      if (isSmart) {
        node =
            distributeInClusterRuleSmart(plan.get(), snode, node, wasModified);
        // TODO: MARKUS CHECK WHEN YOU NEED TO CONTINUE HERE!
        //       We want to just handle all smart collections here, so we
        //       probably just want to always continue
        // continue;
      }
#endif

      TRI_ASSERT(collection != nullptr);
      bool const defaultSharding = collection->usesDefaultSharding();

      // If the collection does not use default sharding, we have to use a
      // scatter node this is because we might only have a _key for REMOVE or
      // UPDATE
      if (nodeType == ExecutionNode::REMOVE ||
          nodeType == ExecutionNode::UPDATE) {
        if (!defaultSharding) {
          // We have to use a ScatterNode.
          node = node->getFirstDependency();
          continue;
        }
      }

      // For INSERT, REPLACE,
      if (isModificationNode(nodeType) ||
          (isGraphNode(nodeType) && isSmart && isDisjoint)) {
        node = insertDistributeGatherSnippet(*plan, node, snode);
        wasModified = true;
      } else {
        node = node->getFirstDependency();
      }
    }  // for node in subquery
  }    // for end subquery in plan
  opt->addPlan(std::move(plan), rule, wasModified);
}

void arangodb::aql::collectInClusterRule(Optimizer* opt,
                                         std::unique_ptr<ExecutionPlan> plan,
                                         OptimizerRule const& rule) {
  TRI_ASSERT(arangodb::ServerState::instance()->isCoordinator());
  bool wasModified = false;

  ::arangodb::containers::SmallVectorWithArena<ExecutionNode*> nodesStorage;
  auto& nodes = nodesStorage.vector();
  plan->findNodesOfType(nodes, EN::COLLECT, true);

  VarSet allUsed;
  VarSet used;

  for (auto& node : nodes) {
    allUsed.clear();
    used.clear();
    node->getVariablesUsedHere(used);

    // found a node we need to replace in the plan
    TRI_ASSERT(node->getDependencies().size() == 1);

    auto collectNode = ExecutionNode::castTo<CollectNode*>(node);
    // look for next remote node
    GatherNode* gatherNode = nullptr;
    auto current = node->getFirstDependency();

    while (current != nullptr) {
      if (current->getType() == EN::LIMIT) {
        break;
      }

      // check if any of the nodes we pass use a variable that will not be
      // available after we insert a new COLLECT on top of it (note: COLLECT
      // will eliminate all variables from the scope but its own)
      if (current->getType() != EN::GATHER) {
        // Gather nodes are taken care of separately below
        current->getVariablesUsedHere(allUsed);
      }

      bool eligible = true;
      for (auto const& it : current->getVariablesSetHere()) {
        if (used.contains(it)) {
          eligible = false;
          break;
        }
      }

      if (!eligible) {
        break;
      }

      if (current->getType() == ExecutionNode::GATHER) {
        gatherNode = ExecutionNode::castTo<GatherNode*>(current);
      } else if (current->getType() == ExecutionNode::REMOTE) {
        auto previous = current->getFirstDependency();
        // now we are on a DB server

        {
          // check if we will deal with more than one shard
          // if the remote one has one shard, the optimization will actually
          // be a pessimization and shouldn't be applied
          bool hasFoundMultipleShards = false;
          auto p = previous;
          while (p != nullptr) {
            switch (p->getType()) {
              case ExecutionNode::REMOTE:
                hasFoundMultipleShards = true;
                break;
              case ExecutionNode::ENUMERATE_COLLECTION:
              case ExecutionNode::INDEX: {
                auto col = getCollection(p);
                if (col->numberOfShards() > 1) {
                  hasFoundMultipleShards = true;
                }
              } break;
              case ExecutionNode::TRAVERSAL:
                hasFoundMultipleShards = true;
                break;
              case ExecutionNode::ENUMERATE_IRESEARCH_VIEW: {
                auto& viewNode = *ExecutionNode::castTo<IResearchViewNode*>(p);
                auto collections = viewNode.collections();
                auto const collCount = collections.size();
                TRI_ASSERT(collCount > 0);
                if (collCount > 1) {
                  hasFoundMultipleShards = true;
                } else if (1 == collCount) {
                  hasFoundMultipleShards =
                      collections.front().get().numberOfShards() > 1;
                }
              } break;
              default:
                break;
            }

            if (hasFoundMultipleShards) {
              break;
            }
            p = p->getFirstDependency();
          }
          if (!hasFoundMultipleShards) {
            // only a single shard will be contacted - abort the optimization
            // attempt to not make it a pessimization
            break;
          }
        }

        // we may have moved another CollectNode here already. if so, we need
        // to move the new CollectNode to the front of multiple CollectNodes
        ExecutionNode* target = current;
        while (previous != nullptr &&
               previous->getType() == ExecutionNode::COLLECT) {
          target = previous;
          previous = previous->getFirstDependency();
        }

        TRI_ASSERT(eligible);

        if (previous != nullptr) {
          for (auto const& otherVariable : allUsed) {
            auto const setHere = collectNode->getVariablesSetHere();
            if (std::find(setHere.begin(), setHere.end(), otherVariable) ==
                setHere.end()) {
              eligible = false;
              break;
            }
          }

          if (!eligible) {
            break;
          }

          bool removeGatherNodeSort = false;

          if (collectNode->aggregationMethod() ==
              CollectOptions::CollectMethod::COUNT) {
            TRI_ASSERT(collectNode->aggregateVariables().size() == 1);
            TRI_ASSERT(collectNode->hasOutVariable() == false);
            // clone a COLLECT AGGREGATE var=LENGTH(_) operation from the
            // coordinator to the DB server(s), and leave an aggregate COLLECT
            // node on the coordinator for total aggregation

            // add a new CollectNode on the DB server to do the actual counting
            auto outVariable =
                plan->getAst()->variables()->createTemporaryVariable();
            std::vector<AggregateVarInfo> aggregateVariables;
            aggregateVariables.emplace_back(AggregateVarInfo{
                outVariable, collectNode->aggregateVariables()[0].inVar,
                "LENGTH"});
            auto dbCollectNode = new CollectNode(
                plan.get(), plan->nextId(), collectNode->getOptions(),
                collectNode->groupVariables(), aggregateVariables, nullptr,
                nullptr, std::vector<Variable const*>(),
                collectNode->variableMap(), false);

            plan->registerNode(dbCollectNode);

            dbCollectNode->addDependency(previous);
            target->replaceDependency(previous, dbCollectNode);

            dbCollectNode->aggregationMethod(collectNode->aggregationMethod());
            dbCollectNode->specialized();

            // re-use the existing CollectNode on the coordinator to aggregate
            // the counts of the DB servers
            collectNode->aggregateVariables()[0].type = "SUM";
            collectNode->aggregateVariables()[0].inVar = outVariable;
            collectNode->aggregationMethod(
                CollectOptions::CollectMethod::SORTED);

            removeGatherNodeSort = true;
          } else if (collectNode->aggregationMethod() ==
                     CollectOptions::CollectMethod::DISTINCT) {
            // clone a COLLECT DISTINCT operation from the coordinator to the
            // DB server(s), and leave an aggregate COLLECT node on the
            // coordinator for total aggregation

            // create a new result variable
            auto const& groupVars = collectNode->groupVariables();
            TRI_ASSERT(!groupVars.empty());
            auto out = plan->getAst()->variables()->createTemporaryVariable();

            std::vector<GroupVarInfo> const groupVariables{
                GroupVarInfo{out, groupVars[0].inVar}};

            auto dbCollectNode = new CollectNode(
                plan.get(), plan->nextId(), collectNode->getOptions(),
                groupVariables, collectNode->aggregateVariables(), nullptr,
                nullptr, std::vector<Variable const*>(),
                collectNode->variableMap(), true);

            plan->registerNode(dbCollectNode);

            dbCollectNode->addDependency(previous);
            target->replaceDependency(previous, dbCollectNode);

            dbCollectNode->aggregationMethod(collectNode->aggregationMethod());
            dbCollectNode->specialized();

            // will set the input of the coordinator's collect node to the new
            // variable produced on the DB servers
            auto copy = collectNode->groupVariables();
            TRI_ASSERT(!copy.empty());
            std::unordered_map<Variable const*, Variable const*> replacements;
            replacements.try_emplace(copy[0].inVar, out);
            copy[0].inVar = out;
            collectNode->groupVariables(copy);

            replaceGatherNodeVariables(plan.get(), gatherNode, replacements);
          } else if (  //! collectNode->groupVariables().empty() &&
              !collectNode->hasOutVariable()) {
            // clone a COLLECT v1 = expr, v2 = expr ... operation from the
            // coordinator to the DB server(s), and leave an aggregate COLLECT
            // node on the coordinator for total aggregation

            std::vector<AggregateVarInfo> dbServerAggVars;
            for (auto const& it : collectNode->aggregateVariables()) {
              std::string_view func = Aggregator::pushToDBServerAs(it.type);
              if (func.empty()) {
                eligible = false;
                break;
              }
              // eligible!
              auto outVariable =
                  plan->getAst()->variables()->createTemporaryVariable();
              dbServerAggVars.emplace_back(
                  AggregateVarInfo{outVariable, it.inVar, std::string(func)});
            }

            if (!eligible) {
              break;
            }

            // create new group variables
            auto const& groupVars = collectNode->groupVariables();
            std::vector<GroupVarInfo> outVars;
            outVars.reserve(groupVars.size());
            std::unordered_map<Variable const*, Variable const*> replacements;

            for (auto const& it : groupVars) {
              // create new out variables
              auto out = plan->getAst()->variables()->createTemporaryVariable();
              replacements.try_emplace(it.inVar, out);
              outVars.emplace_back(GroupVarInfo{out, it.inVar});
            }

            auto dbCollectNode = new CollectNode(
                plan.get(), plan->nextId(), collectNode->getOptions(), outVars,
                dbServerAggVars, nullptr, nullptr,
                std::vector<Variable const*>(), collectNode->variableMap(),
                false);

            plan->registerNode(dbCollectNode);

            dbCollectNode->addDependency(previous);
            target->replaceDependency(previous, dbCollectNode);

            dbCollectNode->aggregationMethod(collectNode->aggregationMethod());
            dbCollectNode->specialized();

            std::vector<GroupVarInfo> copy;
            size_t i = 0;
            for (GroupVarInfo const& it : collectNode->groupVariables()) {
              // replace input variables
              copy.emplace_back(GroupVarInfo{/*outVar*/ it.outVar,
                                             /*inVar*/ outVars[i].outVar});
              ++i;
            }
            collectNode->groupVariables(copy);

            size_t j = 0;
            for (AggregateVarInfo& it : collectNode->aggregateVariables()) {
              it.inVar = dbServerAggVars[j].outVar;
              it.type = Aggregator::runOnCoordinatorAs(it.type);
              ++j;
            }

            removeGatherNodeSort = (dbCollectNode->aggregationMethod() !=
                                    CollectOptions::CollectMethod::SORTED);

            // in case we need to keep the sortedness of the GatherNode,
            // we may need to replace some variable references in it due
            // to the changes we made to the COLLECT node
            if (gatherNode != nullptr && !removeGatherNodeSort &&
                !replacements.empty() && !gatherNode->elements().empty()) {
              replaceGatherNodeVariables(plan.get(), gatherNode, replacements);
            }
          } else {
            // all other cases cannot be optimized
            break;
          }

          if (gatherNode != nullptr && removeGatherNodeSort) {
            // remove sort(s) from GatherNode if we can
            gatherNode->elements().clear();
          }

          wasModified = true;
        }
        break;
      }

      current = current->getFirstDependency();
    }
  }

  opt->addPlan(std::move(plan), rule, wasModified);
}

/// @brief move filters up into the cluster distribution part of the plan
/// this rule modifies the plan in place
/// filters are moved as far up in the plan as possible to make result sets
/// as small as possible as early as possible
void arangodb::aql::distributeFilterCalcToClusterRule(
    Optimizer* opt, std::unique_ptr<ExecutionPlan> plan,
    OptimizerRule const& rule) {
  bool modified = false;

  ::arangodb::containers::SmallVectorWithArena<ExecutionNode*> nodesStorage;
  auto& nodes = nodesStorage.vector();
  plan->findNodesOfType(nodes, EN::GATHER, true);

  VarSet varsSetHere;

  for (auto& n : nodes) {
    auto const& remoteNodeList = n->getDependencies();
    TRI_ASSERT(remoteNodeList.size() > 0);
    auto rn = remoteNodeList[0];

    if (!n->hasParent()) {
      continue;
    }

    bool allowOnlyFilterAndCalculation = false;

    varsSetHere.clear();
    auto parents = n->getParents();
    TRI_ASSERT(!parents.empty());

    while (true) {
      TRI_ASSERT(!parents.empty());
      bool stopSearching = false;
      auto inspectNode = parents[0];
      TRI_ASSERT(inspectNode != nullptr);

      auto type = inspectNode->getType();
      if (allowOnlyFilterAndCalculation && type != EN::FILTER &&
          type != EN::CALCULATION) {
        stopSearching = true;
        break;
      }

      switch (type) {
        case EN::ENUMERATE_LIST:
        case EN::SINGLETON:
        case EN::INSERT:
        case EN::REMOVE:
        case EN::REPLACE:
        case EN::UPDATE:
        case EN::UPSERT:
        case EN::SORT: {
          for (auto& v : inspectNode->getVariablesSetHere()) {
            varsSetHere.emplace(v);
          }
          parents = inspectNode->getParents();
          if (type == EN::SORT) {
            allowOnlyFilterAndCalculation = true;
          }
          continue;
        }

        case EN::COLLECT:
        case EN::RETURN:
        case EN::NORESULTS:
        case EN::SCATTER:
        case EN::DISTRIBUTE:
        case EN::GATHER:
        case EN::REMOTE:
        case EN::LIMIT:
        case EN::INDEX:
        case EN::ENUMERATE_COLLECTION:
        case EN::TRAVERSAL:
        case EN::K_SHORTEST_PATHS:
        case EN::SHORTEST_PATH:
        case EN::SUBQUERY:
        case EN::ENUMERATE_IRESEARCH_VIEW:
        case EN::WINDOW:
          // do break
          stopSearching = true;
          break;

        case EN::CALCULATION:
        case EN::FILTER: {
          if (inspectNode->getType() == EN::CALCULATION) {
            // check if the expression can be executed on a DB server safely
            TRI_vocbase_t& vocbase = plan->getAst()->query().vocbase();
            if (!ExecutionNode::castTo<CalculationNode const*>(inspectNode)
                     ->expression()
                     ->canRunOnDBServer(vocbase.isOneShard())) {
              stopSearching = true;
              break;
            }
            // intentionally falls through
          }
          // no special handling for filters here

          TRI_ASSERT(inspectNode->getType() == EN::SUBQUERY ||
                     inspectNode->getType() == EN::CALCULATION ||
                     inspectNode->getType() == EN::FILTER);

          VarSet used;
          inspectNode->getVariablesUsedHere(used);
          for (auto& v : used) {
            if (varsSetHere.find(v) != varsSetHere.end()) {
              // do not move over the definition of variables that we need
              stopSearching = true;
              break;
            }
          }

          if (!stopSearching) {
            // remember our cursor...
            parents = inspectNode->getParents();
            // then unlink the filter/calculator from the plan
            plan->unlinkNode(inspectNode);
            // and re-insert into plan in front of the remoteNode
            plan->insertDependency(rn, inspectNode);

            modified = true;
            // ready to rumble!
          }
          break;
        }

        default: {
          // should not reach this point
          TRI_ASSERT(false);
        }
      }

      if (stopSearching) {
        break;
      }
    }
  }

  opt->addPlan(std::move(plan), rule, modified);
}

/// @brief move sorts up into the cluster distribution part of the plan
/// this rule modifies the plan in place
/// sorts are moved as far up in the plan as possible to make result sets
/// as small as possible as early as possible
///
/// filters are not pushed beyond limits
void arangodb::aql::distributeSortToClusterRule(
    Optimizer* opt, std::unique_ptr<ExecutionPlan> plan,
    OptimizerRule const& rule) {
  ::arangodb::containers::SmallVectorWithArena<ExecutionNode*> nodesStorage;
  auto& nodes = nodesStorage.vector();
  VarSet usedBySort;
  plan->findNodesOfType(nodes, EN::GATHER, true);

  bool modified = false;

  for (auto& n : nodes) {
    auto const remoteNodeList = n->getDependencies();
    TRI_ASSERT(remoteNodeList.size() > 0);
    auto rn = remoteNodeList[0];

    if (!n->hasParent()) {
      continue;
    }

    auto gatherNode = ExecutionNode::castTo<GatherNode*>(n);

    auto parents = n->getParents();

    while (true) {
      TRI_ASSERT(!parents.empty());
      bool stopSearching = false;
      auto inspectNode = parents[0];
      TRI_ASSERT(inspectNode != nullptr);

      switch (inspectNode->getType()) {
        case EN::SINGLETON:
        case EN::ENUMERATE_COLLECTION:
        case EN::ENUMERATE_LIST:
        case EN::COLLECT:
        case EN::INSERT:
        case EN::REMOVE:
        case EN::REPLACE:
        case EN::UPDATE:
        case EN::UPSERT:
        case EN::CALCULATION:
        case EN::FILTER:
        case EN::SUBQUERY:
        case EN::RETURN:
        case EN::NORESULTS:
        case EN::SCATTER:
        case EN::DISTRIBUTE:
        case EN::GATHER:
        case EN::REMOTE:
        case EN::LIMIT:
        case EN::INDEX:
        case EN::TRAVERSAL:
        case EN::K_SHORTEST_PATHS:
        case EN::SHORTEST_PATH:
        case EN::REMOTESINGLE:
        case EN::ENUMERATE_IRESEARCH_VIEW:
        case EN::WINDOW:

          // For all these, we do not want to pull a SortNode further down
          // out to the DBservers, note that potential FilterNodes and
          // CalculationNodes that can be moved to the DBservers have
          // already been moved over by the distribute-filtercalc-to-cluster
          // rule which is done first.
          stopSearching = true;
          break;

        case EN::SORT: {
          auto thisSortNode = ExecutionNode::castTo<SortNode*>(inspectNode);
          usedBySort.clear();
          thisSortNode->getVariablesUsedHere(usedBySort);
          // remember our cursor...
          parents = inspectNode->getParents();
          // then unlink the filter/calculator from the plan
          plan->unlinkNode(inspectNode);
          // and re-insert into plan in front of the remoteNode
          if (thisSortNode->_reinsertInCluster) {
            // let's look for the best place for that SORT.
            // We could skip over several calculations if
            // they are not needed for our sort. So we could calculate
            // more lazily and even make late materialization possible
            ExecutionNode* insertPoint = rn;
            auto current = insertPoint->getFirstDependency();
            while (current != nullptr &&
                   current->getType() == EN::CALCULATION) {
              auto nn = ExecutionNode::castTo<CalculationNode*>(current);
              if (!nn->expression()->isDeterministic()) {
                // let's not touch non-deterministic calculation
                // as results may depend on calls count and sort could change
                // this
                break;
              }
              auto variable = nn->outVariable();
              if (usedBySort.find(variable) == usedBySort.end()) {
                insertPoint = current;
              } else {
                break;  // first node used by sort. We should stop here.
              }
              current = current->getFirstDependency();
            }
            plan->insertDependency(insertPoint, inspectNode);
          }

          gatherNode->elements(thisSortNode->elements());
          modified = true;
          // ready to rumble!
          break;
        }
        // late-materialization should be set only after sort nodes are
        // distributed in cluster as it accounts this disctribution. So we
        // should not encounter this kind of nodes for now
        case EN::MATERIALIZE:
        case EN::SUBQUERY_START:
        case EN::SUBQUERY_END:
        case EN::DISTRIBUTE_CONSUMER:
        case EN::ASYNC:
        case EN::MUTEX:
        case EN::MAX_NODE_TYPE_VALUE: {
          // should not reach this point
          stopSearching = true;
          TRI_ASSERT(false);
          break;
        }
      }

      if (stopSearching) {
        break;
      }
    }
  }

  opt->addPlan(std::move(plan), rule, modified);
}

/// @brief try to get rid of a RemoteNode->ScatterNode combination which has
/// only a SingletonNode and possibly some CalculationNodes as dependencies
void arangodb::aql::removeUnnecessaryRemoteScatterRule(
    Optimizer* opt, std::unique_ptr<ExecutionPlan> plan,
    OptimizerRule const& rule) {
  ::arangodb::containers::SmallVectorWithArena<ExecutionNode*> nodesStorage;
  auto& nodes = nodesStorage.vector();
  plan->findNodesOfType(nodes, EN::REMOTE, true);

  ::arangodb::containers::HashSet<ExecutionNode*> toUnlink;

  for (auto& n : nodes) {
    // check if the remote node is preceded by a scatter node and any number of
    // calculation and singleton nodes. if yes, remove remote and scatter
    if (!n->hasDependency()) {
      continue;
    }

    auto const dep = n->getFirstDependency();
    if (dep->getType() != EN::SCATTER) {
      continue;
    }

    bool canOptimize = true;
    auto node = dep;
    while (node != nullptr) {
      auto const& d = node->getDependencies();

      if (d.size() != 1) {
        break;
      }

      node = d[0];
      if (!plan->shouldExcludeFromScatterGather(node)) {
        if (node->getType() != EN::SINGLETON &&
            node->getType() != EN::CALCULATION &&
            node->getType() != EN::FILTER) {
          // found some other node type...
          // this disqualifies the optimization
          canOptimize = false;
          break;
        }

        if (node->getType() == EN::CALCULATION) {
          auto calc = ExecutionNode::castTo<CalculationNode const*>(node);
          // check if the expression can be executed on a DB server safely
          TRI_vocbase_t& vocbase = plan->getAst()->query().vocbase();
          if (!calc->expression()->canRunOnDBServer(vocbase.isOneShard())) {
            canOptimize = false;
            break;
          }
        }
      }
    }

    if (canOptimize) {
      toUnlink.emplace(n);
      toUnlink.emplace(dep);
    }
  }

  if (!toUnlink.empty()) {
    plan->unlinkNodes(toUnlink);
  }

  opt->addPlan(std::move(plan), rule, !toUnlink.empty());
}

/// @brief try to restrict fragments to a single shard if possible
void arangodb::aql::restrictToSingleShardRule(
    Optimizer* opt, std::unique_ptr<ExecutionPlan> plan,
    OptimizerRule const& rule) {
  TRI_ASSERT(arangodb::ServerState::instance()->isCoordinator());
  bool wasModified = false;

  CollectionVariableTracker tracker;
  plan->root()->walk(tracker);
  if (!tracker.isSafeForOptimization()) {
    // encountered errors while working on optimization, do not continue
    opt->addPlan(std::move(plan), rule, wasModified);
    return;
  }

  RestrictToSingleShardChecker finder(plan.get(), tracker);
  plan->root()->walk(finder);
  if (!finder.isSafeForOptimization()) {
    // found something in the execution plan that renders the optimization
    // unsafe, so do not optimize
    opt->addPlan(std::move(plan), rule, wasModified);
    return;
  }

  ::arangodb::containers::SmallVectorWithArena<ExecutionNode*> nodesStorage;
  auto& nodes = nodesStorage.vector();
  plan->findNodesOfType(nodes, EN::REMOTE, true);

  ::arangodb::containers::HashSet<ExecutionNode*> toUnlink;
  std::map<Collection const*, std::unordered_set<std::string>>
      modificationRestrictions;

  // forward a shard key restriction from one collection to the other if the two
  // collections are used in a SmartJoin (and use distributeShardsLike on each
  // other)
  auto forwardRestrictionToPrototype = [&plan](ExecutionNode const* current,
                                               std::string const& shardId) {
    auto collectionNode = dynamic_cast<CollectionAccessingNode const*>(current);
    if (collectionNode == nullptr) {
      return;
    }
    auto prototypeOutVariable = collectionNode->prototypeOutVariable();
    if (prototypeOutVariable == nullptr) {
      return;
    }

    auto setter = plan->getVarSetBy(prototypeOutVariable->id);
    if (setter == nullptr || (setter->getType() != EN::INDEX &&
                              setter->getType() != EN::ENUMERATE_COLLECTION)) {
      return;
    }

    auto s1 = ::getCollection(current)->shardIds();
    auto s2 = ::getCollection(setter)->shardIds();

    if (s1->size() != s2->size()) {
      // different number of shard ids... should not happen if we have a
      // prototype
      return;
    }

    // find matching shard key
    for (size_t i = 0; i < s1->size(); ++i) {
      if ((*s1)[i] == shardId) {
        ::restrictToShard(setter, (*s2)[i]);
        break;
      }
    }
  };

  for (auto& node : nodes) {
    TRI_ASSERT(node->getType() == ExecutionNode::REMOTE);
    ExecutionNode* current = node->getFirstDependency();

    while (current != nullptr) {
      auto const currentType = current->getType();
      if (currentType == ExecutionNode::INSERT ||
          currentType == ExecutionNode::UPDATE ||
          currentType == ExecutionNode::REPLACE ||
          currentType == ExecutionNode::REMOVE) {
        auto collection =
            ExecutionNode::castTo<ModificationNode const*>(current)
                ->collection();
        std::string shardId =
            ::getSingleShardId(plan.get(), current, collection);

        if (!shardId.empty()) {
          wasModified = true;
          // we are on a single shard. we must not ignore not-found documents
          // now
          auto* modNode = ExecutionNode::castTo<ModificationNode*>(current);
          modNode->getOptions().ignoreDocumentNotFound = false;
          modNode->restrictToShard(shardId);
          modificationRestrictions[collection].emplace(shardId);

          auto const& deps = current->getDependencies();
          if (deps.size() && deps[0]->getType() == ExecutionNode::REMOTE) {
            // if we can apply the single-shard optimization, but still have a
            // REMOTE node in front of us, we can probably move the remote
            // parts of the query to our side. this is only the case if the
            // remote part does not call any remote parts itself
            ::arangodb::containers::HashSet<ExecutionNode*> toRemove;

            auto c = deps[0];
            toRemove.emplace(c);
            while (true) {
              if (c->getType() == EN::SCATTER ||
                  c->getType() == EN::DISTRIBUTE) {
                toRemove.emplace(c);
              }
              c = c->getFirstDependency();

              if (c == nullptr) {
                // reached the end
                break;
              }

              if (c->getType() == EN::REMOTE || c->getType() == EN::SUBQUERY) {
                toRemove.clear();
                break;
              }

              if (c->getType() == EN::CALCULATION) {
                TRI_vocbase_t& vocbase = plan->getAst()->query().vocbase();
                auto cn = ExecutionNode::castTo<CalculationNode const*>(c);
                auto expr = cn->expression();
                if (!expr->canRunOnDBServer(vocbase.isOneShard())) {
                  // found something that must not run on a DB server,
                  // but that must run on a coordinator. stop optimization here!
                  toRemove.clear();
                  break;
                }
              }
            }

            for (auto const& it : toRemove) {
              toUnlink.emplace(it);
            }
          }
        }
      } else if (currentType == ExecutionNode::INDEX ||
                 currentType == ExecutionNode::ENUMERATE_COLLECTION) {
        auto collection = ::getCollection(current);
        auto collectionVariable = ::getOutVariable(current);
        std::string shardId = finder.getShard(collectionVariable);

        if (finder.isSafeForOptimization(collectionVariable) &&
            !shardId.empty()) {
          wasModified = true;
          ::restrictToShard(current, shardId);
          forwardRestrictionToPrototype(current, shardId);
        } else if (finder.isSafeForOptimization(collection)) {
          auto& shards = modificationRestrictions[collection];
          if (shards.size() == 1) {
            wasModified = true;
            shardId = *shards.begin();
            ::restrictToShard(current, shardId);
            forwardRestrictionToPrototype(current, shardId);
          }
        }
      } else if (currentType == ExecutionNode::UPSERT ||
                 currentType == ExecutionNode::REMOTE ||
                 currentType == ExecutionNode::DISTRIBUTE ||
                 currentType == ExecutionNode::SINGLETON) {
        // we reached a new snippet or the end of the plan - we can abort
        // searching now. additionally, we cannot yet handle UPSERT well
        break;
      }

      current = current->getFirstDependency();
    }
  }

  if (!toUnlink.empty()) {
    plan->unlinkNodes(toUnlink);
  }

  opt->addPlan(std::move(plan), rule, wasModified);
}

bool isInputForModificationNode(ExecutionPlan const& plan, Collection const* collection,
                                Variable const* inputVariable,
                                ExecutionNode const* otherNode) {
  // find the setter of the input variable
  TRI_ASSERT(inputVariable != nullptr);
  ExecutionNode const* setter = plan.getVarSetBy(inputVariable->id);
  TRI_ASSERT(setter != nullptr);

  if (setter->getType() == EN::CALCULATION) {
    // this should be an attribute access for _key
    auto cn = ExecutionNode::castTo<CalculationNode const*>(setter);
    auto expr = cn->expression();
    AstNode const* n = expr->node();

    // check the variable is the same as the modification node's input variable
    if (n->type == NODE_TYPE_ATTRIBUTE_ACCESS) {
      if (cn->outVariable() != inputVariable) {
        return false;
      }
      // check that the modification node's collection is sharded over _key
      //std::vector<std::string> shardKeys = modificationNode->collection()->shardKeys(false);
      if (!collection->usesDefaultSharding()) {
        return false;
      }

      // get parent node
      if (n->getMember(0)->type != NODE_TYPE_REFERENCE) {
        return false;
      }
      // attribute name must be _key or _id
      if (n->getStringView() != StaticStrings::KeyString &&
          n->getStringView() != StaticStrings::IdString) {
        return false;
      }
      inputVariable = static_cast<Variable const*>(n->getMember(0)->getData());
      setter = plan.getVarSetBy(inputVariable->id);
    } else if (n->isObject()) {
      // note for which shard keys we need to look for
      auto shardKeys = collection->shardKeys(false);
      std::unordered_set<std::string> toFind;
      for (auto const& it : shardKeys) {
        toFind.emplace(it);
      }
      // we must also know the _key value, otherwise it will not work
      toFind.emplace(StaticStrings::KeyString);
        
      // go through the input object attribute by attribute
      // and look for our shard keys
      Variable const* lastVariable = nullptr;

      for (size_t i = 0; i < n->numMembers(); ++i) {
        auto sub = n->getMember(i);

        if (sub->type != NODE_TYPE_OBJECT_ELEMENT) {
          continue;
        }

        // look up attribute name
        auto it = toFind.find(sub->getString());

        if (it != toFind.end()) {
          // we found one of the shard keys!
          // remove the attribute from our to-do list
          auto value = sub->getMember(0);

          if (value->type == NODE_TYPE_ATTRIBUTE_ACCESS) {
            // check if all values for the shard keys are referring to
            // the same FOR loop variable
            auto var = value->getMember(0);
            if (var->type == NODE_TYPE_REFERENCE) {
              auto accessedVariable = static_cast<Variable const*>(var->getData());

              if (lastVariable != nullptr && lastVariable != accessedVariable) {
                return false;
              }

              lastVariable = accessedVariable;
              toFind.erase(it);
            }
          }
        }
      }

      if (!toFind.empty()) {
        // not all shard keys covered
        return false;
      }

      TRI_ASSERT(lastVariable != nullptr);
      inputVariable = lastVariable;
      setter = plan.getVarSetBy(inputVariable->id);
    } else {
      // cannot optimize this type of input
      return false;
    }
  }

  if (setter->getType() != EN::ENUMERATE_COLLECTION && setter->getType() != EN::INDEX) {
    return false;
  }

  if (::getCollection(setter) != collection) {
    // FOR loop and modification node use different collections
    return false;
  }

  return true;
}

/// WalkerWorker for undistributeRemoveAfterEnumColl
class RemoveToEnumCollFinder final
    : public WalkerWorker<ExecutionNode, WalkerUniqueness::NonUnique> {
  ExecutionPlan* _plan;
  ::arangodb::containers::HashSet<ExecutionNode*>& _toUnlink;
  bool _foundModification;
  bool _foundScatter;
  bool _foundGather;
  ExecutionNode* _enumColl;
  ExecutionNode* _setter;
  Variable const* _variable;

 public:
  RemoveToEnumCollFinder(
      ExecutionPlan* plan,
      ::arangodb::containers::HashSet<ExecutionNode*>& toUnlink)
      : _plan(plan),
        _toUnlink(toUnlink),
        _foundModification(false),
        _foundScatter(false),
        _foundGather(false),
        _enumColl(nullptr),
        _setter(nullptr),
        _variable(nullptr) {}

  bool before(ExecutionNode* en) override final {
    switch (en->getType()) {
      case EN::UPDATE:
      case EN::REPLACE:
      case EN::REMOVE: {
        if (_foundModification) {
          break;
        }

        // find the variable we are removing . . .
        auto rn = ExecutionNode::castTo<ModificationNode*>(en);
        Variable const* toRemove = nullptr;

        if (en->getType() == EN::REPLACE) {
          toRemove =
              ExecutionNode::castTo<ReplaceNode const*>(en)->inKeyVariable();
        } else if (en->getType() == EN::UPDATE) {
          toRemove =
              ExecutionNode::castTo<UpdateNode const*>(en)->inKeyVariable();
        } else if (en->getType() == EN::REMOVE) {
          toRemove = ExecutionNode::castTo<RemoveNode const*>(en)->inVariable();
        } else {
          TRI_ASSERT(false);
        }

        if (toRemove == nullptr) {
          // abort
          break;
        }

        _setter = _plan->getVarSetBy(toRemove->id);
        TRI_ASSERT(_setter != nullptr);
        auto enumColl = _setter;

        if (_setter->getType() == EN::CALCULATION) {
          // this should be an attribute access for _key
          auto cn = ExecutionNode::castTo<CalculationNode*>(_setter);

          auto expr = cn->expression();
          if (expr->isAttributeAccess()) {
            // check the variable is the same as the remove variable
            if (cn->outVariable() != toRemove) {
              break;  // abort . . .
            }
            // check that the modification node's collection is sharded over
            // _key
            std::vector<std::string> shardKeys =
                rn->collection()->shardKeys(false);
            if (shardKeys.size() != 1 ||
                shardKeys[0] != StaticStrings::KeyString) {
              break;  // abort . . .
            }

            // set the varsToRemove to the variable in the expression of this
            // node and also define enumColl
            VarSet varsToRemove;
            cn->getVariablesUsedHere(varsToRemove);
            TRI_ASSERT(varsToRemove.size() == 1);
            toRemove = *(varsToRemove.begin());
            enumColl = _plan->getVarSetBy(toRemove->id);
            TRI_ASSERT(_setter != nullptr);
          } else if (expr->node() && expr->node()->isObject()) {
            auto n = expr->node();

            if (n == nullptr) {
              break;
            }

            // note for which shard keys we need to look for
            auto shardKeys = rn->collection()->shardKeys(false);
            std::unordered_set<std::string> toFind;
            for (auto const& it : shardKeys) {
              toFind.emplace(it);
            }
            // for REMOVE, we must also know the _key value, otherwise
            // REMOVE will not work
            toFind.emplace(StaticStrings::KeyString);

            // go through the input object attribute by attribute
            // and look for our shard keys
            Variable const* lastVariable = nullptr;
            bool doOptimize = true;

            for (size_t i = 0; i < n->numMembers(); ++i) {
              auto sub = n->getMember(i);

              if (sub->type != NODE_TYPE_OBJECT_ELEMENT) {
                continue;
              }

              auto it = toFind.find(sub->getString());

              if (it != toFind.end()) {
                // we found one of the shard keys!
                // remove the attribute from our to-do list
                auto value = sub->getMember(0);

                if (value->type == NODE_TYPE_ATTRIBUTE_ACCESS) {
                  // check if all values for the shard keys are referring to
                  // the same FOR loop variable
                  auto var = value->getMember(0);
                  if (var->type == NODE_TYPE_REFERENCE) {
                    auto accessedVariable =
                        static_cast<Variable const*>(var->getData());

                    if (lastVariable == nullptr) {
                      lastVariable = accessedVariable;
                    } else if (lastVariable != accessedVariable) {
                      doOptimize = false;
                      break;
                    }

                    toFind.erase(it);
                  }
                }
              }
            }

            if (!toFind.empty() || !doOptimize || lastVariable == nullptr) {
              // not all shard keys covered, or different source variables in
              // use
              break;
            }

            TRI_ASSERT(lastVariable != nullptr);
            enumColl = _plan->getVarSetBy(lastVariable->id);
          } else {
            // cannot optimize this type of input
            break;
          }
        }

        if (enumColl->getType() != EN::ENUMERATE_COLLECTION &&
            enumColl->getType() != EN::INDEX) {
          break;  // abort . . .
        }

        auto const& projections =
            dynamic_cast<DocumentProducingNode const*>(enumColl)->projections();
        if (projections.isSingle(StaticStrings::KeyString)) {
          // cannot handle projections
          break;
        }

        _enumColl = enumColl;

        if (::getCollection(_enumColl) != rn->collection()) {
          break;  // abort . . .
        }

        _variable = toRemove;  // the variable we'll remove
        _foundModification = true;
        return false;  // continue . . .
      }
      case EN::REMOTE: {
        _toUnlink.emplace(en);
        return false;  // continue . . .
      }
      case EN::DISTRIBUTE:
      case EN::SCATTER: {
        if (_foundScatter) {  // met more than one scatter node
          break;              // abort . . .
        }
        _foundScatter = true;
        _toUnlink.emplace(en);
        return false;  // continue . . .
      }
      case EN::GATHER: {
        if (_foundGather) {  // met more than one gather node
          break;             // abort . . .
        }
        _foundGather = true;
        _toUnlink.emplace(en);
        return false;  // continue . . .
      }
      case EN::FILTER: {
        return false;  // continue . . .
      }
      case EN::CALCULATION: {
        TRI_vocbase_t& vocbase = _plan->getAst()->query().vocbase();
        auto calculationNode = ExecutionNode::castTo<CalculationNode*>(en);
        auto expr = calculationNode->expression();

        // If we find an expression that is not allowed to run on a DBServer,
        // we cannot undistribute (as then the expression *would* run on a
        // dbserver)
        if (!expr->canRunOnDBServer(vocbase.isOneShard())) {
          break;
        }
        return false;  // continue . . .
      }
      case EN::WINDOW: {
        return false;  // continue . . .
      }
      case EN::ENUMERATE_COLLECTION:
      case EN::INDEX: {
        // check that we are enumerating the variable we are to remove
        // and that we have already seen a remove node
        TRI_ASSERT(_enumColl != nullptr);
        if (en->id() != _enumColl->id()) {
          break;
        }
        return true;  // reached the end!
      }
      case EN::SINGLETON:
      case EN::ENUMERATE_LIST:
      case EN::ENUMERATE_IRESEARCH_VIEW:
      case EN::SUBQUERY:
      case EN::COLLECT:
      case EN::INSERT:
      case EN::UPSERT:
      case EN::RETURN:
      case EN::NORESULTS:
      case EN::LIMIT:
      case EN::SORT:
      case EN::TRAVERSAL:
      case EN::K_SHORTEST_PATHS:
      case EN::SHORTEST_PATH: {
        // if we meet any of the above, then we abort . . .
        break;
      }

      default: {
        // should not reach this point
        TRI_ASSERT(false);
      }
    }

    _toUnlink.clear();
    return true;
  }
};

/// @brief recognizes that a RemoveNode can be moved to the shards.
void arangodb::aql::undistributeRemoveAfterEnumCollRule(
    Optimizer* opt, std::unique_ptr<ExecutionPlan> plan,
    OptimizerRule const& rule) {
  ::arangodb::containers::SmallVectorWithArena<ExecutionNode*> nodesStorage;
  auto& nodes = nodesStorage.vector();
  plan->findNodesOfType(nodes, ::undistributeNodeTypes, true);

  ::arangodb::containers::HashSet<ExecutionNode*> toUnlink;

  for (auto& n : nodes) {
    RemoveToEnumCollFinder finder(plan.get(), toUnlink);
    n->walk(finder);
  }

  bool modified = false;
  if (!toUnlink.empty()) {
    plan->unlinkNodes(toUnlink);
    modified = true;
  }

  opt->addPlan(std::move(plan), rule, modified);
}

/// @brief auxilliary struct for finding common nodes in OR conditions
struct CommonNodeFinder {
  std::vector<AstNode const*> possibleNodes;

  bool find(AstNode const* node, AstNodeType condition,
            AstNode const*& commonNode, std::string& commonName) {
    if (node->type == NODE_TYPE_OPERATOR_BINARY_OR) {
      return (find(node->getMember(0), condition, commonNode, commonName) &&
              find(node->getMember(1), condition, commonNode, commonName));
    }

    if (node->type == NODE_TYPE_VALUE) {
      possibleNodes.clear();
      return true;
    }

    if (node->type == condition ||
        (condition != NODE_TYPE_OPERATOR_BINARY_EQ &&
         (node->type == NODE_TYPE_OPERATOR_BINARY_LE ||
          node->type == NODE_TYPE_OPERATOR_BINARY_LT ||
          node->type == NODE_TYPE_OPERATOR_BINARY_GE ||
          node->type == NODE_TYPE_OPERATOR_BINARY_GT ||
          node->type == NODE_TYPE_OPERATOR_BINARY_IN))) {
      auto lhs = node->getMember(0);
      auto rhs = node->getMember(1);

      bool const isIn =
          (node->type == NODE_TYPE_OPERATOR_BINARY_IN && rhs->isArray());

      if (node->type == NODE_TYPE_OPERATOR_BINARY_IN &&
          rhs->type == NODE_TYPE_EXPANSION) {
        // ooh, cannot optimize this (yet)
        possibleNodes.clear();
        return false;
      }

      if (!isIn && lhs->isConstant()) {
        commonNode = rhs;
        commonName = commonNode->toString();
        possibleNodes.clear();
        return true;
      }

      if (rhs->isConstant()) {
        commonNode = lhs;
        commonName = commonNode->toString();
        possibleNodes.clear();
        return true;
      }

      if (rhs->type == NODE_TYPE_FCALL || rhs->type == NODE_TYPE_FCALL_USER ||
          rhs->type == NODE_TYPE_REFERENCE) {
        commonNode = lhs;
        commonName = commonNode->toString();
        possibleNodes.clear();
        return true;
      }

      if (!isIn &&
          (lhs->type == NODE_TYPE_FCALL || lhs->type == NODE_TYPE_FCALL_USER ||
           lhs->type == NODE_TYPE_REFERENCE)) {
        commonNode = rhs;
        commonName = commonNode->toString();
        possibleNodes.clear();
        return true;
      }

      if (!isIn && (lhs->type == NODE_TYPE_ATTRIBUTE_ACCESS ||
                    lhs->type == NODE_TYPE_INDEXED_ACCESS)) {
        if (possibleNodes.size() == 2) {
          for (size_t i = 0; i < 2; i++) {
            if (lhs->toString() == possibleNodes[i]->toString()) {
              commonNode = possibleNodes[i];
              commonName = commonNode->toString();
              possibleNodes.clear();
              return true;
            }
          }
          // don't return, must consider the other side of the condition
        } else {
          possibleNodes.emplace_back(lhs);
        }
      }
      if (rhs->type == NODE_TYPE_ATTRIBUTE_ACCESS ||
          rhs->type == NODE_TYPE_INDEXED_ACCESS) {
        if (possibleNodes.size() == 2) {
          for (size_t i = 0; i < 2; i++) {
            if (rhs->toString() == possibleNodes[i]->toString()) {
              commonNode = possibleNodes[i];
              commonName = commonNode->toString();
              possibleNodes.clear();
              return true;
            }
          }
          return false;
        } else {
          possibleNodes.emplace_back(rhs);
          return true;
        }
      }
    }
    possibleNodes.clear();
    return false;
  }
};

/// @brief auxilliary struct for the OR-to-IN conversion
struct OrSimplifier {
  Ast* ast;
  ExecutionPlan* plan;

  OrSimplifier(Ast* ast, ExecutionPlan* plan) : ast(ast), plan(plan) {}

  std::string stringifyNode(AstNode const* node) const {
    try {
      return node->toString();
    } catch (...) {
    }
    return std::string();
  }

  bool qualifies(AstNode const* node, std::string& attributeName) const {
    if (node->isConstant()) {
      return false;
    }

    if (node->type == NODE_TYPE_ATTRIBUTE_ACCESS ||
        node->type == NODE_TYPE_INDEXED_ACCESS ||
        node->type == NODE_TYPE_REFERENCE) {
      attributeName = stringifyNode(node);
      return true;
    }

    return false;
  }

  bool detect(AstNode const* node, bool preferRight, std::string& attributeName,
              AstNode const*& attr, AstNode const*& value) const {
    attributeName.clear();

    if (node->type == NODE_TYPE_OPERATOR_BINARY_EQ) {
      auto lhs = node->getMember(0);
      auto rhs = node->getMember(1);
      if (!preferRight && qualifies(lhs, attributeName)) {
        if (rhs->isDeterministic()) {
          attr = lhs;
          value = rhs;
          return true;
        }
      }

      if (qualifies(rhs, attributeName)) {
        if (lhs->isDeterministic()) {
          attr = rhs;
          value = lhs;
          return true;
        }
      }
      // intentionally falls through
    } else if (node->type == NODE_TYPE_OPERATOR_BINARY_IN) {
      auto lhs = node->getMember(0);
      auto rhs = node->getMember(1);
      if (rhs->isArray() && qualifies(lhs, attributeName)) {
        if (rhs->isDeterministic()) {
          attr = lhs;
          value = rhs;
          return true;
        }
      }
      // intentionally falls through
    }

    return false;
  }

  AstNode* buildValues(AstNode const* attr, AstNode const* lhs,
                       bool leftIsArray, AstNode const* rhs,
                       bool rightIsArray) const {
    auto values = ast->createNodeArray();
    if (leftIsArray) {
      size_t const n = lhs->numMembers();
      for (size_t i = 0; i < n; ++i) {
        values->addMember(lhs->getMemberUnchecked(i));
      }
    } else {
      values->addMember(lhs);
    }

    if (rightIsArray) {
      size_t const n = rhs->numMembers();
      for (size_t i = 0; i < n; ++i) {
        values->addMember(rhs->getMemberUnchecked(i));
      }
    } else {
      values->addMember(rhs);
    }

    return ast->createNodeBinaryOperator(NODE_TYPE_OPERATOR_BINARY_IN, attr,
                                         values);
  }

  AstNode* simplify(AstNode const* node) const {
    if (node == nullptr) {
      return nullptr;
    }

    if (node->type == NODE_TYPE_OPERATOR_BINARY_OR) {
      auto lhs = node->getMember(0);
      auto rhs = node->getMember(1);

      auto lhsNew = simplify(lhs);
      auto rhsNew = simplify(rhs);

      if (lhs != lhsNew || rhs != rhsNew) {
        // create a modified node
        node = ast->createNodeBinaryOperator(node->type, lhsNew, rhsNew);
      }

      if ((lhsNew->type == NODE_TYPE_OPERATOR_BINARY_EQ ||
           lhsNew->type == NODE_TYPE_OPERATOR_BINARY_IN) &&
          (rhsNew->type == NODE_TYPE_OPERATOR_BINARY_EQ ||
           rhsNew->type == NODE_TYPE_OPERATOR_BINARY_IN)) {
        std::string leftName;
        std::string rightName;
        AstNode const* leftAttr = nullptr;
        AstNode const* rightAttr = nullptr;
        AstNode const* leftValue = nullptr;
        AstNode const* rightValue = nullptr;

        for (size_t i = 0; i < 4; ++i) {
          if (detect(lhsNew, i >= 2, leftName, leftAttr, leftValue) &&
              detect(rhsNew, i % 2 == 0, rightName, rightAttr, rightValue) &&
              leftName == rightName) {
            std::pair<Variable const*,
                      std::vector<arangodb::basics::AttributeName>>
                tmp1;

            if (leftValue->isAttributeAccessForVariable(tmp1)) {
              bool qualifies = false;
              auto setter = plan->getVarSetBy(tmp1.first->id);
              if (setter != nullptr &&
                  setter->getType() == EN::ENUMERATE_COLLECTION) {
                qualifies = true;
              }

              std::pair<Variable const*,
                        std::vector<arangodb::basics::AttributeName>>
                  tmp2;

              if (qualifies && rightValue->isAttributeAccessForVariable(tmp2)) {
                auto setter = plan->getVarSetBy(tmp2.first->id);
                if (setter != nullptr &&
                    setter->getType() == EN::ENUMERATE_COLLECTION) {
                  if (tmp1.first != tmp2.first || tmp1.second != tmp2.second) {
                    continue;
                  }
                }
              }
            }

            return buildValues(leftAttr, leftValue,
                               lhsNew->type == NODE_TYPE_OPERATOR_BINARY_IN,
                               rightValue,
                               rhsNew->type == NODE_TYPE_OPERATOR_BINARY_IN);
          }
        }
      }

      // return node as is
      return const_cast<AstNode*>(node);
    }

    if (node->type == NODE_TYPE_OPERATOR_BINARY_AND) {
      auto lhs = node->getMember(0);
      auto rhs = node->getMember(1);

      auto lhsNew = simplify(lhs);
      auto rhsNew = simplify(rhs);

      if (lhs != lhsNew || rhs != rhsNew) {
        // return a modified node
        return ast->createNodeBinaryOperator(node->type, lhsNew, rhsNew);
      }

      // intentionally falls through
    }

    return const_cast<AstNode*>(node);
  }
};

/// @brief this rule replaces expressions of the type:
///   x.val == 1 || x.val == 2 || x.val == 3
//  with
//    x.val IN [1,2,3]
//  when the OR conditions are present in the same FILTER node, and refer to
//  the same (single) attribute.
void arangodb::aql::replaceOrWithInRule(Optimizer* opt,
                                        std::unique_ptr<ExecutionPlan> plan,
                                        OptimizerRule const& rule) {
  ::arangodb::containers::SmallVectorWithArena<ExecutionNode*> nodesStorage;
  auto& nodes = nodesStorage.vector();
  plan->findNodesOfType(nodes, EN::FILTER, true);

  bool modified = false;
  for (auto const& n : nodes) {
    TRI_ASSERT(n->hasDependency());

    auto const dep = n->getFirstDependency();

    if (dep->getType() != EN::CALCULATION) {
      continue;
    }

    auto fn = ExecutionNode::castTo<FilterNode const*>(n);
    auto cn = ExecutionNode::castTo<CalculationNode*>(dep);
    auto outVar = cn->outVariable();

    if (outVar != fn->inVariable()) {
      continue;
    }

    auto root = cn->expression()->node();

    OrSimplifier simplifier(plan->getAst(), plan.get());
    auto newRoot = simplifier.simplify(root);

    if (newRoot != root) {
      auto expr = std::make_unique<Expression>(plan->getAst(), newRoot);

      TRI_IF_FAILURE("OptimizerRules::replaceOrWithInRuleOom") {
        THROW_ARANGO_EXCEPTION(TRI_ERROR_DEBUG);
      }

      ExecutionNode* newNode = new CalculationNode(plan.get(), plan->nextId(),
                                                   std::move(expr), outVar);

      plan->registerNode(newNode);
      plan->replaceNode(cn, newNode);
      modified = true;
    }
  }

  opt->addPlan(std::move(plan), rule, modified);
}

struct RemoveRedundantOr {
  AstNode const* bestValue = nullptr;
  AstNodeType comparison;
  bool inclusive;
  bool isComparisonSet = false;
  CommonNodeFinder finder;
  AstNode const* commonNode = nullptr;
  std::string commonName;

  bool hasRedundantCondition(AstNode const* node) {
    try {
      if (finder.find(node, NODE_TYPE_OPERATOR_BINARY_LT, commonNode,
                      commonName)) {
        return hasRedundantConditionWalker(node);
      }
    } catch (...) {
      // ignore errors and simply return false
    }
    return false;
  }

  AstNode* createReplacementNode(Ast* ast) {
    TRI_ASSERT(commonNode != nullptr);
    TRI_ASSERT(bestValue != nullptr);
    TRI_ASSERT(isComparisonSet == true);
    return ast->createNodeBinaryOperator(comparison, commonNode->clone(ast),
                                         bestValue);
  }

 private:
  bool isInclusiveBound(AstNodeType type) {
    return (type == NODE_TYPE_OPERATOR_BINARY_GE ||
            type == NODE_TYPE_OPERATOR_BINARY_LE);
  }

  int isCompatibleBound(AstNodeType type, AstNode const* value) {
    if ((comparison == NODE_TYPE_OPERATOR_BINARY_LE ||
         comparison == NODE_TYPE_OPERATOR_BINARY_LT) &&
        (type == NODE_TYPE_OPERATOR_BINARY_LE ||
         type == NODE_TYPE_OPERATOR_BINARY_LT)) {
      return -1;  // high bound
    } else if ((comparison == NODE_TYPE_OPERATOR_BINARY_GE ||
                comparison == NODE_TYPE_OPERATOR_BINARY_GT) &&
               (type == NODE_TYPE_OPERATOR_BINARY_GE ||
                type == NODE_TYPE_OPERATOR_BINARY_GT)) {
      return 1;  // low bound
    }
    return 0;  // incompatible bounds
  }

  // returns false if the existing value is better and true if the input value
  // is better
  bool compareBounds(AstNodeType type, AstNode const* value, int lowhigh) {
    int cmp = CompareAstNodes(bestValue, value, true);

    if (cmp == 0 && (isInclusiveBound(comparison) != isInclusiveBound(type))) {
      return (isInclusiveBound(type) ? true : false);
    }
    return (cmp * lowhigh == 1);
  }

  bool hasRedundantConditionWalker(AstNode const* node) {
    AstNodeType type = node->type;

    if (type == NODE_TYPE_OPERATOR_BINARY_OR) {
      return (hasRedundantConditionWalker(node->getMember(0)) &&
              hasRedundantConditionWalker(node->getMember(1)));
    }

    if (type == NODE_TYPE_OPERATOR_BINARY_LE ||
        type == NODE_TYPE_OPERATOR_BINARY_LT ||
        type == NODE_TYPE_OPERATOR_BINARY_GE ||
        type == NODE_TYPE_OPERATOR_BINARY_GT) {
      auto lhs = node->getMember(0);
      auto rhs = node->getMember(1);

      if (hasRedundantConditionWalker(rhs) &&
          !hasRedundantConditionWalker(lhs) && lhs->isConstant()) {
        if (!isComparisonSet) {
          comparison = Ast::ReverseOperator(type);
          bestValue = lhs;
          isComparisonSet = true;
          return true;
        }

        int lowhigh = isCompatibleBound(Ast::ReverseOperator(type), lhs);
        if (lowhigh == 0) {
          return false;
        }

        if (compareBounds(type, lhs, lowhigh)) {
          comparison = Ast::ReverseOperator(type);
          bestValue = lhs;
        }
        return true;
      }
      if (hasRedundantConditionWalker(lhs) &&
          !hasRedundantConditionWalker(rhs) && rhs->isConstant()) {
        if (!isComparisonSet) {
          comparison = type;
          bestValue = rhs;
          isComparisonSet = true;
          return true;
        }

        int lowhigh = isCompatibleBound(type, rhs);
        if (lowhigh == 0) {
          return false;
        }

        if (compareBounds(type, rhs, lowhigh)) {
          comparison = type;
          bestValue = rhs;
        }
        return true;
      }
      // if hasRedundantConditionWalker(lhs) and
      // hasRedundantConditionWalker(rhs), then one of the conditions in the
      // OR statement is of the form x == x intentionally falls through if
    } else if (type == NODE_TYPE_REFERENCE ||
               type == NODE_TYPE_ATTRIBUTE_ACCESS ||
               type == NODE_TYPE_INDEXED_ACCESS) {
      // get a string representation of the node for comparisons
      return (node->toString() == commonName);
    }

    return false;
  }
};

void arangodb::aql::removeRedundantOrRule(Optimizer* opt,
                                          std::unique_ptr<ExecutionPlan> plan,
                                          OptimizerRule const& rule) {
  ::arangodb::containers::SmallVectorWithArena<ExecutionNode*> nodesStorage;
  auto& nodes = nodesStorage.vector();
  plan->findNodesOfType(nodes, EN::FILTER, true);

  bool modified = false;
  for (auto const& n : nodes) {
    TRI_ASSERT(n->hasDependency());

    auto const dep = n->getFirstDependency();

    if (dep->getType() != EN::CALCULATION) {
      continue;
    }

    auto fn = ExecutionNode::castTo<FilterNode const*>(n);
    auto cn = ExecutionNode::castTo<CalculationNode*>(dep);
    auto outVar = cn->outVariable();

    if (outVar != fn->inVariable()) {
      continue;
    }
    if (cn->expression()->node()->type != NODE_TYPE_OPERATOR_BINARY_OR) {
      continue;
    }

    RemoveRedundantOr remover;
    if (remover.hasRedundantCondition(cn->expression()->node())) {
      auto astNode = remover.createReplacementNode(plan->getAst());

      auto expr = std::make_unique<Expression>(plan->getAst(), astNode);
      ExecutionNode* newNode = new CalculationNode(plan.get(), plan->nextId(),
                                                   std::move(expr), outVar);
      plan->registerNode(newNode);
      plan->replaceNode(cn, newNode);
      modified = true;
    }
  }

  opt->addPlan(std::move(plan), rule, modified);
}

/// @brief remove $OLD and $NEW variables from data-modification statements
/// if not required
void arangodb::aql::removeDataModificationOutVariablesRule(
    Optimizer* opt, std::unique_ptr<ExecutionPlan> plan,
    OptimizerRule const& rule) {
  bool modified = false;

  ::arangodb::containers::SmallVectorWithArena<ExecutionNode*> nodesStorage;
  auto& nodes = nodesStorage.vector();
  plan->findNodesOfType(nodes, ::removeDataModificationOutVariablesNodeTypes,
                        true);

  for (auto const& n : nodes) {
    auto node = ExecutionNode::castTo<ModificationNode*>(n);
    TRI_ASSERT(node != nullptr);

    Variable const* old = node->getOutVariableOld();
    if (!n->isVarUsedLater(old)) {
      // "$OLD" is not used later
      node->clearOutVariableOld();
      modified = true;
    } else {
      switch (n->getType()) {
        case EN::UPDATE:
        case EN::REPLACE: {
          Variable const* inVariable =
              ExecutionNode::castTo<UpdateReplaceNode const*>(n)
                  ->inKeyVariable();
          if (inVariable != nullptr) {
            auto setter = plan->getVarSetBy(inVariable->id);
            if (setter != nullptr &&
                (setter->getType() == EN::ENUMERATE_COLLECTION ||
                 setter->getType() == EN::INDEX)) {
              std::unordered_map<VariableId, Variable const*> replacements;
              replacements.try_emplace(old->id, inVariable);
              VariableReplacer finder(replacements);
              plan->root()->walk(finder);
              modified = true;
            }
          }
          break;
        }
        case EN::REMOVE: {
          Variable const* inVariable =
              ExecutionNode::castTo<RemoveNode const*>(n)->inVariable();
          TRI_ASSERT(inVariable != nullptr);
          auto setter = plan->getVarSetBy(inVariable->id);
          if (setter != nullptr &&
              (setter->getType() == EN::ENUMERATE_COLLECTION ||
               setter->getType() == EN::INDEX)) {
            std::unordered_map<VariableId, Variable const*> replacements;
            replacements.try_emplace(old->id, inVariable);
            VariableReplacer finder(replacements);
            plan->root()->walk(finder);
            modified = true;
          }
          break;
        }
        default: {
          // do nothing
        }
      }
    }

    if (!n->isVarUsedLater(node->getOutVariableNew())) {
      // "$NEW" is not used later
      node->clearOutVariableNew();
      modified = true;
    }

    if (!n->hasParent()) {
      node->producesResults(false);
      modified = true;
    }
  }

  opt->addPlan(std::move(plan), rule, modified);
}

/// @brief optimizes away unused traversal output variables and
/// merges filter nodes into graph traversal nodes
void arangodb::aql::optimizeTraversalsRule(Optimizer* opt,
                                           std::unique_ptr<ExecutionPlan> plan,
                                           OptimizerRule const& rule) {
  ::arangodb::containers::SmallVectorWithArena<ExecutionNode*> tNodesStorage;
  auto& tNodes = tNodesStorage.vector();
  plan->findNodesOfType(tNodes, EN::TRAVERSAL, true);

  if (tNodes.empty()) {
    // no traversals present
    opt->addPlan(std::move(plan), rule, false);
    return;
  }

  bool modified = false;

  // first make a pass over all traversal nodes and remove unused
  // variables from them
  for (auto const& n : tNodes) {
    TraversalNode* traversal = ExecutionNode::castTo<TraversalNode*>(n);
    auto* options = static_cast<arangodb::traverser::TraverserOptions*>(
        traversal->options());

    std::vector<Variable const*> pruneVars;
    traversal->getPruneVariables(pruneVars);

    // note that we can NOT optimize away the vertex output variable
    // yet, as many traversal internals depend on the number of vertices
    // found/built
    //
    // however, we can turn off looking up vertices and producing them in the
    // result set. we can do this if the traversal's vertex out variable is
    // never used later and also the traversal's path out variable is not used
    // later (note that the path out variable can contain the "vertices" sub
    // attribute)
    auto outVariable = traversal->vertexOutVariable();

    if (outVariable != nullptr && !n->isVarUsedLater(outVariable) &&
        std::find(pruneVars.begin(), pruneVars.end(), outVariable) ==
            pruneVars.end()) {
      outVariable = traversal->pathOutVariable();
      if (outVariable == nullptr ||
          (!n->isVarUsedLater(outVariable) &&
           std::find(pruneVars.begin(), pruneVars.end(), outVariable) ==
               pruneVars.end())) {
        // both traversal vertex and path outVariables not used later
        options->setProduceVertices(false);
        modified = true;
      }
    }

    outVariable = traversal->edgeOutVariable();
    if (outVariable != nullptr && !n->isVarUsedLater(outVariable)) {
      // traversal edge outVariable not used later
      options->setProduceEdges(false);
      if (std::find(pruneVars.begin(), pruneVars.end(), outVariable) ==
          pruneVars.end()) {
        traversal->setEdgeOutput(nullptr);
      }
      modified = true;
    }

    // path
    outVariable = traversal->pathOutVariable();
    modified |=
        optimizeTraversalPathVariable(outVariable, traversal, pruneVars);

    // check if we can make use of the optimized neighbors enumerator
    if (!options->isDisjoint()) {
      // Use NeighborsEnumerator optimization only in case we have do not
      // have a (Hybrid)Disjoint SmartGraph
      if (!ServerState::instance()->isCoordinator()) {
        if (traversal->vertexOutVariable() != nullptr &&
            traversal->edgeOutVariable() == nullptr &&
            traversal->pathOutVariable() == nullptr &&
            options->isUseBreadthFirst() &&
            options->uniqueVertices ==
                arangodb::traverser::TraverserOptions::GLOBAL &&
            !options->usesPrune() && !options->hasDepthLookupInfo()) {
          // this is possible in case *only* vertices are produced (no edges, no
          // path), the traversal is breadth-first, the vertex uniqueness level
          // is set to "global", there is no pruning and there are no
          // depth-specific filters
          options->useNeighbors = true;
          modified = true;
        }
      }
    }
  }

  if (!tNodes.empty()) {
    // These are all the end nodes where we start
    ::arangodb::containers::SmallVectorWithArena<ExecutionNode*> nodesStorage;
    auto& nodes = nodesStorage.vector();
    plan->findEndNodes(nodes, true);

    for (auto const& n : nodes) {
      TraversalConditionFinder finder(plan.get(), &modified);
      n->walk(finder);
    }
  }

  opt->addPlan(std::move(plan), rule, modified);
}

// remove filter nodes already covered by a traversal
void arangodb::aql::removeFiltersCoveredByTraversal(
    Optimizer* opt, std::unique_ptr<ExecutionPlan> plan,
    OptimizerRule const& rule) {
  ::arangodb::containers::SmallVectorWithArena<ExecutionNode*> fNodesStorage;
  auto& fNodes = fNodesStorage.vector();
  plan->findNodesOfType(fNodes, EN::FILTER, true);
  if (fNodes.empty()) {
    // no filters present
    opt->addPlan(std::move(plan), rule, false);
    return;
  }

  bool modified = false;
  ::arangodb::containers::HashSet<ExecutionNode*> toUnlink;

  for (auto const& node : fNodes) {
    auto fn = ExecutionNode::castTo<FilterNode const*>(node);
    // find the node with the filter expression
    auto setter = plan->getVarSetBy(fn->inVariable()->id);
    if (setter == nullptr || setter->getType() != EN::CALCULATION) {
      continue;
    }

    auto calculationNode = ExecutionNode::castTo<CalculationNode*>(setter);
    auto conditionNode = calculationNode->expression()->node();

    // build the filter condition
    Condition condition(plan->getAst());
    condition.andCombine(conditionNode);
    condition.normalize(plan.get());

    if (condition.root() == nullptr) {
      continue;
    }

    size_t const n = condition.root()->numMembers();

    if (n != 1) {
      // either no condition or multiple ORed conditions...
      continue;
    }

    bool handled = false;
    auto current = node;
    while (current != nullptr) {
      if (current->getType() == EN::TRAVERSAL) {
        auto traversalNode =
            ExecutionNode::castTo<TraversalNode const*>(current);

        // found a traversal node, now check if the expression
        // is covered by the traversal
        auto traversalCondition = traversalNode->condition();

        if (traversalCondition != nullptr && !traversalCondition->isEmpty()) {
          /*auto const& indexesUsed = traversalNode->get
          //indexNode->getIndexes();

          if (indexesUsed.size() == 1) {*/
          // single index. this is something that we can handle
          Variable const* outVariable = traversalNode->pathOutVariable();
          VarSet varsUsedByCondition;
          Ast::getReferencedVariables(condition.root(), varsUsedByCondition);
          if (outVariable != nullptr && varsUsedByCondition.find(outVariable) !=
                                            varsUsedByCondition.end()) {
            auto newNode = condition.removeTraversalCondition(
                plan.get(), outVariable, traversalCondition->root());
            if (newNode == nullptr) {
              // no condition left...
              // FILTER node can be completely removed
              toUnlink.emplace(node);
              // note: we must leave the calculation node intact, in case it
              // is still used by other nodes in the plan
              modified = true;
              handled = true;
            } else if (newNode != condition.root()) {
              // some condition is left, but it is a different one than
              // the one from the FILTER node
              auto expr = std::make_unique<Expression>(plan->getAst(), newNode);
              CalculationNode* cn = new CalculationNode(
                  plan.get(), plan->nextId(), std::move(expr),
                  calculationNode->outVariable());
              plan->registerNode(cn);
              plan->replaceNode(setter, cn);
              modified = true;
              handled = true;
            }
          }
        }

        if (handled) {
          break;
        }
      }

      if (handled || current->getType() == EN::LIMIT ||
          !current->hasDependency()) {
        break;
      }
      current = current->getFirstDependency();
    }
  }

  if (!toUnlink.empty()) {
    plan->unlinkNodes(toUnlink);
  }

  opt->addPlan(std::move(plan), rule, modified);
}

/// @brief removes redundant path variables, after applying
/// `removeFiltersCoveredByTraversal`. Should significantly reduce overhead
void arangodb::aql::removeTraversalPathVariable(
    Optimizer* opt, std::unique_ptr<ExecutionPlan> plan,
    OptimizerRule const& rule) {
  ::arangodb::containers::SmallVectorWithArena<ExecutionNode*> tNodesStorage;
  auto& tNodes = tNodesStorage.vector();
  plan->findNodesOfType(tNodes, EN::TRAVERSAL, true);

  bool modified = false;
  // first make a pass over all traversal nodes and remove unused
  // variables from them
  for (auto const& n : tNodes) {
    TraversalNode* traversal = ExecutionNode::castTo<TraversalNode*>(n);
    auto outVariable = traversal->pathOutVariable();
    if (outVariable != nullptr) {
      std::vector<Variable const*> pruneVars;
      traversal->getPruneVariables(pruneVars);
      modified |=
          optimizeTraversalPathVariable(outVariable, traversal, pruneVars);
    }
  }
  opt->addPlan(std::move(plan), rule, modified);
}

/// @brief pulls out simple subqueries and merges them with the level above
///
/// For example, if we have the input query
///
/// FOR x IN (
///     FOR y IN collection FILTER y.value >= 5 RETURN y.test
///   )
///   RETURN x.a
///
/// then this rule will transform it into:
///
/// FOR tmp IN collection
///   FILTER tmp.value >= 5
///   LET x = tmp.test
///   RETURN x.a
void arangodb::aql::inlineSubqueriesRule(Optimizer* opt,
                                         std::unique_ptr<ExecutionPlan> plan,
                                         OptimizerRule const& rule) {
  ::arangodb::containers::SmallVectorWithArena<ExecutionNode*> nodesStorage;
  auto& nodes = nodesStorage.vector();
  plan->findNodesOfType(nodes, EN::SUBQUERY, true);

  if (nodes.empty()) {
    opt->addPlan(std::move(plan), rule, false);
    return;
  }

  bool modified = false;
  std::vector<ExecutionNode*> subNodes;

  for (auto const& n : nodes) {
    auto subqueryNode = ExecutionNode::castTo<SubqueryNode*>(n);

    if (subqueryNode->isModificationNode()) {
      // can't modify modifying subqueries
      continue;
    }

    if (!subqueryNode->isDeterministic()) {
      // can't inline non-deterministic subqueries
      continue;
    }

    // check if subquery contains a COLLECT node with an INTO variable
    // or a WINDOW node in an inner loop
    bool eligible = true;
    bool containsLimitOrSort = false;
    auto current = subqueryNode->getSubquery();
    TRI_ASSERT(current != nullptr);

    while (current != nullptr) {
      if (current->getType() == EN::WINDOW && subqueryNode->isInInnerLoop()) {
        // WINDOW captures all existing rows in the scope, moving WINDOW
        // ends up with different rows captured
        eligible = false;
        break;
      } else if (current->getType() == EN::COLLECT) {
        if (subqueryNode->isInInnerLoop()) {
          eligible = false;
          break;
        }
        if (ExecutionNode::castTo<CollectNode const*>(current)
                ->hasOutVariable()) {
          // COLLECT ... INTO captures all existing variables in the scope.
          // if we move the subquery from one scope into another, we will end up
          // with different variables captured, so we must not apply the
          // optimization in this case.
          eligible = false;
          break;
        }
      } else if (current->getType() == EN::LIMIT ||
                 current->getType() == EN::SORT) {
        containsLimitOrSort = true;
      }
      current = current->getFirstDependency();
    }

    if (!eligible) {
      continue;
    }

    Variable const* out = subqueryNode->outVariable();
    TRI_ASSERT(out != nullptr);
    // the subquery outvariable and all its aliases
    VarSet subqueryVars;
    subqueryVars.emplace(out);

    // the potential calculation nodes that produce the aliases
    std::vector<ExecutionNode*> aliasNodesToRemoveLater;

    VarSet varsUsed;

    current = n->getFirstParent();
    // now check where the subquery is used
    while (current->hasParent()) {
      if (current->getType() == EN::ENUMERATE_LIST) {
        if (current->isInInnerLoop() && containsLimitOrSort) {
          // exit the loop
          current = nullptr;
          break;
        }

        // we're only interested in FOR loops...
        auto listNode = ExecutionNode::castTo<EnumerateListNode*>(current);

        // ...that use our subquery as its input
        if (subqueryVars.find(listNode->inVariable()) != subqueryVars.end()) {
          // bingo!

          // check if the subquery result variable or any of the aliases are
          // used after the FOR loop
          bool mustAbort = false;
          for (auto const& itSub : subqueryVars) {
            if (listNode->isVarUsedLater(itSub)) {
              // exit the loop
              current = nullptr;
              mustAbort = true;
              break;
            }
          }
          if (mustAbort) {
            break;
          }

          for (auto const& toRemove : aliasNodesToRemoveLater) {
            plan->unlinkNode(toRemove, false);
          }

          subNodes.clear();
          subNodes.reserve(4);
          subqueryNode->getSubquery()->getDependencyChain(subNodes, true);
          TRI_ASSERT(!subNodes.empty());
          auto returnNode = ExecutionNode::castTo<ReturnNode*>(subNodes[0]);
          TRI_ASSERT(returnNode->getType() == EN::RETURN);

          modified = true;
          auto queryVariables = plan->getAst()->variables();
          auto previous = n->getFirstDependency();
          auto insert = n->getFirstParent();
          TRI_ASSERT(insert != nullptr);

          // unlink the original SubqueryNode
          plan->unlinkNode(n, false);

          for (auto& it : subNodes) {
            // first unlink them all
            plan->unlinkNode(it, true);

            if (it->getType() == EN::SINGLETON) {
              // reached the singleton node already. that means we can stop
              break;
            }

            // and now insert them one level up
            if (it != returnNode) {
              // we skip over the subquery's return node. we don't need it
              // anymore
              insert->removeDependencies();
              TRI_ASSERT(it != nullptr);
              insert->addDependency(it);
              insert = it;

              // additionally rename the variables from the subquery so they
              // cannot conflict with the ones from the top query
              for (auto const& variable : it->getVariablesSetHere()) {
                queryVariables->renameVariable(variable->id);
              }
            }
          }

          // link the top node in the subquery with the original plan
          if (previous != nullptr) {
            insert->addDependency(previous);
          }

          // remove the list node from the plan
          plan->unlinkNode(listNode, false);

          queryVariables->renameVariable(returnNode->inVariable()->id,
                                         listNode->outVariable()->name);

          // finally replace the variables
          std::unordered_map<VariableId, Variable const*> replacements;
          replacements.try_emplace(listNode->outVariable()->id,
                                   returnNode->inVariable());
          VariableReplacer finder(replacements);
          plan->root()->walk(finder);

          plan->clearVarUsageComputed();
          plan->findVarUsage();

          // abort optimization
          current = nullptr;
        }
      } else if (current->getType() == EN::CALCULATION) {
        auto rootNode = ExecutionNode::castTo<CalculationNode*>(current)
                            ->expression()
                            ->node();
        if (rootNode->type == NODE_TYPE_REFERENCE) {
          if (subqueryVars.find(static_cast<Variable const*>(
                  rootNode->getData())) != subqueryVars.end()) {
            // found an alias for the subquery variable
            subqueryVars.emplace(
                ExecutionNode::castTo<CalculationNode*>(current)
                    ->outVariable());
            aliasNodesToRemoveLater.emplace_back(current);
            current = current->getFirstParent();

            continue;
          }
        }
      }

      if (current == nullptr) {
        break;
      }

      varsUsed.clear();
      current->getVariablesUsedHere(varsUsed);

      bool mustAbort = false;
      for (auto const& itSub : subqueryVars) {
        if (varsUsed.find(itSub) != varsUsed.end()) {
          // we found another node that uses the subquery variable
          // we need to stop the optimization attempts here
          mustAbort = true;
          break;
        }
      }
      if (mustAbort) {
        break;
      }

      current = current->getFirstParent();
    }
  }

  opt->addPlan(std::move(plan), rule, modified);
}

/// Essentially mirrors the geo::QueryParams struct, but with
/// abstracts AstNode value objects
struct GeoIndexInfo {
  operator bool() const {
    return collectionNodeToReplace != nullptr && collectionNodeOutVar &&
           collection && index && valid;
  }
  void invalidate() { valid = false; }

  /// node that will be replaced by (geo) IndexNode
  ExecutionNode* collectionNodeToReplace = nullptr;
  Variable const* collectionNodeOutVar = nullptr;

  /// accessed collection
  aql::Collection const* collection = nullptr;
  /// selected index
  std::shared_ptr<Index> index;

  /// Filter calculations to modify
  std::map<ExecutionNode*, Expression*> exesToModify;
  std::set<AstNode const*> nodesToRemove;

  // ============ Distance ============
  AstNode const* distCenterExpr = nullptr;
  AstNode const* distCenterLatExpr = nullptr;
  AstNode const* distCenterLngExpr = nullptr;
  // Expression representing minimum distance
  AstNode const* minDistanceExpr = nullptr;
  // Was operator < or <= used
  bool minInclusive = true;
  // Expression representing maximum distance
  AstNode const* maxDistanceExpr = nullptr;
  // Was operator > or >= used
  bool maxInclusive = true;

  // ============ Near Info ============
  bool sorted = false;
  /// Default order is from closest to farthest
  bool ascending = true;

  // ============ Filter Info ===========
  geo::FilterType filterMode = geo::FilterType::NONE;
  /// variable using the filter mask
  AstNode const* filterExpr = nullptr;

  // ============ Accessed Fields ============
  AstNode const* locationVar = nullptr;   // access to location field
  AstNode const* latitudeVar = nullptr;   // access path to latitude
  AstNode const* longitudeVar = nullptr;  // access path to longitude

  /// contains this node a valid condition
  bool valid = true;
};

// checks 2 parameters of distance function if they represent a valid access to
// latitude and longitude attribute of the geo index.
// distance(a,b,c,d) - possible pairs are (a,b) and (c,d)
static bool distanceFuncArgCheck(ExecutionPlan* plan, AstNode const* latArg,
                                 AstNode const* lngArg, bool supportLegacy,
                                 GeoIndexInfo& info) {
  // note: this only modifies "info" if the function returns true
  std::pair<Variable const*, std::vector<arangodb::basics::AttributeName>>
      attributeAccess1;
  std::pair<Variable const*, std::vector<arangodb::basics::AttributeName>>
      attributeAccess2;
  // first and second should be based on the same document - need to provide
  // the document in order to see which collection is bound to it and if that
  // collections supports geo-index
  if (!latArg->isAttributeAccessForVariable(attributeAccess1, true) ||
      !lngArg->isAttributeAccessForVariable(attributeAccess2, true)) {
    return false;
  }
  TRI_ASSERT(attributeAccess1.first != nullptr);
  TRI_ASSERT(attributeAccess2.first != nullptr);

  ExecutionNode* setter1 = plan->getVarSetBy(attributeAccess1.first->id);
  ExecutionNode* setter2 = plan->getVarSetBy(attributeAccess2.first->id);
  if (setter1 == nullptr || setter1 != setter2 ||
      setter1->getType() != EN::ENUMERATE_COLLECTION) {
    return false;  // expect access of doc.lat, doc.lng or doc.loc[0],
                   // doc.loc[1]
  }

  // get logical collection
  auto collNode = ExecutionNode::castTo<EnumerateCollectionNode*>(setter1);
  if (info.collectionNodeToReplace != nullptr &&
      info.collectionNodeToReplace != collNode) {
    return false;  // should probably never happen
  }

  // we should not access the LogicalCollection directly
  auto indexes = collNode->collection()->indexes();
  // check for suitiable indexes
  for (std::shared_ptr<Index> idx : indexes) {
    // check if current index is a geo-index
    std::size_t fieldNum = idx->fields().size();
    bool isGeo1 = idx->type() == Index::IndexType::TRI_IDX_TYPE_GEO1_INDEX &&
                  supportLegacy;
    bool isGeo2 = idx->type() == Index::IndexType::TRI_IDX_TYPE_GEO2_INDEX &&
                  supportLegacy;
    bool isGeo = idx->type() == Index::IndexType::TRI_IDX_TYPE_GEO_INDEX;

    if ((isGeo2 || isGeo) && fieldNum == 2) {  // individual fields
      // check access paths of attributes in ast and those in index match
      if (idx->fields()[0] == attributeAccess1.second &&
          idx->fields()[1] == attributeAccess2.second) {
        if (info.index != nullptr && info.index != idx) {
          return false;
        }
        info.index = idx;
        info.latitudeVar = latArg;
        info.longitudeVar = lngArg;
        info.collectionNodeToReplace = collNode;
        info.collectionNodeOutVar = collNode->outVariable();
        info.collection = collNode->collection();
        return true;
      }
    } else if ((isGeo1 || isGeo) && fieldNum == 1) {
      std::vector<basics::AttributeName> fields1 = idx->fields()[0];
      std::vector<basics::AttributeName> fields2 = idx->fields()[0];

      VPackBuilder builder;
      idx->toVelocyPack(builder, Index::makeFlags(Index::Serialize::Basics));
      bool geoJson = basics::VelocyPackHelper::getBooleanValue(
          builder.slice(), "geoJson", false);

      fields1.back().name += geoJson ? "[1]" : "[0]";
      fields2.back().name += geoJson ? "[0]" : "[1]";
      if (fields1 == attributeAccess1.second &&
          fields2 == attributeAccess2.second) {
        if (info.index != nullptr && info.index != idx) {
          return false;
        }
        info.index = idx;
        info.latitudeVar = latArg;
        info.longitudeVar = lngArg;
        info.collectionNodeToReplace = collNode;
        info.collectionNodeOutVar = collNode->outVariable();
        info.collection = collNode->collection();
        return true;
      }
    }  // if isGeo 1 or 2
  }    // for index in collection
  return false;
}

// checks parameter of GEO_* function
static bool geoFuncArgCheck(ExecutionPlan* plan, AstNode const* args,
                            bool supportLegacy, GeoIndexInfo& info) {
  // note: this only modifies "info" if the function returns true
  std::pair<Variable const*, std::vector<arangodb::basics::AttributeName>>
      attributeAccess;
  // "arg" is either `[doc.lat, doc.lng]` or `doc.geometry`
  if (args->isArray() && args->numMembers() == 2) {
    return distanceFuncArgCheck(plan, /*lat*/ args->getMemberUnchecked(1),
                                /*lng*/ args->getMemberUnchecked(0),
                                supportLegacy, info);
  } else if (!args->isAttributeAccessForVariable(attributeAccess, true)) {
    return false;  // no attribute access, no index check
  }
  TRI_ASSERT(attributeAccess.first != nullptr);
  ExecutionNode* setter = plan->getVarSetBy(attributeAccess.first->id);
  if (setter == nullptr || setter->getType() != EN::ENUMERATE_COLLECTION) {
    return false;  // expected access of the for doc.attribute
  }

  // get logical collection
  auto collNode = ExecutionNode::castTo<EnumerateCollectionNode*>(setter);
  if (info.collectionNodeToReplace != nullptr &&
      info.collectionNodeToReplace != collNode) {
    return false;  // should probably never happen
  }

  // we should not access the LogicalCollection directly
  auto indexes = collNode->collection()->indexes();
  // check for suitiable indexes
  for (std::shared_ptr<arangodb::Index> idx : indexes) {
    // check if current index is a geo-index
    bool isGeo =
        idx->type() == arangodb::Index::IndexType::TRI_IDX_TYPE_GEO_INDEX;
    if (isGeo && idx->fields().size() == 1) {  // individual fields
      // check access paths of attributes in ast and those in index match
      if (idx->fields()[0] == attributeAccess.second) {
        if (info.index != nullptr && info.index != idx) {
          return false;  // different index
        }
        info.index = idx;
        info.locationVar = args;
        info.collectionNodeToReplace = collNode;
        info.collectionNodeOutVar = collNode->outVariable();
        info.collection = collNode->collection();
        return true;
      }
    }
  }  // for index in collection
  return false;
}

/// returns true if left side is same as right or lhs is null
static bool isValidGeoArg(AstNode const* lhs, AstNode const* rhs) {
  if (lhs == nullptr) {  // lhs is from the GeoIndexInfo struct
    return true;         // if geoindex field is null everything is valid
  } else if (lhs->type != rhs->type) {
    return false;
  } else if (lhs->isArray()) {  // expect `[doc.lng, doc.lat]`
    if (lhs->numMembers() >= 2 && rhs->numMembers() >= 2) {
      return isValidGeoArg(lhs->getMemberUnchecked(0),
                           rhs->getMemberUnchecked(0)) &&
             isValidGeoArg(lhs->getMemberUnchecked(1),
                           rhs->getMemberUnchecked(1));
    }
    return false;
  } else if (lhs->type == NODE_TYPE_REFERENCE) {
    return static_cast<Variable const*>(lhs->getData())->id ==
           static_cast<Variable const*>(rhs->getData())->id;
  }
  // CompareAstNodes does not handle non const attribute access
  std::pair<Variable const*, std::vector<arangodb::basics::AttributeName>> res1,
      res2;
  bool acc1 = lhs->isAttributeAccessForVariable(res1, true);
  bool acc2 = rhs->isAttributeAccessForVariable(res2, true);
  if (acc1 || acc2) {
    return acc1 && acc2 && res1 == res2;  // same variable same path
  }
  return aql::CompareAstNodes(lhs, rhs, false) == 0;
}

static bool checkDistanceFunc(ExecutionPlan* plan, AstNode const* funcNode,
                              bool legacy, GeoIndexInfo& info) {
  // note: this only modifies "info" if the function returns true
  if (funcNode->type == NODE_TYPE_REFERENCE) {
    // FOR x IN cc LET d = DISTANCE(...) FILTER d > 10 RETURN x
    Variable const* var = static_cast<Variable const*>(funcNode->getData());
    TRI_ASSERT(var != nullptr);
    ExecutionNode* setter = plan->getVarSetBy(var->id);
    if (setter == nullptr || setter->getType() != EN::CALCULATION) {
      return false;
    }
    funcNode =
        ExecutionNode::castTo<CalculationNode*>(setter)->expression()->node();
  }
  // get the ast node of the expression
  if (!funcNode || funcNode->type != NODE_TYPE_FCALL ||
      funcNode->numMembers() != 1) {
    return false;
  }
  AstNode* fargs = funcNode->getMemberUnchecked(0);
  auto func = static_cast<Function const*>(funcNode->getData());
  if (fargs->numMembers() >= 4 &&
      func->name == "DISTANCE") {  // allow DISTANCE(a,b,c,d)
    if (info.distCenterExpr != nullptr) {
      return false;  // do not allow mixing of DISTANCE and GEO_DISTANCE
    }
    if (isValidGeoArg(info.distCenterLatExpr, fargs->getMemberUnchecked(2)) &&
        isValidGeoArg(info.distCenterLngExpr, fargs->getMemberUnchecked(3)) &&
        distanceFuncArgCheck(plan, fargs->getMemberUnchecked(0),
                             fargs->getMemberUnchecked(1), legacy, info)) {
      info.distCenterLatExpr = fargs->getMemberUnchecked(2);
      info.distCenterLngExpr = fargs->getMemberUnchecked(3);
      return true;
    } else if (isValidGeoArg(info.distCenterLatExpr,
                             fargs->getMemberUnchecked(0)) &&
               isValidGeoArg(info.distCenterLngExpr,
                             fargs->getMemberUnchecked(1)) &&
               distanceFuncArgCheck(plan, fargs->getMemberUnchecked(2),
                                    fargs->getMemberUnchecked(3), legacy,
                                    info)) {
      info.distCenterLatExpr = fargs->getMemberUnchecked(0);
      info.distCenterLngExpr = fargs->getMemberUnchecked(1);
      return true;
    }
  } else if (fargs->numMembers() == 2 && func->name == "GEO_DISTANCE") {
    if (info.distCenterLatExpr || info.distCenterLngExpr) {
      return false;  // do not allow mixing of DISTANCE and GEO_DISTANCE
    }
    if (isValidGeoArg(info.distCenterExpr, fargs->getMemberUnchecked(1)) &&
        geoFuncArgCheck(plan, fargs->getMemberUnchecked(0), legacy, info)) {
      info.distCenterExpr = fargs->getMemberUnchecked(1);
      return true;
    } else if (isValidGeoArg(info.distCenterExpr,
                             fargs->getMemberUnchecked(0)) &&
               geoFuncArgCheck(plan, fargs->getMemberUnchecked(1), legacy,
                               info)) {
      info.distCenterExpr = fargs->getMemberUnchecked(0);
      return true;
    }
  }
  return false;
}

// contains the AstNode* a supported function?
static bool checkGeoFilterFunction(ExecutionPlan* plan, AstNode const* funcNode,
                                   GeoIndexInfo& info) {
  // note: this only modifies "info" if the function returns true
  // the expression must exist and it must be a function call
  if (funcNode->type != NODE_TYPE_FCALL || funcNode->numMembers() != 1 ||
      info.filterMode != geo::FilterType::NONE) {  // can't handle more than one
    return false;
  }

  auto func = static_cast<Function const*>(funcNode->getData());
  AstNode* fargs = funcNode->getMemberUnchecked(0);
  bool contains = func->name == "GEO_CONTAINS";
  bool intersect = func->name == "GEO_INTERSECTS";
  if ((!contains && !intersect) || fargs->numMembers() != 2) {
    return false;
  }

  AstNode* arg = fargs->getMemberUnchecked(1);
  if (geoFuncArgCheck(plan, arg, /*legacy*/ true, info)) {
    TRI_ASSERT(contains || intersect);
    info.filterMode =
        contains ? geo::FilterType::CONTAINS : geo::FilterType::INTERSECTS;
    info.filterExpr = fargs->getMemberUnchecked(0);
    TRI_ASSERT(info.index);
    return true;
  }
  return false;
}

// checks if a node contanis a geo index function a valid operator
// to use within a filter condition
bool checkGeoFilterExpression(ExecutionPlan* plan, AstNode const* node,
                              GeoIndexInfo& info) {
  // checks @first `smaller` @second
  // note: this only modifies "info" if the function returns true
  auto eval = [&](AstNode const* first, AstNode const* second,
                  bool lessequal) -> bool {
    if (second->type == NODE_TYPE_VALUE &&  // only constants allowed
        info.maxDistanceExpr == nullptr &&  // max distance is not yet set
        checkDistanceFunc(plan, first, /*legacy*/ true, info)) {
      TRI_ASSERT(info.index);
      info.maxDistanceExpr = second;
      info.maxInclusive = info.maxInclusive && lessequal;
      info.nodesToRemove.insert(node);
      return true;
    } else if (first->type == NODE_TYPE_VALUE &&  // only constants allowed
               info.minDistanceExpr ==
                   nullptr &&  // min distance is not yet set
               checkDistanceFunc(plan, second, /*legacy*/ true, info)) {
      info.minDistanceExpr = first;
      info.minInclusive = info.minInclusive && lessequal;
      info.nodesToRemove.insert(node);
      return true;
    }
    return false;
  };

  switch (node->type) {
    case NODE_TYPE_FCALL:
      if (checkGeoFilterFunction(plan, node, info)) {
        info.nodesToRemove.insert(node);
        return true;
      }
      return false;
      break;
    // only DISTANCE is allowed with <=, <, >=, >
    case NODE_TYPE_OPERATOR_BINARY_LE:
      TRI_ASSERT(node->numMembers() == 2);
      return eval(node->getMember(0), node->getMember(1), true);
      break;
    case NODE_TYPE_OPERATOR_BINARY_LT:
      TRI_ASSERT(node->numMembers() == 2);
      return eval(node->getMember(0), node->getMember(1), false);
      break;
    case NODE_TYPE_OPERATOR_BINARY_GE:
      TRI_ASSERT(node->numMembers() == 2);
      return eval(node->getMember(1), node->getMember(0), true);
    case NODE_TYPE_OPERATOR_BINARY_GT:
      TRI_ASSERT(node->numMembers() == 2);
      return eval(node->getMember(1), node->getMember(0), false);
      break;
    default:
      return false;
  }
}

static bool optimizeSortNode(ExecutionPlan* plan, SortNode* sort,
                             GeoIndexInfo& info) {
  // note: info will only be modified if the function returns true
  TRI_ASSERT(sort->getType() == EN::SORT);
  // we're looking for "SORT DISTANCE(x,y,a,b)"
  SortElementVector const& elements = sort->elements();
  if (elements.size() != 1) {  // can't do it
    return false;
  }
  TRI_ASSERT(elements[0].var != nullptr);

  // find the expression that is bound to the variable
  // get the expression node that holds the calculation
  ExecutionNode* setter = plan->getVarSetBy(elements[0].var->id);
  if (setter == nullptr || setter->getType() != EN::CALCULATION) {
    return false;  // setter could be enumerate list node e.g.
  }
  CalculationNode* calc = ExecutionNode::castTo<CalculationNode*>(setter);
  Expression* expr = calc->expression();
  if (expr == nullptr || expr->node() == nullptr) {
    return false;  // the expression must exist and must have an astNode
  }

  // info will only be modified if the function returns true
  bool legacy = elements[0].ascending;  // DESC is only supported on S2 index
  if (!info.sorted && checkDistanceFunc(plan, expr->node(), legacy, info)) {
    info.sorted = true;  // do not parse another SORT
    info.ascending = elements[0].ascending;
    if (!ServerState::instance()->isCoordinator()) {
      // we must not remove a sort in the cluster... the results from each
      // shard will be sorted by using the index, however we still need to
      // establish a cross-shard sortedness by distance.
      info.exesToModify.emplace(sort, expr);
      info.nodesToRemove.emplace(expr->node());
    }
    return true;
  }
  return false;
}

// checks a single sort or filter node
static void optimizeFilterNode(ExecutionPlan* plan, FilterNode* fn,
                               GeoIndexInfo& info) {
  TRI_ASSERT(fn->getType() == EN::FILTER);

  // filter nodes always have one input variable
  auto variable = ExecutionNode::castTo<FilterNode const*>(fn)->inVariable();
  // now check who introduced our variable
  ExecutionNode* setter = plan->getVarSetBy(variable->id);
  if (setter == nullptr || setter->getType() != EN::CALCULATION) {
    return;
  }
  CalculationNode* calc = ExecutionNode::castTo<CalculationNode*>(setter);
  Expression* expr = calc->expression();
  if (expr->node() == nullptr) {
    return;  // the expression must exist and must have an AstNode
  }

  Ast::traverseReadOnly(
      expr->node(),
      [&](AstNode const* node) {  // pre
        if (node->isSimpleComparisonOperator() ||
            node->type == arangodb::aql::NODE_TYPE_FCALL ||
            node->type == arangodb::aql::NODE_TYPE_OPERATOR_BINARY_AND ||
            node->type == arangodb::aql::NODE_TYPE_OPERATOR_NARY_AND) {
          return true;
        }
        return false;
      },
      [&](AstNode const* node) {  // post
        if (!node->isSimpleComparisonOperator() &&
            node->type != arangodb::aql::NODE_TYPE_FCALL) {
          return;
        }
        if (checkGeoFilterExpression(plan, node, info)) {
          info.exesToModify.try_emplace(fn, expr);
        }
      });
}

// modify plan

// builds a condition that can be used with the index interface and
// contains all parameters required by the MMFilesGeoIndex
static std::unique_ptr<Condition> buildGeoCondition(ExecutionPlan* plan,
                                                    GeoIndexInfo const& info) {
  Ast* ast = plan->getAst();
  // shared code to add symbolic `doc.geometry` or `[doc.lng, doc.lat]`
  auto addLocationArg = [ast, &info](AstNode* args) {
    if (info.locationVar) {
      args->addMember(info.locationVar);
    } else if (info.latitudeVar && info.longitudeVar) {
      AstNode* array = ast->createNodeArray(2);
      array->addMember(info.longitudeVar);  // GeoJSON ordering
      array->addMember(info.latitudeVar);
      args->addMember(array);
    } else {
      TRI_ASSERT(false);
      THROW_ARANGO_EXCEPTION_MESSAGE(TRI_ERROR_INTERNAL,
                                     "unsupported geo type");
    }
  };

  TRI_ASSERT(info.index);
  auto cond = std::make_unique<Condition>(ast);
  bool hasCenter = info.distCenterLatExpr || info.distCenterExpr;
  bool hasDistLimit = info.maxDistanceExpr || info.minDistanceExpr;
  TRI_ASSERT(!hasCenter || hasDistLimit || info.sorted);
  if (hasCenter && (hasDistLimit || info.sorted)) {
    // create GEO_DISTANCE(...) [<|<=|>=|>] Var
    AstNode* args = ast->createNodeArray(2);
    if (info.distCenterLatExpr && info.distCenterLngExpr) {  // legacy
      TRI_ASSERT(!info.distCenterExpr);
      // info.sorted && info.ascending &&
      AstNode* array = ast->createNodeArray(2);
      array->addMember(info.distCenterLngExpr);  // GeoJSON ordering
      array->addMember(info.distCenterLatExpr);
      args->addMember(array);
    } else {
      TRI_ASSERT(info.distCenterExpr);
      TRI_ASSERT(!info.distCenterLatExpr && !info.distCenterLngExpr);
      args->addMember(info.distCenterExpr);  // center location
    }

    addLocationArg(args);
    AstNode* func = ast->createNodeFunctionCall("GEO_DISTANCE", args, true);

    TRI_ASSERT(info.maxDistanceExpr || info.minDistanceExpr || info.sorted);
    if (info.minDistanceExpr != nullptr) {
      AstNodeType t = info.minInclusive ? NODE_TYPE_OPERATOR_BINARY_GE
                                        : NODE_TYPE_OPERATOR_BINARY_GT;
      cond->andCombine(
          ast->createNodeBinaryOperator(t, func, info.minDistanceExpr));
    }
    if (info.maxDistanceExpr != nullptr) {
      AstNodeType t = info.maxInclusive ? NODE_TYPE_OPERATOR_BINARY_LE
                                        : NODE_TYPE_OPERATOR_BINARY_LT;
      cond->andCombine(
          ast->createNodeBinaryOperator(t, func, info.maxDistanceExpr));
    }
    if (info.minDistanceExpr == nullptr && info.maxDistanceExpr == nullptr &&
        info.sorted) {
      // hack to pass on the sort-to-point info
      AstNodeType t = NODE_TYPE_OPERATOR_BINARY_LT;
      std::string const& u = StaticStrings::Unlimited;
      AstNode* cc = ast->createNodeValueString(u.c_str(), u.length());
      cond->andCombine(ast->createNodeBinaryOperator(t, func, cc));
    }
  }
  if (info.filterMode != geo::FilterType::NONE) {
    // create GEO_CONTAINS / GEO_INTERSECTS
    TRI_ASSERT(info.filterExpr);
    TRI_ASSERT(info.locationVar || (info.longitudeVar && info.latitudeVar));

    AstNode* args = ast->createNodeArray(2);
    args->addMember(info.filterExpr);
    addLocationArg(args);
    if (info.filterMode == geo::FilterType::CONTAINS) {
      cond->andCombine(ast->createNodeFunctionCall("GEO_CONTAINS", args, true));
    } else if (info.filterMode == geo::FilterType::INTERSECTS) {
      cond->andCombine(
          ast->createNodeFunctionCall("GEO_INTERSECTS", args, true));
    } else {
      TRI_ASSERT(false);
    }
  }

  cond->normalize(plan);
  return cond;
}

// applys the optimization for a candidate
static bool applyGeoOptimization(ExecutionPlan* plan, LimitNode* ln,
                                 GeoIndexInfo const& info) {
  TRI_ASSERT(info.collection != nullptr);
  TRI_ASSERT(info.collectionNodeToReplace != nullptr);
  TRI_ASSERT(info.index);

  // verify that all vars used in the index condition are valid
  auto const& valid = info.collectionNodeToReplace->getVarsValid();
  auto checkVars = [&valid](AstNode const* expr) {
    if (expr != nullptr) {
      VarSet varsUsed;
      Ast::getReferencedVariables(expr, varsUsed);
      for (Variable const* v : varsUsed) {
        if (valid.find(v) == valid.end()) {
          return false;  // invalid variable foud
        }
      }
    }
    return true;
  };
  if (!checkVars(info.distCenterExpr) || !checkVars(info.distCenterLatExpr) ||
      !checkVars(info.distCenterLngExpr) || !checkVars(info.filterExpr)) {
    return false;
  }

  size_t limit = 0;
  if (ln != nullptr) {
    limit = ln->offset() + ln->limit();
    TRI_ASSERT(limit != SIZE_MAX);
  }

  IndexIteratorOptions opts;
  opts.sorted = info.sorted;
  opts.ascending = info.ascending;
  opts.limit = limit;
  opts.evaluateFCalls = false;  // workaround to avoid evaluating "doc.geo"
  std::unique_ptr<Condition> condition(buildGeoCondition(plan, info));
  auto inode = new IndexNode(plan, plan->nextId(), info.collection,
                             info.collectionNodeOutVar,
                             std::vector<transaction::Methods::IndexHandle>{
                                 transaction::Methods::IndexHandle{info.index}},
                             std::move(condition), opts);
  plan->registerNode(inode);
  plan->replaceNode(info.collectionNodeToReplace, inode);

  // remove expressions covered by our index
  Ast* ast = plan->getAst();
  for (std::pair<ExecutionNode*, Expression*> pair : info.exesToModify) {
    AstNode* root = pair.second->nodeForModification();
    auto pre = [&](AstNode const* node) -> bool {
      return node == root || Ast::IsAndOperatorType(node->type);
    };
    auto visitor = [&](AstNode* node) -> AstNode* {
      if (Ast::IsAndOperatorType(node->type)) {
        std::vector<AstNode*> keep;  // always shallow copy node
        for (std::size_t i = 0; i < node->numMembers(); i++) {
          AstNode* child = node->getMemberUnchecked(i);
          if (info.nodesToRemove.find(child) == info.nodesToRemove.end()) {
            keep.push_back(child);
          }
        }

        if (keep.size() > 2) {
          AstNode* n = ast->createNodeNaryOperator(NODE_TYPE_OPERATOR_NARY_AND);
          for (size_t i = 0; i < keep.size(); i++) {
            n->addMember(keep[i]);
          }
          return n;
        } else if (keep.size() == 2) {
          return ast->createNodeBinaryOperator(NODE_TYPE_OPERATOR_BINARY_AND,
                                               keep[0], keep[1]);
        } else if (keep.size() == 1) {
          return keep[0];
        }
        return node == root ? nullptr : ast->createNodeValueBool(true);
      } else if (info.nodesToRemove.find(node) != info.nodesToRemove.end()) {
        return node == root ? nullptr : ast->createNodeValueBool(true);
      }
      return node;
    };
    auto post = [](AstNode const*) {};
    AstNode* newNode = Ast::traverseAndModify(root, pre, visitor, post);
    if (newNode == nullptr) {  // if root was removed, unlink FILTER or SORT
      plan->unlinkNode(pair.first);
    } else if (newNode != root) {
      pair.second->replaceNode(newNode);
    }
  }

  // signal that plan has been changed
  return true;
}

void arangodb::aql::geoIndexRule(Optimizer* opt,
                                 std::unique_ptr<ExecutionPlan> plan,
                                 OptimizerRule const& rule) {
  ::arangodb::containers::SmallVectorWithArena<ExecutionNode*> nodesStorage;
  auto& nodes = nodesStorage.vector();
  bool mod = false;

  plan->findNodesOfType(nodes, EN::ENUMERATE_COLLECTION, true);
  for (ExecutionNode* node : nodes) {
    GeoIndexInfo info;
    info.collectionNodeToReplace = node;

    ExecutionNode* current = node->getFirstParent();
    LimitNode* limit = nullptr;
    bool canUseSortLimit = true;

    while (current) {
      if (current->getType() == EN::FILTER) {
        // picking up filter conditions is always allowed
        optimizeFilterNode(plan.get(),
                           ExecutionNode::castTo<FilterNode*>(current), info);
      } else if (current->getType() == EN::SORT && canUseSortLimit) {
        // only pick up a sort clause if we haven't seen another loop yet
        if (!optimizeSortNode(
                plan.get(), ExecutionNode::castTo<SortNode*>(current), info)) {
          // 1. EnumerateCollectionNode x
          // 2. SortNode x.abc ASC
          // 3. LimitNode n,m  <-- cannot reuse LIMIT node here
          // limit = nullptr;
          break;  // stop parsing on non-optimizable SORT
        }
      } else if (current->getType() == EN::LIMIT && canUseSortLimit) {
        // only pick up a limit clause if we haven't seen another loop yet
        limit = ExecutionNode::castTo<LimitNode*>(current);
        break;  // stop parsing after first LIMIT
      } else if (current->getType() == EN::RETURN ||
                 current->getType() == EN::COLLECT) {
        break;  // stop parsing on return or collect
      } else if (current->getType() == EN::INDEX ||
                 current->getType() == EN::ENUMERATE_COLLECTION ||
                 current->getType() == EN::ENUMERATE_LIST ||
                 current->getType() == EN::ENUMERATE_IRESEARCH_VIEW ||
                 current->getType() == EN::TRAVERSAL ||
                 current->getType() == EN::K_SHORTEST_PATHS ||
                 current->getType() == EN::SHORTEST_PATH) {
        // invalidate limit and sort. filters can still be used
        limit = nullptr;
        info.sorted = false;
        // don't allow picking up either sort or limit from here on
        canUseSortLimit = false;
      }
      current = current->getFirstParent();  // inspect next node
    }

    // if info is valid we try to optimize ENUMERATE_COLLECTION
    if (info && info.collectionNodeToReplace == node) {
      if (applyGeoOptimization(plan.get(), limit, info)) {
        mod = true;
      }
    }
  }

  opt->addPlan(std::move(plan), rule, mod);
}

static bool isAllowedIntermediateSortLimitNode(ExecutionNode* node) {
  switch (node->getType()) {
    case ExecutionNode::CALCULATION:
    case ExecutionNode::SUBQUERY:
    case ExecutionNode::REMOTE:
    case ExecutionNode::ASYNC:
      return true;
    case ExecutionNode::GATHER:
      // sorting gather is allowed
      return ExecutionNode::castTo<GatherNode*>(node)->isSortingGather();
    case ExecutionNode::WINDOW:
      // if we do not look at following rows we can appyly limit to sort
      return !ExecutionNode::castTo<WindowNode*>(node)->needsFollowingRows();
    case ExecutionNode::SINGLETON:
    case ExecutionNode::ENUMERATE_COLLECTION:
    case ExecutionNode::ENUMERATE_LIST:
    case ExecutionNode::FILTER:
    case ExecutionNode::LIMIT:
    case ExecutionNode::SORT:
    case ExecutionNode::COLLECT:
    case ExecutionNode::INSERT:
    case ExecutionNode::REMOVE:
    case ExecutionNode::REPLACE:
    case ExecutionNode::UPDATE:
    case ExecutionNode::NORESULTS:
    case ExecutionNode::UPSERT:
    case ExecutionNode::TRAVERSAL:
    case ExecutionNode::INDEX:
    case ExecutionNode::SHORTEST_PATH:
    case ExecutionNode::K_SHORTEST_PATHS:
    case ExecutionNode::ENUMERATE_IRESEARCH_VIEW:
    case ExecutionNode::RETURN:
    case ExecutionNode::DISTRIBUTE:
    case ExecutionNode::SCATTER:
    case ExecutionNode::REMOTESINGLE:
    case ExecutionNode::DISTRIBUTE_CONSUMER:
    case ExecutionNode::SUBQUERY_START:
    case ExecutionNode::SUBQUERY_END:
    // TODO: As soon as materialize does no longer have to filter out
    //  non-existent documents, move MATERIALIZE to the allowed nodes!
    case ExecutionNode::MATERIALIZE:
    case ExecutionNode::MUTEX:
      return false;
    case ExecutionNode::MAX_NODE_TYPE_VALUE:
      break;
  }
  THROW_ARANGO_EXCEPTION_FORMAT(
      TRI_ERROR_INTERNAL_AQL,
      "Unhandled node type '%s' in sort-limit optimizer rule. Please report "
      "this error. Try turning off the sort-limit rule to get your query "
      "working.",
      node->getTypeString().c_str());
}

void arangodb::aql::sortLimitRule(Optimizer* opt,
                                  std::unique_ptr<ExecutionPlan> plan,
                                  OptimizerRule const& rule) {
  bool mod = false;
  // If there isn't a limit node, and at least one sort or gather node,
  // there's nothing to do.
  if (!plan->contains(EN::LIMIT) ||
      (!plan->contains(EN::SORT) && !plan->contains(EN::GATHER))) {
    opt->addPlan(std::move(plan), rule, mod);
    return;
  }

  ::arangodb::containers::SmallVectorWithArena<ExecutionNode*>
      limitNodesStorage;
  auto& limitNodes = limitNodesStorage.vector();

  plan->findNodesOfType(limitNodes, EN::LIMIT, true);
  for (ExecutionNode* node : limitNodes) {
    bool hasRemoteBeforeSort{false};
    bool firstSortNode{true};
    auto limitNode = ExecutionNode::castTo<LimitNode*>(node);
    for (ExecutionNode* current = limitNode->getFirstDependency();
         current != nullptr; current = current->getFirstDependency()) {
      if (current->getType() == EN::SORT) {
        // Apply sort-limit optimization to sort node, if it seems reasonable
        auto sortNode = ExecutionNode::castTo<SortNode*>(current);
        if (shouldApplyHeapOptimization(*sortNode, *limitNode)) {
          sortNode->setLimit(limitNode->offset() + limitNode->limit());
          // Make sure LIMIT is always after the SORT
          // this, makes sense only for the closest to LIMIT node.
          // All nodes higher will be protected by the limit set before
          // the first sort node.
          if (firstSortNode) {
            auto& mainLimitNode = *ExecutionNode::castTo<LimitNode*>(limitNode);
            // if we don't have remote breaker we could just replace the limit
            // node otherwise we must have new node to constrain accesss to the
            // sort node with only offset+limit documents
            if (!hasRemoteBeforeSort) {
              plan->unlinkNode(limitNode);
            }
            auto* auxLimitNode =
                hasRemoteBeforeSort
                    ? plan->registerNode(std::make_unique<LimitNode>(
                          plan.get(), plan->nextId(), 0,
                          limitNode->offset() + limitNode->limit()))
                    : limitNode;
            TRI_ASSERT(auxLimitNode);
            if (hasRemoteBeforeSort && mainLimitNode.fullCount()) {
              TRI_ASSERT(limitNode != auxLimitNode);
              auto& tmp = *ExecutionNode::castTo<LimitNode*>(auxLimitNode);
              tmp.setFullCount();
              mainLimitNode.setFullCount(false);
            }
            auto* sortParent = sortNode->getFirstParent();
            TRI_ASSERT(sortParent);
            if (sortParent != auxLimitNode) {
              sortParent->replaceDependency(sortNode, auxLimitNode);
              sortNode->addParent(auxLimitNode);
            }
          }
          firstSortNode = false;
          mod = true;
        }
      } else if (current->getType() == EN::GATHER) {
        // Make sorting gather nodes aware of the limit, so they may skip
        // after it
        auto gatherNode = ExecutionNode::castTo<GatherNode*>(current);
        if (gatherNode->isSortingGather()) {
          gatherNode->setConstrainedSortLimit(limitNode->offset() +
                                              limitNode->limit());
          mod = true;
        }
      } else if (current->getType() == EN::REMOTE) {
        hasRemoteBeforeSort = true;
      }

      // Stop on nodes that may not be between sort & limit (or between
      // sorting gather & limit) for the limit to be applied to the sort (or
      // sorting gather) node safely.
      if (!isAllowedIntermediateSortLimitNode(current)) {
        break;
      }
    }
  }

  opt->addPlan(std::move(plan), rule, mod);
}

void arangodb::aql::optimizeSubqueriesRule(Optimizer* opt,
                                           std::unique_ptr<ExecutionPlan> plan,
                                           OptimizerRule const& rule) {
  bool modified = false;

  ::arangodb::containers::SmallVectorWithArena<ExecutionNode*> nodesStorage;
  auto& nodes = nodesStorage.vector();
  plan->findNodesOfType(nodes, EN::CALCULATION, true);

  // value type is {limit value, referenced by, used for counting}
  std::unordered_map<
      ExecutionNode*,
      std::tuple<int64_t, std::unordered_set<ExecutionNode const*>, bool>>
      subqueryAttributes;

  for (auto const& n : nodes) {
    auto cn = ExecutionNode::castTo<CalculationNode*>(n);
    AstNode const* root = cn->expression()->node();
    if (root == nullptr) {
      continue;
    }

    auto visitor = [&subqueryAttributes, &plan,
                    n](AstNode const* node) -> bool {
      std::pair<ExecutionNode*, int64_t> found{nullptr, 0};
      bool usedForCount = false;

      if (node->type == NODE_TYPE_REFERENCE) {
        Variable const* v = static_cast<Variable const*>(node->getData());
        auto setter = plan->getVarSetBy(v->id);
        if (setter != nullptr && setter->getType() == EN::SUBQUERY) {
          // we found a subquery result being used somehow in some
          // way that will make the optimization produce wrong results
          found.first = setter;
          found.second = -1;  // negative values will disable the optimization
        }
      } else if (node->type == NODE_TYPE_INDEXED_ACCESS) {
        auto sub = node->getMemberUnchecked(0);
        if (sub->type == NODE_TYPE_REFERENCE) {
          Variable const* v = static_cast<Variable const*>(sub->getData());
          auto setter = plan->getVarSetBy(v->id);
          auto index = node->getMemberUnchecked(1);
          if (index->type == NODE_TYPE_VALUE && index->isNumericValue() &&
              setter != nullptr && setter->getType() == EN::SUBQUERY) {
            found.first = setter;
            found.second = index->getIntValue() + 1;  // x[0] => LIMIT 1
            if (found.second <= 0) {
              // turn optimization off
              found.second = -1;
            }
          }
        }
      } else if (node->type == NODE_TYPE_FCALL && node->numMembers() > 0) {
        auto func = static_cast<Function const*>(node->getData());
        auto args = node->getMember(0);
        if (func->name == "FIRST" || func->name == "LENGTH" ||
            func->name == "COUNT") {
          if (args->numMembers() > 0 &&
              args->getMember(0)->type == NODE_TYPE_REFERENCE) {
            Variable const* v =
                static_cast<Variable const*>(args->getMember(0)->getData());
            auto setter = plan->getVarSetBy(v->id);
            if (setter != nullptr && setter->getType() == EN::SUBQUERY) {
              found.first = setter;
              if (func->name == "FIRST") {
                found.second = 1;  // FIRST(x) => LIMIT 1
              } else {
                found.second = -1;
                usedForCount = true;
              }
            }
          }
        }
      }

      if (found.first != nullptr) {
        auto it = subqueryAttributes.find(found.first);
        if (it == subqueryAttributes.end()) {
          subqueryAttributes.try_emplace(
              found.first,
              std::make_tuple(found.second,
                              std::unordered_set<ExecutionNode const*>{n},
                              usedForCount));
        } else {
          auto& sq = (*it).second;
          if (usedForCount) {
            // COUNT + LIMIT together will turn off the optimization
            std::get<2>(sq) = (std::get<0>(sq) <= 0);
            std::get<0>(sq) = -1;
            std::get<1>(sq).clear();
          } else {
            if (found.second <= 0 || std::get<0>(sq) < 0) {
              // negative value will turn off the optimization
              std::get<0>(sq) = -1;
              std::get<1>(sq).clear();
            } else {
              // otherwise, use the maximum of the limits needed, and insert
              // current node into our "safe" list
              std::get<0>(sq) = std::max(std::get<0>(sq), found.second);
              std::get<1>(sq).emplace(n);
            }
            std::get<2>(sq) = false;
          }
        }
        // don't descend further
        return false;
      }

      // descend further
      return true;
    };

    Ast::traverseReadOnly(root, visitor, [](AstNode const*) {});
  }

  for (auto const& it : subqueryAttributes) {
    ExecutionNode* node = it.first;
    TRI_ASSERT(node->getType() == EN::SUBQUERY);
    auto sn = ExecutionNode::castTo<SubqueryNode const*>(node);

    if (sn->isModificationNode()) {
      // cannot push a LIMIT into data-modification subqueries
      continue;
    }

    auto const& sq = it.second;
    int64_t limitValue = std::get<0>(sq);
    bool usedForCount = std::get<2>(sq);
    if (limitValue <= 0 && !usedForCount) {
      // optimization turned off
      continue;
    }

    // scan from the subquery node to the bottom of the ExecutionPlan to check
    // if any of the following nodes also use the subquery result
    auto out = sn->outVariable();
    VarSet used;
    bool invalid = false;

    auto current = node->getFirstParent();
    while (current != nullptr) {
      auto const& referencedBy = std::get<1>(sq);
      if (referencedBy.find(current) == referencedBy.end()) {
        // node not found in "safe" list
        // now check if it uses the subquery's out variable
        used.clear();
        current->getVariablesUsedHere(used);
        if (used.find(out) != used.end()) {
          invalid = true;
          break;
        }
      }
      // continue iteration
      current = current->getFirstParent();
    }

    if (invalid) {
      continue;
    }

    auto root = sn->getSubquery();
    if (root != nullptr && root->getType() == EN::RETURN) {
      // now inject a limit
      auto f = root->getFirstDependency();
      TRI_ASSERT(f != nullptr);

      if (std::get<2>(sq)) {
        Ast* ast = plan->getAst();
        // generate a calculation node that only produces "true"
        auto expr =
            std::make_unique<Expression>(ast, ast->createNodeValueBool(true));
        Variable* outVariable = ast->variables()->createTemporaryVariable();
        auto calcNode = new CalculationNode(plan.get(), plan->nextId(),
                                            std::move(expr), outVariable);
        plan->registerNode(calcNode);
        plan->insertAfter(f, calcNode);
        // change the result value of the existing Return node
        TRI_ASSERT(root->getType() == EN::RETURN);
        ExecutionNode::castTo<ReturnNode*>(root)->inVariable(outVariable);
        modified = true;
        continue;
      }

      if (f->getType() == EN::LIMIT) {
        // subquery already has a LIMIT node at its end
        // no need to do anything
        continue;
      }

      auto limitNode = new LimitNode(plan.get(), plan->nextId(), 0, limitValue);
      plan->registerNode(limitNode);
      plan->insertAfter(f, limitNode);
      modified = true;
    }
  }

  opt->addPlan(std::move(plan), rule, modified);
}

/// @brief move filters into EnumerateCollection nodes
void arangodb::aql::moveFiltersIntoEnumerateRule(
    Optimizer* opt, std::unique_ptr<ExecutionPlan> plan,
    OptimizerRule const& rule) {
  bool modified = false;

  ::arangodb::containers::SmallVectorWithArena<ExecutionNode*> nodesStorage;
  auto& nodes = nodesStorage.vector();
  plan->findNodesOfType(nodes, ::moveFilterIntoEnumerateTypes, true);

  VarSet found;

  for (auto const& n : nodes) {
    auto en = dynamic_cast<DocumentProducingNode*>(n);
    if (en == nullptr) {
      THROW_ARANGO_EXCEPTION_MESSAGE(
          TRI_ERROR_INTERNAL, "unable to cast node to DocumentProducingNode");
    }

    if (n->getType() == EN::INDEX &&
        ExecutionNode::castTo<IndexNode const*>(n)->getIndexes().size() != 1) {
      // we can only handle exactly one index right now. otherwise some
      // IndexExecutor code may assert and fail
      continue;
    }

    Variable const* outVariable = en->outVariable();

    if (!n->isVarUsedLater(outVariable)) {
      // e.g. FOR doc IN collection RETURN 1
      continue;
    }

    ExecutionNode* current = n->getFirstParent();

    std::unordered_map<Variable const*, CalculationNode*> calculations;

    while (current != nullptr) {
      if (current->getType() != EN::FILTER &&
          current->getType() != EN::CALCULATION) {
        break;
      }

      if (current->getType() == EN::FILTER) {
        if (calculations.empty()) {
          break;
        }

        auto filterNode = ExecutionNode::castTo<FilterNode*>(current);
        Variable const* inVariable = filterNode->inVariable();

        auto it = calculations.find(inVariable);
        if (it == calculations.end()) {
          break;
        }

        CalculationNode* cn = (*it).second;
        Expression* expr = cn->expression();
        Expression* existingFilter = en->filter();
        if (existingFilter != nullptr && existingFilter->node() != nullptr) {
          // node already has a filter, now AND-merge it with what we found!
          AstNode* merged = plan->getAst()->createNodeBinaryOperator(
              NODE_TYPE_OPERATOR_BINARY_AND, existingFilter->node(),
              expr->node());

          en->setFilter(std::make_unique<Expression>(plan->getAst(), merged));
        } else {
          // node did not yet have a filter
          en->setFilter(expr->clone(plan->getAst()));
        }

        // remove the filter
        ExecutionNode* filterParent = current->getFirstParent();
        TRI_ASSERT(filterParent != nullptr);
        plan->unlinkNode(current);

        if (!current->isVarUsedLater(cn->outVariable())) {
          // also remove the calculation node
          plan->unlinkNode(cn);
        }

        current = filterParent;
        modified = true;
        continue;
      } else if (current->getType() == EN::CALCULATION) {
        // store all calculations we found
        TRI_vocbase_t& vocbase = plan->getAst()->query().vocbase();
        auto calculationNode = ExecutionNode::castTo<CalculationNode*>(current);
        auto expr = calculationNode->expression();
        if (!expr->isDeterministic() ||
            !expr->canRunOnDBServer(vocbase.isOneShard())) {
          break;
        }

        TRI_ASSERT(!expr->willUseV8());
        found.clear();
        Ast::getReferencedVariables(expr->node(), found);
        if (found.size() == 1 && found.find(outVariable) != found.end()) {
          calculations.emplace(calculationNode->outVariable(), calculationNode);
        }
      }

      current = current->getFirstParent();
    }
  }

  opt->addPlan(std::move(plan), rule, modified);
}

namespace {

/// @brief is the node parallelizable?
struct ParallelizableFinder final
    : public WalkerWorker<ExecutionNode, WalkerUniqueness::NonUnique> {
  bool const _parallelizeWrites;
  bool _isParallelizable;

  explicit ParallelizableFinder(bool parallelizeWrites)
      : _parallelizeWrites(parallelizeWrites), _isParallelizable(true) {}

  ~ParallelizableFinder() = default;

  bool enterSubquery(ExecutionNode*, ExecutionNode*) override final {
    return false;
  }

  bool before(ExecutionNode* node) override final {
    if (node->getType() == ExecutionNode::SCATTER ||
        node->getType() == ExecutionNode::GATHER ||
        node->getType() == ExecutionNode::DISTRIBUTE) {
      _isParallelizable = false;
      return true;  // true to abort the whole walking process
    }

    if (node->getType() == ExecutionNode::TRAVERSAL ||
        node->getType() == ExecutionNode::SHORTEST_PATH ||
        node->getType() == ExecutionNode::K_SHORTEST_PATHS) {
      auto* gn = ExecutionNode::castTo<GraphNode*>(node);
      if (!gn->isLocalGraphNode()) {
        _isParallelizable = false;
        return true;  // true to abort the whole walking process
      }
    }

    // write operations of type REMOVE, REPLACE and UPDATE
    // can be parallelized, provided the rest of the plan
    // does not prohibit this
    if (node->isModificationNode() &&
        (!_parallelizeWrites || (node->getType() != ExecutionNode::REMOVE &&
                                 node->getType() != ExecutionNode::REPLACE &&
                                 node->getType() != ExecutionNode::UPDATE))) {
      _isParallelizable = false;
      return true;  // true to abort the whole walking process
    }

    // continue inspecting
    return false;
  }
};

/// no modification nodes, ScatterNodes etc
bool isParallelizable(GatherNode* node, bool parallelizeWrites) {
  if (node->parallelism() == GatherNode::Parallelism::Serial) {
    // node already defined to be serial
    return false;
  }

  ParallelizableFinder finder(parallelizeWrites);
  for (ExecutionNode* e : node->getDependencies()) {
    e->walk(finder);
    if (!finder._isParallelizable) {
      return false;
    }
  }
  return true;
}
}  // namespace

/// @brief turn LENGTH(FOR doc IN ...) subqueries into an optimized count
/// operation
void arangodb::aql::optimizeCountRule(Optimizer* opt,
                                      std::unique_ptr<ExecutionPlan> plan,
                                      OptimizerRule const& rule) {
  bool modified = false;

  if (plan->getAst()->query().queryOptions().fullCount) {
    // fullCount is unsupported yet
    opt->addPlan(std::move(plan), rule, modified);
    return;
  }

  ::arangodb::containers::SmallVectorWithArena<ExecutionNode*> nodesStorage;
  auto& nodes = nodesStorage.vector();
  plan->findNodesOfType(nodes, EN::CALCULATION, true);

  VarSet vars;
  std::unordered_map<ExecutionNode*,
                     std::pair<bool, std::unordered_set<AstNode const*>>>
      candidates;

  // find all calculation nodes in the plan
  for (auto const& n : nodes) {
    auto cn = ExecutionNode::castTo<CalculationNode*>(n);
    AstNode const* root = cn->expression()->node();
    if (root == nullptr) {
      continue;
    }

    std::unordered_map<ExecutionNode*,
                       std::pair<bool, std::unordered_set<AstNode const*>>>
        localCandidates;

    // look for all expressions that contain COUNT(subquery) or LENGTH(subquery)
    auto visitor = [&localCandidates, &plan](AstNode const* node) -> bool {
      if (node->type == NODE_TYPE_FCALL && node->numMembers() > 0) {
        auto func = static_cast<Function const*>(node->getData());
        auto args = node->getMember(0);
        if (func->name == "LENGTH" || func->name == "COUNT") {
          if (args->numMembers() > 0 &&
              args->getMember(0)->type == NODE_TYPE_REFERENCE) {
            Variable const* v =
                static_cast<Variable const*>(args->getMember(0)->getData());
            auto setter = plan->getVarSetBy(v->id);
            if (setter != nullptr && setter->getType() == EN::SUBQUERY) {
              // COUNT(subquery) / LENGTH(subquery)
              auto sn = ExecutionNode::castTo<SubqueryNode*>(setter);
              if (sn->isModificationNode()) {
                // subquery modifies data
                // cannot apply optimization for data-modification queries
                return true;
              }
              if (!sn->isDeterministic()) {
                // subquery is non-deterministic. cannot apply the optimization
                return true;
              }

              auto current = sn->getSubquery();
              if (current == nullptr || current->getType() != EN::RETURN) {
                // subquery does not end with a RETURN instruction - we cannot
                // handle this
                return true;
              }

              auto it = localCandidates.find(setter);
              if (it == localCandidates.end()) {
                localCandidates.emplace(
                    setter,
                    std::make_pair(true,
                                   std::unordered_set<AstNode const*>({node})));
              } else {
                (*it).second.second.emplace(node);
              }
              return false;
            }
          }
        }
      } else if (node->type == NODE_TYPE_REFERENCE) {
        Variable const* v = static_cast<Variable const*>(node->getData());
        auto setter = plan->getVarSetBy(v->id);
        if (setter != nullptr && setter->getType() == EN::SUBQUERY) {
          // subquery used for something else inside the calculation,
          // e.g. FIRST(subquery).
          // we cannot continue with the optimization for this subquery, but for
          // others
          localCandidates[setter].first = false;
          return false;
        }
      }
      return true;
    };

    Ast::traverseReadOnly(root, visitor, [](AstNode const*) {});

    for (auto const& it : localCandidates) {
      // check if subquery result is used for something else than LENGTH/COUNT
      // in *this* calculation
      if (!it.second.first) {
        // subquery result is used for other calculations than COUNT(subquery)
        continue;
      }

      SubqueryNode const* sn =
          ExecutionNode::castTo<SubqueryNode const*>(it.first);
      if (n->isVarUsedLater(sn->outVariable())) {
        // subquery result is used elsewhere later - we cannot optimize
        continue;
      }

      bool valid = true;
      // check if subquery result is used somewhere else before the current
      // calculation we are looking at
      auto current = sn->getFirstParent();
      while (current != nullptr && current != n) {
        vars.clear();
        current->getVariablesUsedHere(vars);
        if (vars.find(sn->outVariable()) != vars.end()) {
          valid = false;
          break;
        }
        current = current->getFirstParent();
      }

      if (valid) {
        // subquery result is not used elsewhere - we can continue optimizing
        // transfer the candidate into the global result
        candidates.emplace(it.first, it.second);
      }
    }
  }

  for (auto const& it : candidates) {
    TRI_ASSERT(it.second.first);
    auto sn = ExecutionNode::castTo<SubqueryNode const*>(it.first);

    // scan from the subquery node to the bottom of the ExecutionPlan to check
    // if any of the following nodes also use the subquery result
    auto current = sn->getSubquery();
    TRI_ASSERT(current->getType() == EN::RETURN);
    auto returnNode = ExecutionNode::castTo<ReturnNode*>(current);
    auto returnSetter = plan->getVarSetBy(returnNode->inVariable()->id);
    if (returnSetter == nullptr) {
      continue;
    }
    if (returnSetter->getType() == EN::CALCULATION) {
      // check if we can understand this type of calculation
      auto cn = ExecutionNode::castTo<CalculationNode*>(returnSetter);
      auto expr = cn->expression();
      if (!expr->isConstant() && !expr->isAttributeAccess()) {
        continue;
      }
    }

    // find the head of the plan/subquery
    while (current->hasDependency()) {
      current = current->getFirstDependency();
    }

    TRI_ASSERT(current != nullptr);

    if (current->getType() != EN::SINGLETON) {
      continue;
    }

    // from here we need to find the first FOR loop.
    // if it is a full collection scan or an index scan, we note its out
    // variable. if we find a nested loop, we abort searching
    bool valid = true;
    ExecutionNode* found = nullptr;
    Variable const* outVariable = nullptr;
    current = current->getFirstParent();

    while (current != nullptr) {
      auto type = current->getType();
      switch (type) {
        case EN::ENUMERATE_COLLECTION:
        case EN::INDEX: {
          if (found != nullptr) {
            // found a nested collection/index scan
            found = nullptr;
            valid = false;
          } else {
            TRI_ASSERT(valid);
            if (dynamic_cast<DocumentProducingNode*>(current)->hasFilter()) {
              // node uses early pruning. this is not supported
              valid = false;
            } else {
              outVariable =
                  dynamic_cast<DocumentProducingNode*>(current)->outVariable();

              if (type == EN::INDEX &&
                  ExecutionNode::castTo<IndexNode const*>(current)
                          ->getIndexes()
                          .size() != 1) {
                // more than one index, so we would need to run uniqueness
                // checks on the results. this is currently unsupported, so
                // don't apply the optimization
                valid = false;
              } else {
                // a FOR loop without an early pruning filter. this is what we
                // are looking for!
                found = current;
              }
            }
          }
          break;
        }

        case EN::DISTRIBUTE:

        case EN::INSERT:
        case EN::UPDATE:
        case EN::REPLACE:
        case EN::REMOVE:
        case EN::UPSERT:
          // we don't handle data-modification queries

        case EN::LIMIT:
          // limit is not yet supported

        case EN::ENUMERATE_LIST:
        case EN::TRAVERSAL:
        case EN::SHORTEST_PATH:
        case EN::K_SHORTEST_PATHS:
        case EN::ENUMERATE_IRESEARCH_VIEW: {
          // we don't handle nested FOR loops
          found = nullptr;
          valid = false;
          break;
        }

        case EN::RETURN: {
          // we reached the end
          break;
        }

        default: {
          if (outVariable != nullptr) {
            vars.clear();
            current->getVariablesUsedHere(vars);
            if (vars.find(outVariable) != vars.end()) {
              // result variable of FOR loop is used somewhere where we
              // can't handle it - don't apply the optimization
              found = nullptr;
              valid = false;
            }
          }
          break;
        }
      }

      if (!valid) {
        break;
      }

      current = current->getFirstParent();
    }

    if (valid && found != nullptr) {
      dynamic_cast<DocumentProducingNode*>(found)->setCountFlag();
      returnNode->inVariable(outVariable);

      // replace COUNT/LENGTH with SUM, as we are getting an array from the
      // subquery
      auto& server = plan->getAst()->query().vocbase().server();
      auto func = server.getFeature<AqlFunctionFeature>().byName("SUM");
      for (AstNode const* funcNode : it.second.second) {
        const_cast<AstNode*>(funcNode)->setData(static_cast<void const*>(func));
      }

      if (returnSetter->getType() == EN::CALCULATION) {
        plan->clearVarUsageComputed();
        plan->findVarUsage();

        auto cn = ExecutionNode::castTo<CalculationNode*>(returnSetter);
        if (cn->expression()->isConstant() &&
            !cn->isVarUsedLater(cn->outVariable())) {
          plan->unlinkNode(cn);
        }
      }
      modified = true;
    }
  }

  opt->addPlan(std::move(plan), rule, modified);
}

/// @brief parallelize coordinator GatherNodes
void arangodb::aql::parallelizeGatherRule(Optimizer* opt,
                                          std::unique_ptr<ExecutionPlan> plan,
                                          OptimizerRule const& rule) {
  TRI_ASSERT(ServerState::instance()->isCoordinator());

  bool modified = false;

  // find all GatherNodes in the main query, starting from the query's root node
  // (the node most south when looking at the query execution plan).
  //
  // for now, we effectively stop right after the first GatherNode we found,
  // regardless of whether we can make that node use parallelism or not. the
  // reason we have to stop here is that if we have multiple query snippets on a
  // server they will use the same underlying transaction object. however,
  // transactions are not thread-safe right now, so we must avoid any
  // parallelism when there can be another snippet with the same transaction on
  // the same server.
  //
  // for example consider the following query, joining the shards of two
  // collections on 2 database servers:
  //
  //   (4)      DBS1                            DBS2               database
  //        users, shard 1                 users, shard 2          servers
  //       --------------------------------------------------------
  //   (3)                      Gather                             coordinator
  //       --------------------------------------------------------
  //   (2)      DBS1            Scatter         DBS2               database
  //       orders, shard 1                orders, shard 2          servers
  //       --------------------------------------------------------
  //   (1)                      Gather                             coordinator
  //
  // the query starts with a GatherNode (1). if we make that parallel, then it
  // will ask the shards of `orders` on the database servers in parallel (2). So
  // there can be 2 threads in (2), on different servers. all is fine until
  // here. however, if the thread for DBS1 fetches upstream data from the
  // coordinator (3), then the coordinator may reach out to DBS2 to get more
  // data from the `users` collection (4). so one thread will be on DBS2 and
  // using the transaction. at the very same time we already have another thread
  // working on the same server on (2). they are using the same transaction
  // object, which currently is not thread-safe. we need to avoid any such
  // situation, and thus we cannot make any of the GatherNodes thread-safe here.
  // the only case in which we currently can employ parallelization is when
  // there is only a single GatherNode. all other restrictions for
  // parallelization (e.g. no DistributeNodes around) still apply.
  ::arangodb::containers::SmallVectorWithArena<ExecutionNode*> nodesStorage;
  auto& nodes = nodesStorage.vector();
  plan->findNodesOfType(nodes, EN::GATHER, true);

  if (nodes.size() == 1 && !plan->contains(EN::DISTRIBUTE) &&
      !plan->contains(EN::SCATTER)) {
    TRI_vocbase_t& vocbase = plan->getAst()->query().vocbase();
    bool parallelizeWrites = vocbase.server()
                                 .getFeature<OptimizerRulesFeature>()
                                 .parallelizeGatherWrites();
    GatherNode* gn = ExecutionNode::castTo<GatherNode*>(nodes[0]);

    if (!gn->isInSubquery() && isParallelizable(gn, parallelizeWrites)) {
      // find all graph nodes and make sure that they all are using satellite
      nodes.clear();
      plan->findNodesOfType(
          nodes, {EN::TRAVERSAL, EN::SHORTEST_PATH, EN::K_SHORTEST_PATHS},
          true);
      bool const allSatellite =
          std::all_of(nodes.begin(), nodes.end(), [](auto n) {
            GraphNode* graphNode = ExecutionNode::castTo<GraphNode*>(n);
            return graphNode->isLocalGraphNode();
          });

      if (allSatellite) {
        gn->setParallelism(GatherNode::Parallelism::Parallel);
        modified = true;
      }
    } else {
      gn->setParallelism(GatherNode::Parallelism::Serial);
    }
  }

  opt->addPlan(std::move(plan), rule, modified);
}

void arangodb::aql::asyncPrefetchRule(Optimizer* opt,
                                      std::unique_ptr<ExecutionPlan> plan,
                                      OptimizerRule const& rule) {
  // at the moment we only allow async prefetching for read-only queries,
  // ie., the query must not contain any modification nodes
  struct ModificationNodeChecker : WalkerWorkerBase<ExecutionNode> {
    bool before(ExecutionNode* n) override {
      if (n->isModificationNode()) {
        containsModificationNode = true;
        return true;  // found a modification node -> abort
      }
      return false;
    }
    bool containsModificationNode{false};
  };
  ModificationNodeChecker checker;
  plan->root()->walk(checker);

  if (!checker.containsModificationNode) {
    // here we only set a flag that this plan should use async prefetching.
    // The actual prefetching is performed on node level and therefore also
    // enbabled/disabled on the nodes. However, this is not done here but in
    // a post-processing step so we can operate on the finalized query (e.g.,
    // after subquery-splicing)
    plan->enableAsyncPrefetching();
  }
  opt->addPlan(std::move(plan), rule, !checker.containsModificationNode);
}

void arangodb::aql::enableAsyncPrefetching(ExecutionPlan& plan) {
  // TODO at the moment we enable prefetching on all nodes - this should be made
  // configurable
  struct AsyncPrefetchEnabler : WalkerWorkerBase<ExecutionNode> {
    bool before(ExecutionNode* n) override {
      TRI_ASSERT(!n->isModificationNode());
      n->setIsAsyncPrefetchEnabled(true);
      return false;
    }
  };
  AsyncPrefetchEnabler walker{};
  plan.root()->walk(walker);
}

void arangodb::aql::activateCallstackSplit(ExecutionPlan& plan) {
  if (willUseV8(plan)) {
    // V8 requires thread local context configuration, so we cannot
    // use our thread based split solution...
    return;
  }

  auto const& options = plan.getAst()->query().queryOptions();
  struct CallstackSplitter : WalkerWorkerBase<ExecutionNode> {
    explicit CallstackSplitter(size_t maxNodes)
        : maxNodesPerCallstack(maxNodes) {}
    bool before(ExecutionNode* n) override {
      // This rule must be executed after subquery splicing, so we must not see
      // any subqueries here!
      TRI_ASSERT(n->getType() != EN::SUBQUERY);

      if (n->getType() == EN::REMOTE) {
        // RemoteNodes provide a natural split in the callstack, so we can reset
        // the counter here!
        count = 0;
      } else if (++count >= maxNodesPerCallstack) {
        count = 0;
        n->enableCallstackSplit();
      }
      return false;
    }
    size_t maxNodesPerCallstack;
    size_t count = 0;
  };

  CallstackSplitter walker(options.maxNodesPerCallstack);
  plan.root()->walk(walker);
}

namespace {

void findSubqueriesSuitableForSplicing(
    ExecutionPlan const& plan, containers::SmallVector<SubqueryNode*>& result) {
  TRI_ASSERT(result.empty());
  using ResultVector = decltype(result);
  using BoolVec =
      std::vector<bool,
                  containers::detail::short_alloc<bool, 64, alignof(size_t)>>;

  using SuitableNodeSet =
      std::set<SubqueryNode*, std::less<>,
               containers::detail::short_alloc<SubqueryNode*, 128,
                                               alignof(SubqueryNode*)>>;

  // This finder adds all subquery nodes in pre-order to its `result` parameter,
  // and all nodes that are suitable for splicing to `suitableNodes`. Suitable
  // means that neither the containing subquery contains unsuitable nodes - at
  // least not in an ancestor of the subquery - nor the subquery contains
  // unsuitable nodes (directly, not recursively).
  //
  // It will be used in a fashion where the recursive walk on subqueries is done
  // *before* the recursive walk on dependencies.
  // It maintains a stack of bools for every subquery level. The topmost bool
  // holds whether we've encountered a skipping block so far.
  // When leaving a subquery, we decide whether it is suitable for splicing by
  // inspecting the two topmost bools in the stack - the one belonging to the
  // insides of the subquery, which we're going to pop right now, and the one
  // belonging to the containing subquery.
  //
  // *All* subquery nodes will be added to &result in pre-order, and all
  // *suitable* subquery nodes will be added to &suitableNodes. The latter can
  // be omitted later, as soon as support for spliced subqueries / shadow rows
  // is complete.

  class Finder final
      : public WalkerWorker<ExecutionNode, WalkerUniqueness::NonUnique> {
   public:
    explicit Finder(ResultVector& result, SuitableNodeSet& suitableNodes)
        : _result{result},
          _suitableNodes{suitableNodes},
          _isSuitableArena{},
          _isSuitableLevel{BoolVec{_isSuitableArena}} {
      // push the top-level query
      _isSuitableLevel.emplace(true);
    }

    bool before(ExecutionNode* node) override final {
      TRI_ASSERT(node->getType() != EN::MUTEX);  // should never appear here

      if (node->getType() == ExecutionNode::SUBQUERY) {
        _result.emplace_back(ExecutionNode::castTo<SubqueryNode*>(node));
      }

      // We could set
      //   _isSuitable.top() = true;
      // here when we encounter nodes that never pass skipping through, like
      // SORT, enabling a few more possibilities where to enable this rule.

      constexpr bool abort = false;
      return abort;
    }

    bool enterSubquery(ExecutionNode* subq,
                       ExecutionNode* root) override final {
      _isSuitableLevel.emplace(true);

      constexpr bool enterSubqueries = true;
      return enterSubqueries;
    }

    void leaveSubquery(ExecutionNode* subqueryNode,
                       ExecutionNode*) override final {
      TRI_ASSERT(!_isSuitableLevel.empty());

      const bool subqueryDoesNotSkipInside = _isSuitableLevel.top();
      _isSuitableLevel.pop();
      const bool containingSubqueryDoesNotSkip = _isSuitableLevel.top();

      if (subqueryDoesNotSkipInside && containingSubqueryDoesNotSkip) {
        _suitableNodes.emplace(
            ExecutionNode::castTo<SubqueryNode*>(subqueryNode));
      }
    }

   private:
    // all subquery nodes will be added to _result in pre-order
    ResultVector& _result;
    // only suitable subquery nodes will be added to this set
    SuitableNodeSet& _suitableNodes;

    using BoolArena = BoolVec::allocator_type::arena_type;
    using BoolStack = std::stack<bool, BoolVec>;

    BoolArena _isSuitableArena;
    // _isSuitable.top() says whether there is a node that skips in the
    // current (sub)query level.
    BoolStack _isSuitableLevel;
  };

  using SuitableNodeArena = SuitableNodeSet::allocator_type::arena_type;
  SuitableNodeArena suitableNodeArena{};
  SuitableNodeSet suitableNodes{suitableNodeArena};

  auto finder = Finder{result, suitableNodes};
  plan.root()->walkSubqueriesFirst(finder);

  {  // remove unsuitable nodes from result
    auto i = size_t{0};
    auto j = size_t{0};
    for (; j < result.size(); ++j) {
      TRI_ASSERT(i <= j);
      if (suitableNodes.count(result[j]) > 0) {
        if (i != j) {
          TRI_ASSERT(suitableNodes.count(result[i]) == 0);
          result[i] = result[j];
#ifdef ARANGODB_ENABLE_MAINTAINER_MODE
          // To allow for the assert above
          result[j] = nullptr;
#endif
        }
        ++i;
      }
    }
    TRI_ASSERT(i <= result.size());
    result.resize(i);
  }
}
}  // namespace

// Splices in subqueries by replacing subquery nodes by
// a SubqueryStartNode and a SubqueryEndNode with the subquery's nodes
// in between.
void arangodb::aql::spliceSubqueriesRule(Optimizer* opt,
                                         std::unique_ptr<ExecutionPlan> plan,
                                         OptimizerRule const& rule) {
  bool modified = false;

  ::arangodb::containers::SmallVectorWithArena<SubqueryNode*>
      subqueryNodesStorage;
  auto& subqueryNodes = subqueryNodesStorage.vector();
  findSubqueriesSuitableForSplicing(*plan, subqueryNodes);

  // Note that we rely on the order `subqueryNodes` in the sense that, for
  // nested subqueries, the outer subquery must come before the inner, so we
  // don't iterate over spliced queries here.
  auto forAllDeps = [](ExecutionNode* node, auto cb) {
    for (; node != nullptr; node = node->getFirstDependency()) {
      TRI_ASSERT(node->getType() != ExecutionNode::SUBQUERY_START);
      TRI_ASSERT(node->getType() != ExecutionNode::SUBQUERY_END);
      cb(node);
    }
  };

  for (auto const& sq : subqueryNodes) {
    modified = true;
    auto evenNumberOfRemotes = true;

    forAllDeps(sq->getSubquery(), [&](auto node) {
      node->setIsInSplicedSubquery(true);
      if (node->getType() == ExecutionNode::REMOTE) {
        evenNumberOfRemotes = !evenNumberOfRemotes;
      }
    });

    auto const addClusterNodes = !evenNumberOfRemotes;

    {  // insert SubqueryStartNode

      // Create new start node
      auto start = plan->createNode<SubqueryStartNode>(
          plan.get(), plan->nextId(), sq->outVariable());

      // start and end inherit this property from the subquery node
      start->setIsInSplicedSubquery(sq->isInSplicedSubquery());

      // insert a SubqueryStartNode before the SubqueryNode
      plan->insertBefore(sq, start);
      // remove parent/dependency relation between sq and start
      TRI_ASSERT(start->getParents().size() == 1);
      sq->removeDependency(start);
      TRI_ASSERT(start->getParents().size() == 0);
      TRI_ASSERT(start->getDependencies().size() == 1);
      TRI_ASSERT(sq->getDependencies().size() == 0);
      TRI_ASSERT(sq->getParents().size() == 1);

      {  // remove singleton
        ExecutionNode* const singleton = sq->getSubquery()->getSingleton();
        std::vector<ExecutionNode*> const parents = singleton->getParents();
        TRI_ASSERT(parents.size() == 1);
        auto oldSingletonParent = parents[0];
        TRI_ASSERT(oldSingletonParent->getDependencies().size() == 1);
        // All parents of the Singleton of the subquery become parents of the
        // SubqueryStartNode. The singleton will be deleted after.
        for (auto* x : parents) {
          TRI_ASSERT(x != nullptr);
          x->replaceDependency(singleton, start);
        }
        TRI_ASSERT(oldSingletonParent->getDependencies().size() == 1);
        TRI_ASSERT(start->getParents().size() == 1);

        if (addClusterNodes) {
          auto const scatterNode = plan->createNode<ScatterNode>(
              plan.get(), plan->nextId(), ScatterNode::SHARD);
          auto const remoteNode = plan->createNode<RemoteNode>(
              plan.get(), plan->nextId(), &plan->getAst()->query().vocbase(),
              "", "", "");
          scatterNode->setIsInSplicedSubquery(true);
          remoteNode->setIsInSplicedSubquery(true);
          plan->insertAfter(start, scatterNode);
          plan->insertAfter(scatterNode, remoteNode);

          TRI_ASSERT(remoteNode->getDependencies().size() == 1);
          TRI_ASSERT(scatterNode->getDependencies().size() == 1);
          TRI_ASSERT(remoteNode->getParents().size() == 1);
          TRI_ASSERT(scatterNode->getParents().size() == 1);
          TRI_ASSERT(oldSingletonParent->getFirstDependency() == remoteNode);
          TRI_ASSERT(remoteNode->getFirstDependency() == scatterNode);
          TRI_ASSERT(scatterNode->getFirstDependency() == start);
          TRI_ASSERT(start->getFirstParent() == scatterNode);
          TRI_ASSERT(scatterNode->getFirstParent() == remoteNode);
          TRI_ASSERT(remoteNode->getFirstParent() == oldSingletonParent);
        } else {
          TRI_ASSERT(oldSingletonParent->getFirstDependency() == start);
          TRI_ASSERT(start->getFirstParent() == oldSingletonParent);
        }
      }
    }

    {  // insert SubqueryEndNode

      ExecutionNode* subqueryRoot = sq->getSubquery();
      Variable const* inVariable = nullptr;

      if (subqueryRoot->getType() == ExecutionNode::RETURN) {
        // The SubqueryEndExecutor can read the input from the return Node.
        auto subqueryReturn = ExecutionNode::castTo<ReturnNode*>(subqueryRoot);
        inVariable = subqueryReturn->inVariable();
        // Every return can only have a single dependency
        TRI_ASSERT(subqueryReturn->getDependencies().size() == 1);
        subqueryRoot = subqueryReturn->getFirstDependency();
        TRI_ASSERT(!plan->isRoot(subqueryReturn));
        plan->unlinkNode(subqueryReturn, true);
      }

      // Create new end node
      auto end = plan->createNode<SubqueryEndNode>(
          plan.get(), plan->nextId(), inVariable, sq->outVariable());
      // start and end inherit this property from the subquery node
      end->setIsInSplicedSubquery(sq->isInSplicedSubquery());
      // insert a SubqueryEndNode after the SubqueryNode sq
      plan->insertAfter(sq, end);

      end->replaceDependency(sq, subqueryRoot);

      TRI_ASSERT(end->getDependencies().size() == 1);
      TRI_ASSERT(end->getParents().size() == 1);
    }
    TRI_ASSERT(sq->getDependencies().empty());
    TRI_ASSERT(sq->getParents().empty());
  }

  opt->addPlan(std::move(plan), rule, modified);
}

void arangodb::aql::decayUnnecessarySortedGather(
    Optimizer* opt, std::unique_ptr<ExecutionPlan> plan,
    OptimizerRule const& rule) {
  ::arangodb::containers::SmallVectorWithArena<ExecutionNode*> nodesStorage;
  auto& nodes = nodesStorage.vector();
  plan->findNodesOfType(nodes, EN::GATHER, true);

  bool modified = false;

  for (auto& n : nodes) {
    auto gatherNode = ExecutionNode::castTo<GatherNode*>(n);
    if (gatherNode->elements().empty()) {
      continue;
    }

    auto const* collection = GatherNode::findCollection(*gatherNode);

    // For views (when 'collection == nullptr') we don't need
    // to check number of shards
    // On SmartEdge collections we have 0 shards and we need the elements
    // to be injected here as well. So do not replace it with > 1
    if (collection && collection->numberOfShards() == 1) {
      modified = true;
      gatherNode->elements().clear();
    }
  }
  opt->addPlan(std::move(plan), rule, modified);
}

void arangodb::aql::insertDistributeInputCalculation(ExecutionPlan& plan) {
  if (plan.hasAppliedRule(OptimizerRule::RuleLevel::distributeQueryRule)) {
    // TODO: This is a temporary simplification to get the Tests pass.
    // This Rule is called in FINALIZE, but is supposed to be obsolete
    // after implementation of distributeQueryRule is completed (logic done there)
    // At this point in time we just disable this if the rule is used.
    return;
  }
  
  ::arangodb::containers::SmallVectorWithArena<ExecutionNode*> nodesStorage;
  auto& nodes = nodesStorage.vector();
  plan.findNodesOfType(nodes, ExecutionNode::DISTRIBUTE, true);

  for (auto const& n : nodes) {
    auto* distributeNode = ExecutionNode::castTo<DistributeNode*>(n);
    auto* targetNode =
        plan.getNodesById().at(distributeNode->getTargetNodeId());
    TRI_ASSERT(targetNode != nullptr);

    auto collection = static_cast<Collection const*>(nullptr);
    auto inputVariable = static_cast<Variable const*>(nullptr);
    auto alternativeVariable = static_cast<Variable const*>(nullptr);

    auto createKeys = bool{false};
    auto allowKeyConversionToObject = bool{false};
    auto allowSpecifiedKeys = bool{false};

    auto fixupGraphInput = bool{false};

    std::function<void(Variable * variable)> setInVariable;
    bool ignoreErrors = false;

    // TODO: this seems a bit verbose, but is at least local & simple
    //       the modification nodes are all collectionaccessing, the graph nodes
    //       are currently assumed to be disjoint, and hence smart, so all
    //       collections are sharded the same way!
    switch (targetNode->getType()) {
      case ExecutionNode::INSERT: {
        auto* insertNode = ExecutionNode::castTo<InsertNode*>(targetNode);
        collection = insertNode->collection();
        inputVariable = insertNode->inVariable();
        createKeys = true;
        allowKeyConversionToObject = true;
        setInVariable = [insertNode](Variable* var) {
          insertNode->setInVariable(var);
        };
      } break;
      case ExecutionNode::REMOVE: {
        auto* removeNode = ExecutionNode::castTo<RemoveNode*>(targetNode);
        collection = removeNode->collection();
        inputVariable = removeNode->inVariable();
        createKeys = false;
        allowKeyConversionToObject = true;
        ignoreErrors = removeNode->getOptions().ignoreErrors;
        setInVariable = [removeNode](Variable* var) {
          removeNode->setInVariable(var);
        };
      } break;
      case ExecutionNode::UPDATE:
      case ExecutionNode::REPLACE: {
        auto* updateReplaceNode =
            ExecutionNode::castTo<UpdateReplaceNode*>(targetNode);
        collection = updateReplaceNode->collection();
        ignoreErrors = updateReplaceNode->getOptions().ignoreErrors;
        if (updateReplaceNode->inKeyVariable() != nullptr) {
          inputVariable = updateReplaceNode->inKeyVariable();
          // This is the _inKeyVariable! This works, since we use default
          // sharding!
          allowKeyConversionToObject = true;
          setInVariable = [updateReplaceNode](Variable* var) {
           updateReplaceNode->setInKeyVariable(var);
          };
        } else {
          inputVariable = updateReplaceNode->inDocVariable();
          allowKeyConversionToObject = false;
          setInVariable = [updateReplaceNode](Variable* var) {
            updateReplaceNode->setInDocVariable(var);
          };
        }
        createKeys = false;
      } break;
      case ExecutionNode::UPSERT: {
        // an UPSERT node has two input variables!
        auto* upsertNode = ExecutionNode::castTo<UpsertNode*>(targetNode);
        collection = upsertNode->collection();
        inputVariable = upsertNode->inDocVariable();
        alternativeVariable = upsertNode->insertVariable();
        ignoreErrors = upsertNode->getOptions().ignoreErrors;
        allowKeyConversionToObject = true;
        createKeys = true;
        allowSpecifiedKeys = true;
        setInVariable = [upsertNode](Variable* var) {
          upsertNode->setInsertVariable(var);
        };
      } break;
      case ExecutionNode::TRAVERSAL: {
        auto* traversalNode = ExecutionNode::castTo<TraversalNode*>(targetNode);
        TRI_ASSERT(traversalNode->isDisjoint());
        collection = traversalNode->collection();
        inputVariable = traversalNode->inVariable();
        allowKeyConversionToObject = true;
        createKeys = false;
        fixupGraphInput = true;
        setInVariable = [traversalNode](Variable* var) {
          traversalNode->setInVariable(var);
        };
      } break;
      case ExecutionNode::K_SHORTEST_PATHS: {
        auto* kShortestPathsNode =
            ExecutionNode::castTo<KShortestPathsNode*>(targetNode);
        TRI_ASSERT(kShortestPathsNode->isDisjoint());
        collection = kShortestPathsNode->collection();
        // Subtle: KShortestPathsNode uses a reference when returning
        // startInVariable
        inputVariable = &kShortestPathsNode->startInVariable();
        allowKeyConversionToObject = true;
        createKeys = false;
        fixupGraphInput = true;
        setInVariable = [kShortestPathsNode](Variable* var) {
          kShortestPathsNode->setStartInVariable(var);
        };
      } break;
      case ExecutionNode::SHORTEST_PATH: {
        auto* shortestPathNode =
            ExecutionNode::castTo<ShortestPathNode*>(targetNode);
        TRI_ASSERT(shortestPathNode->isDisjoint());
        collection = shortestPathNode->collection();
        inputVariable = shortestPathNode->startInVariable();
        allowKeyConversionToObject = true;
        createKeys = false;
        fixupGraphInput = true;
        setInVariable = [shortestPathNode](Variable* var) {
          shortestPathNode->setStartInVariable(var);
        };
      } break;
      default: {
        TRI_ASSERT(false);
        THROW_ARANGO_EXCEPTION_MESSAGE(
            TRI_ERROR_INTERNAL,
            "Cannot distribute " + targetNode->getTypeString() + ".");
      } break;
    }
    TRI_ASSERT(inputVariable != nullptr);
    TRI_ASSERT(collection != nullptr);
    // allowSpecifiedKeys can only be true for UPSERT
    TRI_ASSERT(targetNode->getType() == ExecutionNode::UPSERT ||
               !allowSpecifiedKeys);
    // createKeys can only be true for INSERT/UPSERT
    TRI_ASSERT((targetNode->getType() == ExecutionNode::INSERT ||
                targetNode->getType() == ExecutionNode::UPSERT) ||
               !createKeys);

    CalculationNode* calcNode = nullptr;
    auto setter = plan.getVarSetBy(inputVariable->id);
    if (setter == nullptr ||  // this can happen for $smartHandOver
        setter->getType() == EN::ENUMERATE_COLLECTION ||
        setter->getType() == EN::INDEX) {
      // If our input variable is set by a collection/index enumeration, it is
      // guaranteed to be an object with a _key attribute, so we don't need to
      // do anything.
      return;
    }

    // We insert an additional calculation node to create the input for our
    // distribute node.
    Variable* variable = plan.getAst()->variables()->createTemporaryVariable();

    // update the targetNode so that it uses the same input variable as our
    // distribute node
    setInVariable(variable);

    auto* ast = plan.getAst();
    auto args = ast->createNodeArray();
    char const* function;
    args->addMember(ast->createNodeReference(inputVariable));
    if (fixupGraphInput) {
      function = "MAKE_DISTRIBUTE_GRAPH_INPUT";
    } else {
      if (createKeys) {
        function = "MAKE_DISTRIBUTE_INPUT_WITH_KEY_CREATION";
        if (alternativeVariable) {
          args->addMember(ast->createNodeReference(alternativeVariable));
        } else {
          args->addMember(ast->createNodeValueNull());
        }
        auto flags = ast->createNodeObject();
        flags->addMember(ast->createNodeObjectElement(
            "allowSpecifiedKeys",
            ast->createNodeValueBool(allowSpecifiedKeys)));
        flags->addMember(ast->createNodeObjectElement(
            "ignoreErrors", ast->createNodeValueBool(ignoreErrors)));
        auto const& collectionName = collection->name();
        flags->addMember(ast->createNodeObjectElement(
            "collection", ast->createNodeValueString(collectionName.c_str(),
                                                     collectionName.length())));

        args->addMember(flags);
      } else {
        function = "MAKE_DISTRIBUTE_INPUT";
        auto flags = ast->createNodeObject();
        flags->addMember(ast->createNodeObjectElement(
            "allowKeyConversionToObject",
            ast->createNodeValueBool(allowKeyConversionToObject)));
        flags->addMember(ast->createNodeObjectElement(
            "ignoreErrors", ast->createNodeValueBool(ignoreErrors)));
        bool canUseCustomKey =
            collection->getCollection()->usesDefaultShardKeys() ||
            allowSpecifiedKeys;
        flags->addMember(ast->createNodeObjectElement(
            "canUseCustomKey", ast->createNodeValueBool(canUseCustomKey)));

        args->addMember(flags);
      }
    }

    auto expr = std::make_unique<Expression>(
        ast, ast->createNodeFunctionCall(function, args, true));
    calcNode = plan.createNode<CalculationNode>(&plan, plan.nextId(),
                                                std::move(expr), variable);
    distributeNode->setVariable(variable);
    plan.insertBefore(distributeNode, calcNode);
    plan.clearVarUsageComputed();
    plan.findVarUsage();
  }
}

namespace {
ExecutionNode* createDistributeInputNode(ExecutionPlan& plan, ExecutionNode* targetNode) {
  TRI_ASSERT(targetNode->isModificationNode() || isGraphNode(targetNode->getType()));

  auto collection = static_cast<Collection const*>(nullptr);
  auto inputVariable = static_cast<Variable const*>(nullptr);
  auto alternativeVariable = static_cast<Variable const*>(nullptr);

  auto createKeys = bool{false};
  auto allowKeyConversionToObject = bool{false};
  auto allowSpecifiedKeys = bool{false};

  auto fixupGraphInput = bool{false};

  std::function<void(Variable * variable)> setInVariable;
  bool ignoreErrors = false;

  // TODO: this seems a bit verbose, but is at least local & simple
  //       the modification nodes are all collectionaccessing, the graph nodes
  //       are currently assumed to be disjoint, and hence smart, so all
  //       collections are sharded the same way!
  switch (targetNode->getType()) {
    case ExecutionNode::INSERT: {
      auto* insertNode = ExecutionNode::castTo<InsertNode*>(targetNode);
      collection = insertNode->collection();
      inputVariable = insertNode->inVariable();
      createKeys = true;
      allowKeyConversionToObject = true;
      setInVariable = [insertNode](Variable* var) {
        insertNode->setInVariable(var);
      };
    } break;
    case ExecutionNode::REMOVE: {
      auto* removeNode = ExecutionNode::castTo<RemoveNode*>(targetNode);
      collection = removeNode->collection();
      inputVariable = removeNode->inVariable();
      createKeys = false;
      allowKeyConversionToObject = true;
      ignoreErrors = removeNode->getOptions().ignoreErrors;
      setInVariable = [removeNode](Variable* var) {
        removeNode->setInVariable(var);
      };
    } break;
    case ExecutionNode::UPDATE:
    case ExecutionNode::REPLACE: {
      auto* updateReplaceNode = ExecutionNode::castTo<UpdateReplaceNode*>(targetNode);
      collection = updateReplaceNode->collection();
      ignoreErrors = updateReplaceNode->getOptions().ignoreErrors;
      if (updateReplaceNode->inKeyVariable() != nullptr) {
        inputVariable = updateReplaceNode->inKeyVariable();
        // This is the _inKeyVariable! This works, since we use default
        // sharding!
        allowKeyConversionToObject = true;
        setInVariable = [updateReplaceNode](Variable* var) {
          updateReplaceNode->setInKeyVariable(var);
        };
      } else {
        inputVariable = updateReplaceNode->inDocVariable();
        allowKeyConversionToObject = false;
        setInVariable = [updateReplaceNode](Variable* var) {
          updateReplaceNode->setInDocVariable(var);
        };
      }
      createKeys = false;
    } break;
    case ExecutionNode::UPSERT: {
      // an UPSERT node has two input variables!
      auto* upsertNode = ExecutionNode::castTo<UpsertNode*>(targetNode);
      collection = upsertNode->collection();
      inputVariable = upsertNode->inDocVariable();
      alternativeVariable = upsertNode->insertVariable();
      ignoreErrors = upsertNode->getOptions().ignoreErrors;
      allowKeyConversionToObject = true;
      createKeys = true;
      allowSpecifiedKeys = true;
      setInVariable = [upsertNode](Variable* var) {
        upsertNode->setInsertVariable(var);
      };
    } break;
    case ExecutionNode::TRAVERSAL: {
      auto* traversalNode = ExecutionNode::castTo<TraversalNode*>(targetNode);
      TRI_ASSERT(traversalNode->isDisjoint());
      collection = traversalNode->collection();
      inputVariable = traversalNode->inVariable();
      allowKeyConversionToObject = true;
      createKeys = false;
      fixupGraphInput = true;
      setInVariable = [traversalNode](Variable* var) {
        traversalNode->setInVariable(var);
      };
    } break;
    case ExecutionNode::K_SHORTEST_PATHS: {
      auto* kShortestPathsNode = ExecutionNode::castTo<KShortestPathsNode*>(targetNode);
      TRI_ASSERT(kShortestPathsNode->isDisjoint());
      collection = kShortestPathsNode->collection();
      // Subtle: KShortestPathsNode uses a reference when returning startInVariable
      inputVariable = &kShortestPathsNode->startInVariable();
      allowKeyConversionToObject = true;
      createKeys = false;
      fixupGraphInput = true;
      setInVariable = [kShortestPathsNode](Variable* var) {
        kShortestPathsNode->setStartInVariable(var);
      };
    } break;
    case ExecutionNode::SHORTEST_PATH: {
      auto* shortestPathNode = ExecutionNode::castTo<ShortestPathNode*>(targetNode);
      TRI_ASSERT(shortestPathNode->isDisjoint());
      collection = shortestPathNode->collection();
      inputVariable = shortestPathNode->startInVariable();
      allowKeyConversionToObject = true;
      createKeys = false;
      fixupGraphInput = true;
      setInVariable = [shortestPathNode](Variable* var) {
        shortestPathNode->setStartInVariable(var);
      };
    } break;
    default: {
      TRI_ASSERT(false);
      THROW_ARANGO_EXCEPTION_MESSAGE(TRI_ERROR_INTERNAL,
                                     "Cannot distribute " +
                                         targetNode->getTypeString() + ".");
    } break;
  }
  TRI_ASSERT(inputVariable != nullptr);
  TRI_ASSERT(collection != nullptr);
  // allowSpecifiedKeys can only be true for UPSERT
  TRI_ASSERT(targetNode->getType() == ExecutionNode::UPSERT || !allowSpecifiedKeys);
  // createKeys can only be true for INSERT/UPSERT
  TRI_ASSERT((targetNode->getType() == ExecutionNode::INSERT ||
              targetNode->getType() == ExecutionNode::UPSERT) ||
             !createKeys);

  // TODO should $smartHandOver still be handled here, in my opinion it should be handled later
  auto setter = plan.getVarSetBy(inputVariable->id);
  if (setter == nullptr ||  // this can happen for $smartHandOver
      setter->getType() == EN::ENUMERATE_COLLECTION || setter->getType() == EN::INDEX) {
    // If our input variable is set by a collection/index enumeration, it is guaranteed to be an object
    // with a _key attribute, so we don't need to do anything.
    return nullptr;
  }

  // We insert an additional calculation node to create the input for our distribute node.
  Variable* variable = plan.getAst()->variables()->createTemporaryVariable();

  // update the targetNode so that it uses the same input variable as our distribute node
  setInVariable(variable);

  auto* ast = plan.getAst();
  auto args = ast->createNodeArray();
  char const* function;
  args->addMember(ast->createNodeReference(inputVariable));
  if (fixupGraphInput) {
    function = "MAKE_DISTRIBUTE_GRAPH_INPUT";
  } else {
    if (createKeys) {
      function = "MAKE_DISTRIBUTE_INPUT_WITH_KEY_CREATION";
      if (alternativeVariable) {
        args->addMember(ast->createNodeReference(alternativeVariable));
      } else {
        args->addMember(ast->createNodeValueNull());
      }
      auto flags = ast->createNodeObject();
      flags->addMember(ast->createNodeObjectElement("allowSpecifiedKeys", 
                                                    ast->createNodeValueBool(allowSpecifiedKeys)));
      flags->addMember(
          ast->createNodeObjectElement("ignoreErrors",
                                       ast->createNodeValueBool(ignoreErrors)));
      auto const& collectionName = collection->name();
      flags->addMember(ast->createNodeObjectElement("collection",
          ast->createNodeValueString(collectionName.c_str(), collectionName.length())));
      // args->addMember(ast->createNodeValueString(collectionName.c_str(), collectionName.length()));

      args->addMember(flags);
    } else {
      function = "MAKE_DISTRIBUTE_INPUT";
      auto flags = ast->createNodeObject();
      flags->addMember(ast->createNodeObjectElement(
          "allowKeyConversionToObject",
          ast->createNodeValueBool(allowKeyConversionToObject)));
      flags->addMember(
          ast->createNodeObjectElement("ignoreErrors",
                                       ast->createNodeValueBool(ignoreErrors)));
      bool canUseCustomKey = collection->getCollection()->usesDefaultShardKeys() ||
                             allowSpecifiedKeys;
      flags->addMember(
          ast->createNodeObjectElement("canUseCustomKey",
                                       ast->createNodeValueBool(canUseCustomKey)));

      args->addMember(flags);
    }
  }

  auto expr =
      std::make_unique<Expression>(ast, ast->createNodeFunctionCall(function, args, true));
  return plan.createNode<CalculationNode>(&plan, plan.nextId(), std::move(expr), variable);
}
}  // namespace

//////////////////////////////////////////////////
// SECTION DISTRIBUTE QUERY RULE
//////////////////////////////////////////////////

struct SubqueryScope {
  ExecutionNode* previous;
  ExecutionNode* subqueryEnd;
  ExecutionNode* subqueryStart = nullptr;
  ExecutionNode* firstInternalNode = nullptr;
  ExecutionNode* lastInternalNode = nullptr;
  ExecutionNode* shardingDefinedByNode = nullptr;
  bool hasInternalRemote = false;
  SubqueryScope(ExecutionNode* previous, ExecutionNode* subqueryEnd)
      : previous(previous), subqueryEnd(subqueryEnd) {}

  ExecutionNode* getExternalStartNode() const {
    TRI_ASSERT(subqueryStart != nullptr);
    if (subqueryStart->getType() == ExecutionNode::SINGLETON) {
      TRI_ASSERT(subqueryEnd->getType() == ExecutionNode::SUBQUERY);
      return subqueryEnd;
    }
    return subqueryStart;
  }

  ExecutionNode* getInternalEndNode() const {
    TRI_ASSERT(subqueryEnd != nullptr);
    if (subqueryEnd->getType() == ExecutionNode::SUBQUERY) {
      return ExecutionNode::castTo<SubqueryNode*>(subqueryEnd)->getSubquery();
    }
    return subqueryEnd;
  }
};

class NodeInformation {
 public:
  NodeInformation(ExecutionNode* node) 
      : NodeInformation(node, node) {}
  NodeInformation(ExecutionNode* node, ExecutionNode* shardingDefinedBy)
      : NodeInformation(node, shardingDefinedBy,
                        shardingDefinedBy->getAllowedLocation()){};
  NodeInformation(ExecutionNode* node, ExecutionNode* shardingDefinedBy, ExecutionLocation location)
      : _node(node), _shardBy(shardingDefinedBy), _loc(location) {
    TRI_ASSERT(_node != nullptr);
    TRI_ASSERT(_shardBy != nullptr);
  }

  ExecutionNode* getNode() const {
    return _node;
  }
  ExecutionNode* getShardByNode() const {
    return _shardBy;
  }

  ExecutionLocation getAllowedLocation() const {
    return _loc;
  }

  void setAllowedLocation(ExecutionLocation loc) {
    _loc = loc;
  }

 private:
  ExecutionNode* _node;
  ExecutionNode* _shardBy;
  ExecutionLocation _loc;
};

namespace {
  /**
   * @brief will add a gatherNode above the "node", using the information of gatherFrom, to collect the
   * data from it. Will also return the created GatherNode for futher adjustments, like Sorting
   */
  GatherNode* addGatherAbove(ExecutionPlan& plan, ExecutionNode* node, ExecutionNode* gatherFrom) {
    TRI_vocbase_t* vocbase = &plan.getAst()->query().vocbase();
    // NOTE: InsertGatherNode does NOT insert anthing, it just creates the GatherNode
    // NOTE: No idea what subqueries should be used for. yet. (TODO)
    SmallUnorderedMap<ExecutionNode*, ExecutionNode*>::allocator_type::arena_type subqueriesArena;
    SmallUnorderedMap<ExecutionNode*, ExecutionNode*> subqueries{subqueriesArena};
    auto gatherNode = insertGatherNode(plan, gatherFrom, subqueries);
    TRI_ASSERT(gatherNode);

    auto remoteNode = plan.createNode<RemoteNode>(&plan, plan.nextId(),
                                                  vocbase, "", "", "");
    TRI_ASSERT(remoteNode);

    // Now need to relink:
    // dependency <- node
    // =>
    // dependency <- remote <- gather <- node
    auto dependencyNode = node->getFirstDependency();
    LOG_DEVEL << "Adding gather " << node->getTypeString() << " <- " << dependencyNode->getTypeString();
    node->removeDependencies();
    remoteNode->addDependency(dependencyNode);
    gatherNode->addDependency(remoteNode);
    node->addDependency(gatherNode);

    // TODO Performance, i think this is not necessary here, as the above injected nodes
    // do not convey new variable information
    plan.clearVarUsageComputed();
    plan.findVarUsage();

    return gatherNode;
  }

  void addScatterBelow(ExecutionPlan& plan, ExecutionNode* node, ExecutionNode* scatterTo) {
    TRI_vocbase_t* vocbase = &plan.getAst()->query().vocbase();
    /*
     * This Lambda can be moved out as a static method.
     * i just kept them in here for simplicity to move this rule into a seperate
     * file there is nothing from the scope  required.
     */
    /**
     * @brief Helper method to create a node to control the input stream for targetNode
     * The input stream can either be scattered (send input to all parallel branches of targetNode)
     * or distributed (for every input line specifically select one branch of targetNode)
     */
    auto createScatterNode = [](ExecutionPlan& plan, ExecutionNode* targetNode) -> ExecutionNode* {
      auto nodeType = targetNode->getType();
      if (nodeEligibleForDistribute(nodeType)) {
        // Use Distribute where possible
        auto const [isSmart, isDisjoint, collection] =
            extractSmartnessAndCollection(targetNode);
        TRI_ASSERT(collection != nullptr);
        bool defaultSharding = collection->usesDefaultSharding();
        LOG_DEVEL << "sharding: " <<defaultSharding << " type: " << targetNode->getTypeString() << " " << isModificationNode(nodeType);
        bool allowedModifications =
            isModificationNode(nodeType) &&
            (!(nodeType == ExecutionNode::REMOVE || nodeType == ExecutionNode::UPDATE) ||
             defaultSharding);
        if (allowedModifications || (isGraphNode(nodeType) && isSmart && isDisjoint)) {
          return createDistributeNodeFor(plan, targetNode);
        }
      }

      if (nodeType == ExecutionNode::REMOVE || nodeType == ExecutionNode::UPDATE) {
        // Note that in the REPLACE or UPSERT case we are not getting here, they are always
        // eligible for distribute
        auto* modNode = ExecutionNode::castTo<ModificationNode*>(targetNode);
        modNode->getOptions().ignoreDocumentNotFound = true;
      }

      // Fallback to Scatter if we cannot identify the correct shard
      return plan.createNode<ScatterNode>(&plan, plan.nextId(),
                                          ScatterNode::ScatterType::SHARD);
    };

    auto scatterNode = createScatterNode(plan, scatterTo);
    TRI_ASSERT(scatterNode);

    auto remoteNode = plan.createNode<RemoteNode>(&plan, plan.nextId(),
                                                  vocbase, "", "", "");
    TRI_ASSERT(remoteNode);

    // Now need to relink:
    // node <- parent
    // =>
    // node <- scatter <- remote <- parent

    // At this stage in the planning every Node can only have a single parent
    TRI_ASSERT(node->hasParent());
    TRI_ASSERT(node->getParents().size() == 1);
    auto* parent = node->getFirstParent();
    parent->removeDependencies();
    LOG_DEVEL << "Adding " << scatterNode->getTypeString() <<  ": " << node->getTypeString() << " <- " << parent->getTypeString();
    // TODO this is not nice, maybe we can refactor this a bit
    if (false && scatterNode->getType() == ExecutionNode::DISTRIBUTE) {
      auto distInput = createDistributeInputNode(plan, scatterTo);
      TRI_ASSERT(distInput);
#ifdef ARANGODB_ENABLE_MAINTAINER_MODE
      VarSet varsUsedHere;
      distInput->getVariablesUsedHere(varsUsedHere);
      // We cannot move our distribute to a point where the Input Variable is not valid anymore.
      auto validVars = node->getVarsValid();
      for (auto const& it : varsUsedHere) {
        TRI_ASSERT(validVars.contains(it));
      }
#endif
      distInput->addDependency(node);
      scatterNode->addDependency(distInput);
    } else {
      scatterNode->addDependency(node);
    }
    remoteNode->addDependency(scatterNode);
    parent->addDependency(remoteNode);

    // TODO Performance, i think this is not necessary here, as the above injected nodes
    // do not convey new variable information, unless we inserted a distribute
    plan.clearVarUsageComputed();
    plan.findVarUsage();
  }

  // Forward Declare method. The below methods need to call each other.
  NodeInformation joinSnippets(ExecutionPlan& plan, NodeInformation lower,
                               NodeInformation upper,
                               std::stack<SubqueryScope, std::vector<SubqueryScope>>& subqueryScopes,
                               std::vector<ExecutionNode*> const& additionalNodesWithContext);


  NodeInformation linkSubquery(ExecutionPlan& plan, SubqueryScope const& scope, 
                               std::optional<NodeInformation> upper, 
                               std::stack<SubqueryScope, std::vector<SubqueryScope>>& subqueryScopes) {
    // TODO, those may need to be injected, also not yet clear into which of the following statements the nodes need to be added.
    // I think it is the first call.
    // There may also be a need to handle a stack of those calls: one entry for each subqiery.
    std::vector<ExecutionNode*> additionalNodesWithContext{};
    if (!scope.hasInternalRemote) {
      // We can push the complete subquery to the desired location
      if (scope.shardingDefinedByNode == nullptr) {
        // The subquery has nothing that enforces location.
        // We can just inline it with below and above
        TRI_ASSERT(scope.previous);
        TRI_ASSERT(scope.firstInternalNode == nullptr);
        if (upper.has_value()) {
          return ::joinSnippets(plan, scope.previous, upper.value(), subqueryScopes, additionalNodesWithContext);
        } 
        return scope.previous;
      }

      auto loc = scope.shardingDefinedByNode->getAllowedLocation();
      if (loc.canRunOnCoordinator() || nodeEligibleForDistribute(scope.shardingDefinedByNode->getType())) {
        // This covers two separate cases:
        // 1  The subquery has to be executed on Coordinator, push it there in full.
        //
        // 2. The subquery is guaranteed to only have results on a single shard, so we can push it down to dbservers.
        //    Handled it like it would be on the DBServer in full.
        //
        // The lower sharding is handled, we do not actually need to retain it.
        std::ignore =
            ::joinSnippets(plan, scope.previous,
                           {scope.subqueryEnd, scope.shardingDefinedByNode, loc},
                           subqueryScopes, additionalNodesWithContext);
        if (upper.has_value()) {
          return ::joinSnippets(plan, {scope.getExternalStartNode(), scope.shardingDefinedByNode, loc},
                                upper.value(), subqueryScopes, additionalNodesWithContext);
        }
        auto parent = scope.getExternalStartNode()->getFirstDependency();
        TRI_ASSERT(parent);
        addScatterBelow(plan, parent, scope.shardingDefinedByNode);
        return {scope.getExternalStartNode(), scope.shardingDefinedByNode, loc};
      } 
    }
    // Unfortunately we cannot optimize the subquery. The SubqueryNodes themselfs need to be handled as CoordiantorOnly nodes.

    // All NodePointers are required to be set here
    TRI_ASSERT(scope.subqueryStart);
    TRI_ASSERT(scope.firstInternalNode);
    TRI_ASSERT(scope.lastInternalNode);
    TRI_ASSERT(scope.shardingDefinedByNode);
    // And then communicate with their internal pieces
    // Link from lowest need to highest node in return -> Root ordering:
    ExecutionLocation coordinatorLocation{ExecutionLocation::LocationType::COORDINATOR};
    std::ignore = ::joinSnippets(plan, scope.previous,
                                 {scope.subqueryEnd, scope.subqueryEnd, coordinatorLocation},
                                 subqueryScopes, additionalNodesWithContext);
    // Link SubqueryEnd, with the first node that is relevant internally
    if (scope.getInternalEndNode() == scope.firstInternalNode) {
      // This is a special case, the ROOT of the subquery is a ModificationNode, not a return.
      // Need to gather it.
      SmallUnorderedMap<ExecutionNode*, ExecutionNode*>::allocator_type::arena_type subqueriesArena;
      SmallUnorderedMap<ExecutionNode*, ExecutionNode*> subqueries{subqueriesArena};
      auto gatherNode = insertGatherNode(plan, scope.firstInternalNode, subqueries);
      TRI_ASSERT(gatherNode);

      TRI_vocbase_t* vocbase = &plan.getAst()->query().vocbase();
      auto remoteNode = plan.createNode<RemoteNode>(&plan, plan.nextId(),
                                                     vocbase, "", "", "");
      TRI_ASSERT(remoteNode);

      // Now need to relink:
      // previous (root)
      // =>
      // previous <- remote <- gather (root)
      remoteNode->addDependency(scope.firstInternalNode);
      gatherNode->addDependency(remoteNode);
      TRI_ASSERT(scope.subqueryEnd->getType() == ExecutionNode::SUBQUERY);
      ExecutionNode::castTo<SubqueryNode*>(scope.subqueryEnd)->setSubquery(gatherNode, true);
    } else {
      std::ignore = ::joinSnippets(plan, {scope.getInternalEndNode(), scope.getInternalEndNode(), coordinatorLocation},
                                   scope.firstInternalNode, subqueryScopes, additionalNodesWithContext);
    }
    // Link SubqueryStart with the last node that is relevant internally
    std::ignore = ::joinSnippets(plan, scope.lastInternalNode,
                                 {scope.subqueryStart, scope.subqueryStart, coordinatorLocation},
                                 subqueryScopes, additionalNodesWithContext);
    // Now link SubqueryStart with the next piece in main query
    if (upper.has_value()) {
      return ::joinSnippets(plan, {scope.getExternalStartNode(), scope.getExternalStartNode(), coordinatorLocation},
                            upper.value(), subqueryScopes, additionalNodesWithContext);
    } 
    return {scope.getExternalStartNode(), scope.getExternalStartNode(), coordinatorLocation};
  }

  /**
   * TODO: I think this is still a bit unclear. Reformulate
   * @brief This method defines the logic to decide if two adjacent snippets can
   * be merged. It will get the relevant Connected Nodes as input, and will
   * return the node that defines the next Sharding upstream
   */
  NodeInformation joinSnippets(ExecutionPlan& plan, NodeInformation lower,
                               NodeInformation upper,
                               std::stack<SubqueryScope, std::vector<SubqueryScope>>& subqueryScopes,
                               std::vector<ExecutionNode*> const& additionalNodesWithContext) {
    LOG_DEVEL << "Joining snippets " << lower.getNode()->getTypeString()
              << " with " << upper.getNode()->getTypeString();

    // the following line does not compile with clang-12, because the lambda in std::reduce with be called
    // with [arg1, arg2], [arg1, arg1] and [arg2, arg2]. So the types of the arguments should be the same,
    // not different.
    // LOG_DEVEL_IF(!additionalNodesWithContext.empty()) << std::reduce(additionalNodesWithContext.begin(), additionalNodesWithContext.end(), std::string(""), [](std::string old, ExecutionNode* next) -> std::string {return old + ", " + next->getTypeString();});
    TRI_ASSERT(lower.getNode() != upper.getNode());
    auto lowerLoc = lower.getAllowedLocation();
    auto upperLoc = upper.getAllowedLocation();
    TRI_ASSERT(lowerLoc.isStrict());
    TRI_ASSERT(upperLoc.isStrict());
    if (upperLoc.isSubqueryEnd()) {
      LOG_DEVEL << "Pushing on SubqueryScope stack";
      // We need to handle Subquery Joining later, start a new scope and remember it in stack
      subqueryScopes.emplace(SubqueryScope{lower.getNode(), upper.getNode()});
      return upper;
    }
    if (upperLoc.isSubqueryStart()) {
      // Nothing to do here, we handle SubqueryStart one Step later.
      // We just need to keep the start Node Pointer for reference
      auto& top = subqueryScopes.top();
      top.subqueryStart = upper.getNode();
      top.lastInternalNode = lower.getNode();
      return upper;
    }
    if (lowerLoc.isSubqueryStart()) {
      TRI_ASSERT(!subqueryScopes.empty());
      auto top = subqueryScopes.top();
      subqueryScopes.pop();
      return ::linkSubquery(plan, std::move(top), upper, subqueryScopes);
    }

    if (lowerLoc.isSubqueryEnd()) {
      LOG_DEVEL << "Setting first internal";
      TRI_ASSERT(!subqueryScopes.empty());
      auto& top = subqueryScopes.top();
      top.firstInternalNode = upper.getNode();
      top.shardingDefinedByNode = upper.getShardByNode();
      // We cannot join
      return upper;
    }

    if (lowerLoc.canRunOnCoordinator() && upperLoc.canRunOnCoordinator()) {
      // Both on Coordinator, already joined in between nothing to do
      return upper;
    }

    if (lowerLoc.canRunOnCoordinator() && upperLoc.canRunOnDBServer()) {
      // Lower is on Coordinator
      // Add GATHER REMOTE right above the lowerNode to keep most computations on DBServer, take sharding from upperNode
      // TODO: We may need to get more clever with the GATHER node here, regarding parallelism
      // TODO: We may need to improve the gather / even omit the gather, if we figure out Upper
      // only has a single Shard

      auto gatherNode = addGatherAbove(plan, lower.getNode(), upper.getShardByNode());
      if (!additionalNodesWithContext.empty()) {
        // Keep the Sort condition on the first sort node above the remote part.
        // And move it into the gatherNode, this will cause the gather to get sorted.
        auto sort = additionalNodesWithContext.front();
        if (sort->getType() == ExecutionNode::SORT) {
          gatherNode->elements(ExecutionNode::castTo<SortNode*>(sort)->elements());
        }
      }
      if (!subqueryScopes.empty()) {
        auto& top = subqueryScopes.top();
        top.hasInternalRemote = true;
        top.shardingDefinedByNode = upper.getShardByNode();
      }
      return upper;
    }

    if (lowerLoc.canRunOnDBServer() && upperLoc.canRunOnCoordinator()) {
      // Lower is on DBServer
      // We need to add SCATTER REMOTE or DISTRIBUTE REMOTE right below the coordinator piece on upper.
      // We continue with the "sharding" from upperNode, which is Coordinator.

      addScatterBelow(plan, upper.getNode(), lower.getShardByNode());
      if (!subqueryScopes.empty()) {
        auto& top = subqueryScopes.top();
        top.hasInternalRemote = true;
        top.shardingDefinedByNode = upper.getShardByNode();
      }
      return upper;
    }

    if (lowerLoc.canRunOnDBServer() && upperLoc.canRunOnDBServer()) {
      // TODO: actually check here if we need to insert a Scatter/Gather.
      // we don't need to do this for collections with the same sharding
      // and satellite collections.

      // Optimize Case:
      // We distribute on LOWER, by the output of upper. There is no need
      // to return to coordinator in between
      // This handles cases like:
      //   FOR x IN col REMOVE x IN col

      if (nodeEligibleForDistribute(lower.getShardByNode()->getType())) {
        auto [collection, inputVariable, isGraphNode] = ::extractDistributeInfo(lower.getShardByNode());
        auto up = upper.getShardByNode();
        // TEMPORARY hack to figure out that this still works:
        TRI_ASSERT(inputVariable != nullptr);
        ExecutionNode* setter = plan.getVarSetBy(inputVariable->id);
        TRI_ASSERT(setter != nullptr);
        bool rewiredToDistributeInput = false;

        // To get rid of this hack, we test if this pointer is inside the list of Context Nodes
        if (setter->getType() == EN::CALCULATION) {
          auto it = std::find(additionalNodesWithContext.begin(), additionalNodesWithContext.end(), setter);
          if (it != additionalNodesWithContext.end()) {
            // We try to rewire the input variable to be the input of MAKE_DISTRIBUTE_INPUT
#ifdef ARANGODB_ENABLE_MAINTAINER_MODE
            // Assert that we only hit the expected node, which is MAKE_DISTRIBUTE
            auto cn = ExecutionNode::castTo<CalculationNode const*>(setter);
            auto expr = cn->expression();
            AstNode const* n = expr->node();
            TRI_ASSERT(n != nullptr);
            if (n->type == NODE_TYPE_FCALL) {
              auto func = static_cast<Function const*>(n->getData());
              TRI_ASSERT(func->name == "MAKE_DISTRIBUTE_INPUT" || func->name == "MAKE_DISTRIBUTE_GRAPH_INPUT");
            }
#endif
            VarSet usedVars{};
            setter->getVariablesUsedHere(usedVars);
            TRI_ASSERT(usedVars.size() == 1);
            inputVariable = *usedVars.begin();
            rewiredToDistributeInput = true;
          }
        }

        if (isInputForModificationNode(plan, collection, inputVariable, up)) {
          LOG_DEVEL << "Distribute by attached producer, " << inputVariable->name
                    << " produced by " << up->getTypeString();
          if (rewiredToDistributeInput) {
            LOG_DEVEL << "Removing MAKE_DISTRIBUTE_INPUT again";
            plan.unlinkNode(setter);
            switch (lower.getShardByNode()->getType()) {
              case ExecutionNode::INSERT: {
                auto* specificNode =
                    ExecutionNode::castTo<InsertNode*>(lower.getShardByNode());
                specificNode->setInVariable(inputVariable);
                break;
              }
              case ExecutionNode::REMOVE: {
                auto* specificNode =
                    ExecutionNode::castTo<RemoveNode*>(lower.getShardByNode());
                specificNode->setInVariable(inputVariable);
                break;
              }
              case ExecutionNode::UPDATE:
              case ExecutionNode::REPLACE: {
                auto* updateReplaceNode =
                    ExecutionNode::castTo<UpdateReplaceNode*>(lower.getShardByNode());
                if (updateReplaceNode->inKeyVariable() != nullptr) {
                  updateReplaceNode->setInKeyVariable(inputVariable);
                } else {
                  updateReplaceNode->setInDocVariable(inputVariable);
                }
                break;
              }
              case ExecutionNode::UPSERT: {
                auto* upsertNode =
                    ExecutionNode::castTo<UpsertNode*>(lower.getShardByNode());
                upsertNode->setInsertVariable(inputVariable);
                break;
              }
              case ExecutionNode::TRAVERSAL: {
                auto* traversalNode =
                    ExecutionNode::castTo<TraversalNode*>(lower.getShardByNode());
                traversalNode->setInVariable(inputVariable);
                break;
              }
              case ExecutionNode::K_SHORTEST_PATHS: {
                auto* kShortestPathsNode =
                    ExecutionNode::castTo<KShortestPathsNode*>(lower.getShardByNode());
                kShortestPathsNode->setStartInVariable(inputVariable);
                break;
              }
              case ExecutionNode::SHORTEST_PATH: {
                auto* shortestPathNode =
                    ExecutionNode::castTo<ShortestPathNode*>(lower.getShardByNode());
                shortestPathNode->setStartInVariable(inputVariable);
                break;
              }
              default:
                // The above logic should never let any nonhandled not through here.
                TRI_ASSERT(false);
            }
          }
          return upper;
        }
      }
      addGatherAbove(plan, lower.getNode(), upper.getShardByNode());
      auto dependencyNode = lower.getNode()->getFirstDependency();
      addScatterBelow(plan, dependencyNode, lower.getShardByNode());
      if (!subqueryScopes.empty()) {
        auto& top = subqueryScopes.top();
        top.hasInternalRemote = true;
        top.shardingDefinedByNode = upper.getShardByNode();
      }
    }

    return upper;
  }

  // NOTE this is almost copy paste of insertDistributeInputCalculation rule.
  // The difference is, that we do nost search for DISTRIBUTE, but for the target nodes
  // directly. In combination with distributeQueryRule this rule replaces
  // insertDistributeInputCalculation. For simplicity it is moved into it's own namespace.
  void insertDistributeInputCalculationNextGen(ExecutionPlan& plan) {
    ::arangodb::containers::SmallVector<ExecutionNode*>::allocator_type::arena_type a;
    ::arangodb::containers::SmallVector<ExecutionNode*> nodes{a};
    plan.findNodesOfType(nodes, {
        ExecutionNode::INSERT,
        ExecutionNode::REMOVE,
        ExecutionNode::UPDATE,
        ExecutionNode::REPLACE,
        ExecutionNode::UPSERT,
        ExecutionNode::TRAVERSAL,
        ExecutionNode::K_SHORTEST_PATHS,
        ExecutionNode::SHORTEST_PATH
    }, true);

    for (auto const& targetNode : nodes) {
      TRI_ASSERT(targetNode != nullptr);
      auto calcNode = createDistributeInputNode(plan, targetNode);
      if (calcNode != nullptr) {
        plan.insertBefore(targetNode, calcNode);
        plan.clearVarUsageComputed();
        plan.findVarUsage();
      }
    }
  }
}  // namespace

void arangodb::aql::insertDistributeCalculationsRule(Optimizer* opt, std::unique_ptr<ExecutionPlan> plan,
                                                     OptimizerRule const& rule) {
  ::insertDistributeInputCalculationNextGen(*plan);
  bool modified = true;
  opt->addPlan(std::move(plan), rule, modified);
}

void arangodb::aql::distributeQueryRule(Optimizer* opt, std::unique_ptr<ExecutionPlan> plan,
                                        OptimizerRule const& rule) {
  // goal: make all other cluster distribution optimizer rules, including "cluster-one-shard"
  // obsolete. The only extra cluster rules that should run are:
  // - optimize-cluster-single-document-operations
  // - insert-distribute-calculations
  // the first rule will, when applied turn off all other cluster specific rules,
  // because the query can be answered with a single request to a DB server.
  // the second rule is necessary to insert the calculations for the inputs required
  // by DistributeNodes.
  // "cluster-one-shard" will be covered by the transformations below, and should not
  // require any special treatment

  /*
   * The RelevantNodesFinder will build a list of "relevant" nodes for making decisions 
   * about ExecutionNode positioning (coordinator or DB server). For that, it collects 
   * all nodes for which a change in position _could_ be useful or even required.
   * ExecutionNodes are traversed bottom-up (in explain output order), with depth-first
   * subquery entering.
   * This struct can be moved out of this method.
   * i just kept them in here for simplicity to move this rule into a seperate
   * file. there is nothing from the scope required.
   */
  struct RelevantNodesFinder : arangodb::aql::WalkerWorkerBase<arangodb::aql::ExecutionNode> {
    bool before(arangodb::aql::ExecutionNode* n) override {
      auto loc = n->getAllowedLocation();
      if (loc.isStrict() || loc.requiresContext()) {
        relevantNodes.emplace_back(n);
      }
      // Always continue walking
      return false;
    }
  
    // we want to enter subqueries
    bool enterSubquery(arangodb::aql::ExecutionNode* /*super*/, arangodb::aql::ExecutionNode* /*sub*/) override { 
      return true; 
    }

    void after(arangodb::aql::ExecutionNode* n) override {}

    std::vector<ExecutionNode*> relevantNodes;
  } walker{};

  plan->root()->walk(walker);

  auto const& relevantNodes = walker.relevantNodes;
  // We will at least find the final RETURN, or the final Modification.
  // Otherwise the query syntax is invalid, and should be handled before
  TRI_ASSERT(!relevantNodes.empty());

  NodeInformation previous{relevantNodes.front()};
  {
    auto firstLocation = previous.getAllowedLocation();
    if (firstLocation.isStrict() && firstLocation.canRunOnDBServer()) {
      // Special case, the final node of the query is located on DBServer.
      // Need to gather it.
      SmallUnorderedMap<ExecutionNode*, ExecutionNode*>::allocator_type::arena_type subqueriesArena;
      SmallUnorderedMap<ExecutionNode*, ExecutionNode*> subqueries{subqueriesArena};
      auto gatherNode = insertGatherNode(*plan, previous.getNode(), subqueries);
      TRI_ASSERT(gatherNode);

      TRI_vocbase_t* vocbase = &plan->getAst()->query().vocbase();
      auto remoteNode = plan->createNode<RemoteNode>(plan.get(), plan->nextId(),
                                                     vocbase, "", "", "");
      TRI_ASSERT(remoteNode);

      // Now need to relink:
      // previous (root)
      // =>
      // previous <- remote <- gather (root)
      remoteNode->addDependency(previous.getNode());
      gatherNode->addDependency(remoteNode);
      plan->root(gatherNode, true);
    }
  }

  std::stack<SubqueryScope, std::vector<SubqueryScope>> subqueryScopes;
  // TODO: Maybe we need to retain those context nodes across subqueries and move them into the subquery scope.
  std::vector<ExecutionNode*> additionalNodesWithContext{};

  // We start on purpose at i = 1, to guarantee that we have a previous node
  for (size_t i = 1; i < relevantNodes.size(); ++i) {
    auto* node = relevantNodes[i];
    TRI_ASSERT(previous.getNode());
    TRI_ASSERT(node);
    if (node->getAllowedLocation().requiresContext()) {
      LOG_DEVEL << "Need to handle context for " << node->getTypeString() << " After " << previous.getNode()->getTypeString();
      additionalNodesWithContext.emplace_back(node);
    } else {
      previous = ::joinSnippets(*plan, previous, node, subqueryScopes, additionalNodesWithContext);
      additionalNodesWithContext.clear();
    }
  }
  {
    // If the last relevantNode is Remove or Update, we will have an implicit Scatter to this node.
    // Therefore we need to make sure to ignoreDocumentNodeFound on the incorrect nodes.
    // If the Modification is somewhere in between, the ignoreDocumentNotFound flag should be set before.
    auto lastNode = relevantNodes.back();
    auto nodeType = lastNode->getType();
    if (nodeType == ExecutionNode::REMOVE || nodeType == ExecutionNode::UPDATE) {
      auto* modNode = ExecutionNode::castTo<ModificationNode*>(lastNode);
      modNode->getOptions().ignoreDocumentNotFound = true;
    }
  }

  // We have handled all Subqueries
  TRI_ASSERT(subqueryScopes.size() < 2);
  if (!subqueryScopes.empty()) {
    // We have an open subquery that has no Sharding relevant piece above.
    // Need to link all relevant pieces
    auto top = subqueryScopes.top();
    subqueryScopes.pop();
    std::ignore = ::linkSubquery(*plan, std::move(top), std::nullopt, subqueryScopes);
  }

  bool modified = true;
  opt->addPlan(std::move(plan), rule, modified);
}<|MERGE_RESOLUTION|>--- conflicted
+++ resolved
@@ -874,7 +874,8 @@
   return (0.25 * N * lgM + M * lgM) < (N * lgN);
 }
 
-std::tuple<Collection const*, Variable const*, bool> extractDistributeInfo(ExecutionNode const* node) {
+std::tuple<Collection const*, Variable const*, bool> extractDistributeInfo(
+    ExecutionNode const* node) {
   // TODO: this seems a bit verbose, but is at least local & simple
   //       the modification nodes are all collectionaccessing, the graph nodes
   //       are currently assumed to be disjoint, and hence smart, so all
@@ -893,9 +894,11 @@
       auto const* updateReplaceNode =
           ExecutionNode::castTo<UpdateReplaceNode const*>(node);
       if (updateReplaceNode->inKeyVariable() != nullptr) {
-        return {updateReplaceNode->collection(), updateReplaceNode->inKeyVariable(), false};
+        return {updateReplaceNode->collection(),
+                updateReplaceNode->inKeyVariable(), false};
       } else {
-        return {updateReplaceNode->collection(), updateReplaceNode->inDocVariable(), false};
+        return {updateReplaceNode->collection(),
+                updateReplaceNode->inDocVariable(), false};
       }
     } break;
     case ExecutionNode::UPSERT: {
@@ -908,29 +911,31 @@
       return {traversalNode->collection(), traversalNode->inVariable(), true};
     } break;
     case ExecutionNode::K_SHORTEST_PATHS: {
-      auto kShortestPathsNode = ExecutionNode::castTo<KShortestPathsNode const*>(node);
+      auto kShortestPathsNode =
+          ExecutionNode::castTo<KShortestPathsNode const*>(node);
       TRI_ASSERT(kShortestPathsNode->isDisjoint());
-      // Subtle: KShortestPathsNode uses a reference when returning startInVariable
-      return {kShortestPathsNode->collection(), &kShortestPathsNode->startInVariable(), true};
+      // Subtle: KShortestPathsNode uses a reference when returning
+      // startInVariable
+      return {kShortestPathsNode->collection(),
+              &kShortestPathsNode->startInVariable(), true};
     } break;
     case ExecutionNode::SHORTEST_PATH: {
-      auto shortestPathNode = ExecutionNode::castTo<ShortestPathNode const*>(node);
+      auto shortestPathNode =
+          ExecutionNode::castTo<ShortestPathNode const*>(node);
       TRI_ASSERT(shortestPathNode->isDisjoint());
-      return {shortestPathNode->collection(), shortestPathNode->startInVariable(), true};
+      return {shortestPathNode->collection(),
+              shortestPathNode->startInVariable(), true};
     } break;
     default: {
       TRI_ASSERT(false);
-      THROW_ARANGO_EXCEPTION_MESSAGE(TRI_ERROR_INTERNAL,
-                                     "Cannot distribute " +
-                                         node->getTypeString() + ".");
+      THROW_ARANGO_EXCEPTION_MESSAGE(
+          TRI_ERROR_INTERNAL,
+          "Cannot distribute " + node->getTypeString() + ".");
     } break;
   }
-
-
 }
 
 }  // namespace
-
 
 namespace arangodb {
 namespace aql {
@@ -3812,12 +3817,12 @@
     case ExecutionNode::REPLACE:
     case ExecutionNode::REMOVE:
     case ExecutionNode::UPSERT: {
-<<<<<<< HEAD
-      auto collection = ExecutionNode::castTo<ModificationNode*>(node)->collection();
-=======
       auto collection =
           ExecutionNode::castTo<ModificationNode*>(node)->collection();
 
+      /*
+       * TODO TODO TODO: this code turned up during merging, and it is unclear
+       * if its is needed or not
       if (nodeType == ExecutionNode::REMOVE ||
           nodeType == ExecutionNode::UPDATE) {
         // Note that in the REPLACE or UPSERT case we are not getting here,
@@ -3826,8 +3831,7 @@
         auto* modNode = ExecutionNode::castTo<ModificationNode*>(node);
         modNode->getOptions().ignoreDocumentNotFound = true;
       }
-
->>>>>>> 7b4b58c1
+      */
       auto numberOfShards = collection->numberOfShards();
       auto sortMode = GatherNode::evaluateSortMode(numberOfShards);
       auto parallelism = GatherNode::evaluateParallelism(*collection);
@@ -4062,75 +4066,7 @@
 auto arangodb::aql::createDistributeNodeFor(ExecutionPlan& plan,
                                             ExecutionNode* node)
     -> DistributeNode* {
-
-<<<<<<< HEAD
   auto [collection, inputVariable, isGraphNode] = ::extractDistributeInfo(node);
-=======
-  bool isGraphNode = false;
-  // TODO: this seems a bit verbose, but is at least local & simple
-  //       the modification nodes are all collectionaccessing, the graph nodes
-  //       are currently assumed to be disjoint, and hence smart, so all
-  //       collections are sharded the same way!
-  switch (node->getType()) {
-    case ExecutionNode::INSERT: {
-      auto const* insertNode = ExecutionNode::castTo<InsertNode const*>(node);
-      collection = insertNode->collection();
-      inputVariable = insertNode->inVariable();
-    } break;
-    case ExecutionNode::REMOVE: {
-      auto const* removeNode = ExecutionNode::castTo<RemoveNode const*>(node);
-      collection = removeNode->collection();
-      inputVariable = removeNode->inVariable();
-    } break;
-    case ExecutionNode::UPDATE:
-    case ExecutionNode::REPLACE: {
-      auto const* updateReplaceNode =
-          ExecutionNode::castTo<UpdateReplaceNode const*>(node);
-      collection = updateReplaceNode->collection();
-      if (updateReplaceNode->inKeyVariable() != nullptr) {
-        inputVariable = updateReplaceNode->inKeyVariable();
-      } else {
-        inputVariable = updateReplaceNode->inDocVariable();
-      }
-    } break;
-    case ExecutionNode::UPSERT: {
-      auto upsertNode = ExecutionNode::castTo<UpsertNode const*>(node);
-      collection = upsertNode->collection();
-      inputVariable = upsertNode->inDocVariable();
-    } break;
-    case ExecutionNode::TRAVERSAL: {
-      auto traversalNode = ExecutionNode::castTo<TraversalNode const*>(node);
-      TRI_ASSERT(traversalNode->isDisjoint());
-      collection = traversalNode->collection();
-      inputVariable = traversalNode->inVariable();
-      isGraphNode = true;
-    } break;
-    case ExecutionNode::K_SHORTEST_PATHS: {
-      auto kShortestPathsNode =
-          ExecutionNode::castTo<KShortestPathsNode const*>(node);
-      TRI_ASSERT(kShortestPathsNode->isDisjoint());
-      collection = kShortestPathsNode->collection();
-      // Subtle: KShortestPathsNode uses a reference when returning
-      // startInVariable
-      inputVariable = &kShortestPathsNode->startInVariable();
-      isGraphNode = true;
-    } break;
-    case ExecutionNode::SHORTEST_PATH: {
-      auto shortestPathNode =
-          ExecutionNode::castTo<ShortestPathNode const*>(node);
-      TRI_ASSERT(shortestPathNode->isDisjoint());
-      collection = shortestPathNode->collection();
-      inputVariable = shortestPathNode->startInVariable();
-      isGraphNode = true;
-    } break;
-    default: {
-      TRI_ASSERT(false);
-      THROW_ARANGO_EXCEPTION_MESSAGE(
-          TRI_ERROR_INTERNAL,
-          "Cannot distribute " + node->getTypeString() + ".");
-    } break;
-  }
->>>>>>> 7b4b58c1
 
   TRI_ASSERT(collection != nullptr);
   TRI_ASSERT(inputVariable != nullptr);
@@ -5264,7 +5200,8 @@
   opt->addPlan(std::move(plan), rule, wasModified);
 }
 
-bool isInputForModificationNode(ExecutionPlan const& plan, Collection const* collection,
+bool isInputForModificationNode(ExecutionPlan const& plan,
+                                Collection const* collection,
                                 Variable const* inputVariable,
                                 ExecutionNode const* otherNode) {
   // find the setter of the input variable
@@ -5284,7 +5221,8 @@
         return false;
       }
       // check that the modification node's collection is sharded over _key
-      //std::vector<std::string> shardKeys = modificationNode->collection()->shardKeys(false);
+      // std::vector<std::string> shardKeys =
+      // modificationNode->collection()->shardKeys(false);
       if (!collection->usesDefaultSharding()) {
         return false;
       }
@@ -5309,7 +5247,7 @@
       }
       // we must also know the _key value, otherwise it will not work
       toFind.emplace(StaticStrings::KeyString);
-        
+
       // go through the input object attribute by attribute
       // and look for our shard keys
       Variable const* lastVariable = nullptr;
@@ -5334,7 +5272,8 @@
             // the same FOR loop variable
             auto var = value->getMember(0);
             if (var->type == NODE_TYPE_REFERENCE) {
-              auto accessedVariable = static_cast<Variable const*>(var->getData());
+              auto accessedVariable =
+                  static_cast<Variable const*>(var->getData());
 
               if (lastVariable != nullptr && lastVariable != accessedVariable) {
                 return false;
@@ -5361,7 +5300,8 @@
     }
   }
 
-  if (setter->getType() != EN::ENUMERATE_COLLECTION && setter->getType() != EN::INDEX) {
+  if (setter->getType() != EN::ENUMERATE_COLLECTION &&
+      setter->getType() != EN::INDEX) {
     return false;
   }
 
@@ -8705,11 +8645,11 @@
   if (plan.hasAppliedRule(OptimizerRule::RuleLevel::distributeQueryRule)) {
     // TODO: This is a temporary simplification to get the Tests pass.
     // This Rule is called in FINALIZE, but is supposed to be obsolete
-    // after implementation of distributeQueryRule is completed (logic done there)
-    // At this point in time we just disable this if the rule is used.
+    // after implementation of distributeQueryRule is completed (logic done
+    // there) At this point in time we just disable this if the rule is used.
     return;
   }
-  
+
   ::arangodb::containers::SmallVectorWithArena<ExecutionNode*> nodesStorage;
   auto& nodes = nodesStorage.vector();
   plan.findNodesOfType(nodes, ExecutionNode::DISTRIBUTE, true);
@@ -8771,7 +8711,7 @@
           // sharding!
           allowKeyConversionToObject = true;
           setInVariable = [updateReplaceNode](Variable* var) {
-           updateReplaceNode->setInKeyVariable(var);
+            updateReplaceNode->setInKeyVariable(var);
           };
         } else {
           inputVariable = updateReplaceNode->inDocVariable();
@@ -8928,8 +8868,10 @@
 }
 
 namespace {
-ExecutionNode* createDistributeInputNode(ExecutionPlan& plan, ExecutionNode* targetNode) {
-  TRI_ASSERT(targetNode->isModificationNode() || isGraphNode(targetNode->getType()));
+ExecutionNode* createDistributeInputNode(ExecutionPlan& plan,
+                                         ExecutionNode* targetNode) {
+  TRI_ASSERT(targetNode->isModificationNode() ||
+             isGraphNode(targetNode->getType()));
 
   auto collection = static_cast<Collection const*>(nullptr);
   auto inputVariable = static_cast<Variable const*>(nullptr);
@@ -8972,7 +8914,8 @@
     } break;
     case ExecutionNode::UPDATE:
     case ExecutionNode::REPLACE: {
-      auto* updateReplaceNode = ExecutionNode::castTo<UpdateReplaceNode*>(targetNode);
+      auto* updateReplaceNode =
+          ExecutionNode::castTo<UpdateReplaceNode*>(targetNode);
       collection = updateReplaceNode->collection();
       ignoreErrors = updateReplaceNode->getOptions().ignoreErrors;
       if (updateReplaceNode->inKeyVariable() != nullptr) {
@@ -9019,10 +8962,12 @@
       };
     } break;
     case ExecutionNode::K_SHORTEST_PATHS: {
-      auto* kShortestPathsNode = ExecutionNode::castTo<KShortestPathsNode*>(targetNode);
+      auto* kShortestPathsNode =
+          ExecutionNode::castTo<KShortestPathsNode*>(targetNode);
       TRI_ASSERT(kShortestPathsNode->isDisjoint());
       collection = kShortestPathsNode->collection();
-      // Subtle: KShortestPathsNode uses a reference when returning startInVariable
+      // Subtle: KShortestPathsNode uses a reference when returning
+      // startInVariable
       inputVariable = &kShortestPathsNode->startInVariable();
       allowKeyConversionToObject = true;
       createKeys = false;
@@ -9032,7 +8977,8 @@
       };
     } break;
     case ExecutionNode::SHORTEST_PATH: {
-      auto* shortestPathNode = ExecutionNode::castTo<ShortestPathNode*>(targetNode);
+      auto* shortestPathNode =
+          ExecutionNode::castTo<ShortestPathNode*>(targetNode);
       TRI_ASSERT(shortestPathNode->isDisjoint());
       collection = shortestPathNode->collection();
       inputVariable = shortestPathNode->startInVariable();
@@ -9045,33 +8991,39 @@
     } break;
     default: {
       TRI_ASSERT(false);
-      THROW_ARANGO_EXCEPTION_MESSAGE(TRI_ERROR_INTERNAL,
-                                     "Cannot distribute " +
-                                         targetNode->getTypeString() + ".");
+      THROW_ARANGO_EXCEPTION_MESSAGE(
+          TRI_ERROR_INTERNAL,
+          "Cannot distribute " + targetNode->getTypeString() + ".");
     } break;
   }
   TRI_ASSERT(inputVariable != nullptr);
   TRI_ASSERT(collection != nullptr);
   // allowSpecifiedKeys can only be true for UPSERT
-  TRI_ASSERT(targetNode->getType() == ExecutionNode::UPSERT || !allowSpecifiedKeys);
+  TRI_ASSERT(targetNode->getType() == ExecutionNode::UPSERT ||
+             !allowSpecifiedKeys);
   // createKeys can only be true for INSERT/UPSERT
   TRI_ASSERT((targetNode->getType() == ExecutionNode::INSERT ||
               targetNode->getType() == ExecutionNode::UPSERT) ||
              !createKeys);
 
-  // TODO should $smartHandOver still be handled here, in my opinion it should be handled later
+  // TODO should $smartHandOver still be handled here, in my opinion it should
+  // be handled later
   auto setter = plan.getVarSetBy(inputVariable->id);
   if (setter == nullptr ||  // this can happen for $smartHandOver
-      setter->getType() == EN::ENUMERATE_COLLECTION || setter->getType() == EN::INDEX) {
-    // If our input variable is set by a collection/index enumeration, it is guaranteed to be an object
-    // with a _key attribute, so we don't need to do anything.
+      setter->getType() == EN::ENUMERATE_COLLECTION ||
+      setter->getType() == EN::INDEX) {
+    // If our input variable is set by a collection/index enumeration, it is
+    // guaranteed to be an object with a _key attribute, so we don't need to do
+    // anything.
     return nullptr;
   }
 
-  // We insert an additional calculation node to create the input for our distribute node.
+  // We insert an additional calculation node to create the input for our
+  // distribute node.
   Variable* variable = plan.getAst()->variables()->createTemporaryVariable();
 
-  // update the targetNode so that it uses the same input variable as our distribute node
+  // update the targetNode so that it uses the same input variable as our
+  // distribute node
   setInVariable(variable);
 
   auto* ast = plan.getAst();
@@ -9089,15 +9041,16 @@
         args->addMember(ast->createNodeValueNull());
       }
       auto flags = ast->createNodeObject();
-      flags->addMember(ast->createNodeObjectElement("allowSpecifiedKeys", 
-                                                    ast->createNodeValueBool(allowSpecifiedKeys)));
-      flags->addMember(
-          ast->createNodeObjectElement("ignoreErrors",
-                                       ast->createNodeValueBool(ignoreErrors)));
+      flags->addMember(ast->createNodeObjectElement(
+          "allowSpecifiedKeys", ast->createNodeValueBool(allowSpecifiedKeys)));
+      flags->addMember(ast->createNodeObjectElement(
+          "ignoreErrors", ast->createNodeValueBool(ignoreErrors)));
       auto const& collectionName = collection->name();
-      flags->addMember(ast->createNodeObjectElement("collection",
-          ast->createNodeValueString(collectionName.c_str(), collectionName.length())));
-      // args->addMember(ast->createNodeValueString(collectionName.c_str(), collectionName.length()));
+      flags->addMember(ast->createNodeObjectElement(
+          "collection", ast->createNodeValueString(collectionName.c_str(),
+                                                   collectionName.length())));
+      // args->addMember(ast->createNodeValueString(collectionName.c_str(),
+      // collectionName.length()));
 
       args->addMember(flags);
     } else {
@@ -9106,22 +9059,22 @@
       flags->addMember(ast->createNodeObjectElement(
           "allowKeyConversionToObject",
           ast->createNodeValueBool(allowKeyConversionToObject)));
-      flags->addMember(
-          ast->createNodeObjectElement("ignoreErrors",
-                                       ast->createNodeValueBool(ignoreErrors)));
-      bool canUseCustomKey = collection->getCollection()->usesDefaultShardKeys() ||
-                             allowSpecifiedKeys;
-      flags->addMember(
-          ast->createNodeObjectElement("canUseCustomKey",
-                                       ast->createNodeValueBool(canUseCustomKey)));
+      flags->addMember(ast->createNodeObjectElement(
+          "ignoreErrors", ast->createNodeValueBool(ignoreErrors)));
+      bool canUseCustomKey =
+          collection->getCollection()->usesDefaultShardKeys() ||
+          allowSpecifiedKeys;
+      flags->addMember(ast->createNodeObjectElement(
+          "canUseCustomKey", ast->createNodeValueBool(canUseCustomKey)));
 
       args->addMember(flags);
     }
   }
 
-  auto expr =
-      std::make_unique<Expression>(ast, ast->createNodeFunctionCall(function, args, true));
-  return plan.createNode<CalculationNode>(&plan, plan.nextId(), std::move(expr), variable);
+  auto expr = std::make_unique<Expression>(
+      ast, ast->createNodeFunctionCall(function, args, true));
+  return plan.createNode<CalculationNode>(&plan, plan.nextId(), std::move(expr),
+                                          variable);
 }
 }  // namespace
 
@@ -9160,31 +9113,23 @@
 
 class NodeInformation {
  public:
-  NodeInformation(ExecutionNode* node) 
-      : NodeInformation(node, node) {}
+  NodeInformation(ExecutionNode* node) : NodeInformation(node, node) {}
   NodeInformation(ExecutionNode* node, ExecutionNode* shardingDefinedBy)
       : NodeInformation(node, shardingDefinedBy,
                         shardingDefinedBy->getAllowedLocation()){};
-  NodeInformation(ExecutionNode* node, ExecutionNode* shardingDefinedBy, ExecutionLocation location)
+  NodeInformation(ExecutionNode* node, ExecutionNode* shardingDefinedBy,
+                  ExecutionLocation location)
       : _node(node), _shardBy(shardingDefinedBy), _loc(location) {
     TRI_ASSERT(_node != nullptr);
     TRI_ASSERT(_shardBy != nullptr);
   }
 
-  ExecutionNode* getNode() const {
-    return _node;
-  }
-  ExecutionNode* getShardByNode() const {
-    return _shardBy;
-  }
-
-  ExecutionLocation getAllowedLocation() const {
-    return _loc;
-  }
-
-  void setAllowedLocation(ExecutionLocation loc) {
-    _loc = loc;
-  }
+  ExecutionNode* getNode() const { return _node; }
+  ExecutionNode* getShardByNode() const { return _shardBy; }
+
+  ExecutionLocation getAllowedLocation() const { return _loc; }
+
+  void setAllowedLocation(ExecutionLocation loc) { _loc = loc; }
 
  private:
   ExecutionNode* _node;
@@ -9193,506 +9138,562 @@
 };
 
 namespace {
+/**
+ * @brief will add a gatherNode above the "node", using the information of
+ * gatherFrom, to collect the data from it. Will also return the created
+ * GatherNode for futher adjustments, like Sorting
+ */
+GatherNode* addGatherAbove(ExecutionPlan& plan, ExecutionNode* node,
+                           ExecutionNode* gatherFrom) {
+  TRI_vocbase_t* vocbase = &plan.getAst()->query().vocbase();
+  // NOTE: InsertGatherNode does NOT insert anthing, it just creates the
+  // GatherNode NOTE: No idea what subqueries should be used for. yet. (TODO)
+  SmallUnorderedMap<ExecutionNode*, ExecutionNode*>::allocator_type::arena_type
+      subqueriesArena;
+  SmallUnorderedMap<ExecutionNode*, ExecutionNode*> subqueries{subqueriesArena};
+  auto gatherNode = insertGatherNode(plan, gatherFrom, subqueries);
+  TRI_ASSERT(gatherNode);
+
+  auto remoteNode =
+      plan.createNode<RemoteNode>(&plan, plan.nextId(), vocbase, "", "", "");
+  TRI_ASSERT(remoteNode);
+
+  // Now need to relink:
+  // dependency <- node
+  // =>
+  // dependency <- remote <- gather <- node
+  auto dependencyNode = node->getFirstDependency();
+  LOG_DEVEL << "Adding gather " << node->getTypeString() << " <- "
+            << dependencyNode->getTypeString();
+  node->removeDependencies();
+  remoteNode->addDependency(dependencyNode);
+  gatherNode->addDependency(remoteNode);
+  node->addDependency(gatherNode);
+
+  // TODO Performance, i think this is not necessary here, as the above injected
+  // nodes do not convey new variable information
+  plan.clearVarUsageComputed();
+  plan.findVarUsage();
+
+  return gatherNode;
+}
+
+void addScatterBelow(ExecutionPlan& plan, ExecutionNode* node,
+                     ExecutionNode* scatterTo) {
+  TRI_vocbase_t* vocbase = &plan.getAst()->query().vocbase();
+  /*
+   * This Lambda can be moved out as a static method.
+   * i just kept them in here for simplicity to move this rule into a seperate
+   * file there is nothing from the scope  required.
+   */
   /**
-   * @brief will add a gatherNode above the "node", using the information of gatherFrom, to collect the
-   * data from it. Will also return the created GatherNode for futher adjustments, like Sorting
+   * @brief Helper method to create a node to control the input stream for
+   * targetNode The input stream can either be scattered (send input to all
+   * parallel branches of targetNode) or distributed (for every input line
+   * specifically select one branch of targetNode)
    */
-  GatherNode* addGatherAbove(ExecutionPlan& plan, ExecutionNode* node, ExecutionNode* gatherFrom) {
+  auto createScatterNode = [](ExecutionPlan& plan,
+                              ExecutionNode* targetNode) -> ExecutionNode* {
+    auto nodeType = targetNode->getType();
+    if (nodeEligibleForDistribute(nodeType)) {
+      // Use Distribute where possible
+      auto const [isSmart, isDisjoint, collection] =
+          extractSmartnessAndCollection(targetNode);
+      TRI_ASSERT(collection != nullptr);
+      bool defaultSharding = collection->usesDefaultSharding();
+      LOG_DEVEL << "sharding: " << defaultSharding
+                << " type: " << targetNode->getTypeString() << " "
+                << isModificationNode(nodeType);
+      bool allowedModifications = isModificationNode(nodeType) &&
+                                  (!(nodeType == ExecutionNode::REMOVE ||
+                                     nodeType == ExecutionNode::UPDATE) ||
+                                   defaultSharding);
+      if (allowedModifications ||
+          (isGraphNode(nodeType) && isSmart && isDisjoint)) {
+        return createDistributeNodeFor(plan, targetNode);
+      }
+    }
+
+    if (nodeType == ExecutionNode::REMOVE ||
+        nodeType == ExecutionNode::UPDATE) {
+      // Note that in the REPLACE or UPSERT case we are not getting here, they
+      // are always eligible for distribute
+      auto* modNode = ExecutionNode::castTo<ModificationNode*>(targetNode);
+      modNode->getOptions().ignoreDocumentNotFound = true;
+    }
+
+    // Fallback to Scatter if we cannot identify the correct shard
+    return plan.createNode<ScatterNode>(&plan, plan.nextId(),
+                                        ScatterNode::ScatterType::SHARD);
+  };
+
+  auto scatterNode = createScatterNode(plan, scatterTo);
+  TRI_ASSERT(scatterNode);
+
+  auto remoteNode =
+      plan.createNode<RemoteNode>(&plan, plan.nextId(), vocbase, "", "", "");
+  TRI_ASSERT(remoteNode);
+
+  // Now need to relink:
+  // node <- parent
+  // =>
+  // node <- scatter <- remote <- parent
+
+  // At this stage in the planning every Node can only have a single parent
+  TRI_ASSERT(node->hasParent());
+  TRI_ASSERT(node->getParents().size() == 1);
+  auto* parent = node->getFirstParent();
+  parent->removeDependencies();
+  LOG_DEVEL << "Adding " << scatterNode->getTypeString() << ": "
+            << node->getTypeString() << " <- " << parent->getTypeString();
+  // TODO this is not nice, maybe we can refactor this a bit
+  if (false && scatterNode->getType() == ExecutionNode::DISTRIBUTE) {
+    auto distInput = createDistributeInputNode(plan, scatterTo);
+    TRI_ASSERT(distInput);
+#ifdef ARANGODB_ENABLE_MAINTAINER_MODE
+    VarSet varsUsedHere;
+    distInput->getVariablesUsedHere(varsUsedHere);
+    // We cannot move our distribute to a point where the Input Variable is not
+    // valid anymore.
+    auto validVars = node->getVarsValid();
+    for (auto const& it : varsUsedHere) {
+      TRI_ASSERT(validVars.contains(it));
+    }
+#endif
+    distInput->addDependency(node);
+    scatterNode->addDependency(distInput);
+  } else {
+    scatterNode->addDependency(node);
+  }
+  remoteNode->addDependency(scatterNode);
+  parent->addDependency(remoteNode);
+
+  // TODO Performance, i think this is not necessary here, as the above injected
+  // nodes do not convey new variable information, unless we inserted a
+  // distribute
+  plan.clearVarUsageComputed();
+  plan.findVarUsage();
+}
+
+// Forward Declare method. The below methods need to call each other.
+NodeInformation joinSnippets(
+    ExecutionPlan& plan, NodeInformation lower, NodeInformation upper,
+    std::stack<SubqueryScope, std::vector<SubqueryScope>>& subqueryScopes,
+    std::vector<ExecutionNode*> const& additionalNodesWithContext);
+
+NodeInformation linkSubquery(
+    ExecutionPlan& plan, SubqueryScope const& scope,
+    std::optional<NodeInformation> upper,
+    std::stack<SubqueryScope, std::vector<SubqueryScope>>& subqueryScopes) {
+  // TODO, those may need to be injected, also not yet clear into which of the
+  // following statements the nodes need to be added. I think it is the first
+  // call. There may also be a need to handle a stack of those calls: one entry
+  // for each subqiery.
+  std::vector<ExecutionNode*> additionalNodesWithContext{};
+  if (!scope.hasInternalRemote) {
+    // We can push the complete subquery to the desired location
+    if (scope.shardingDefinedByNode == nullptr) {
+      // The subquery has nothing that enforces location.
+      // We can just inline it with below and above
+      TRI_ASSERT(scope.previous);
+      TRI_ASSERT(scope.firstInternalNode == nullptr);
+      if (upper.has_value()) {
+        return ::joinSnippets(plan, scope.previous, upper.value(),
+                              subqueryScopes, additionalNodesWithContext);
+      }
+      return scope.previous;
+    }
+
+    auto loc = scope.shardingDefinedByNode->getAllowedLocation();
+    if (loc.canRunOnCoordinator() ||
+        nodeEligibleForDistribute(scope.shardingDefinedByNode->getType())) {
+      // This covers two separate cases:
+      // 1  The subquery has to be executed on Coordinator, push it there in
+      // full.
+      //
+      // 2. The subquery is guaranteed to only have results on a single shard,
+      // so we can push it down to dbservers.
+      //    Handled it like it would be on the DBServer in full.
+      //
+      // The lower sharding is handled, we do not actually need to retain it.
+      std::ignore =
+          ::joinSnippets(plan, scope.previous,
+                         {scope.subqueryEnd, scope.shardingDefinedByNode, loc},
+                         subqueryScopes, additionalNodesWithContext);
+      if (upper.has_value()) {
+        return ::joinSnippets(
+            plan,
+            {scope.getExternalStartNode(), scope.shardingDefinedByNode, loc},
+            upper.value(), subqueryScopes, additionalNodesWithContext);
+      }
+      auto parent = scope.getExternalStartNode()->getFirstDependency();
+      TRI_ASSERT(parent);
+      addScatterBelow(plan, parent, scope.shardingDefinedByNode);
+      return {scope.getExternalStartNode(), scope.shardingDefinedByNode, loc};
+    }
+  }
+  // Unfortunately we cannot optimize the subquery. The SubqueryNodes themselfs
+  // need to be handled as CoordiantorOnly nodes.
+
+  // All NodePointers are required to be set here
+  TRI_ASSERT(scope.subqueryStart);
+  TRI_ASSERT(scope.firstInternalNode);
+  TRI_ASSERT(scope.lastInternalNode);
+  TRI_ASSERT(scope.shardingDefinedByNode);
+  // And then communicate with their internal pieces
+  // Link from lowest need to highest node in return -> Root ordering:
+  ExecutionLocation coordinatorLocation{
+      ExecutionLocation::LocationType::COORDINATOR};
+  std::ignore = ::joinSnippets(
+      plan, scope.previous,
+      {scope.subqueryEnd, scope.subqueryEnd, coordinatorLocation},
+      subqueryScopes, additionalNodesWithContext);
+  // Link SubqueryEnd, with the first node that is relevant internally
+  if (scope.getInternalEndNode() == scope.firstInternalNode) {
+    // This is a special case, the ROOT of the subquery is a ModificationNode,
+    // not a return. Need to gather it.
+    SmallUnorderedMap<ExecutionNode*,
+                      ExecutionNode*>::allocator_type::arena_type
+        subqueriesArena;
+    SmallUnorderedMap<ExecutionNode*, ExecutionNode*> subqueries{
+        subqueriesArena};
+    auto gatherNode =
+        insertGatherNode(plan, scope.firstInternalNode, subqueries);
+    TRI_ASSERT(gatherNode);
+
     TRI_vocbase_t* vocbase = &plan.getAst()->query().vocbase();
-    // NOTE: InsertGatherNode does NOT insert anthing, it just creates the GatherNode
-    // NOTE: No idea what subqueries should be used for. yet. (TODO)
-    SmallUnorderedMap<ExecutionNode*, ExecutionNode*>::allocator_type::arena_type subqueriesArena;
-    SmallUnorderedMap<ExecutionNode*, ExecutionNode*> subqueries{subqueriesArena};
-    auto gatherNode = insertGatherNode(plan, gatherFrom, subqueries);
-    TRI_ASSERT(gatherNode);
-
-    auto remoteNode = plan.createNode<RemoteNode>(&plan, plan.nextId(),
-                                                  vocbase, "", "", "");
+    auto remoteNode =
+        plan.createNode<RemoteNode>(&plan, plan.nextId(), vocbase, "", "", "");
     TRI_ASSERT(remoteNode);
 
     // Now need to relink:
-    // dependency <- node
+    // previous (root)
     // =>
-    // dependency <- remote <- gather <- node
-    auto dependencyNode = node->getFirstDependency();
-    LOG_DEVEL << "Adding gather " << node->getTypeString() << " <- " << dependencyNode->getTypeString();
-    node->removeDependencies();
-    remoteNode->addDependency(dependencyNode);
+    // previous <- remote <- gather (root)
+    remoteNode->addDependency(scope.firstInternalNode);
     gatherNode->addDependency(remoteNode);
-    node->addDependency(gatherNode);
-
-    // TODO Performance, i think this is not necessary here, as the above injected nodes
-    // do not convey new variable information
-    plan.clearVarUsageComputed();
-    plan.findVarUsage();
-
-    return gatherNode;
-  }
-
-  void addScatterBelow(ExecutionPlan& plan, ExecutionNode* node, ExecutionNode* scatterTo) {
-    TRI_vocbase_t* vocbase = &plan.getAst()->query().vocbase();
-    /*
-     * This Lambda can be moved out as a static method.
-     * i just kept them in here for simplicity to move this rule into a seperate
-     * file there is nothing from the scope  required.
-     */
-    /**
-     * @brief Helper method to create a node to control the input stream for targetNode
-     * The input stream can either be scattered (send input to all parallel branches of targetNode)
-     * or distributed (for every input line specifically select one branch of targetNode)
-     */
-    auto createScatterNode = [](ExecutionPlan& plan, ExecutionNode* targetNode) -> ExecutionNode* {
-      auto nodeType = targetNode->getType();
-      if (nodeEligibleForDistribute(nodeType)) {
-        // Use Distribute where possible
-        auto const [isSmart, isDisjoint, collection] =
-            extractSmartnessAndCollection(targetNode);
-        TRI_ASSERT(collection != nullptr);
-        bool defaultSharding = collection->usesDefaultSharding();
-        LOG_DEVEL << "sharding: " <<defaultSharding << " type: " << targetNode->getTypeString() << " " << isModificationNode(nodeType);
-        bool allowedModifications =
-            isModificationNode(nodeType) &&
-            (!(nodeType == ExecutionNode::REMOVE || nodeType == ExecutionNode::UPDATE) ||
-             defaultSharding);
-        if (allowedModifications || (isGraphNode(nodeType) && isSmart && isDisjoint)) {
-          return createDistributeNodeFor(plan, targetNode);
-        }
-      }
-
-      if (nodeType == ExecutionNode::REMOVE || nodeType == ExecutionNode::UPDATE) {
-        // Note that in the REPLACE or UPSERT case we are not getting here, they are always
-        // eligible for distribute
-        auto* modNode = ExecutionNode::castTo<ModificationNode*>(targetNode);
-        modNode->getOptions().ignoreDocumentNotFound = true;
-      }
-
-      // Fallback to Scatter if we cannot identify the correct shard
-      return plan.createNode<ScatterNode>(&plan, plan.nextId(),
-                                          ScatterNode::ScatterType::SHARD);
-    };
-
-    auto scatterNode = createScatterNode(plan, scatterTo);
-    TRI_ASSERT(scatterNode);
-
-    auto remoteNode = plan.createNode<RemoteNode>(&plan, plan.nextId(),
-                                                  vocbase, "", "", "");
-    TRI_ASSERT(remoteNode);
-
-    // Now need to relink:
-    // node <- parent
-    // =>
-    // node <- scatter <- remote <- parent
-
-    // At this stage in the planning every Node can only have a single parent
-    TRI_ASSERT(node->hasParent());
-    TRI_ASSERT(node->getParents().size() == 1);
-    auto* parent = node->getFirstParent();
-    parent->removeDependencies();
-    LOG_DEVEL << "Adding " << scatterNode->getTypeString() <<  ": " << node->getTypeString() << " <- " << parent->getTypeString();
-    // TODO this is not nice, maybe we can refactor this a bit
-    if (false && scatterNode->getType() == ExecutionNode::DISTRIBUTE) {
-      auto distInput = createDistributeInputNode(plan, scatterTo);
-      TRI_ASSERT(distInput);
+    TRI_ASSERT(scope.subqueryEnd->getType() == ExecutionNode::SUBQUERY);
+    ExecutionNode::castTo<SubqueryNode*>(scope.subqueryEnd)
+        ->setSubquery(gatherNode, true);
+  } else {
+    std::ignore = ::joinSnippets(
+        plan,
+        {scope.getInternalEndNode(), scope.getInternalEndNode(),
+         coordinatorLocation},
+        scope.firstInternalNode, subqueryScopes, additionalNodesWithContext);
+  }
+  // Link SubqueryStart with the last node that is relevant internally
+  std::ignore = ::joinSnippets(
+      plan, scope.lastInternalNode,
+      {scope.subqueryStart, scope.subqueryStart, coordinatorLocation},
+      subqueryScopes, additionalNodesWithContext);
+  // Now link SubqueryStart with the next piece in main query
+  if (upper.has_value()) {
+    return ::joinSnippets(plan,
+                          {scope.getExternalStartNode(),
+                           scope.getExternalStartNode(), coordinatorLocation},
+                          upper.value(), subqueryScopes,
+                          additionalNodesWithContext);
+  }
+  return {scope.getExternalStartNode(), scope.getExternalStartNode(),
+          coordinatorLocation};
+}
+
+/**
+ * TODO: I think this is still a bit unclear. Reformulate
+ * @brief This method defines the logic to decide if two adjacent snippets can
+ * be merged. It will get the relevant Connected Nodes as input, and will
+ * return the node that defines the next Sharding upstream
+ */
+NodeInformation joinSnippets(
+    ExecutionPlan& plan, NodeInformation lower, NodeInformation upper,
+    std::stack<SubqueryScope, std::vector<SubqueryScope>>& subqueryScopes,
+    std::vector<ExecutionNode*> const& additionalNodesWithContext) {
+  LOG_DEVEL << "Joining snippets " << lower.getNode()->getTypeString()
+            << " with " << upper.getNode()->getTypeString();
+
+  // the following line does not compile with clang-12, because the lambda in
+  // std::reduce with be called with [arg1, arg2], [arg1, arg1] and [arg2,
+  // arg2]. So the types of the arguments should be the same, not different.
+  // LOG_DEVEL_IF(!additionalNodesWithContext.empty()) <<
+  // std::reduce(additionalNodesWithContext.begin(),
+  // additionalNodesWithContext.end(), std::string(""), [](std::string old,
+  // ExecutionNode* next) -> std::string {return old + ", " +
+  // next->getTypeString();});
+  TRI_ASSERT(lower.getNode() != upper.getNode());
+  auto lowerLoc = lower.getAllowedLocation();
+  auto upperLoc = upper.getAllowedLocation();
+  TRI_ASSERT(lowerLoc.isStrict());
+  TRI_ASSERT(upperLoc.isStrict());
+  if (upperLoc.isSubqueryEnd()) {
+    LOG_DEVEL << "Pushing on SubqueryScope stack";
+    // We need to handle Subquery Joining later, start a new scope and remember
+    // it in stack
+    subqueryScopes.emplace(SubqueryScope{lower.getNode(), upper.getNode()});
+    return upper;
+  }
+  if (upperLoc.isSubqueryStart()) {
+    // Nothing to do here, we handle SubqueryStart one Step later.
+    // We just need to keep the start Node Pointer for reference
+    auto& top = subqueryScopes.top();
+    top.subqueryStart = upper.getNode();
+    top.lastInternalNode = lower.getNode();
+    return upper;
+  }
+  if (lowerLoc.isSubqueryStart()) {
+    TRI_ASSERT(!subqueryScopes.empty());
+    auto top = subqueryScopes.top();
+    subqueryScopes.pop();
+    return ::linkSubquery(plan, std::move(top), upper, subqueryScopes);
+  }
+
+  if (lowerLoc.isSubqueryEnd()) {
+    LOG_DEVEL << "Setting first internal";
+    TRI_ASSERT(!subqueryScopes.empty());
+    auto& top = subqueryScopes.top();
+    top.firstInternalNode = upper.getNode();
+    top.shardingDefinedByNode = upper.getShardByNode();
+    // We cannot join
+    return upper;
+  }
+
+  if (lowerLoc.canRunOnCoordinator() && upperLoc.canRunOnCoordinator()) {
+    // Both on Coordinator, already joined in between nothing to do
+    return upper;
+  }
+
+  if (lowerLoc.canRunOnCoordinator() && upperLoc.canRunOnDBServer()) {
+    // Lower is on Coordinator
+    // Add GATHER REMOTE right above the lowerNode to keep most computations on
+    // DBServer, take sharding from upperNode
+    // TODO: We may need to get more clever with the GATHER node here, regarding
+    // parallelism
+    // TODO: We may need to improve the gather / even omit the gather, if we
+    // figure out Upper only has a single Shard
+
+    auto gatherNode =
+        addGatherAbove(plan, lower.getNode(), upper.getShardByNode());
+    if (!additionalNodesWithContext.empty()) {
+      // Keep the Sort condition on the first sort node above the remote part.
+      // And move it into the gatherNode, this will cause the gather to get
+      // sorted.
+      auto sort = additionalNodesWithContext.front();
+      if (sort->getType() == ExecutionNode::SORT) {
+        gatherNode->elements(
+            ExecutionNode::castTo<SortNode*>(sort)->elements());
+      }
+    }
+    if (!subqueryScopes.empty()) {
+      auto& top = subqueryScopes.top();
+      top.hasInternalRemote = true;
+      top.shardingDefinedByNode = upper.getShardByNode();
+    }
+    return upper;
+  }
+
+  if (lowerLoc.canRunOnDBServer() && upperLoc.canRunOnCoordinator()) {
+    // Lower is on DBServer
+    // We need to add SCATTER REMOTE or DISTRIBUTE REMOTE right below the
+    // coordinator piece on upper. We continue with the "sharding" from
+    // upperNode, which is Coordinator.
+
+    addScatterBelow(plan, upper.getNode(), lower.getShardByNode());
+    if (!subqueryScopes.empty()) {
+      auto& top = subqueryScopes.top();
+      top.hasInternalRemote = true;
+      top.shardingDefinedByNode = upper.getShardByNode();
+    }
+    return upper;
+  }
+
+  if (lowerLoc.canRunOnDBServer() && upperLoc.canRunOnDBServer()) {
+    // TODO: actually check here if we need to insert a Scatter/Gather.
+    // we don't need to do this for collections with the same sharding
+    // and satellite collections.
+
+    // Optimize Case:
+    // We distribute on LOWER, by the output of upper. There is no need
+    // to return to coordinator in between
+    // This handles cases like:
+    //   FOR x IN col REMOVE x IN col
+
+    if (nodeEligibleForDistribute(lower.getShardByNode()->getType())) {
+      auto [collection, inputVariable, isGraphNode] =
+          ::extractDistributeInfo(lower.getShardByNode());
+      auto up = upper.getShardByNode();
+      // TEMPORARY hack to figure out that this still works:
+      TRI_ASSERT(inputVariable != nullptr);
+      ExecutionNode* setter = plan.getVarSetBy(inputVariable->id);
+      TRI_ASSERT(setter != nullptr);
+      bool rewiredToDistributeInput = false;
+
+      // To get rid of this hack, we test if this pointer is inside the list of
+      // Context Nodes
+      if (setter->getType() == EN::CALCULATION) {
+        auto it = std::find(additionalNodesWithContext.begin(),
+                            additionalNodesWithContext.end(), setter);
+        if (it != additionalNodesWithContext.end()) {
+          // We try to rewire the input variable to be the input of
+          // MAKE_DISTRIBUTE_INPUT
 #ifdef ARANGODB_ENABLE_MAINTAINER_MODE
-      VarSet varsUsedHere;
-      distInput->getVariablesUsedHere(varsUsedHere);
-      // We cannot move our distribute to a point where the Input Variable is not valid anymore.
-      auto validVars = node->getVarsValid();
-      for (auto const& it : varsUsedHere) {
-        TRI_ASSERT(validVars.contains(it));
-      }
+          // Assert that we only hit the expected node, which is MAKE_DISTRIBUTE
+          auto cn = ExecutionNode::castTo<CalculationNode const*>(setter);
+          auto expr = cn->expression();
+          AstNode const* n = expr->node();
+          TRI_ASSERT(n != nullptr);
+          if (n->type == NODE_TYPE_FCALL) {
+            auto func = static_cast<Function const*>(n->getData());
+            TRI_ASSERT(func->name == "MAKE_DISTRIBUTE_INPUT" ||
+                       func->name == "MAKE_DISTRIBUTE_GRAPH_INPUT");
+          }
 #endif
-      distInput->addDependency(node);
-      scatterNode->addDependency(distInput);
-    } else {
-      scatterNode->addDependency(node);
-    }
-    remoteNode->addDependency(scatterNode);
-    parent->addDependency(remoteNode);
-
-    // TODO Performance, i think this is not necessary here, as the above injected nodes
-    // do not convey new variable information, unless we inserted a distribute
-    plan.clearVarUsageComputed();
-    plan.findVarUsage();
-  }
-
-  // Forward Declare method. The below methods need to call each other.
-  NodeInformation joinSnippets(ExecutionPlan& plan, NodeInformation lower,
-                               NodeInformation upper,
-                               std::stack<SubqueryScope, std::vector<SubqueryScope>>& subqueryScopes,
-                               std::vector<ExecutionNode*> const& additionalNodesWithContext);
-
-
-  NodeInformation linkSubquery(ExecutionPlan& plan, SubqueryScope const& scope, 
-                               std::optional<NodeInformation> upper, 
-                               std::stack<SubqueryScope, std::vector<SubqueryScope>>& subqueryScopes) {
-    // TODO, those may need to be injected, also not yet clear into which of the following statements the nodes need to be added.
-    // I think it is the first call.
-    // There may also be a need to handle a stack of those calls: one entry for each subqiery.
-    std::vector<ExecutionNode*> additionalNodesWithContext{};
-    if (!scope.hasInternalRemote) {
-      // We can push the complete subquery to the desired location
-      if (scope.shardingDefinedByNode == nullptr) {
-        // The subquery has nothing that enforces location.
-        // We can just inline it with below and above
-        TRI_ASSERT(scope.previous);
-        TRI_ASSERT(scope.firstInternalNode == nullptr);
-        if (upper.has_value()) {
-          return ::joinSnippets(plan, scope.previous, upper.value(), subqueryScopes, additionalNodesWithContext);
-        } 
-        return scope.previous;
-      }
-
-      auto loc = scope.shardingDefinedByNode->getAllowedLocation();
-      if (loc.canRunOnCoordinator() || nodeEligibleForDistribute(scope.shardingDefinedByNode->getType())) {
-        // This covers two separate cases:
-        // 1  The subquery has to be executed on Coordinator, push it there in full.
-        //
-        // 2. The subquery is guaranteed to only have results on a single shard, so we can push it down to dbservers.
-        //    Handled it like it would be on the DBServer in full.
-        //
-        // The lower sharding is handled, we do not actually need to retain it.
-        std::ignore =
-            ::joinSnippets(plan, scope.previous,
-                           {scope.subqueryEnd, scope.shardingDefinedByNode, loc},
-                           subqueryScopes, additionalNodesWithContext);
-        if (upper.has_value()) {
-          return ::joinSnippets(plan, {scope.getExternalStartNode(), scope.shardingDefinedByNode, loc},
-                                upper.value(), subqueryScopes, additionalNodesWithContext);
-        }
-        auto parent = scope.getExternalStartNode()->getFirstDependency();
-        TRI_ASSERT(parent);
-        addScatterBelow(plan, parent, scope.shardingDefinedByNode);
-        return {scope.getExternalStartNode(), scope.shardingDefinedByNode, loc};
-      } 
-    }
-    // Unfortunately we cannot optimize the subquery. The SubqueryNodes themselfs need to be handled as CoordiantorOnly nodes.
-
-    // All NodePointers are required to be set here
-    TRI_ASSERT(scope.subqueryStart);
-    TRI_ASSERT(scope.firstInternalNode);
-    TRI_ASSERT(scope.lastInternalNode);
-    TRI_ASSERT(scope.shardingDefinedByNode);
-    // And then communicate with their internal pieces
-    // Link from lowest need to highest node in return -> Root ordering:
-    ExecutionLocation coordinatorLocation{ExecutionLocation::LocationType::COORDINATOR};
-    std::ignore = ::joinSnippets(plan, scope.previous,
-                                 {scope.subqueryEnd, scope.subqueryEnd, coordinatorLocation},
-                                 subqueryScopes, additionalNodesWithContext);
-    // Link SubqueryEnd, with the first node that is relevant internally
-    if (scope.getInternalEndNode() == scope.firstInternalNode) {
-      // This is a special case, the ROOT of the subquery is a ModificationNode, not a return.
-      // Need to gather it.
-      SmallUnorderedMap<ExecutionNode*, ExecutionNode*>::allocator_type::arena_type subqueriesArena;
-      SmallUnorderedMap<ExecutionNode*, ExecutionNode*> subqueries{subqueriesArena};
-      auto gatherNode = insertGatherNode(plan, scope.firstInternalNode, subqueries);
-      TRI_ASSERT(gatherNode);
-
-      TRI_vocbase_t* vocbase = &plan.getAst()->query().vocbase();
-      auto remoteNode = plan.createNode<RemoteNode>(&plan, plan.nextId(),
-                                                     vocbase, "", "", "");
-      TRI_ASSERT(remoteNode);
-
-      // Now need to relink:
-      // previous (root)
-      // =>
-      // previous <- remote <- gather (root)
-      remoteNode->addDependency(scope.firstInternalNode);
-      gatherNode->addDependency(remoteNode);
-      TRI_ASSERT(scope.subqueryEnd->getType() == ExecutionNode::SUBQUERY);
-      ExecutionNode::castTo<SubqueryNode*>(scope.subqueryEnd)->setSubquery(gatherNode, true);
-    } else {
-      std::ignore = ::joinSnippets(plan, {scope.getInternalEndNode(), scope.getInternalEndNode(), coordinatorLocation},
-                                   scope.firstInternalNode, subqueryScopes, additionalNodesWithContext);
-    }
-    // Link SubqueryStart with the last node that is relevant internally
-    std::ignore = ::joinSnippets(plan, scope.lastInternalNode,
-                                 {scope.subqueryStart, scope.subqueryStart, coordinatorLocation},
-                                 subqueryScopes, additionalNodesWithContext);
-    // Now link SubqueryStart with the next piece in main query
-    if (upper.has_value()) {
-      return ::joinSnippets(plan, {scope.getExternalStartNode(), scope.getExternalStartNode(), coordinatorLocation},
-                            upper.value(), subqueryScopes, additionalNodesWithContext);
-    } 
-    return {scope.getExternalStartNode(), scope.getExternalStartNode(), coordinatorLocation};
-  }
-
-  /**
-   * TODO: I think this is still a bit unclear. Reformulate
-   * @brief This method defines the logic to decide if two adjacent snippets can
-   * be merged. It will get the relevant Connected Nodes as input, and will
-   * return the node that defines the next Sharding upstream
-   */
-  NodeInformation joinSnippets(ExecutionPlan& plan, NodeInformation lower,
-                               NodeInformation upper,
-                               std::stack<SubqueryScope, std::vector<SubqueryScope>>& subqueryScopes,
-                               std::vector<ExecutionNode*> const& additionalNodesWithContext) {
-    LOG_DEVEL << "Joining snippets " << lower.getNode()->getTypeString()
-              << " with " << upper.getNode()->getTypeString();
-
-    // the following line does not compile with clang-12, because the lambda in std::reduce with be called
-    // with [arg1, arg2], [arg1, arg1] and [arg2, arg2]. So the types of the arguments should be the same,
-    // not different.
-    // LOG_DEVEL_IF(!additionalNodesWithContext.empty()) << std::reduce(additionalNodesWithContext.begin(), additionalNodesWithContext.end(), std::string(""), [](std::string old, ExecutionNode* next) -> std::string {return old + ", " + next->getTypeString();});
-    TRI_ASSERT(lower.getNode() != upper.getNode());
-    auto lowerLoc = lower.getAllowedLocation();
-    auto upperLoc = upper.getAllowedLocation();
-    TRI_ASSERT(lowerLoc.isStrict());
-    TRI_ASSERT(upperLoc.isStrict());
-    if (upperLoc.isSubqueryEnd()) {
-      LOG_DEVEL << "Pushing on SubqueryScope stack";
-      // We need to handle Subquery Joining later, start a new scope and remember it in stack
-      subqueryScopes.emplace(SubqueryScope{lower.getNode(), upper.getNode()});
-      return upper;
-    }
-    if (upperLoc.isSubqueryStart()) {
-      // Nothing to do here, we handle SubqueryStart one Step later.
-      // We just need to keep the start Node Pointer for reference
+          VarSet usedVars{};
+          setter->getVariablesUsedHere(usedVars);
+          TRI_ASSERT(usedVars.size() == 1);
+          inputVariable = *usedVars.begin();
+          rewiredToDistributeInput = true;
+        }
+      }
+
+      if (isInputForModificationNode(plan, collection, inputVariable, up)) {
+        LOG_DEVEL << "Distribute by attached producer, " << inputVariable->name
+                  << " produced by " << up->getTypeString();
+        if (rewiredToDistributeInput) {
+          LOG_DEVEL << "Removing MAKE_DISTRIBUTE_INPUT again";
+          plan.unlinkNode(setter);
+          switch (lower.getShardByNode()->getType()) {
+            case ExecutionNode::INSERT: {
+              auto* specificNode =
+                  ExecutionNode::castTo<InsertNode*>(lower.getShardByNode());
+              specificNode->setInVariable(inputVariable);
+              break;
+            }
+            case ExecutionNode::REMOVE: {
+              auto* specificNode =
+                  ExecutionNode::castTo<RemoveNode*>(lower.getShardByNode());
+              specificNode->setInVariable(inputVariable);
+              break;
+            }
+            case ExecutionNode::UPDATE:
+            case ExecutionNode::REPLACE: {
+              auto* updateReplaceNode =
+                  ExecutionNode::castTo<UpdateReplaceNode*>(
+                      lower.getShardByNode());
+              if (updateReplaceNode->inKeyVariable() != nullptr) {
+                updateReplaceNode->setInKeyVariable(inputVariable);
+              } else {
+                updateReplaceNode->setInDocVariable(inputVariable);
+              }
+              break;
+            }
+            case ExecutionNode::UPSERT: {
+              auto* upsertNode =
+                  ExecutionNode::castTo<UpsertNode*>(lower.getShardByNode());
+              upsertNode->setInsertVariable(inputVariable);
+              break;
+            }
+            case ExecutionNode::TRAVERSAL: {
+              auto* traversalNode =
+                  ExecutionNode::castTo<TraversalNode*>(lower.getShardByNode());
+              traversalNode->setInVariable(inputVariable);
+              break;
+            }
+            case ExecutionNode::K_SHORTEST_PATHS: {
+              auto* kShortestPathsNode =
+                  ExecutionNode::castTo<KShortestPathsNode*>(
+                      lower.getShardByNode());
+              kShortestPathsNode->setStartInVariable(inputVariable);
+              break;
+            }
+            case ExecutionNode::SHORTEST_PATH: {
+              auto* shortestPathNode = ExecutionNode::castTo<ShortestPathNode*>(
+                  lower.getShardByNode());
+              shortestPathNode->setStartInVariable(inputVariable);
+              break;
+            }
+            default:
+              // The above logic should never let any nonhandled not through
+              // here.
+              TRI_ASSERT(false);
+          }
+        }
+        return upper;
+      }
+    }
+    addGatherAbove(plan, lower.getNode(), upper.getShardByNode());
+    auto dependencyNode = lower.getNode()->getFirstDependency();
+    addScatterBelow(plan, dependencyNode, lower.getShardByNode());
+    if (!subqueryScopes.empty()) {
       auto& top = subqueryScopes.top();
-      top.subqueryStart = upper.getNode();
-      top.lastInternalNode = lower.getNode();
-      return upper;
-    }
-    if (lowerLoc.isSubqueryStart()) {
-      TRI_ASSERT(!subqueryScopes.empty());
-      auto top = subqueryScopes.top();
-      subqueryScopes.pop();
-      return ::linkSubquery(plan, std::move(top), upper, subqueryScopes);
-    }
-
-    if (lowerLoc.isSubqueryEnd()) {
-      LOG_DEVEL << "Setting first internal";
-      TRI_ASSERT(!subqueryScopes.empty());
-      auto& top = subqueryScopes.top();
-      top.firstInternalNode = upper.getNode();
+      top.hasInternalRemote = true;
       top.shardingDefinedByNode = upper.getShardByNode();
-      // We cannot join
-      return upper;
-    }
-
-    if (lowerLoc.canRunOnCoordinator() && upperLoc.canRunOnCoordinator()) {
-      // Both on Coordinator, already joined in between nothing to do
-      return upper;
-    }
-
-    if (lowerLoc.canRunOnCoordinator() && upperLoc.canRunOnDBServer()) {
-      // Lower is on Coordinator
-      // Add GATHER REMOTE right above the lowerNode to keep most computations on DBServer, take sharding from upperNode
-      // TODO: We may need to get more clever with the GATHER node here, regarding parallelism
-      // TODO: We may need to improve the gather / even omit the gather, if we figure out Upper
-      // only has a single Shard
-
-      auto gatherNode = addGatherAbove(plan, lower.getNode(), upper.getShardByNode());
-      if (!additionalNodesWithContext.empty()) {
-        // Keep the Sort condition on the first sort node above the remote part.
-        // And move it into the gatherNode, this will cause the gather to get sorted.
-        auto sort = additionalNodesWithContext.front();
-        if (sort->getType() == ExecutionNode::SORT) {
-          gatherNode->elements(ExecutionNode::castTo<SortNode*>(sort)->elements());
-        }
-      }
-      if (!subqueryScopes.empty()) {
-        auto& top = subqueryScopes.top();
-        top.hasInternalRemote = true;
-        top.shardingDefinedByNode = upper.getShardByNode();
-      }
-      return upper;
-    }
-
-    if (lowerLoc.canRunOnDBServer() && upperLoc.canRunOnCoordinator()) {
-      // Lower is on DBServer
-      // We need to add SCATTER REMOTE or DISTRIBUTE REMOTE right below the coordinator piece on upper.
-      // We continue with the "sharding" from upperNode, which is Coordinator.
-
-      addScatterBelow(plan, upper.getNode(), lower.getShardByNode());
-      if (!subqueryScopes.empty()) {
-        auto& top = subqueryScopes.top();
-        top.hasInternalRemote = true;
-        top.shardingDefinedByNode = upper.getShardByNode();
-      }
-      return upper;
-    }
-
-    if (lowerLoc.canRunOnDBServer() && upperLoc.canRunOnDBServer()) {
-      // TODO: actually check here if we need to insert a Scatter/Gather.
-      // we don't need to do this for collections with the same sharding
-      // and satellite collections.
-
-      // Optimize Case:
-      // We distribute on LOWER, by the output of upper. There is no need
-      // to return to coordinator in between
-      // This handles cases like:
-      //   FOR x IN col REMOVE x IN col
-
-      if (nodeEligibleForDistribute(lower.getShardByNode()->getType())) {
-        auto [collection, inputVariable, isGraphNode] = ::extractDistributeInfo(lower.getShardByNode());
-        auto up = upper.getShardByNode();
-        // TEMPORARY hack to figure out that this still works:
-        TRI_ASSERT(inputVariable != nullptr);
-        ExecutionNode* setter = plan.getVarSetBy(inputVariable->id);
-        TRI_ASSERT(setter != nullptr);
-        bool rewiredToDistributeInput = false;
-
-        // To get rid of this hack, we test if this pointer is inside the list of Context Nodes
-        if (setter->getType() == EN::CALCULATION) {
-          auto it = std::find(additionalNodesWithContext.begin(), additionalNodesWithContext.end(), setter);
-          if (it != additionalNodesWithContext.end()) {
-            // We try to rewire the input variable to be the input of MAKE_DISTRIBUTE_INPUT
-#ifdef ARANGODB_ENABLE_MAINTAINER_MODE
-            // Assert that we only hit the expected node, which is MAKE_DISTRIBUTE
-            auto cn = ExecutionNode::castTo<CalculationNode const*>(setter);
-            auto expr = cn->expression();
-            AstNode const* n = expr->node();
-            TRI_ASSERT(n != nullptr);
-            if (n->type == NODE_TYPE_FCALL) {
-              auto func = static_cast<Function const*>(n->getData());
-              TRI_ASSERT(func->name == "MAKE_DISTRIBUTE_INPUT" || func->name == "MAKE_DISTRIBUTE_GRAPH_INPUT");
-            }
-#endif
-            VarSet usedVars{};
-            setter->getVariablesUsedHere(usedVars);
-            TRI_ASSERT(usedVars.size() == 1);
-            inputVariable = *usedVars.begin();
-            rewiredToDistributeInput = true;
-          }
-        }
-
-        if (isInputForModificationNode(plan, collection, inputVariable, up)) {
-          LOG_DEVEL << "Distribute by attached producer, " << inputVariable->name
-                    << " produced by " << up->getTypeString();
-          if (rewiredToDistributeInput) {
-            LOG_DEVEL << "Removing MAKE_DISTRIBUTE_INPUT again";
-            plan.unlinkNode(setter);
-            switch (lower.getShardByNode()->getType()) {
-              case ExecutionNode::INSERT: {
-                auto* specificNode =
-                    ExecutionNode::castTo<InsertNode*>(lower.getShardByNode());
-                specificNode->setInVariable(inputVariable);
-                break;
-              }
-              case ExecutionNode::REMOVE: {
-                auto* specificNode =
-                    ExecutionNode::castTo<RemoveNode*>(lower.getShardByNode());
-                specificNode->setInVariable(inputVariable);
-                break;
-              }
-              case ExecutionNode::UPDATE:
-              case ExecutionNode::REPLACE: {
-                auto* updateReplaceNode =
-                    ExecutionNode::castTo<UpdateReplaceNode*>(lower.getShardByNode());
-                if (updateReplaceNode->inKeyVariable() != nullptr) {
-                  updateReplaceNode->setInKeyVariable(inputVariable);
-                } else {
-                  updateReplaceNode->setInDocVariable(inputVariable);
-                }
-                break;
-              }
-              case ExecutionNode::UPSERT: {
-                auto* upsertNode =
-                    ExecutionNode::castTo<UpsertNode*>(lower.getShardByNode());
-                upsertNode->setInsertVariable(inputVariable);
-                break;
-              }
-              case ExecutionNode::TRAVERSAL: {
-                auto* traversalNode =
-                    ExecutionNode::castTo<TraversalNode*>(lower.getShardByNode());
-                traversalNode->setInVariable(inputVariable);
-                break;
-              }
-              case ExecutionNode::K_SHORTEST_PATHS: {
-                auto* kShortestPathsNode =
-                    ExecutionNode::castTo<KShortestPathsNode*>(lower.getShardByNode());
-                kShortestPathsNode->setStartInVariable(inputVariable);
-                break;
-              }
-              case ExecutionNode::SHORTEST_PATH: {
-                auto* shortestPathNode =
-                    ExecutionNode::castTo<ShortestPathNode*>(lower.getShardByNode());
-                shortestPathNode->setStartInVariable(inputVariable);
-                break;
-              }
-              default:
-                // The above logic should never let any nonhandled not through here.
-                TRI_ASSERT(false);
-            }
-          }
-          return upper;
-        }
-      }
-      addGatherAbove(plan, lower.getNode(), upper.getShardByNode());
-      auto dependencyNode = lower.getNode()->getFirstDependency();
-      addScatterBelow(plan, dependencyNode, lower.getShardByNode());
-      if (!subqueryScopes.empty()) {
-        auto& top = subqueryScopes.top();
-        top.hasInternalRemote = true;
-        top.shardingDefinedByNode = upper.getShardByNode();
-      }
-    }
-
-    return upper;
-  }
-
-  // NOTE this is almost copy paste of insertDistributeInputCalculation rule.
-  // The difference is, that we do nost search for DISTRIBUTE, but for the target nodes
-  // directly. In combination with distributeQueryRule this rule replaces
-  // insertDistributeInputCalculation. For simplicity it is moved into it's own namespace.
-  void insertDistributeInputCalculationNextGen(ExecutionPlan& plan) {
-    ::arangodb::containers::SmallVector<ExecutionNode*>::allocator_type::arena_type a;
-    ::arangodb::containers::SmallVector<ExecutionNode*> nodes{a};
-    plan.findNodesOfType(nodes, {
-        ExecutionNode::INSERT,
-        ExecutionNode::REMOVE,
-        ExecutionNode::UPDATE,
-        ExecutionNode::REPLACE,
-        ExecutionNode::UPSERT,
-        ExecutionNode::TRAVERSAL,
-        ExecutionNode::K_SHORTEST_PATHS,
-        ExecutionNode::SHORTEST_PATH
-    }, true);
-
-    for (auto const& targetNode : nodes) {
-      TRI_ASSERT(targetNode != nullptr);
-      auto calcNode = createDistributeInputNode(plan, targetNode);
-      if (calcNode != nullptr) {
-        plan.insertBefore(targetNode, calcNode);
-        plan.clearVarUsageComputed();
-        plan.findVarUsage();
-      }
-    }
-  }
+    }
+  }
+
+  return upper;
+}
+
+// NOTE this is almost copy paste of insertDistributeInputCalculation rule.
+// The difference is, that we do nost search for DISTRIBUTE, but for the target
+// nodes directly. In combination with distributeQueryRule this rule replaces
+// insertDistributeInputCalculation. For simplicity it is moved into it's own
+// namespace.
+void insertDistributeInputCalculationNextGen(ExecutionPlan& plan) {
+  ::arangodb::containers::SmallVector<
+      ExecutionNode*>::allocator_type::arena_type a;
+  ::arangodb::containers::SmallVector<ExecutionNode*> nodes{a};
+  plan.findNodesOfType(
+      nodes,
+      {ExecutionNode::INSERT, ExecutionNode::REMOVE, ExecutionNode::UPDATE,
+       ExecutionNode::REPLACE, ExecutionNode::UPSERT, ExecutionNode::TRAVERSAL,
+       ExecutionNode::K_SHORTEST_PATHS, ExecutionNode::SHORTEST_PATH},
+      true);
+
+  for (auto const& targetNode : nodes) {
+    TRI_ASSERT(targetNode != nullptr);
+    auto calcNode = createDistributeInputNode(plan, targetNode);
+    if (calcNode != nullptr) {
+      plan.insertBefore(targetNode, calcNode);
+      plan.clearVarUsageComputed();
+      plan.findVarUsage();
+    }
+  }
+}
 }  // namespace
 
-void arangodb::aql::insertDistributeCalculationsRule(Optimizer* opt, std::unique_ptr<ExecutionPlan> plan,
-                                                     OptimizerRule const& rule) {
+void arangodb::aql::insertDistributeCalculationsRule(
+    Optimizer* opt, std::unique_ptr<ExecutionPlan> plan,
+    OptimizerRule const& rule) {
   ::insertDistributeInputCalculationNextGen(*plan);
   bool modified = true;
   opt->addPlan(std::move(plan), rule, modified);
 }
 
-void arangodb::aql::distributeQueryRule(Optimizer* opt, std::unique_ptr<ExecutionPlan> plan,
+void arangodb::aql::distributeQueryRule(Optimizer* opt,
+                                        std::unique_ptr<ExecutionPlan> plan,
                                         OptimizerRule const& rule) {
-  // goal: make all other cluster distribution optimizer rules, including "cluster-one-shard"
-  // obsolete. The only extra cluster rules that should run are:
+  // goal: make all other cluster distribution optimizer rules, including
+  // "cluster-one-shard" obsolete. The only extra cluster rules that should run
+  // are:
   // - optimize-cluster-single-document-operations
   // - insert-distribute-calculations
-  // the first rule will, when applied turn off all other cluster specific rules,
-  // because the query can be answered with a single request to a DB server.
-  // the second rule is necessary to insert the calculations for the inputs required
-  // by DistributeNodes.
-  // "cluster-one-shard" will be covered by the transformations below, and should not
-  // require any special treatment
+  // the first rule will, when applied turn off all other cluster specific
+  // rules, because the query can be answered with a single request to a DB
+  // server. the second rule is necessary to insert the calculations for the
+  // inputs required by DistributeNodes. "cluster-one-shard" will be covered by
+  // the transformations below, and should not require any special treatment
 
   /*
-   * The RelevantNodesFinder will build a list of "relevant" nodes for making decisions 
-   * about ExecutionNode positioning (coordinator or DB server). For that, it collects 
-   * all nodes for which a change in position _could_ be useful or even required.
-   * ExecutionNodes are traversed bottom-up (in explain output order), with depth-first
-   * subquery entering.
-   * This struct can be moved out of this method.
-   * i just kept them in here for simplicity to move this rule into a seperate
-   * file. there is nothing from the scope required.
+   * The RelevantNodesFinder will build a list of "relevant" nodes for making
+   * decisions about ExecutionNode positioning (coordinator or DB server). For
+   * that, it collects all nodes for which a change in position _could_ be
+   * useful or even required. ExecutionNodes are traversed bottom-up (in explain
+   * output order), with depth-first subquery entering. This struct can be moved
+   * out of this method. i just kept them in here for simplicity to move this
+   * rule into a seperate file. there is nothing from the scope required.
    */
-  struct RelevantNodesFinder : arangodb::aql::WalkerWorkerBase<arangodb::aql::ExecutionNode> {
+  struct RelevantNodesFinder
+      : arangodb::aql::WalkerWorkerBase<arangodb::aql::ExecutionNode> {
     bool before(arangodb::aql::ExecutionNode* n) override {
       auto loc = n->getAllowedLocation();
       if (loc.isStrict() || loc.requiresContext()) {
@@ -9701,10 +9702,11 @@
       // Always continue walking
       return false;
     }
-  
+
     // we want to enter subqueries
-    bool enterSubquery(arangodb::aql::ExecutionNode* /*super*/, arangodb::aql::ExecutionNode* /*sub*/) override { 
-      return true; 
+    bool enterSubquery(arangodb::aql::ExecutionNode* /*super*/,
+                       arangodb::aql::ExecutionNode* /*sub*/) override {
+      return true;
     }
 
     void after(arangodb::aql::ExecutionNode* n) override {}
@@ -9725,8 +9727,11 @@
     if (firstLocation.isStrict() && firstLocation.canRunOnDBServer()) {
       // Special case, the final node of the query is located on DBServer.
       // Need to gather it.
-      SmallUnorderedMap<ExecutionNode*, ExecutionNode*>::allocator_type::arena_type subqueriesArena;
-      SmallUnorderedMap<ExecutionNode*, ExecutionNode*> subqueries{subqueriesArena};
+      SmallUnorderedMap<ExecutionNode*,
+                        ExecutionNode*>::allocator_type::arena_type
+          subqueriesArena;
+      SmallUnorderedMap<ExecutionNode*, ExecutionNode*> subqueries{
+          subqueriesArena};
       auto gatherNode = insertGatherNode(*plan, previous.getNode(), subqueries);
       TRI_ASSERT(gatherNode);
 
@@ -9746,7 +9751,8 @@
   }
 
   std::stack<SubqueryScope, std::vector<SubqueryScope>> subqueryScopes;
-  // TODO: Maybe we need to retain those context nodes across subqueries and move them into the subquery scope.
+  // TODO: Maybe we need to retain those context nodes across subqueries and
+  // move them into the subquery scope.
   std::vector<ExecutionNode*> additionalNodesWithContext{};
 
   // We start on purpose at i = 1, to guarantee that we have a previous node
@@ -9755,20 +9761,25 @@
     TRI_ASSERT(previous.getNode());
     TRI_ASSERT(node);
     if (node->getAllowedLocation().requiresContext()) {
-      LOG_DEVEL << "Need to handle context for " << node->getTypeString() << " After " << previous.getNode()->getTypeString();
+      LOG_DEVEL << "Need to handle context for " << node->getTypeString()
+                << " After " << previous.getNode()->getTypeString();
       additionalNodesWithContext.emplace_back(node);
     } else {
-      previous = ::joinSnippets(*plan, previous, node, subqueryScopes, additionalNodesWithContext);
+      previous = ::joinSnippets(*plan, previous, node, subqueryScopes,
+                                additionalNodesWithContext);
       additionalNodesWithContext.clear();
     }
   }
   {
-    // If the last relevantNode is Remove or Update, we will have an implicit Scatter to this node.
-    // Therefore we need to make sure to ignoreDocumentNodeFound on the incorrect nodes.
-    // If the Modification is somewhere in between, the ignoreDocumentNotFound flag should be set before.
+    // If the last relevantNode is Remove or Update, we will have an implicit
+    // Scatter to this node. Therefore we need to make sure to
+    // ignoreDocumentNodeFound on the incorrect nodes. If the Modification is
+    // somewhere in between, the ignoreDocumentNotFound flag should be set
+    // before.
     auto lastNode = relevantNodes.back();
     auto nodeType = lastNode->getType();
-    if (nodeType == ExecutionNode::REMOVE || nodeType == ExecutionNode::UPDATE) {
+    if (nodeType == ExecutionNode::REMOVE ||
+        nodeType == ExecutionNode::UPDATE) {
       auto* modNode = ExecutionNode::castTo<ModificationNode*>(lastNode);
       modNode->getOptions().ignoreDocumentNotFound = true;
     }
@@ -9781,7 +9792,8 @@
     // Need to link all relevant pieces
     auto top = subqueryScopes.top();
     subqueryScopes.pop();
-    std::ignore = ::linkSubquery(*plan, std::move(top), std::nullopt, subqueryScopes);
+    std::ignore =
+        ::linkSubquery(*plan, std::move(top), std::nullopt, subqueryScopes);
   }
 
   bool modified = true;
