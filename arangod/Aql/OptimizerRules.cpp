////////////////////////////////////////////////////////////////////////////////
/// DISCLAIMER
///
/// Copyright 2014-2016 ArangoDB GmbH, Cologne, Germany
/// Copyright 2004-2014 triAGENS GmbH, Cologne, Germany
///
/// Licensed under the Apache License, Version 2.0 (the "License");
/// you may not use this file except in compliance with the License.
/// You may obtain a copy of the License at
///
///     http://www.apache.org/licenses/LICENSE-2.0
///
/// Unless required by applicable law or agreed to in writing, software
/// distributed under the License is distributed on an "AS IS" BASIS,
/// WITHOUT WARRANTIES OR CONDITIONS OF ANY KIND, either express or implied.
/// See the License for the specific language governing permissions and
/// limitations under the License.
///
/// Copyright holder is ArangoDB GmbH, Cologne, Germany
///
/// @author Max Neunhoeffer
/// @author Jan Steemann
////////////////////////////////////////////////////////////////////////////////

#include "OptimizerRules.h"

#include "Aql/Aggregator.h"
#include "Aql/AstHelper.h"
#include "Aql/ClusterNodes.h"
#include "Aql/CollectNode.h"
#include "Aql/CollectOptions.h"
#include "Aql/Collection.h"
#include "Aql/ConditionFinder.h"
#include "Aql/DocumentProducingNode.h"
#include "Aql/ExecutionEngine.h"
#include "Aql/ExecutionNode.h"
#include "Aql/ExecutionPlan.h"
#include "Aql/Expression.h"
#include "Aql/Function.h"
#include "Aql/IResearchViewNode.h"
#include "Aql/IndexNode.h"
#include "Aql/KShortestPathsNode.h"
#include "Aql/ModificationNodes.h"
#include "Aql/Optimizer.h"
#include "Aql/Query.h"
#include "Aql/ShortestPathNode.h"
#include "Aql/SortCondition.h"
#include "Aql/SortNode.h"
#include "Aql/SubqueryEndExecutionNode.h"
#include "Aql/SubqueryStartExecutionNode.h"
#include "Aql/TraversalConditionFinder.h"
#include "Aql/TraversalNode.h"
#include "Aql/Variable.h"
#include "Aql/types.h"
#include "Basics/AttributeNameParser.h"
#include "Basics/NumberUtils.h"
#include "Basics/StaticStrings.h"
#include "Basics/StringBuffer.h"
#include "Cluster/ClusterFeature.h"
#include "Cluster/ClusterInfo.h"
#include "Containers/HashSet.h"
#include "Containers/SmallVector.h"
#include "Geo/GeoParams.h"
#include "Graph/TraverserOptions.h"
#include "Indexes/Index.h"
#include "StorageEngine/EngineSelectorFeature.h"
#include "StorageEngine/StorageEngine.h"
#include "Transaction/Methods.h"
#include "Utils/CollectionNameResolver.h"
#include "VocBase/Methods/Collections.h"

#include <tuple>

namespace {

bool accessesCollectionVariable(arangodb::aql::ExecutionPlan const* plan,
                                arangodb::aql::CalculationNode const* node,
                                ::arangodb::containers::HashSet<arangodb::aql::Variable const*>& vars) {
  using EN = arangodb::aql::ExecutionNode;

  vars.clear();
  arangodb::aql::Ast::getReferencedVariables(node->expression()->node(), vars);
  for (auto const& it : vars) {
    auto setter = plan->getVarSetBy(it->id);
    if (setter == nullptr) {
      continue;
    }
    if (setter->getType() == EN::INDEX || setter->getType() == EN::ENUMERATE_COLLECTION ||
        setter->getType() == EN::ENUMERATE_IRESEARCH_VIEW ||
        setter->getType() == EN::SUBQUERY || setter->getType() == EN::TRAVERSAL ||
        setter->getType() == EN::K_SHORTEST_PATHS || setter->getType() == EN::SHORTEST_PATH) {
      return true;
    }
  }

  return false;
}

std::string getSingleShardId(arangodb::aql::ExecutionPlan const* plan,
                             arangodb::aql::ExecutionNode const* node,
                             arangodb::aql::Collection const* collection,
                             arangodb::aql::Variable const* collectionVariable = nullptr);

arangodb::aql::Collection const* getCollection(arangodb::aql::ExecutionNode const* node) {
  using EN = arangodb::aql::ExecutionNode;
  using arangodb::aql::ExecutionNode;

  switch (node->getType()) {
    case EN::ENUMERATE_COLLECTION:
      return ExecutionNode::castTo<arangodb::aql::EnumerateCollectionNode const*>(node)
          ->collection();
    case EN::INDEX:
      return ExecutionNode::castTo<arangodb::aql::IndexNode const*>(node)->collection();
    case EN::TRAVERSAL:
    case EN::K_SHORTEST_PATHS:
    case EN::SHORTEST_PATH:
      return ExecutionNode::castTo<arangodb::aql::GraphNode const*>(node)->collection();

    default:
      // note: modification nodes are not covered here yet
      THROW_ARANGO_EXCEPTION_MESSAGE(TRI_ERROR_INTERNAL,
                                     "node type does not have a collection");
  }
}

arangodb::aql::Variable const* getOutVariable(arangodb::aql::ExecutionNode const* node) {
  using EN = arangodb::aql::ExecutionNode;
  using arangodb::aql::ExecutionNode;

  switch (node->getType()) {
    case EN::CALCULATION:
      return ExecutionNode::castTo<arangodb::aql::CalculationNode const*>(node)->outVariable();
    default: {
      auto const* n = dynamic_cast<arangodb::aql::DocumentProducingNode const*>(node);
      if (n != nullptr) {
        return n->outVariable();
      }
      // note: modification nodes are not covered here yet
      THROW_ARANGO_EXCEPTION_MESSAGE(TRI_ERROR_INTERNAL,
                                     "node type does not have an out variable");
    }
  }
}

void replaceGatherNodeVariables(
    arangodb::aql::ExecutionPlan* plan, arangodb::aql::GatherNode* gatherNode,
    std::unordered_map<arangodb::aql::Variable const*, arangodb::aql::Variable const*> const& replacements) {
  using EN = arangodb::aql::ExecutionNode;

  std::string cmp;
  arangodb::basics::StringBuffer buffer(128, false);

  // look for all sort elements in the GatherNode and replace them
  // if they match what we have changed
  arangodb::aql::SortElementVector& elements = gatherNode->elements();
  for (auto& it : elements) {
    // replace variables
    auto it2 = replacements.find(it.var);

    if (it2 != replacements.end()) {
      // match with our replacement table
      it.var = (*it2).second;
      it.attributePath.clear();
    } else {
      // no match. now check all our replacements and compare how
      // their sources are actually calculated (e.g. #2 may mean
      // "foo.bar")
      cmp = it.toString();
      for (auto const& it3 : replacements) {
        auto setter = plan->getVarSetBy(it3.first->id);
        if (setter == nullptr || setter->getType() != EN::CALCULATION) {
          continue;
        }
        auto* expr =
            arangodb::aql::ExecutionNode::castTo<arangodb::aql::CalculationNode const*>(setter)
                ->expression();
        if (expr == nullptr) {
          continue;
        }
        try {
          // stringifying an expression may fail with "too long" error
          buffer.clear();
          expr->stringify(&buffer);
          if (cmp.size() == buffer.size() &&
              cmp.compare(0, cmp.size(), buffer.c_str(), buffer.size()) == 0) {
            // finally a match!
            it.var = it3.second;
            it.attributePath.clear();
            break;
          }
        } catch (...) {
        }
      }
    }
  }
}

void restrictToShard(arangodb::aql::ExecutionNode* node, std::string shardId) {
  auto* n = dynamic_cast<arangodb::aql::CollectionAccessingNode*>(node);
  if (n != nullptr) {
    return n->restrictToShard(shardId);
  }
  // note: modification nodes are not covered here yet
  THROW_ARANGO_EXCEPTION_MESSAGE(
      TRI_ERROR_INTERNAL, "node type cannot be restricted to a single shard");
}

struct PairHash {
  template <class T1, class T2>
  size_t operator()(std::pair<T1, T2> const& pair) const noexcept {
    size_t first = std::hash<T1>()(pair.first);
    size_t second = std::hash<T2>()(pair.second);

    return first ^ second;
  }
};

/// WalkerWorker to track collection variable dependencies
class CollectionVariableTracker final
    : public arangodb::aql::WalkerWorker<arangodb::aql::ExecutionNode> {
  using DependencyPair =
      std::pair<arangodb::aql::Variable const*, arangodb::aql::Collection const*>;
  using DependencySet = std::unordered_set<DependencyPair, ::PairHash>;
  using VariableSet = ::arangodb::containers::HashSet<arangodb::aql::Variable const*>;
  bool _stop;
  std::unordered_map<arangodb::aql::Variable const*, DependencySet> _dependencies;
  std::unordered_map<arangodb::aql::Collection const*, VariableSet> _collectionVariables;

 private:
  template <class NodeType>
  void processSetter(arangodb::aql::ExecutionNode const* en,
                     arangodb::aql::Variable const* outVariable) {
    auto node = arangodb::aql::ExecutionNode::castTo<NodeType const*>(en);
    try {
      ::arangodb::containers::HashSet<arangodb::aql::Variable const*> inputVariables;
      node->getVariablesUsedHere(inputVariables);
      for (auto var : inputVariables) {
        for (auto dep : _dependencies[var]) {
          _dependencies[outVariable].emplace(dep);
        }
      }
    } catch (...) {
      _stop = true;  // won't be able to recover correctly
    }
  }

  template <class NodeType>
  void processModificationNode(arangodb::aql::ExecutionNode const* en) {
    auto node = arangodb::aql::ExecutionNode::castTo<NodeType const*>(en);
    auto collection = node->collection();
    std::vector<arangodb::aql::Variable const*> outVariables{node->getOutVariableOld(),
                                                             node->getOutVariableNew()};
    for (auto outVariable : outVariables) {
      if (nullptr != outVariable) {
        processSetter<NodeType>(node, outVariable);
        _collectionVariables[collection].emplace(outVariable);
      }
    }
  }

 public:
  explicit CollectionVariableTracker() : _stop{false} {}

  bool isSafeForOptimization() const { return !_stop; }

  DependencySet const& getDependencies(arangodb::aql::Variable const* var) {
    return _dependencies[var];
  }

  VariableSet const& getCollectionVariables(arangodb::aql::Collection const* collection) {
    return _collectionVariables[collection];
  }

  void after(arangodb::aql::ExecutionNode* en) override final {
    using EN = arangodb::aql::ExecutionNode;
    using arangodb::aql::ExecutionNode;

    switch (en->getType()) {
      case EN::CALCULATION: {
        auto outVariable = ::getOutVariable(en);
        processSetter<arangodb::aql::CalculationNode>(en, outVariable);
        break;
      }

      case EN::INDEX:
      case EN::ENUMERATE_COLLECTION: {
        auto collection = ::getCollection(en);
        auto variable = ::getOutVariable(en);

        // originates the collection variable, direct dependence
        try {
          _dependencies[variable].emplace(variable, collection);
          _collectionVariables[collection].emplace(variable);
        } catch (...) {
          _stop = true;  // we won't be able to figure it out
        }
        break;
      }

      case EN::UPDATE: {
        processModificationNode<arangodb::aql::UpdateNode>(en);
        break;
      }

      case EN::UPSERT: {
        processModificationNode<arangodb::aql::UpsertNode>(en);
        break;
      }

      case EN::INSERT: {
        processModificationNode<arangodb::aql::InsertNode>(en);
        break;
      }

      case EN::REMOVE: {
        processModificationNode<arangodb::aql::RemoveNode>(en);
        break;
      }

      case EN::REPLACE: {
        processModificationNode<arangodb::aql::ReplaceNode>(en);
        break;
      }

      default: {
        // we don't support other node types yet
        break;
      }
    }
  }
};

/// WalkerWorker for restrictToSingleShard
class RestrictToSingleShardChecker final
    : public arangodb::aql::WalkerWorker<arangodb::aql::ExecutionNode> {
  arangodb::aql::ExecutionPlan* _plan;
  CollectionVariableTracker& _tracker;
  std::unordered_map<arangodb::aql::Variable const*, std::unordered_set<std::string>> _shardsUsed;
  std::unordered_map<arangodb::aql::Variable const*, std::unordered_set<std::string>> _shardsCleared;
  bool _stop;
  std::map<arangodb::aql::Collection const*, bool> _unsafe;

 public:
  explicit RestrictToSingleShardChecker(arangodb::aql::ExecutionPlan* plan,
                                        CollectionVariableTracker& tracker)
      : _plan{plan}, _tracker{tracker}, _stop{false} {}

  bool isSafeForOptimization() const {
    // we have found something in the execution plan that will
    // render the optimization unsafe
    return (!_stop && !_plan->getAst()->functionsMayAccessDocuments());
  }

  std::string getShard(arangodb::aql::Variable const* variable) const {
    auto const& it = _shardsCleared.find(variable);
    if (it == _shardsCleared.end()) {
      return "";
    }

    auto set = it->second;
    if (set.size() != 1 || *set.begin() == "all") {
      return "";
    }

    return *set.begin();
  }

  bool isSafeForOptimization(arangodb::aql::Collection const* collection) const {
    auto it = _unsafe.find(collection);
    if (it == _unsafe.end()) {
      return true;
    }
    return !it->second;
  }

  bool isSafeForOptimization(arangodb::aql::Variable const* variable) const {
    auto it = _shardsCleared.find(variable);
    if (it == _shardsCleared.end()) {
      return false;
    }

    if ((*it).second.size() != 1) {
      // more than one shard
      return false;
    }

    // check for "all" marker
    auto it2 = (*it).second.find("all");
    if (it2 != (*it).second.end()) {
      // "all" included
      return false;
    }

    // all good -> safe to optimize
    return true;
  }

  bool enterSubquery(arangodb::aql::ExecutionNode*, arangodb::aql::ExecutionNode*) override final {
    return true;
  }

  bool before(arangodb::aql::ExecutionNode* en) override final {
    using EN = arangodb::aql::ExecutionNode;
    using arangodb::aql::ExecutionNode;

    switch (en->getType()) {
      case EN::TRAVERSAL:
      case EN::K_SHORTEST_PATHS:
      case EN::SHORTEST_PATH: {
        _stop = true;
        return true;  // abort enumerating, we are done already!
      }

      case EN::FILTER: {
        auto node = ExecutionNode::castTo<arangodb::aql::FilterNode const*>(en);
        arangodb::aql::Variable const* inputVariable = node->inVariable();
        handleInputVariable(en, inputVariable);
        break;
      }

      case EN::ENUMERATE_COLLECTION: {
        handleSourceNode(en);
        break;
      }

      case EN::INDEX: {
        handleIndexNode(en);
        handleSourceNode(en);
        break;
      }

      case EN::INSERT:
      case EN::REPLACE:
      case EN::UPDATE:
      case EN::REMOVE: {
        auto node = ExecutionNode::castTo<arangodb::aql::ModificationNode const*>(en);
        // make sure we don't restrict this collection via a lower filter
        _shardsUsed.clear();
        std::string shardId = ::getSingleShardId(_plan, en, node->collection());
        if (shardId.empty()) {
          // mark the collection unsafe to restrict
          _unsafe[node->collection()] = true;
        }
        // no need to track the shardId, we'll find it again later
        break;
      }

      default: {
        // we don't care about other execution node types here
        break;
      }
    }

    return false;  // go on
  }

 private:
  void handleInputVariable(arangodb::aql::ExecutionNode const* en,
                           arangodb::aql::Variable const* inputVariable) {
    auto dependencies = _tracker.getDependencies(inputVariable);
    for (auto dep : dependencies) {
      auto variable = dep.first;
      auto collection = dep.second;
      auto shardId = ::getSingleShardId(_plan, en, collection, variable);
      if (shardId.empty()) {
        if (_shardsUsed[variable].empty()) {
          _shardsUsed[variable].emplace("all");
        }
      } else {
        if (1 == _shardsUsed[variable].size() && "all" == *_shardsUsed[variable].begin()) {
          _shardsUsed[variable].clear();
        }
        _shardsUsed[variable].emplace(shardId);
      }
    }
  }

  void handleIndexNode(arangodb::aql::ExecutionNode const* en) {
    auto collection = ::getCollection(en);
    auto variable = ::getOutVariable(en);
    auto shardId = ::getSingleShardId(_plan, en, collection, variable);
    if (shardId.empty()) {
      if (_shardsUsed[variable].empty()) {
        _shardsUsed[variable].emplace("all");
      }
    } else {
      if (1 == _shardsUsed[variable].size() && "all" == *_shardsUsed[variable].begin()) {
        _shardsUsed[variable].clear();
      }
      _shardsUsed[variable].emplace(shardId);
    }
  }

  void handleSourceNode(arangodb::aql::ExecutionNode const* en) {
    auto variable = ::getOutVariable(en);
    // now move all shards for this variable to the cleared list
    _shardsCleared[variable] = std::move(_shardsUsed[variable]);
  }
};

void findShardKeyInComparison(arangodb::aql::AstNode const* root,
                              arangodb::aql::Variable const* inputVariable,
                              std::unordered_set<std::string>& toFind,
                              arangodb::velocypack::Builder& builder) {
  using arangodb::aql::AstNode;
  using arangodb::aql::Variable;
  TRI_ASSERT(root->type == arangodb::aql::AstNodeType::NODE_TYPE_OPERATOR_BINARY_EQ);

  AstNode const* value = nullptr;
  std::pair<Variable const*, std::vector<arangodb::basics::AttributeName>> pair;

  auto lhs = root->getMember(0);
  auto rhs = root->getMember(1);
  std::string result;

  if (lhs->isAttributeAccessForVariable(pair, false) &&
      pair.first == inputVariable && rhs->isConstant()) {
    TRI_AttributeNamesToString(pair.second, result, true);
    value = rhs;
  } else if (rhs->isAttributeAccessForVariable(pair, false) &&
             pair.first == inputVariable && lhs->isConstant()) {
    TRI_AttributeNamesToString(pair.second, result, true);
    value = lhs;
  }

  if (value != nullptr) {
    TRI_ASSERT(!result.empty());
    auto it = toFind.find(result);

    if (it != toFind.end()) {
      builder.add(VPackValue(result));
      value->toVelocyPackValue(builder);

      toFind.erase(it);
    }
  }
}

void findShardKeysInExpression(arangodb::aql::AstNode const* root,
                               arangodb::aql::Variable const* inputVariable,
                               std::unordered_set<std::string>& toFind,
                               arangodb::velocypack::Builder& builder) {
  if (root == nullptr) {
    return;
  }

  switch (root->type) {
    case arangodb::aql::AstNodeType::NODE_TYPE_OPERATOR_NARY_OR: {
      if (root->numMembers() != 1) {
        return;
      }
      root = root->getMember(0);
      if (root == nullptr || root->type != arangodb::aql::AstNodeType::NODE_TYPE_OPERATOR_NARY_AND) {
        return;
      }
    }  // falls through
    case arangodb::aql::AstNodeType::NODE_TYPE_OPERATOR_BINARY_AND:
    case arangodb::aql::AstNodeType::NODE_TYPE_OPERATOR_NARY_AND: {
      for (size_t i = 0; i < root->numMembers(); ++i) {
        if (root->getMember(i) != nullptr &&
            root->getMember(i)->type == arangodb::aql::AstNodeType::NODE_TYPE_OPERATOR_BINARY_EQ) {
          findShardKeyInComparison(root->getMember(i), inputVariable, toFind, builder);
        }
      }
      break;
    }
    case arangodb::aql::AstNodeType::NODE_TYPE_OPERATOR_BINARY_EQ: {
      findShardKeyInComparison(root, inputVariable, toFind, builder);
      break;
    }
    default:
      break;
  }
}

// static node types used by some optimizer rules
// having them statically available avoids having to build the vectors over
// and over for each AQL query
std::vector<arangodb::aql::ExecutionNode::NodeType> const removeUnnecessaryCalculationsNodeTypes{
    arangodb::aql::ExecutionNode::CALCULATION, arangodb::aql::ExecutionNode::SUBQUERY};
std::vector<arangodb::aql::ExecutionNode::NodeType> const interchangeAdjacentEnumerationsNodeTypes{
    arangodb::aql::ExecutionNode::ENUMERATE_COLLECTION,
    arangodb::aql::ExecutionNode::ENUMERATE_LIST};
std::vector<arangodb::aql::ExecutionNode::NodeType> const scatterInClusterNodeTypes{
    arangodb::aql::ExecutionNode::ENUMERATE_COLLECTION,
    arangodb::aql::ExecutionNode::INDEX,
    arangodb::aql::ExecutionNode::INSERT,
    arangodb::aql::ExecutionNode::UPDATE,
    arangodb::aql::ExecutionNode::REPLACE,
    arangodb::aql::ExecutionNode::REMOVE,
    arangodb::aql::ExecutionNode::UPSERT};
std::vector<arangodb::aql::ExecutionNode::NodeType> const removeDataModificationOutVariablesNodeTypes{
    arangodb::aql::ExecutionNode::REMOVE, arangodb::aql::ExecutionNode::INSERT,
    arangodb::aql::ExecutionNode::UPDATE, arangodb::aql::ExecutionNode::REPLACE,
    arangodb::aql::ExecutionNode::UPSERT};
std::vector<arangodb::aql::ExecutionNode::NodeType> const patchUpdateStatementsNodeTypes{
    arangodb::aql::ExecutionNode::UPDATE, arangodb::aql::ExecutionNode::REPLACE};
std::vector<arangodb::aql::ExecutionNode::NodeType> const patchUpdateRemoveStatementsNodeTypes{
    arangodb::aql::ExecutionNode::UPDATE, arangodb::aql::ExecutionNode::REPLACE,
    arangodb::aql::ExecutionNode::REMOVE};
std::vector<arangodb::aql::ExecutionNode::NodeType> const moveFilterIntoEnumerateTypes{
    arangodb::aql::ExecutionNode::ENUMERATE_COLLECTION,
    arangodb::aql::ExecutionNode::INDEX};

/// @brief find the single shard id for the node to restrict an operation to
/// this will check the conditions of an IndexNode or a data-modification node
/// (excluding UPSERT) and check if all shard keys are used in it. If all
/// shard keys are present and their values are fixed (constants), this
/// function will try to figure out the target shard. If the operation cannot
/// be restricted to a single shard, this function will return an empty string
std::string getSingleShardId(arangodb::aql::ExecutionPlan const* plan,
                             arangodb::aql::ExecutionNode const* node,
                             arangodb::aql::Collection const* collection,
                             arangodb::aql::Variable const* collectionVariable) {
  using EN = arangodb::aql::ExecutionNode;
  using arangodb::aql::ExecutionNode;

  if (collection->isSmart() && collection->getCollection()->type() == TRI_COL_TYPE_EDGE) {
    // no support for smart edge collections
    return std::string();
  }

  TRI_ASSERT(node->getType() == EN::INDEX || node->getType() == EN::FILTER ||
             node->getType() == EN::INSERT || node->getType() == EN::UPDATE ||
             node->getType() == EN::REPLACE || node->getType() == EN::REMOVE);

  arangodb::aql::Variable const* inputVariable = nullptr;
  if (node->getType() == EN::INDEX) {
    inputVariable =
        ExecutionNode::castTo<arangodb::aql::IndexNode const*>(node)->outVariable();
  } else if (node->getType() == EN::FILTER) {
    inputVariable =
        ExecutionNode::castTo<arangodb::aql::FilterNode const*>(node)->inVariable();
  } else if (node->getType() == EN::INSERT) {
    inputVariable =
        ExecutionNode::castTo<arangodb::aql::InsertNode const*>(node)->inVariable();
  } else if (node->getType() == EN::REMOVE) {
    inputVariable =
        ExecutionNode::castTo<arangodb::aql::RemoveNode const*>(node)->inVariable();
  } else if (node->getType() == EN::REPLACE || node->getType() == EN::UPDATE) {
    auto updateReplaceNode =
        ExecutionNode::castTo<arangodb::aql::UpdateReplaceNode const*>(node);
    if (updateReplaceNode->inKeyVariable() != nullptr) {
      inputVariable = updateReplaceNode->inKeyVariable();
    } else {
      inputVariable = updateReplaceNode->inDocVariable();
    }
  } else {
    THROW_ARANGO_EXCEPTION_MESSAGE(TRI_ERROR_INTERNAL, "logic error");
  }

  TRI_ASSERT(inputVariable != nullptr);

  // check if we can easily find out the setter of the input variable
  // (and if we can find it, check if the data is constant so we can look
  // up the shard key attribute values)
  auto setter = plan->getVarSetBy(inputVariable->id);

  if (setter == nullptr) {
    // oops!
    TRI_ASSERT(false);
    return std::string();
  }

  // note for which shard keys we need to look for
  auto shardKeys = collection->shardKeys(true);
  std::unordered_set<std::string> toFind;
  for (auto const& it : shardKeys) {
    if (it.find('.') != std::string::npos) {
      // shard key containing a "." (sub-attribute). this is not yet supported
      return std::string();
    }
    toFind.emplace(it);
  }

  VPackBuilder builder;
  builder.openObject();

  if (setter->getType() == EN::CALCULATION) {
    arangodb::aql::CalculationNode const* c =
        ExecutionNode::castTo<arangodb::aql::CalculationNode const*>(setter);
    auto ex = c->expression();

    if (ex == nullptr) {
      return std::string();
    }

    auto n = ex->node();
    if (n == nullptr) {
      return std::string();
    }

    if (n->isStringValue()) {
      if (!n->isConstant() || toFind.size() != 1 ||
          toFind.find(arangodb::StaticStrings::KeyString) == toFind.end()) {
        return std::string();
      }

      // the lookup value is a string, and the only shard key is _key: so we
      // can use it
      builder.add(VPackValue(arangodb::StaticStrings::KeyString));
      n->toVelocyPackValue(builder);
      toFind.clear();
    } else if (n->isObject()) {
      // go through the input object attribute by attribute
      // and look for our shard keys
      for (size_t i = 0; i < n->numMembers(); ++i) {
        auto sub = n->getMember(i);

        if (sub->type != arangodb::aql::AstNodeType::NODE_TYPE_OBJECT_ELEMENT) {
          continue;
        }

        auto it = toFind.find(sub->getString());

        if (it != toFind.end()) {
          // we found one of the shard keys!
          auto v = sub->getMember(0);
          if (v->isConstant()) {
            // if the attribute value is a constant, we copy it into our
            // builder
            builder.add(VPackValue(sub->getString()));
            v->toVelocyPackValue(builder);
            // remove the attribute from our to-do list
            toFind.erase(it);
          }
        }
      }
    } else {
      if (nullptr != collectionVariable) {
        ::findShardKeysInExpression(n, collectionVariable, toFind, builder);
      } else {
        ::findShardKeysInExpression(n, inputVariable, toFind, builder);
      }
    }
  } else if (setter->getType() == ExecutionNode::INDEX && setter == node) {
    auto const* c = ExecutionNode::castTo<arangodb::aql::IndexNode const*>(setter);

    if (c->getIndexes().size() != 1) {
      // we can only handle a single index here
      return std::string();
    }
    auto const* condition = c->condition();

    if (condition == nullptr) {
      return std::string();
    }

    arangodb::aql::AstNode const* root = condition->root();
    ::findShardKeysInExpression(root, inputVariable, toFind, builder);
  }

  builder.close();

  if (!toFind.empty()) {
    return std::string();
  }

  // all shard keys found!!

  // find the responsible shard for the data
  std::string shardId;

  int res = collection->getCollection()->getResponsibleShard(builder.slice(), true, shardId);

  if (res != TRI_ERROR_NO_ERROR) {
    // some error occurred. better do not use the
    // single shard optimization here
    return std::string();
  }

  // we will only need a single shard!
  return shardId;
}

bool shouldApplyHeapOptimization(arangodb::aql::SortNode& sortNode,
                                 arangodb::aql::LimitNode& limitNode) {
  auto const* loop = sortNode.getLoop();
  if (loop && arangodb::aql::ExecutionNode::ENUMERATE_IRESEARCH_VIEW == loop->getType()) {
    // since currently view node doesn't provide any
    // useful estimation, we apply heap optimization
    // unconditionally
    return true;
  }

  size_t input = sortNode.getCost().estimatedNrItems;
  size_t output = limitNode.limit() + limitNode.offset();

  // first check an easy case
  if (input < 100) {  // TODO fine-tune this cut-off
    // no reason to complicate things for such a small input
    return false;
  }

  // now check something a little more sophisticated, comparing best estimate of
  // cost of heap sort to cost of regular sort (ignoring some variables)
  double N = static_cast<double>(input);
  double M = static_cast<double>(output);
  double lgN = std::log2(N);
  double lgM = std::log2(M);

  // the 0.25 here comes from some experiments, may need to be tweaked;
  // should kick in if output is roughly at most 3/4 of input
  return (0.25 * N * lgM + M * lgM) < (N * lgN);
}

}  // namespace

using namespace arangodb;
using namespace arangodb::aql;
using EN = arangodb::aql::ExecutionNode;

namespace arangodb {
namespace aql {

// TODO cleanup this f-ing aql::Collection(s) mess
Collection* addCollectionToQuery(Query* query, std::string const& cname, bool assert) {
  aql::Collection* coll = nullptr;

  if (!cname.empty()) {
    coll = query->addCollection(cname, AccessMode::Type::READ);

    if (!ServerState::instance()->isCoordinator()) {
      TRI_ASSERT(coll != nullptr);
      auto cptr = query->trx()->vocbase().lookupCollection(cname);

      coll->setCollection(cptr);
      query->trx()->addCollectionAtRuntime(cname, AccessMode::Type::READ);
    }
  }

  if (assert) {
    TRI_ASSERT(coll != nullptr);
  }

  return coll;
}

}  // namespace aql
}  // namespace arangodb

/// @brief adds a SORT operation for IN right-hand side operands
void arangodb::aql::sortInValuesRule(Optimizer* opt, std::unique_ptr<ExecutionPlan> plan,
                                     OptimizerRule const& rule) {
  ::arangodb::containers::SmallVector<ExecutionNode*>::allocator_type::arena_type a;
  ::arangodb::containers::SmallVector<ExecutionNode*> nodes{a};
  plan->findNodesOfType(nodes, EN::FILTER, true);

  bool modified = false;

  for (auto const& n : nodes) {
    // now check who introduced our variable
    auto variable = ExecutionNode::castTo<FilterNode const*>(n)->inVariable();
    auto setter = plan->getVarSetBy(variable->id);

    if (setter == nullptr || setter->getType() != EN::CALCULATION) {
      // filter variable was not introduced by a calculation.
      continue;
    }

    // filter variable was introduced a CalculationNode. now check the
    // expression
    auto s = ExecutionNode::castTo<CalculationNode*>(setter);
    auto filterExpression = s->expression();
    auto* inNode = filterExpression->nodeForModification();

    TRI_ASSERT(inNode != nullptr);

    // check the filter condition
    if ((inNode->type != NODE_TYPE_OPERATOR_BINARY_IN && inNode->type != NODE_TYPE_OPERATOR_BINARY_NIN) ||
        !inNode->isDeterministic()) {
      // we better not tamper with this filter
      continue;
    }

    auto rhs = inNode->getMember(1);

    if (rhs->type != NODE_TYPE_REFERENCE && rhs->type != NODE_TYPE_ARRAY) {
      continue;
    }

    auto loop = n->getLoop();

    if (loop == nullptr) {
      // FILTER is not used inside a loop. so it will be used at most once
      // not need to sort the IN values then
      continue;
    }

    if (rhs->type == NODE_TYPE_ARRAY) {
      if (rhs->numMembers() < AstNode::SortNumberThreshold || rhs->isSorted()) {
        // number of values is below threshold or array is already sorted
        continue;
      }

      auto ast = plan->getAst();
      auto args = ast->createNodeArray();
      args->addMember(rhs);
      auto sorted =
          ast->createNodeFunctionCall(TRI_CHAR_LENGTH_PAIR("SORTED_UNIQUE"), args);
      inNode->changeMember(1, sorted);
      modified = true;
      continue;
    }

    variable = static_cast<Variable const*>(rhs->getData());
    setter = plan->getVarSetBy(variable->id);

    if (setter == nullptr ||
        (setter->getType() != EN::CALCULATION && setter->getType() != EN::SUBQUERY)) {
      // variable itself was not introduced by a calculation.
      continue;
    }

    if (loop == setter->getLoop()) {
      // the FILTER and its value calculation are contained in the same loop
      // this means the FILTER will be executed as many times as its value
      // calculation. sorting the IN values will not provide a benefit here
      continue;
    }

    auto ast = plan->getAst();
    AstNode const* originalArg = nullptr;

    if (setter->getType() == EN::CALCULATION) {
      AstNode const* originalNode =
          ExecutionNode::castTo<CalculationNode*>(setter)->expression()->node();
      TRI_ASSERT(originalNode != nullptr);

      AstNode const* testNode = originalNode;

      if (originalNode->type == NODE_TYPE_FCALL &&
          static_cast<Function const*>(originalNode->getData())->hasFlag(Function::Flags::NoEval)) {
        // bypass NOOPT(...) for testing
        TRI_ASSERT(originalNode->numMembers() == 1);
        auto args = originalNode->getMember(0);

        if (args->numMembers() > 0) {
          testNode = args->getMember(0);
        }
      }

      if (testNode->type == NODE_TYPE_VALUE || testNode->type == NODE_TYPE_OBJECT) {
        // not really usable...
        continue;
      }

      if (testNode->type == NODE_TYPE_ARRAY &&
          testNode->numMembers() < AstNode::SortNumberThreshold) {
        // number of values is below threshold
        continue;
      }

      if (testNode->isSorted()) {
        // already sorted
        continue;
      }

      originalArg = originalNode;
    } else {
      TRI_ASSERT(setter->getType() == EN::SUBQUERY);
      auto sub = ExecutionNode::castTo<SubqueryNode*>(setter);

      // estimate items in subquery
      CostEstimate estimate = sub->getSubquery()->getCost();

      if (estimate.estimatedNrItems < AstNode::SortNumberThreshold) {
        continue;
      }

      originalArg = ast->createNodeReference(sub->outVariable());
    }

    TRI_ASSERT(originalArg != nullptr);

    auto args = ast->createNodeArray();
    args->addMember(originalArg);
    auto sorted =
        ast->createNodeFunctionCall(TRI_CHAR_LENGTH_PAIR("SORTED_UNIQUE"), args);

    auto outVar = ast->variables()->createTemporaryVariable();
    auto expression = std::make_unique<Expression>(plan.get(), ast, sorted);
    ExecutionNode* calculationNode =
        new CalculationNode(plan.get(), plan->nextId(), std::move(expression), outVar);
    plan->registerNode(calculationNode);

    // make the new node a parent of the original calculation node
    TRI_ASSERT(setter != nullptr);
    calculationNode->addDependency(setter);
    auto oldParent = setter->getFirstParent();
    TRI_ASSERT(oldParent != nullptr);
    calculationNode->addParent(oldParent);

    oldParent->removeDependencies();
    oldParent->addDependency(calculationNode);
    setter->setParent(calculationNode);

    AstNode* clone = ast->clone(inNode);
    // set sortedness bit for the IN operator
    clone->setBoolValue(true);
    // finally adjust the variable inside the IN calculation
    clone->changeMember(1, ast->createNodeReference(outVar));
    filterExpression->replaceNode(clone);

    modified = true;
  }

  opt->addPlan(std::move(plan), rule, modified);
}

/// @brief remove redundant sorts
/// this rule modifies the plan in place:
/// - sorts that are covered by earlier sorts will be removed
void arangodb::aql::removeRedundantSortsRule(Optimizer* opt,
                                             std::unique_ptr<ExecutionPlan> plan,
                                             OptimizerRule const& rule) {
  ::arangodb::containers::SmallVector<ExecutionNode*>::allocator_type::arena_type a;
  ::arangodb::containers::SmallVector<ExecutionNode*> nodes{a};
  plan->findNodesOfType(nodes, EN::SORT, true);

  if (nodes.empty()) {
    // quick exit
    opt->addPlan(std::move(plan), rule, false);
    return;
  }

  ::arangodb::containers::HashSet<ExecutionNode*> toUnlink;
  arangodb::basics::StringBuffer buffer;

  for (auto const& n : nodes) {
    if (toUnlink.find(n) != toUnlink.end()) {
      // encountered a sort node that we already deleted
      continue;
    }

    auto const sortNode = ExecutionNode::castTo<SortNode*>(n);

    auto sortInfo = sortNode->getSortInformation(plan.get(), &buffer);

    if (sortInfo.isValid && !sortInfo.criteria.empty()) {
      // we found a sort that we can understand
      std::vector<ExecutionNode*> stack;

      sortNode->dependencies(stack);

      int nodesRelyingOnSort = 0;

      while (!stack.empty()) {
        auto current = stack.back();
        stack.pop_back();

        if (current->getType() == EN::SORT) {
          // we found another sort. now check if they are compatible!

          auto other =
              ExecutionNode::castTo<SortNode*>(current)->getSortInformation(plan.get(), &buffer);

          switch (sortInfo.isCoveredBy(other)) {
            case SortInformation::unequal: {
              // different sort criteria
              if (nodesRelyingOnSort == 0) {
                // a sort directly followed by another sort: now remove one of
                // them

                if (!other.isDeterministic) {
                  // if the sort is non-deterministic, we must not remove it
                  break;
                }

                if (sortNode->isStable()) {
                  // we should not optimize predecessors of a stable sort (used
                  // in a COLLECT node)
                  // the stable sort is for a reason, and removing any
                  // predecessors sorts might
                  // change the result
                  break;
                }

                // remove sort that is a direct predecessor of a sort
                toUnlink.emplace(current);
              }
              break;
            }

            case SortInformation::otherLessAccurate: {
              toUnlink.emplace(current);
              break;
            }

            case SortInformation::ourselvesLessAccurate: {
              // the sort at the start of the pipeline makes the sort at the end
              // superfluous, so we'll remove it
              toUnlink.emplace(n);
              break;
            }

            case SortInformation::allEqual: {
              // the sort at the end of the pipeline makes the sort at the start
              // superfluous, so we'll remove it
              toUnlink.emplace(current);
              break;
            }
          }
        } else if (current->getType() == EN::FILTER) {
          // ok: a filter does not depend on sort order
        } else if (current->getType() == EN::CALCULATION) {
          // ok: a calculation does not depend on sort order only if it is
          // deterministic
          if (!current->isDeterministic()) {
            ++nodesRelyingOnSort;
          }
        } else if (current->getType() == EN::ENUMERATE_LIST ||
                   current->getType() == EN::ENUMERATE_COLLECTION ||
                   current->getType() == EN::TRAVERSAL ||
                   current->getType() == EN::K_SHORTEST_PATHS ||
                   current->getType() == EN::SHORTEST_PATH) {
          // ok, but we cannot remove two different sorts if one of these node
          // types is between them
          // example: in the following query, the one sort will be optimized
          // away:
          //   FOR i IN [ { a: 1 }, { a: 2 } , { a: 3 } ] SORT i.a ASC SORT i.a
          //   DESC RETURN i
          // but in the following query, the sorts will stay:
          //   FOR i IN [ { a: 1 }, { a: 2 } , { a: 3 } ] SORT i.a ASC LET a =
          //   i.a SORT i.a DESC RETURN i
          ++nodesRelyingOnSort;
        } else {
          // abort at all other type of nodes. we cannot remove a sort beyond
          // them
          // this includes COLLECT and LIMIT
          break;
        }

        if (!current->hasDependency()) {
          // node either has no or more than one dependency. we don't know what
          // to do and must abort
          // note: this will also handle Singleton nodes
          break;
        }

        current->dependencies(stack);
      }

      if (toUnlink.find(n) == toUnlink.end() && sortNode->simplify(plan.get())) {
        // sort node had only constant expressions. it will make no difference
        // if we execute it or not
        // so we can remove it
        toUnlink.emplace(n);
      }
    }
  }

  if (!toUnlink.empty()) {
    plan->unlinkNodes(toUnlink);
  }

  opt->addPlan(std::move(plan), rule, !toUnlink.empty());
}

/// @brief remove all unnecessary filters
/// this rule modifies the plan in place:
/// - filters that are always true are removed completely
/// - filters that are always false will be replaced by a NoResults node
void arangodb::aql::removeUnnecessaryFiltersRule(Optimizer* opt,
                                                 std::unique_ptr<ExecutionPlan> plan,
                                                 OptimizerRule const& rule) {
  ::arangodb::containers::SmallVector<ExecutionNode*>::allocator_type::arena_type a;
  ::arangodb::containers::SmallVector<ExecutionNode*> nodes{a};
  plan->findNodesOfType(nodes, EN::FILTER, true);

  bool modified = false;
  ::arangodb::containers::HashSet<ExecutionNode*> toUnlink;

  for (auto const& n : nodes) {
    // now check who introduced our variable
    auto variable = ExecutionNode::castTo<FilterNode const*>(n)->inVariable();
    auto setter = plan->getVarSetBy(variable->id);

    if (setter == nullptr || setter->getType() != EN::CALCULATION) {
      // filter variable was not introduced by a calculation.
      continue;
    }

    // filter variable was introduced a CalculationNode. now check the
    // expression
    auto s = ExecutionNode::castTo<CalculationNode*>(setter);
    auto root = s->expression()->node();

    TRI_ASSERT(root != nullptr);

    if (!root->isDeterministic()) {
      // we better not tamper with this filter
      continue;
    }

    // filter expression is constant and thus cannot throw
    // we can now evaluate it safely

    if (root->isTrue()) {
      // filter is always true
      // remove filter node and merge with following node
      toUnlink.emplace(n);
      modified = true;
    }
    // before 3.6, if the filter is always false (i.e. root->isFalse()), at this
    // point a NoResultsNode was inserted.
  }

  if (!toUnlink.empty()) {
    plan->unlinkNodes(toUnlink);
  }

  opt->addPlan(std::move(plan), rule, modified);
}

/// @brief remove INTO of a COLLECT if not used
/// additionally remove all unused aggregate calculations from a COLLECT
void arangodb::aql::removeCollectVariablesRule(Optimizer* opt,
                                               std::unique_ptr<ExecutionPlan> plan,
                                               OptimizerRule const& rule) {
  ::arangodb::containers::SmallVector<ExecutionNode*>::allocator_type::arena_type a;
  ::arangodb::containers::SmallVector<ExecutionNode*> nodes{a};
  plan->findNodesOfType(nodes, EN::COLLECT, true);

  bool modified = false;

  for (auto const& n : nodes) {
    auto collectNode = ExecutionNode::castTo<CollectNode*>(n);
    TRI_ASSERT(collectNode != nullptr);

    auto const& varsUsedLater = n->getVarsUsedLater();
    auto outVariable = collectNode->outVariable();

    if (outVariable != nullptr &&
        varsUsedLater.find(outVariable) == varsUsedLater.end()) {
      // outVariable not used later
      if (!collectNode->count()) {
        collectNode->clearOutVariable();
      }
      modified = true;
    } else if (outVariable != nullptr && !collectNode->count() &&
               !collectNode->hasExpressionVariable() && !collectNode->hasKeepVariables()) {
      // outVariable used later, no count, no INTO expression, no KEEP
      // e.g. COLLECT something INTO g
      // we will now check how many parts of "g" are used later

      std::unordered_set<std::string> keepAttributes;

      ::arangodb::containers::SmallVector<Variable const*>::allocator_type::arena_type a;
      ::arangodb::containers::SmallVector<Variable const*> searchVariables{a};
      searchVariables.push_back(outVariable);

      bool doOptimize = true;
      auto planNode = collectNode->getFirstParent();
      while (planNode != nullptr && doOptimize) {
        if (planNode->getType() == EN::CALCULATION) {
          auto cc = ExecutionNode::castTo<CalculationNode const*>(planNode);
          Expression const* exp = cc->expression();
          if (exp != nullptr && exp->node() != nullptr && !searchVariables.empty()) {
            bool isSafeForOptimization;
            auto usedThere =
                ast::getReferencedAttributesForKeep(exp->node(), searchVariables,
                                                    isSafeForOptimization);
            if (isSafeForOptimization) {
              for (auto const& it : usedThere) {
                keepAttributes.emplace(it);
              }
            } else {
              doOptimize = false;
              break;
            }

          }  // end - expression exists
        } else if (planNode->getType() == EN::COLLECT) {
          auto innerCollectNode = ExecutionNode::castTo<CollectNode const*>(planNode);
          if (innerCollectNode->hasOutVariable()) {
            // We have the following situation:
            //
            // COLLECT v1 = doc._id INTO g1
            // COLLECT v2 = doc._id INTO g2
            //
            searchVariables.push_back(innerCollectNode->outVariable());
          } else {
            // when we find another COLLECT, it will invalidate all
            // previous variables in the scope
            searchVariables.clear();
          }
        } else {
          auto here = planNode->getVariableIdsUsedHere();
          if (here.find(searchVariables.back()->id) != here.end()) {
            // the outVariable of the last collect should not be used by any following node directly
            doOptimize = false;
            break;
          }
        }

        planNode = planNode->getFirstParent();

      }  // end - inspection of nodes below the found collect node - while valid planNode

      if (doOptimize) {
        std::vector<Variable const*> keepVariables;
        // we are allowed to do the optimization
        auto current = n->getFirstDependency();
        while (current != nullptr) {
          for (auto const& var : current->getVariablesSetHere()) {
            for (auto it = keepAttributes.begin(); it != keepAttributes.end();
                 /* no hoisting */) {
              if ((*it) == var->name) {
                keepVariables.emplace_back(var);
                it = keepAttributes.erase(it);
              } else {
                ++it;
              }
            }
          }
          if (keepAttributes.empty()) {
            // done
            break;
          }
          current = current->getFirstDependency();
        }  // while current

        if (keepAttributes.empty() && !keepVariables.empty()) {
          collectNode->setKeepVariables(std::move(keepVariables));
          modified = true;
        }
      }  // end - if doOptimize
    }    // end - if collectNode has outVariable

    collectNode->clearAggregates(
        [&varsUsedLater, &modified](
            std::pair<Variable const*, std::pair<Variable const*, std::string>> const& aggregate) -> bool {
          if (varsUsedLater.find(aggregate.first) == varsUsedLater.end()) {
            // result of aggregate function not used later
            modified = true;
            return true;
          }
          return false;
        });

  }  // for node in nodes
  opt->addPlan(std::move(plan), rule, modified);
}

class PropagateConstantAttributesHelper {
 public:
  explicit PropagateConstantAttributesHelper(ExecutionPlan* plan)
      : _plan(plan), _modified(false) {}

  bool modified() const { return _modified; }

  /// @brief inspects a plan and propagates constant values in expressions
  void propagateConstants() {
    ::arangodb::containers::SmallVector<ExecutionNode*>::allocator_type::arena_type a;
    ::arangodb::containers::SmallVector<ExecutionNode*> nodes{a};
    _plan->findNodesOfType(nodes, EN::FILTER, true);

    for (auto const& node : nodes) {
      auto fn = ExecutionNode::castTo<FilterNode const*>(node);
      auto setter = _plan->getVarSetBy(fn->inVariable()->id);
      if (setter != nullptr && setter->getType() == EN::CALCULATION) {
        auto cn = ExecutionNode::castTo<CalculationNode*>(setter);
        auto expression = cn->expression();

        if (expression != nullptr) {
          collectConstantAttributes(const_cast<AstNode*>(expression->node()));
        }
      }
    }

    if (!_constants.empty()) {
      for (auto const& node : nodes) {
        auto fn = ExecutionNode::castTo<FilterNode const*>(node);
        auto setter = _plan->getVarSetBy(fn->inVariable()->id);
        if (setter != nullptr && setter->getType() == EN::CALCULATION) {
          auto cn = ExecutionNode::castTo<CalculationNode*>(setter);
          auto expression = cn->expression();

          if (expression != nullptr) {
            insertConstantAttributes(const_cast<AstNode*>(expression->node()));
          }
        }
      }
    }
  }

 private:
  AstNode const* getConstant(Variable const* variable, std::string const& attribute) const {
    auto it = _constants.find(variable);

    if (it == _constants.end()) {
      return nullptr;
    }

    auto it2 = (*it).second.find(attribute);

    if (it2 == (*it).second.end()) {
      return nullptr;
    }

    return (*it2).second;
  }

  /// @brief inspects an expression (recursively) and notes constant attribute
  /// values so they can be propagated later
  void collectConstantAttributes(AstNode* node) {
    if (node == nullptr) {
      return;
    }

    if (node->type == NODE_TYPE_OPERATOR_BINARY_AND) {
      auto lhs = node->getMember(0);
      auto rhs = node->getMember(1);

      collectConstantAttributes(lhs);
      collectConstantAttributes(rhs);
    } else if (node->type == NODE_TYPE_OPERATOR_BINARY_EQ) {
      auto lhs = node->getMember(0);
      auto rhs = node->getMember(1);

      if (lhs->isConstant() && rhs->type == NODE_TYPE_ATTRIBUTE_ACCESS) {
        inspectConstantAttribute(rhs, lhs);
      } else if (rhs->isConstant() && lhs->type == NODE_TYPE_ATTRIBUTE_ACCESS) {
        inspectConstantAttribute(lhs, rhs);
      }
    }
  }

  /// @brief traverses an AST part recursively and patches it by inserting
  /// constant values
  void insertConstantAttributes(AstNode* node) {
    if (node == nullptr) {
      return;
    }

    if (node->type == NODE_TYPE_OPERATOR_BINARY_AND) {
      auto lhs = node->getMember(0);
      auto rhs = node->getMember(1);

      insertConstantAttributes(lhs);
      insertConstantAttributes(rhs);
    } else if (node->type == NODE_TYPE_OPERATOR_BINARY_EQ) {
      auto lhs = node->getMember(0);
      auto rhs = node->getMember(1);

      if (!lhs->isConstant() && rhs->type == NODE_TYPE_ATTRIBUTE_ACCESS) {
        insertConstantAttribute(node, 1);
      }
      if (!rhs->isConstant() && lhs->type == NODE_TYPE_ATTRIBUTE_ACCESS) {
        insertConstantAttribute(node, 0);
      }
    }
  }

  /// @brief extract an attribute and its variable from an attribute access
  /// (e.g. `a.b.c` will return variable `a` and attribute name `b.c.`.
  bool getAttribute(AstNode const* attribute, Variable const*& variable, std::string& name) {
    TRI_ASSERT(attribute != nullptr && attribute->type == NODE_TYPE_ATTRIBUTE_ACCESS);
    TRI_ASSERT(name.empty());

    while (attribute->type == NODE_TYPE_ATTRIBUTE_ACCESS) {
      name = std::string(".") + attribute->getString() + name;
      attribute = attribute->getMember(0);
    }

    if (attribute->type != NODE_TYPE_REFERENCE) {
      return false;
    }

    variable = static_cast<Variable const*>(attribute->getData());
    TRI_ASSERT(variable != nullptr);

    return true;
  }

  /// @brief inspect the constant value assigned to an attribute
  /// the attribute value will be stored so it can be inserted for the attribute
  /// later
  void inspectConstantAttribute(AstNode const* attribute, AstNode const* value) {
    Variable const* variable = nullptr;
    std::string name;

    if (!getAttribute(attribute, variable, name)) {
      return;
    }

    auto it = _constants.find(variable);

    if (it == _constants.end()) {
      _constants.emplace(variable,
                         std::unordered_map<std::string, AstNode const*>{{name, value}});
      return;
    }

    auto it2 = (*it).second.find(name);

    if (it2 == (*it).second.end()) {
      // first value for the attribute
      (*it).second.emplace(name, value);
    } else {
      auto previous = (*it2).second;

      if (previous == nullptr) {
        // we have multiple different values for the attribute. better not use
        // this attribute
        return;
      }

      if (!value->computeValue().binaryEquals(previous->computeValue())) {
        // different value found for an already tracked attribute. better not
        // use this attribute
        (*it2).second = nullptr;
      }
    }
  }

  /// @brief patches an AstNode by inserting a constant value into it
  void insertConstantAttribute(AstNode* parentNode, size_t accessIndex) {
    Variable const* variable = nullptr;
    std::string name;

    AstNode* member = parentNode->getMember(accessIndex);

    if (!getAttribute(member, variable, name)) {
      return;
    }

    auto constantValue = getConstant(variable, name);

    if (constantValue != nullptr) {
      // first check if we would optimize away a join condition that uses a smartJoinAttribute...
      // we must not do that, because that would otherwise disable smart join functionality
      if (arangodb::ServerState::instance()->isCoordinator() &&
          parentNode->type == NODE_TYPE_OPERATOR_BINARY_EQ) {
        AstNode const* current = parentNode->getMember(accessIndex == 0 ? 1 : 0);
        if (current->type == NODE_TYPE_ATTRIBUTE_ACCESS) {
          AstNode const* nameAttribute = current;
          current = current->getMember(0);
          if (current->type == NODE_TYPE_REFERENCE) {
            auto setter = _plan->getVarSetBy(
                static_cast<Variable const*>(current->getData())->id);
            if (setter != nullptr && (setter->getType() == EN::ENUMERATE_COLLECTION ||
                                      setter->getType() == EN::INDEX)) {
              auto collection = ::getCollection(setter);
              if (collection != nullptr) {
                auto logical = collection->getCollection();
                if (logical->hasSmartJoinAttribute() &&
                    logical->smartJoinAttribute() == nameAttribute->getString()) {
                  // don't remove a smart join attribute access!
                  return;
                } else {
                  std::vector<std::string> shardKeys = collection->shardKeys(true);
                  if (std::find(shardKeys.begin(), shardKeys.end(),
                                nameAttribute->getString()) != shardKeys.end()) {
                    // don't remove equality lookups on shard keys, as this may prevent
                    // the restrict-to-single-shard rule from being applied later!
                    return;
                  }
                }
              }
            }
          }
        }
      }

      parentNode->changeMember(accessIndex, const_cast<AstNode*>(constantValue));
      _modified = true;
    }
  }

  ExecutionPlan* _plan;
  std::unordered_map<Variable const*, std::unordered_map<std::string, AstNode const*>> _constants;
  bool _modified;
};

/// @brief propagate constant attributes in FILTERs
void arangodb::aql::propagateConstantAttributesRule(Optimizer* opt,
                                                    std::unique_ptr<ExecutionPlan> plan,
                                                    OptimizerRule const& rule) {
  PropagateConstantAttributesHelper helper(plan.get());
  helper.propagateConstants();

  opt->addPlan(std::move(plan), rule, helper.modified());
}

/// @brief move calculations up in the plan
/// this rule modifies the plan in place
/// it aims to move up calculations as far up in the plan as possible, to
/// avoid redundant calculations in inner loops
void arangodb::aql::moveCalculationsUpRule(Optimizer* opt,
                                           std::unique_ptr<ExecutionPlan> plan,
                                           OptimizerRule const& rule) {
  ::arangodb::containers::SmallVector<ExecutionNode*>::allocator_type::arena_type a;
  ::arangodb::containers::SmallVector<ExecutionNode*> nodes{a};
  plan->findNodesOfType(nodes, EN::CALCULATION, true);

  bool modified = false;
  ::arangodb::containers::HashSet<Variable const*> neededVars;
  ::arangodb::containers::HashSet<Variable const*> vars;

  for (auto const& n : nodes) {
    auto nn = ExecutionNode::castTo<CalculationNode*>(n);

    if (!nn->expression()->isDeterministic()) {
      // we will only move expressions up that cannot throw and that are
      // deterministic
      continue;
    }

    neededVars.clear();
    n->getVariablesUsedHere(neededVars);

    auto current = n->getFirstDependency();

    while (current != nullptr) {
      auto dep = current->getFirstDependency();

      if (dep == nullptr) {
        // node either has no or more than one dependency. we don't know what to
        // do and must abort
        // note: this will also handle Singleton nodes
        break;
      }

      if (current->setsVariable(neededVars)) {
        // shared variable, cannot move up any more
        // done with optimizing this calculation node
        break;
      }

      if (current->getType() == EN::LIMIT) {
        if (!arangodb::ServerState::instance()->isCoordinator()) {
          // do not move calculations beyond a LIMIT on a single server,
          // as this would mean carrying out potentially unnecessary
          // calculations
          break;
        }

        // coordinator case
        // now check if the calculation uses data from any collection. if so,
        // we expect that it is cheaper to execute the calculation close to the
        // origin of data (e.g. IndexNode, EnumerateCollectionNode) on a DB
        // server than on a coordinator. though executing the calculation will
        // have the same costs on DB server and coordinator, the assumption is
        // that we can reduce the amount of data we need to transfer between the
        // two if we can execute the calculation on the DB server and only
        // transfer the calculation result to the coordinator instead of the
        // full documents

        if (!::accessesCollectionVariable(plan.get(), nn, vars)) {
          // not accessing any collection data
          break;
        }
        // accessing collection data.
        // allow the calculation to be moved beyond the LIMIT,
        // in the hope that this reduces the amount of data we have
        // to transfer between the DB server and the coordinator
      }

      // first, unlink the calculation from the plan
      plan->unlinkNode(n);

      // and re-insert into before the current node
      plan->insertDependency(current, n);

      modified = true;
      current = dep;
    }
  }

  opt->addPlan(std::move(plan), rule, modified);
}

/// @brief move calculations down in the plan
/// this rule modifies the plan in place
/// it aims to move calculations as far down in the plan as possible, beyond
/// FILTER and LIMIT operations
void arangodb::aql::moveCalculationsDownRule(Optimizer* opt,
                                             std::unique_ptr<ExecutionPlan> plan,
                                             OptimizerRule const& rule) {
  ::arangodb::containers::SmallVector<ExecutionNode*>::allocator_type::arena_type a;
  ::arangodb::containers::SmallVector<ExecutionNode*> nodes{a};
  plan->findNodesOfType(nodes, EN::CALCULATION, true);

  std::vector<ExecutionNode*> stack;
  ::arangodb::containers::HashSet<Variable const*> vars;
  ::arangodb::containers::HashSet<Variable const*> usedHere;
  bool modified = false;

  for (auto const& n : nodes) {
    auto nn = ExecutionNode::castTo<CalculationNode*>(n);
    if (!nn->expression()->isDeterministic()) {
      // we will only move expressions down that cannot throw and that are
      // deterministic
      continue;
    }

    // this is the variable that the calculation will set
    auto variable = nn->outVariable();

    stack.clear();
    n->parents(stack);

    ExecutionNode* lastNode = nullptr;

    while (!stack.empty()) {
      auto current = stack.back();
      stack.pop_back();

      bool done = false;

      usedHere.clear();
      current->getVariablesUsedHere(usedHere);
      for (auto const& v : usedHere) {
        if (v == variable) {
          // the node we're looking at needs the variable we're setting.
          // can't push further!
          done = true;
          break;
        }
      }

      if (done) {
        // done with optimizing this calculation node
        break;
      }

      auto const currentType = current->getType();

      if (currentType == EN::FILTER || currentType == EN::SORT ||
          currentType == EN::LIMIT || currentType == EN::SUBQUERY) {
        // we found something interesting that justifies moving our node down
        if (currentType == EN::LIMIT && arangodb::ServerState::instance()->isCoordinator()) {
          // in a cluster, we do not want to move the calculations as far down
          // as possible, because this will mean we may need to transfer a lot
          // more data between DB servers and the coordinator

          // assume first that we want to move the node past the LIMIT

          // however, if our calculation uses any data from a
          // collection/index/view, it probably makes sense to not move it,
          // because the result set may be huge
          if (::accessesCollectionVariable(plan.get(), nn, vars)) {
            break;
          }
        }

        lastNode = current;

      } else if (currentType == EN::INDEX || currentType == EN::ENUMERATE_COLLECTION ||
                 currentType == EN::ENUMERATE_IRESEARCH_VIEW ||
                 currentType == EN::ENUMERATE_LIST || currentType == EN::TRAVERSAL ||
                 currentType == EN::SHORTEST_PATH || currentType == EN::K_SHORTEST_PATHS ||
                 currentType == EN::COLLECT || currentType == EN::NORESULTS) {
        // we will not push further down than such nodes
        break;
      }

      if (!current->hasParent()) {
        break;
      }

      current->parents(stack);
    }

    if (lastNode != nullptr && lastNode->getFirstParent() != nullptr) {
      // first, unlink the calculation from the plan
      plan->unlinkNode(n);

      // and re-insert into after the last "good" node
      plan->insertDependency(lastNode->getFirstParent(), n);
      modified = true;
    }
  }

  opt->addPlan(std::move(plan), rule, modified);
}

/// @brief determine the "right" type of CollectNode and
/// add a sort node for each COLLECT (note: the sort may be removed later)
/// this rule cannot be turned off (otherwise, the query result might be wrong!)
void arangodb::aql::specializeCollectRule(Optimizer* opt,
                                          std::unique_ptr<ExecutionPlan> plan,
                                          OptimizerRule const& rule) {
  ::arangodb::containers::SmallVector<ExecutionNode*>::allocator_type::arena_type a;
  ::arangodb::containers::SmallVector<ExecutionNode*> nodes{a};
  plan->findNodesOfType(nodes, EN::COLLECT, true);

  bool modified = false;

  for (auto const& n : nodes) {
    auto collectNode = ExecutionNode::castTo<CollectNode*>(n);

    if (collectNode->isSpecialized()) {
      // already specialized this node
      continue;
    }

    auto const& groupVariables = collectNode->groupVariables();

    // test if we can use an alternative version of COLLECT with a hash table
    bool const canUseHashAggregation =
        (!groupVariables.empty() &&
         (!collectNode->hasOutVariable() || collectNode->count()) &&
         collectNode->getOptions().canUseMethod(CollectOptions::CollectMethod::HASH));

    if (canUseHashAggregation && !opt->runOnlyRequiredRules(1)) {
      if (collectNode->getOptions().shouldUseMethod(CollectOptions::CollectMethod::HASH)) {
        // user has explicitly asked for hash method
        // specialize existing the CollectNode so it will become a
        // HashedCollectBlock later. additionally, add a SortNode BEHIND the
        // CollectNode (to sort the final result)
        collectNode->aggregationMethod(CollectOptions::CollectMethod::HASH);
        collectNode->specialized();

        if (!collectNode->isDistinctCommand()) {
          // add the post-SORT
          SortElementVector sortElements;
          for (auto const& v : collectNode->groupVariables()) {
            sortElements.emplace_back(v.first, true);
          }

          auto sortNode = new SortNode(plan.get(), plan->nextId(), sortElements, false);
          plan->registerNode(sortNode);

          TRI_ASSERT(collectNode->hasParent());
          auto parent = collectNode->getFirstParent();
          TRI_ASSERT(parent != nullptr);

          sortNode->addDependency(collectNode);
          parent->replaceDependency(collectNode, sortNode);
        }

        modified = true;
        continue;
      }

      // create a new plan with the adjusted COLLECT node
      std::unique_ptr<ExecutionPlan> newPlan(plan->clone());

      // use the cloned COLLECT node
      auto newCollectNode =
          ExecutionNode::castTo<CollectNode*>(newPlan->getNodeById(collectNode->id()));
      TRI_ASSERT(newCollectNode != nullptr);

      // specialize the CollectNode so it will become a HashedCollectBlock
      // later
      // additionally, add a SortNode BEHIND the CollectNode (to sort the
      // final result)
      newCollectNode->aggregationMethod(CollectOptions::CollectMethod::HASH);
      newCollectNode->specialized();

      if (!collectNode->isDistinctCommand()) {
        // add the post-SORT
        SortElementVector sortElements;
        for (auto const& v : newCollectNode->groupVariables()) {
          sortElements.emplace_back(v.first, true);
        }

        auto sortNode =
            new SortNode(newPlan.get(), newPlan->nextId(), sortElements, false);
        newPlan->registerNode(sortNode);

        TRI_ASSERT(newCollectNode->hasParent());
        auto parent = newCollectNode->getFirstParent();
        TRI_ASSERT(parent != nullptr);

        sortNode->addDependency(newCollectNode);
        parent->replaceDependency(newCollectNode, sortNode);
      }

      if (nodes.size() > 1) {
        // this will tell the optimizer to optimize the cloned plan with this
        // specific rule again
        opt->addPlanAndRerun(std::move(newPlan), rule, true);
      } else {
        // no need to run this specific rule again on the cloned plan
        opt->addPlan(std::move(newPlan), rule, true);
      }
    } else if (groupVariables.empty() &&
               collectNode->aggregateVariables().empty() && collectNode->count()) {
      collectNode->aggregationMethod(CollectOptions::CollectMethod::COUNT);
      collectNode->specialized();
      modified = true;
      continue;
    }

    // mark node as specialized, so we do not process it again
    collectNode->specialized();

    // finally, adjust the original plan and create a sorted version of COLLECT

    // specialize the CollectNode so it will become a SortedCollectBlock
    // later
    collectNode->aggregationMethod(CollectOptions::CollectMethod::SORTED);

    // insert a SortNode IN FRONT OF the CollectNode
    if (!groupVariables.empty()) {
      SortElementVector sortElements;
      for (auto const& v : groupVariables) {
        sortElements.emplace_back(v.second, true);
      }

      auto sortNode = new SortNode(plan.get(), plan->nextId(), sortElements, true);
      plan->registerNode(sortNode);

      TRI_ASSERT(collectNode->hasDependency());
      auto dep = collectNode->getFirstDependency();
      TRI_ASSERT(dep != nullptr);
      sortNode->addDependency(dep);
      collectNode->replaceDependency(dep, sortNode);

      modified = true;
    }
  }

  opt->addPlan(std::move(plan), rule, modified);
}

/// @brief move filters up in the plan
/// this rule modifies the plan in place
/// filters are moved as far up in the plan as possible to make result sets
/// as small as possible as early as possible
/// filters are not pushed beyond limits
void arangodb::aql::moveFiltersUpRule(Optimizer* opt, std::unique_ptr<ExecutionPlan> plan,
                                      OptimizerRule const& rule) {
  ::arangodb::containers::SmallVector<ExecutionNode*>::allocator_type::arena_type a;
  ::arangodb::containers::SmallVector<ExecutionNode*> nodes{a};
  plan->findNodesOfType(nodes, EN::FILTER, true);

  std::vector<ExecutionNode*> stack;
  bool modified = false;

  for (auto const& n : nodes) {
    auto fn = ExecutionNode::castTo<FilterNode const*>(n);
    auto inVar = fn->inVariable();

    stack.clear();
    n->dependencies(stack);

    while (!stack.empty()) {
      auto current = stack.back();
      stack.pop_back();

      if (current->getType() == EN::LIMIT) {
        // cannot push a filter beyond a LIMIT node
        break;
      }

      if (!current->isDeterministic()) {
        // TODO: validate if this is actually necessary
        // must not move a filter beyond a node that is non-deterministic
        break;
      }

      if (current->isModificationNode()) {
        // must not move a filter beyond a modification node
        break;
      }

      if (current->getType() == EN::CALCULATION) {
        // must not move a filter beyond a node with a non-deterministic result
        auto calculation = ExecutionNode::castTo<CalculationNode const*>(current);
        if (!calculation->expression()->isDeterministic()) {
          break;
        }
      }

      bool found = false;

      for (auto const& v : current->getVariablesSetHere()) {
        if (inVar == v) {
          // shared variable, cannot move up any more
          found = true;
          break;
        }
      }

      if (found) {
        // done with optimizing this calculation node
        break;
      }

      if (!current->hasDependency()) {
        // node either has no or more than one dependency. we don't know what to
        // do and must abort
        // note: this will also handle Singleton nodes
        break;
      }

      current->dependencies(stack);

      // first, unlink the filter from the plan
      plan->unlinkNode(n);
      // and re-insert into plan in front of the current node
      plan->insertDependency(current, n);
      modified = true;
    }
  }

  opt->addPlan(std::move(plan), rule, modified);
}

class arangodb::aql::RedundantCalculationsReplacer final
    : public WalkerWorker<ExecutionNode> {
 public:
  explicit RedundantCalculationsReplacer(
      Ast* ast, std::unordered_map<VariableId, Variable const*> const& replacements)
      : _ast(ast), _replacements(replacements) {}

  template <typename T>
  void replaceStartTargetVariables(ExecutionNode* en) {
    auto node = static_cast<T*>(en);
    if (node->_inStartVariable != nullptr) {
      node->_inStartVariable = Variable::replace(node->_inStartVariable, _replacements);
    }
    if (node->_inTargetVariable != nullptr) {
      node->_inTargetVariable = Variable::replace(node->_inTargetVariable, _replacements);
    }
  }

  template <typename T>
  void replaceInVariable(ExecutionNode* en) {
    auto node = ExecutionNode::castTo<T*>(en);
    node->_inVariable = Variable::replace(node->_inVariable, _replacements);
  }

  void replaceInCalculation(ExecutionNode* en) {
    auto node = ExecutionNode::castTo<CalculationNode*>(en);
    ::arangodb::containers::HashSet<Variable const*> variables;
    node->expression()->variables(variables);

    // check if the calculation uses any of the variables that we want to
    // replace
    for (auto const& it : variables) {
      if (_replacements.find(it->id) != _replacements.end()) {
        // calculation uses a to-be-replaced variable
        node->expression()->replaceVariables(_replacements);
        return;
      }
    }
  }

  void replaceInView(ExecutionNode* en) {
    auto view = ExecutionNode::castTo<arangodb::iresearch::IResearchViewNode*>(en);
    if (view->filterConditionIsEmpty()) {
      // nothing to do
      return;
    }
    AstNode const& search = view->filterCondition();
    ::arangodb::containers::HashSet<Variable const*> variables;
    Ast::getReferencedVariables(&search, variables);

    // check if the search condition uses any of the variables that we want to
    // replace
    AstNode* cloned = nullptr;
    for (auto const& it : variables) {
      if (_replacements.find(it->id) != _replacements.end()) {
        if (cloned == nullptr) {
          // only clone the original search condition once
          cloned = _ast->clone(&search);
        }
        // calculation uses a to-be-replaced variable
        _ast->replaceVariables(cloned, _replacements);
      }
    }

    if (cloned != nullptr) {
      // exchange the filter condition
      view->filterCondition(cloned);
    }
  }

  bool before(ExecutionNode* en) override final {
    switch (en->getType()) {
      case EN::ENUMERATE_LIST: {
        replaceInVariable<EnumerateListNode>(en);
        break;
      }

      case EN::ENUMERATE_IRESEARCH_VIEW: {
        replaceInView(en);
        break;
      }

      case EN::RETURN: {
        replaceInVariable<ReturnNode>(en);
        break;
      }

      case EN::CALCULATION: {
        replaceInCalculation(en);
        break;
      }

      case EN::FILTER: {
        replaceInVariable<FilterNode>(en);
        break;
      }

      case EN::TRAVERSAL: {
        replaceInVariable<TraversalNode>(en);
        break;
      }

      case EN::K_SHORTEST_PATHS: {
        replaceStartTargetVariables<KShortestPathsNode>(en);
        break;
      }

      case EN::SHORTEST_PATH: {
        replaceStartTargetVariables<ShortestPathNode>(en);
        break;
      }

      case EN::COLLECT: {
        auto node = ExecutionNode::castTo<CollectNode*>(en);
        for (auto& variable : node->_groupVariables) {
          variable.second = Variable::replace(variable.second, _replacements);
        }
        for (auto& variable : node->_keepVariables) {
          auto old = variable;
          variable = Variable::replace(old, _replacements);
        }
        for (auto& variable : node->_aggregateVariables) {
          variable.second.first = Variable::replace(variable.second.first, _replacements);
        }
        if (node->_expressionVariable != nullptr) {
          node->_expressionVariable =
              Variable::replace(node->_expressionVariable, _replacements);
        }
        for (auto const& it : _replacements) {
          node->_variableMap.emplace(it.second->id, it.second->name);
        }
        // node->_keepVariables does not need to be updated at the moment as the
        // "remove-redundant-calculations" rule will stop when it finds a
        // COLLECT with an INTO, and the "inline-subqueries" rule will abort
        // there as well
        break;
      }

      case EN::SORT: {
        auto node = ExecutionNode::castTo<SortNode*>(en);
        for (auto& variable : node->_elements) {
          variable.var = Variable::replace(variable.var, _replacements);
        }
        break;
      }

      case EN::GATHER: {
        auto node = ExecutionNode::castTo<GatherNode*>(en);
        for (auto& variable : node->_elements) {
          auto v = Variable::replace(variable.var, _replacements);
          if (v != variable.var) {
            variable.var = v;
          }
          variable.attributePath.clear();
        }
        break;
      }

      case EN::DISTRIBUTE: {
        auto node = ExecutionNode::castTo<DistributeNode*>(en);
        node->_variable = Variable::replace(node->_variable, _replacements);
        node->_alternativeVariable =
            Variable::replace(node->_alternativeVariable, _replacements);
        break;
      }

      case EN::REMOVE: {
        replaceInVariable<RemoveNode>(en);
        break;
      }

      case EN::INSERT: {
        replaceInVariable<InsertNode>(en);
        break;
      }

      case EN::UPSERT: {
        auto node = ExecutionNode::castTo<UpsertNode*>(en);

        if (node->_inDocVariable != nullptr) {
          node->_inDocVariable = Variable::replace(node->_inDocVariable, _replacements);
        }
        if (node->_insertVariable != nullptr) {
          node->_insertVariable = Variable::replace(node->_insertVariable, _replacements);
        }
        if (node->_updateVariable != nullptr) {
          node->_updateVariable = Variable::replace(node->_updateVariable, _replacements);
        }
        break;
      }

      case EN::UPDATE: {
        auto node = ExecutionNode::castTo<UpdateNode*>(en);

        if (node->_inDocVariable != nullptr) {
          node->_inDocVariable = Variable::replace(node->_inDocVariable, _replacements);
        }
        if (node->_inKeyVariable != nullptr) {
          node->_inKeyVariable = Variable::replace(node->_inKeyVariable, _replacements);
        }
        break;
      }

      case EN::REPLACE: {
        auto node = ExecutionNode::castTo<ReplaceNode*>(en);

        if (node->_inDocVariable != nullptr) {
          node->_inDocVariable = Variable::replace(node->_inDocVariable, _replacements);
        }
        if (node->_inKeyVariable != nullptr) {
          node->_inKeyVariable = Variable::replace(node->_inKeyVariable, _replacements);
        }
        break;
      }

#if 0
      // TODO: figure out if this does any harm
      case EN::REMOTESINGLE: {
        replaceInVariable<SingleRemoteOperationNode>(en);
        break;
      }
#endif
      default: {
        // ignore all other types of nodes
      }
    }

    // always continue
    return false;
  }

 private:
  Ast* _ast;
  std::unordered_map<VariableId, Variable const*> const& _replacements;
};

/// @brief simplify conditions in CalculationNodes
void arangodb::aql::simplifyConditionsRule(Optimizer* opt,
                                           std::unique_ptr<ExecutionPlan> plan,
                                           OptimizerRule const& rule) {
  ::arangodb::containers::SmallVector<ExecutionNode*>::allocator_type::arena_type a;
  ::arangodb::containers::SmallVector<ExecutionNode*> nodes{a};
  plan->findNodesOfType(nodes, EN::CALCULATION, true);

  if (nodes.empty()) {
    opt->addPlan(std::move(plan), rule, false);
    return;
  }

  bool modifiedNode = false;
  auto p = plan.get();

  auto visitor = [p, &modifiedNode](AstNode* node) {
    AstNode* original = node;

  again:
    if (node->type == NODE_TYPE_ATTRIBUTE_ACCESS) {
      auto const* accessed = node->getMemberUnchecked(0);

      if (accessed->type == NODE_TYPE_REFERENCE) {
        Variable const* v = static_cast<Variable const*>(accessed->getData());
        TRI_ASSERT(v != nullptr);

        auto setter = p->getVarSetBy(v->id);

        if (setter == nullptr || setter->getType() != EN::CALCULATION) {
          return node;
        }

        accessed = ExecutionNode::castTo<CalculationNode*>(setter)->expression()->node();
        if (accessed == nullptr) {
          return node;
        }
      }

      TRI_ASSERT(accessed != nullptr);

      if (accessed->type == NODE_TYPE_OBJECT) {
        arangodb::velocypack::StringRef const attributeName(node->getStringValue(),
                                                            node->getStringLength());
        bool isDynamic = false;
        size_t const n = accessed->numMembers();
        for (size_t i = 0; i < n; ++i) {
          auto member = accessed->getMemberUnchecked(i);

          if (member->type == NODE_TYPE_OBJECT_ELEMENT &&
              arangodb::velocypack::StringRef(member->getStringValue(),
                                              member->getStringLength()) == attributeName) {
            // found the attribute!
            AstNode* next = member->getMember(0);
            if (!next->isDeterministic()) {
              // do not descend into non-deterministic nodes
              return node;
            }
            // descend further
            node = next;
            // now try optimizing the simplified condition
            // time for a goto...!
            goto again;
          } else if (member->type == NODE_TYPE_CALCULATED_OBJECT_ELEMENT) {
            // dynamic attribute name
            isDynamic = true;
          }
        }

        // attribute not found
        if (!isDynamic) {
          modifiedNode = true;
          return Ast::createNodeValueNull();
        }
      }
    } else if (node->type == NODE_TYPE_INDEXED_ACCESS) {
      auto const* accessed = node->getMember(0);

      if (accessed->type == NODE_TYPE_REFERENCE) {
        Variable const* v = static_cast<Variable const*>(accessed->getData());
        TRI_ASSERT(v != nullptr);

        auto setter = p->getVarSetBy(v->id);

        if (setter == nullptr || setter->getType() != EN::CALCULATION) {
          return node;
        }

        accessed = ExecutionNode::castTo<CalculationNode*>(setter)->expression()->node();
        if (accessed == nullptr) {
          return node;
        }
      }

      auto indexValue = node->getMember(1);

      if (!indexValue->isConstant() ||
          !(indexValue->isStringValue() || indexValue->isNumericValue())) {
        // cant handle this type of index statically
        return node;
      }

      if (accessed->type == NODE_TYPE_OBJECT) {
        arangodb::velocypack::StringRef attributeName;
        std::string indexString;

        if (indexValue->isStringValue()) {
          // string index, e.g. ['123']
          attributeName =
              arangodb::velocypack::StringRef(indexValue->getStringValue(),
                                              indexValue->getStringLength());
        } else {
          // numeric index, e.g. [123]
          TRI_ASSERT(indexValue->isNumericValue());
          // convert the numeric index into a string
          indexString = std::to_string(indexValue->getIntValue());
          attributeName = arangodb::velocypack::StringRef(indexString);
        }

        bool isDynamic = false;
        size_t const n = accessed->numMembers();
        for (size_t i = 0; i < n; ++i) {
          auto member = accessed->getMemberUnchecked(i);

          if (member->type == NODE_TYPE_OBJECT_ELEMENT &&
              arangodb::velocypack::StringRef(member->getStringValue(),
                                              member->getStringLength()) == attributeName) {
            // found the attribute!
            AstNode* next = member->getMember(0);
            if (!next->isDeterministic()) {
              // do not descend into non-deterministic nodes
              return node;
            }
            // descend further
            node = next;
            // now try optimizing the simplified condition
            // time for a goto...!
            goto again;
          } else if (member->type == NODE_TYPE_CALCULATED_OBJECT_ELEMENT) {
            // dynamic attribute name
            isDynamic = true;
          }
        }

        // attribute not found
        if (!isDynamic) {
          modifiedNode = true;
          return Ast::createNodeValueNull();
        }
      } else if (accessed->type == NODE_TYPE_ARRAY) {
        int64_t position;
        if (indexValue->isStringValue()) {
          // string index, e.g. ['123'] -> convert to a numeric index
          bool valid;
          position = NumberUtils::atoi<int64_t>(indexValue->getStringValue(),
                                                indexValue->getStringValue() +
                                                    indexValue->getStringLength(),
                                                valid);
          if (!valid) {
            // invalid index
            modifiedNode = true;
            return Ast::createNodeValueNull();
          }
        } else {
          // numeric index, e.g. [123]
          TRI_ASSERT(indexValue->isNumericValue());
          position = indexValue->getIntValue();
        }
        int64_t const n = accessed->numMembers();
        if (position < 0) {
          // a negative position is allowed
          position = n + position;
        }
        if (position >= 0 && position < n) {
          AstNode* next = accessed->getMember(static_cast<size_t>(position));
          if (!next->isDeterministic()) {
            // do not descend into non-deterministic nodes
            return node;
          }
          // descend further
          node = next;
          // now try optimizing the simplified condition
          // time for a goto...!
          goto again;
        }

        // index out of bounds
        modifiedNode = true;
        return Ast::createNodeValueNull();
      }
    }

    if (node != original) {
      // we come out with a different, so we changed something...
      modifiedNode = true;
    }
    return node;
  };

  bool modified = false;

  for (auto const& n : nodes) {
    auto nn = ExecutionNode::castTo<CalculationNode*>(n);

    if (!nn->expression()->isDeterministic()) {
      // If this node is non-deterministic, we must not touch it!
      continue;
    }

    AstNode* root = nn->expression()->nodeForModification();

    if (root != nullptr) {
      // reset for every round. can be modified by the visitor function!
      modifiedNode = false;
      AstNode* simplified = plan->getAst()->traverseAndModify(root, visitor);
      if (simplified != root) {
        nn->expression()->replaceNode(simplified);
      }
      // cppcheck-suppress knownConditionTrueFalse
      if (modifiedNode) {
        nn->expression()->invalidateAfterReplacements();
        modified = true;
      }
    }
  }

  opt->addPlan(std::move(plan), rule, modified);
}

/// @brief fuse filter conditions that follow each other
void arangodb::aql::fuseFiltersRule(Optimizer* opt, std::unique_ptr<ExecutionPlan> plan,
                                    OptimizerRule const& rule) {
  ::arangodb::containers::SmallVector<ExecutionNode*>::allocator_type::arena_type a;
  ::arangodb::containers::SmallVector<ExecutionNode*> nodes{a};
  plan->findNodesOfType(nodes, EN::FILTER, true);

  if (nodes.size() < 2) {
    opt->addPlan(std::move(plan), rule, false);
    return;
  }

  ::arangodb::containers::HashSet<ExecutionNode*> seen;
  // candidates of CalculationNode, FilterNode
  std::vector<std::pair<ExecutionNode*, ExecutionNode*>> candidates;

  bool modified = false;

  for (auto const& n : nodes) {
    if (seen.find(n) != seen.end()) {
      // already processed
      continue;
    }

    Variable const* nextExpectedVariable = nullptr;
    ExecutionNode* lastFilter = nullptr;
    candidates.clear();

    ExecutionNode* current = n;
    while (current != nullptr) {
      if (current->getType() == EN::CALCULATION) {
        auto cn = ExecutionNode::castTo<CalculationNode*>(current);
        if (!cn->isDeterministic() || cn->outVariable() != nextExpectedVariable) {
          break;
        }
        TRI_ASSERT(lastFilter != nullptr);
        candidates.emplace_back(current, lastFilter);
        nextExpectedVariable = nullptr;
      } else if (current->getType() == EN::FILTER) {
        seen.emplace(current);

        if (nextExpectedVariable != nullptr) {
          // an unexpected order of nodes
          break;
        }
        nextExpectedVariable =
            ExecutionNode::castTo<FilterNode const*>(current)->inVariable();
        TRI_ASSERT(nextExpectedVariable != nullptr);
        if (current->isVarUsedLater(nextExpectedVariable)) {
          // filter input variable is also used for other things. we must not
          // remove it or the corresponding calculation
          break;
        }
        lastFilter = current;
      } else {
        // all other types of nodes we cannot optimize
        break;
      }
      current = current->getFirstDependency();
    }

    if (candidates.size() >= 2) {
      modified = true;
      AstNode* root = ExecutionNode::castTo<CalculationNode*>(candidates[0].first)
                          ->expression()
                          ->nodeForModification();
      for (size_t i = 1; i < candidates.size(); ++i) {
        root = plan->getAst()->createNodeBinaryOperator(
            NODE_TYPE_OPERATOR_BINARY_AND,
            ExecutionNode::castTo<CalculationNode const*>(candidates[i].first)
                ->expression()
                ->node(),
            root);

        // throw away all now-unused filters and calculations
        plan->unlinkNode(candidates[i - 1].second);
        plan->unlinkNode(candidates[i - 1].first);
      }

      ExecutionNode* en = candidates.back().first;
      TRI_ASSERT(en->getType() == EN::CALCULATION);
      ExecutionNode::castTo<CalculationNode*>(en)->expression()->replaceNode(root);
    }
  }

  opt->addPlan(std::move(plan), rule, modified);
}

/// @brief remove CalculationNode(s) that are repeatedly used in a query
/// (i.e. common expressions)
void arangodb::aql::removeRedundantCalculationsRule(Optimizer* opt,
                                                    std::unique_ptr<ExecutionPlan> plan,
                                                    OptimizerRule const& rule) {
  ::arangodb::containers::SmallVector<ExecutionNode*>::allocator_type::arena_type a;
  ::arangodb::containers::SmallVector<ExecutionNode*> nodes{a};
  plan->findNodesOfType(nodes, EN::CALCULATION, true);

  if (nodes.size() < 2) {
    // quick exit
    opt->addPlan(std::move(plan), rule, false);
    return;
  }

  arangodb::basics::StringBuffer buffer;
  std::unordered_map<VariableId, Variable const*> replacements;

  for (auto const& n : nodes) {
    auto nn = ExecutionNode::castTo<CalculationNode*>(n);

    if (!nn->expression()->isDeterministic()) {
      // If this node is non-deterministic, we must not touch it!
      continue;
    }

    arangodb::aql::Variable const* outvar = nn->outVariable();

    try {
      nn->expression()->stringifyIfNotTooLong(&buffer);
    } catch (...) {
      // expression could not be stringified (maybe because not all node types
      // are supported). this is not an error, we just skip the optimization
      buffer.reset();
      continue;
    }

    std::string const referenceExpression(buffer.c_str(), buffer.length());
    buffer.reset();

    std::vector<ExecutionNode*> stack;
    n->dependencies(stack);

    while (!stack.empty()) {
      auto current = stack.back();
      stack.pop_back();

      if (current->getType() == EN::CALCULATION) {
        try {
          // ExecutionNode::castTo<CalculationNode*>(current)->expression()->node()->dump(0);
          ExecutionNode::castTo<CalculationNode*>(current)->expression()->stringifyIfNotTooLong(
              &buffer);
        } catch (...) {
          // expression could not be stringified (maybe because not all node
          // types are supported). this is not an error, we just skip the
          // optimization
          buffer.reset();
          continue;
        }

        bool const isEqual =
            (buffer.length() == referenceExpression.size() &&
             memcmp(buffer.c_str(), referenceExpression.c_str(), buffer.length()) == 0);
        buffer.reset();

        if (isEqual) {
          // expressions are identical
          // check if target variable is already registered as a replacement
          // this covers the following case:
          // - replacements is set to B => C
          // - we're now inserting a replacement A => B
          // the goal now is to enter a replacement A => C instead of A => B
          auto target =
              ExecutionNode::castTo<CalculationNode const*>(current)->outVariable();
          while (target != nullptr) {
            auto it = replacements.find(target->id);

            if (it != replacements.end()) {
              target = (*it).second;
            } else {
              break;
            }
          }
          replacements.emplace(outvar->id, target);

          // also check if the insertion enables further shortcuts
          // this covers the following case:
          // - replacements is set to A => B
          // - we have just inserted a replacement B => C
          // the goal now is to change the replacement A => B to A => C
          for (auto it = replacements.begin(); it != replacements.end(); ++it) {
            if ((*it).second == outvar) {
              (*it).second = target;
            }
          }
        }
      }

      if (current->getType() == EN::COLLECT) {
        if (ExecutionNode::castTo<CollectNode*>(current)->hasOutVariable()) {
          // COLLECT ... INTO is evil (tm): it needs to keep all already defined
          // variables
          // we need to abort optimization here
          break;
        }
      }

      if (!current->hasDependency()) {
        // node either has no or more than one dependency. we don't know what to
        // do and must abort
        // note: this will also handle Singleton nodes
        break;
      }

      current->dependencies(stack);
    }
  }

  if (!replacements.empty()) {
    // finally replace the variables
    RedundantCalculationsReplacer finder(plan->getAst(), replacements);
    plan->root()->walk(finder);
  }

  opt->addPlan(std::move(plan), rule, !replacements.empty());
}

/// @brief remove CalculationNodes and SubqueryNodes that are never needed
/// this modifies an existing plan in place
void arangodb::aql::removeUnnecessaryCalculationsRule(Optimizer* opt,
                                                      std::unique_ptr<ExecutionPlan> plan,
                                                      OptimizerRule const& rule) {
  ::arangodb::containers::SmallVector<ExecutionNode*>::allocator_type::arena_type a;
  ::arangodb::containers::SmallVector<ExecutionNode*> nodes{a};
  plan->findNodesOfType(nodes, ::removeUnnecessaryCalculationsNodeTypes, true);

  ::arangodb::containers::HashSet<ExecutionNode*> toUnlink;

  for (auto const& n : nodes) {
    arangodb::aql::Variable const* outVariable = nullptr;

    if (n->getType() == EN::CALCULATION) {
      auto nn = ExecutionNode::castTo<CalculationNode*>(n);

      if (!nn->isDeterministic()) {
        // If this node is non-deterministic, we must not optimize it away!
        continue;
      }

      outVariable = nn->outVariable();
      // will remove calculation when we get here
    } else if (n->getType() == EN::SUBQUERY) {
      auto nn = ExecutionNode::castTo<SubqueryNode*>(n);

      if (!nn->isDeterministic()) {
        // subqueries that are non-deterministic must not be optimized away
        continue;
      }

      if (nn->isModificationSubquery()) {
        // subqueries that modify data must not be optimized away
        continue;
      }
      // will remove subquery when we get here
      outVariable = nn->outVariable();
    } else {
      TRI_ASSERT(false);
      continue;
    }

    TRI_ASSERT(outVariable != nullptr);

    if (!n->isVarUsedLater(outVariable)) {
      // The variable whose value is calculated here is not used at
      // all further down the pipeline! We remove the whole
      // calculation node,
      toUnlink.emplace(n);
    } else if (n->getType() == EN::CALCULATION) {
      // variable is still used later, but...
      // ...if it's used exactly once later by another calculation,
      // it's a temporary variable that we can fuse with the other
      // calculation easily

      if (!ExecutionNode::castTo<CalculationNode*>(n)->expression()->isDeterministic()) {
        continue;
      }

      AstNode const* rootNode =
          ExecutionNode::castTo<CalculationNode*>(n)->expression()->node();

      if (rootNode->type == NODE_TYPE_REFERENCE) {
        // if the LET is a simple reference to another variable, e.g. LET a = b
        // then replace all references to a with references to b
        bool hasCollectWithOutVariable = false;
        auto current = n->getFirstParent();

        // check first if we have a COLLECT with an INTO later in the query
        // in this case we must not perform the replacements
        while (current != nullptr) {
          if (current->getType() == EN::COLLECT) {
            if (ExecutionNode::castTo<CollectNode const*>(current)->hasOutVariableButNoCount()) {
              hasCollectWithOutVariable = true;
              break;
            }
          }
          current = current->getFirstParent();
        }

        if (!hasCollectWithOutVariable) {
          // no COLLECT found, now replace
          std::unordered_map<VariableId, Variable const*> replacements;
          replacements.emplace(outVariable->id,
                               static_cast<Variable const*>(rootNode->getData()));

          RedundantCalculationsReplacer finder(plan->getAst(), replacements);
          plan->root()->walk(finder);
          toUnlink.emplace(n);
          continue;
        }
      }

      ::arangodb::containers::HashSet<Variable const*> vars;

      size_t usageCount = 0;
      CalculationNode* other = nullptr;
      auto current = n->getFirstParent();

      while (current != nullptr) {
        current->getVariablesUsedHere(vars);
        if (vars.find(outVariable) != vars.end()) {
          if (current->getType() == EN::COLLECT) {
            if (ExecutionNode::castTo<CollectNode const*>(current)->hasOutVariableButNoCount()) {
              // COLLECT with an INTO variable will collect all variables from
              // the scope, so we shouldn't try to remove or change the meaning
              // of variables
              usageCount = 0;
              break;
            }
          }
          if (current->getType() != EN::CALCULATION) {
            // don't know how to replace the variable in a non-LET node
            // abort the search
            usageCount = 0;
            break;
          }

          // got a LET. we can replace the variable reference in it by
          // something else
          ++usageCount;
          other = ExecutionNode::castTo<CalculationNode*>(current);
        }

        if (usageCount > 1) {
          break;
        }

        current = current->getFirstParent();
        vars.clear();
      }

      if (usageCount == 1) {
        // our variable is used by exactly one other calculation
        // now we can replace the reference to our variable in the other
        // calculation with the variable's expression directly
        auto otherExpression = other->expression();
        TRI_ASSERT(otherExpression != nullptr);

        if (rootNode->type != NODE_TYPE_ATTRIBUTE_ACCESS &&
            Ast::countReferences(otherExpression->node(), outVariable) > 1) {
          // used more than once... better give up
          continue;
        }

        if (rootNode->isSimple() != otherExpression->node()->isSimple()) {
          // expression types (V8 vs. non-V8) do not match. give up
          continue;
        }

        if (!n->isInInnerLoop() && rootNode->callsFunction() && other->isInInnerLoop()) {
          // original expression calls a function and is not contained in a loop
          // we're about to move this expression into a loop, but we don't want
          // to move (expensive) function calls into loops
          continue;
        }

        TRI_ASSERT(other != nullptr);
        otherExpression->replaceVariableReference(outVariable, rootNode);

        toUnlink.emplace(n);
      }
    }
  }

  if (!toUnlink.empty()) {
    plan->unlinkNodes(toUnlink);
  }

  opt->addPlan(std::move(plan), rule, !toUnlink.empty());
}

/// @brief useIndex, try to use an index for filtering
void arangodb::aql::useIndexesRule(Optimizer* opt, std::unique_ptr<ExecutionPlan> plan,
                                   OptimizerRule const& rule) {
  // These are all the nodes where we start traversing (including all
  // subqueries)
  ::arangodb::containers::SmallVector<ExecutionNode*>::allocator_type::arena_type a;
  ::arangodb::containers::SmallVector<ExecutionNode*> nodes{a};
  plan->findEndNodes(nodes, true);

  std::unordered_map<size_t, ExecutionNode*> changes;

  auto cleanupChanges = [&changes]() -> void {
    for (auto& v : changes) {
      delete v.second;
    }
    changes.clear();
  };

  TRI_DEFER(cleanupChanges());
  bool hasEmptyResult = false;
  for (auto const& n : nodes) {
    ConditionFinder finder(plan.get(), &changes, &hasEmptyResult, false);
    n->walk(finder);
  }

  if (!changes.empty()) {
    for (auto& it : changes) {
      plan->registerNode(it.second);
      plan->replaceNode(plan->getNodeById(it.first), it.second);

      // prevent double deletion by cleanupChanges()
      it.second = nullptr;
    }
    opt->addPlan(std::move(plan), rule, true);
  } else {
    opt->addPlan(std::move(plan), rule, hasEmptyResult);
  }
}

struct SortToIndexNode final : public WalkerWorker<ExecutionNode> {
  ExecutionPlan* _plan;
  SortNode* _sortNode;
  std::vector<std::pair<Variable const*, bool>> _sorts;
  std::unordered_map<VariableId, AstNode const*> _variableDefinitions;
  std::vector<std::vector<RegisterId>> _filters;
  bool _modified;

 public:
  explicit SortToIndexNode(ExecutionPlan* plan)
      : _plan(plan), _sortNode(nullptr), _modified(false) {
    _filters.emplace_back();
  }

  /// @brief gets the attributes from the filter conditions that will have a
  /// constant value (e.g. doc.value == 123) or than can be proven to be != null
  void getSpecialAttributes(
      AstNode const* node, Variable const* variable,
      std::vector<std::vector<arangodb::basics::AttributeName>>& constAttributes,
      ::arangodb::containers::HashSet<std::vector<arangodb::basics::AttributeName>>& nonNullAttributes) const {
    if (node->type == NODE_TYPE_OPERATOR_BINARY_AND) {
      // recurse into both sides
      getSpecialAttributes(node->getMemberUnchecked(0), variable,
                           constAttributes, nonNullAttributes);
      getSpecialAttributes(node->getMemberUnchecked(1), variable,
                           constAttributes, nonNullAttributes);
      return;
    }

    if (!node->isComparisonOperator()) {
      return;
    }

    TRI_ASSERT(node->isComparisonOperator());

    AstNode const* lhs = node->getMemberUnchecked(0);
    AstNode const* rhs = node->getMemberUnchecked(1);
    AstNode const* check = nullptr;

    if (node->type == NODE_TYPE_OPERATOR_BINARY_EQ) {
      if (lhs->isConstant() && rhs->type == NODE_TYPE_ATTRIBUTE_ACCESS) {
        // const value == doc.value
        check = rhs;
      } else if (rhs->isConstant() && lhs->type == NODE_TYPE_ATTRIBUTE_ACCESS) {
        // doc.value == const value
        check = lhs;
      }
    } else if (node->type == NODE_TYPE_OPERATOR_BINARY_NE) {
      if (lhs->isNullValue() && rhs->type == NODE_TYPE_ATTRIBUTE_ACCESS) {
        // null != doc.value
        check = rhs;
      } else if (rhs->isNullValue() && lhs->type == NODE_TYPE_ATTRIBUTE_ACCESS) {
        // doc.value != null
        check = lhs;
      }
    } else if (node->type == NODE_TYPE_OPERATOR_BINARY_LT &&
               lhs->isConstant() && rhs->type == NODE_TYPE_ATTRIBUTE_ACCESS) {
      // const value < doc.value
      check = rhs;
    } else if (node->type == NODE_TYPE_OPERATOR_BINARY_LE && lhs->isConstant() &&
               !lhs->isNullValue() && rhs->type == NODE_TYPE_ATTRIBUTE_ACCESS) {
      // const value <= doc.value
      check = rhs;
    } else if (node->type == NODE_TYPE_OPERATOR_BINARY_GT &&
               rhs->isConstant() && lhs->type == NODE_TYPE_ATTRIBUTE_ACCESS) {
      // doc.value > const value
      check = lhs;
    } else if (node->type == NODE_TYPE_OPERATOR_BINARY_GE && rhs->isConstant() &&
               !rhs->isNullValue() && lhs->type == NODE_TYPE_ATTRIBUTE_ACCESS) {
      // doc.value >= const value
      check = lhs;
    }

    if (check == nullptr) {
      // condition is useless for us
      return;
    }

    std::pair<Variable const*, std::vector<arangodb::basics::AttributeName>> result;

    if (check->isAttributeAccessForVariable(result, false) && result.first == variable) {
      if (node->type == NODE_TYPE_OPERATOR_BINARY_EQ) {
        // found a constant value
        constAttributes.emplace_back(std::move(result.second));
      } else {
        // all other cases handle non-null attributes
        nonNullAttributes.emplace(std::move(result.second));
      }
    }
  }

  void processCollectionAttributes(
      Variable const* variable,
      std::vector<std::vector<arangodb::basics::AttributeName>>& constAttributes,
      ::arangodb::containers::HashSet<std::vector<arangodb::basics::AttributeName>>& nonNullAttributes) const {
    // resolve all FILTER variables into their appropriate filter conditions
    TRI_ASSERT(!_filters.empty());
    for (auto const& filter : _filters.back()) {
      auto it = _variableDefinitions.find(filter);
      if (it != _variableDefinitions.end()) {
        // AND-combine all filter conditions we found, and fill constAttributes
        // and nonNullAttributes as we go along
        getSpecialAttributes((*it).second, variable, constAttributes, nonNullAttributes);
      }
    }
  }

  bool handleEnumerateCollectionNode(EnumerateCollectionNode* enumerateCollectionNode) {
    if (_sortNode == nullptr) {
      return true;
    }

    if (enumerateCollectionNode->isInInnerLoop()) {
      // index node contained in an outer loop. must not optimize away the sort!
      return true;
    }

    // figure out all attributes from the FILTER conditions that have a constant
    // value and/or that cannot be null
    std::vector<std::vector<arangodb::basics::AttributeName>> constAttributes;
    ::arangodb::containers::HashSet<std::vector<arangodb::basics::AttributeName>> nonNullAttributes;
    processCollectionAttributes(enumerateCollectionNode->outVariable(),
                                constAttributes, nonNullAttributes);

    SortCondition sortCondition(_plan, _sorts, constAttributes,
                                nonNullAttributes, _variableDefinitions);

    if (!sortCondition.isEmpty() && sortCondition.isOnlyAttributeAccess() &&
        sortCondition.isUnidirectional()) {
      // we have found a sort condition, which is unidirectional
      // now check if any of the collection's indexes covers it

      Variable const* outVariable = enumerateCollectionNode->outVariable();
      std::vector<transaction::Methods::IndexHandle> usedIndexes;
      auto trx = _plan->getAst()->query()->trx();
      size_t coveredAttributes = 0;
      bool canBeUsed = trx->getIndexForSortCondition(
          enumerateCollectionNode->collection()->name(), &sortCondition,
          outVariable, enumerateCollectionNode->collection()->count(trx),
          enumerateCollectionNode->hint(), usedIndexes, coveredAttributes);
      if (canBeUsed) {
        // If this bit is set, then usedIndexes has length exactly one
        // and contains the best index found.
        auto condition = std::make_unique<Condition>(_plan->getAst());
        condition->normalize(_plan);

        IndexIteratorOptions opts;
        opts.ascending = sortCondition.isAscending();
        auto newNode =
            std::make_unique<IndexNode>(_plan, _plan->nextId(),
                                        enumerateCollectionNode->collection(), outVariable,
                                        usedIndexes, std::move(condition), opts);

        auto n = newNode.release();
        enumerateCollectionNode->CollectionAccessingNode::cloneInto(*n);
        enumerateCollectionNode->DocumentProducingNode::cloneInto(_plan, *n);

        _plan->registerNode(n);
        _plan->replaceNode(enumerateCollectionNode, n);
        _modified = true;

        if (coveredAttributes == sortCondition.numAttributes()) {
          // if the index covers the complete sort condition, we can also remove
          // the sort node
          n->needsGatherNodeSort(true);
          _plan->unlinkNode(_plan->getNodeById(_sortNode->id()));
        }
      }
    }

    return true;  // always abort further searching here
  }

  bool handleIndexNode(IndexNode* indexNode) {
    if (_sortNode == nullptr) {
      return true;
    }

    if (indexNode->isInInnerLoop()) {
      // index node contained in an outer loop. must not optimize away the sort!
      return true;
    }

    auto const& indexes = indexNode->getIndexes();
    auto cond = indexNode->condition();
    TRI_ASSERT(cond != nullptr);

    Variable const* outVariable = indexNode->outVariable();
    TRI_ASSERT(outVariable != nullptr);

    auto index = indexes[0];
    transaction::Methods* trx = _plan->getAst()->query()->trx();
    bool isSorted = false;
    bool isSparse = false;
    std::vector<std::vector<arangodb::basics::AttributeName>> fields =
        trx->getIndexFeatures(index, isSorted, isSparse);
    if (indexes.size() != 1) {
      // can only use this index node if it uses exactly one index or multiple
      // indexes on exactly the same attributes

      if (!cond->isSorted()) {
        // index conditions do not guarantee sortedness
        return true;
      }

      if (isSparse) {
        return true;
      }

      for (auto& idx : indexes) {
        if (idx != index) {
          // Can only be sorted iff only one index is used.
          return true;
        }
      }

      // all indexes use the same attributes and index conditions guarantee
      // sorted output
    }

    TRI_ASSERT(indexes.size() == 1 || cond->isSorted());

    // if we get here, we either have one index or multiple indexes on the same
    // attributes
    bool handled = false;

    if (indexes.size() == 1 && isSorted) {
      // if we have just a single index and we can use it for the filtering
      // condition, then we can use the index for sorting, too. regardless of if
      // the index is sparse or not. because the index would only return
      // non-null attributes anyway, so we do not need to care about null values
      // when sorting here
      isSparse = false;
    }

    SortCondition sortCondition(_plan, _sorts,
                                cond->getConstAttributes(outVariable, !isSparse),
                                cond->getNonNullAttributes(outVariable),
                                _variableDefinitions);

    bool const isOnlyAttributeAccess =
        (!sortCondition.isEmpty() && sortCondition.isOnlyAttributeAccess());

    if (isOnlyAttributeAccess && isSorted && !isSparse && sortCondition.isUnidirectional() &&
        sortCondition.isAscending() == indexNode->options().ascending) {
      // we have found a sort condition, which is unidirectional and in the same
      // order as the IndexNode...
      // now check if the sort attributes match the ones of the index
      size_t const numCovered = sortCondition.coveredAttributes(outVariable, fields);

      if (numCovered >= sortCondition.numAttributes()) {
        // sort condition is fully covered by index... now we can remove the
        // sort node from the plan
        _plan->unlinkNode(_plan->getNodeById(_sortNode->id()));
        // we need to have a sorted result later on, so we will need a sorted
        // GatherNode in the cluster
        indexNode->needsGatherNodeSort(true);
        _modified = true;
        handled = true;
      }
    }

    if (!handled && isOnlyAttributeAccess && indexes.size() == 1) {
      // special case... the index cannot be used for sorting, but we only
      // compare with equality lookups.
      // now check if the equality lookup attributes are the same as
      // the index attributes
      auto root = cond->root();

      if (root != nullptr) {
        auto condNode = root->getMember(0);

        if (condNode->isOnlyEqualityMatch()) {
          // now check if the index fields are the same as the sort condition
          // fields e.g. FILTER c.value1 == 1 && c.value2 == 42 SORT c.value1,
          // c.value2
          auto i = index.getIndex();
          // some special handling for the MMFiles edge index here, which to the
          // outside world is an index on attributes _from and _to at the same
          // time, but only one can be queried at a time this special handling
          // is required in order to prevent lookups by one of the index
          // attributes (e.g. _from) and a sort clause on the other index
          // attribte (e.g. _to) to be treated as the same index attribute, e.g.
          //     FOR doc IN edgeCol FILTER doc._from == ... SORT doc._to ...
          // can use the index either for lookup or for sorting, but not for
          // both at the same time. this is because if we do the lookup by
          // _from, the results will be sorted by _from, and not by _to.
          if (i->type() == arangodb::Index::IndexType::TRI_IDX_TYPE_EDGE_INDEX &&
              fields.size() == 2) {
            // looks like MMFiles edge index
            if (condNode->type == NODE_TYPE_OPERATOR_NARY_AND) {
              // check all conditions of the index node, and check if we can
              // find _from or _to
              for (size_t j = 0; j < condNode->numMembers(); ++j) {
                auto sub = condNode->getMemberUnchecked(j);
                if (sub->type != NODE_TYPE_OPERATOR_BINARY_EQ) {
                  continue;
                }
                auto lhs = sub->getMember(0);
                if (lhs->type == NODE_TYPE_ATTRIBUTE_ACCESS &&
                    lhs->getMember(0)->type == NODE_TYPE_REFERENCE &&
                    lhs->getMember(0)->getData() == outVariable) {
                  // check if this is either _from or _to
                  std::string attr = lhs->getString();
                  if (attr == StaticStrings::FromString || attr == StaticStrings::ToString) {
                    // reduce index fields to just the attribute we found in the
                    // index lookup condition
                    fields = {{arangodb::basics::AttributeName(attr, false)}};
                  }
                }

                auto rhs = sub->getMember(1);
                if (rhs->type == NODE_TYPE_ATTRIBUTE_ACCESS &&
                    rhs->getMember(0)->type == NODE_TYPE_REFERENCE &&
                    rhs->getMember(0)->getData() == outVariable) {
                  // check if this is either _from or _to
                  std::string attr = rhs->getString();
                  if (attr == StaticStrings::FromString || attr == StaticStrings::ToString) {
                    // reduce index fields to just the attribute we found in the
                    // index lookup condition
                    fields = {{arangodb::basics::AttributeName(attr, false)}};
                  }
                }
              }
            }
          }

          size_t const numCovered = sortCondition.coveredAttributes(outVariable, fields);

          if (numCovered == sortCondition.numAttributes() &&
              sortCondition.isUnidirectional() &&
              (isSorted || fields.size() >= sortCondition.numAttributes())) {
            // no need to sort
            _plan->unlinkNode(_plan->getNodeById(_sortNode->id()));
            indexNode->setAscending(sortCondition.isAscending());
            // we need to have a sorted result later on, so we will need a
            // sorted GatherNode in the cluster
            indexNode->needsGatherNodeSort(true);
            _modified = true;
          } else if (numCovered > 0 && sortCondition.isUnidirectional()) {
            // remove the first few attributes if they are constant
            SortNode* sortNode =
                ExecutionNode::castTo<SortNode*>(_plan->getNodeById(_sortNode->id()));
            sortNode->removeConditions(numCovered);
            _modified = true;
          }
        }
      }
    }

    return true;  // always abort after we found an IndexNode
  }

  bool enterSubquery(ExecutionNode*, ExecutionNode*) override final {
    return false;
  }

  bool before(ExecutionNode* en) override final {
    switch (en->getType()) {
      case EN::TRAVERSAL:
      case EN::K_SHORTEST_PATHS:
      case EN::SHORTEST_PATH:
      case EN::ENUMERATE_LIST:
      case EN::ENUMERATE_IRESEARCH_VIEW:
        // found some other FOR loop
        return true;

      case EN::SUBQUERY: {
        _filters.emplace_back();
        return false;  // skip. we don't care.
      }

      case EN::FILTER: {
        auto inVariable =
            ExecutionNode::castTo<FilterNode const*>(en)->inVariable()->id;
        _filters.back().emplace_back(inVariable);
        return false;
      }

      case EN::CALCULATION: {
        _variableDefinitions.emplace(
            ExecutionNode::castTo<CalculationNode const*>(en)->outVariable()->id,
            ExecutionNode::castTo<CalculationNode const*>(en)->expression()->node());
        return false;
      }

      case EN::SINGLETON:
      case EN::COLLECT:
      case EN::INSERT:
      case EN::REMOVE:
      case EN::REPLACE:
      case EN::UPDATE:
      case EN::UPSERT:
      case EN::RETURN:
      case EN::NORESULTS:
      case EN::SCATTER:
      case EN::DISTRIBUTE:
      case EN::GATHER:
      case EN::REMOTE:
      case EN::LIMIT:  // LIMIT is criterion to stop
        return true;   // abort.

      case EN::SORT:  // pulling two sorts together is done elsewhere.
        if (!_sorts.empty() || _sortNode != nullptr) {
          return true;  // a different SORT node. abort
        }
        _sortNode = ExecutionNode::castTo<SortNode*>(en);
        for (auto& it : _sortNode->elements()) {
          _sorts.emplace_back(it.var, it.ascending);
        }
        return false;

      case EN::INDEX:
        return handleIndexNode(ExecutionNode::castTo<IndexNode*>(en));

      case EN::ENUMERATE_COLLECTION:
        return handleEnumerateCollectionNode(
            ExecutionNode::castTo<EnumerateCollectionNode*>(en));

      default: {
        // should not reach this point
        TRI_ASSERT(false);
      }
    }
    return true;
  }

  void after(ExecutionNode* en) override final {
    if (en->getType() == EN::SUBQUERY) {
      TRI_ASSERT(!_filters.empty());
      _filters.pop_back();
    }
  }
};

void arangodb::aql::useIndexForSortRule(Optimizer* opt, std::unique_ptr<ExecutionPlan> plan,
                                        OptimizerRule const& rule) {
  ::arangodb::containers::SmallVector<ExecutionNode*>::allocator_type::arena_type a;
  ::arangodb::containers::SmallVector<ExecutionNode*> nodes{a};
  plan->findNodesOfType(nodes, EN::SORT, true);

  bool modified = false;

  for (auto const& n : nodes) {
    auto sortNode = ExecutionNode::castTo<SortNode*>(n);

    SortToIndexNode finder(plan.get());
    sortNode->walk(finder);

    if (finder._modified) {
      modified = true;
    }
  }

  opt->addPlan(std::move(plan), rule, modified);
}

/// @brief try to remove filters which are covered by indexes
void arangodb::aql::removeFiltersCoveredByIndexRule(Optimizer* opt,
                                                    std::unique_ptr<ExecutionPlan> plan,
                                                    OptimizerRule const& rule) {
  ::arangodb::containers::SmallVector<ExecutionNode*>::allocator_type::arena_type a;
  ::arangodb::containers::SmallVector<ExecutionNode*> nodes{a};
  plan->findNodesOfType(nodes, EN::FILTER, true);

  ::arangodb::containers::HashSet<ExecutionNode*> toUnlink;
  bool modified = false;
  // this rule may modify the plan in place, but the new plan
  // may not yet be optimal. so we may pass it into this same
  // rule again. the default is to continue with the next rule
  // however
  bool rerun = false;

  for (auto const& node : nodes) {
    auto fn = ExecutionNode::castTo<FilterNode const*>(node);
    // find the node with the filter expression
    auto setter = plan->getVarSetBy(fn->inVariable()->id);

    if (setter == nullptr || setter->getType() != EN::CALCULATION) {
      continue;
    }

    auto calculationNode = ExecutionNode::castTo<CalculationNode*>(setter);
    auto conditionNode = calculationNode->expression()->node();

    // build the filter condition
    Condition condition(plan->getAst());
    condition.andCombine(conditionNode);
    condition.normalize(plan.get());

    if (condition.root() == nullptr) {
      continue;
    }

    size_t const n = condition.root()->numMembers();

    if (n != 1) {
      // either no condition or multiple ORed conditions...
      continue;
    }

    bool handled = false;
    auto current = node;
    while (current != nullptr) {
      if (current->getType() == EN::INDEX) {
        auto indexNode = ExecutionNode::castTo<IndexNode const*>(current);

        // found an index node, now check if the expression is covered by the
        // index
        auto indexCondition = indexNode->condition();

        if (indexCondition != nullptr && !indexCondition->isEmpty()) {
          auto const& indexesUsed = indexNode->getIndexes();

          if (indexesUsed.size() == 1) {
            // single index. this is something that we can handle
            auto newNode =
                condition.removeIndexCondition(plan.get(), indexNode->outVariable(),
                                               indexCondition->root(),
                                               indexesUsed[0].getIndex().get());

            if (newNode == nullptr) {
              // no condition left...
              // FILTER node can be completely removed
              toUnlink.emplace(node);
              // note: we must leave the calculation node intact, in case it is
              // still used by other nodes in the plan
              modified = true;
              handled = true;
            } else if (newNode != condition.root()) {
              // some condition is left, but it is a different one than
              // the one from the FILTER node
              auto expr = std::make_unique<Expression>(plan.get(), plan->getAst(), newNode);
              CalculationNode* cn =
                  new CalculationNode(plan.get(), plan->nextId(), std::move(expr),
                                      calculationNode->outVariable());
              plan->registerNode(cn);
              plan->replaceNode(setter, cn);
              modified = true;
              handled = true;
              // pass the new plan into this rule again, to optimize even
              // further
              rerun = true;
            }
          }
        }

        if (handled) {
          break;
        }
      }

      if (handled || current->getType() == EN::LIMIT || !current->hasDependency()) {
        break;
      }

      current = current->getFirstDependency();
    }
  }

  if (!toUnlink.empty()) {
    plan->unlinkNodes(toUnlink);
  }

  if (rerun) {
    TRI_ASSERT(modified);
    opt->addPlanAndRerun(std::move(plan), rule, modified);
  } else {
    opt->addPlan(std::move(plan), rule, modified);
  }
}

/// @brief helper to compute lots of permutation tuples
/// a permutation tuple is represented as a single vector together with
/// another vector describing the boundaries of the tuples.
/// Example:
/// data:   0,1,2, 3,4, 5,6
/// starts: 0,     3,   5,      (indices of starts of sections)
/// means a tuple of 3 permutations of 3, 2 and 2 points respectively
/// This function computes the next permutation tuple among the
/// lexicographically sorted list of all such tuples. It returns true
/// if it has successfully computed this and false if the tuple is already
/// the lexicographically largest one. If false is returned, the permutation
/// tuple is back to the beginning.
static bool NextPermutationTuple(std::vector<size_t>& data, std::vector<size_t>& starts) {
  auto begin = data.begin();  // a random access iterator

  for (size_t i = starts.size(); i-- != 0;) {
    std::vector<size_t>::iterator from = begin + starts[i];
    std::vector<size_t>::iterator to;
    if (i == starts.size() - 1) {
      to = data.end();
    } else {
      to = begin + starts[i + 1];
    }
    if (std::next_permutation(from, to)) {
      return true;
    }
  }

  return false;
}

/// @brief interchange adjacent EnumerateCollectionNodes in all possible ways
void arangodb::aql::interchangeAdjacentEnumerationsRule(Optimizer* opt,
                                                        std::unique_ptr<ExecutionPlan> plan,
                                                        OptimizerRule const& rule) {
  ::arangodb::containers::SmallVector<ExecutionNode*>::allocator_type::arena_type a;
  ::arangodb::containers::SmallVector<ExecutionNode*> nodes{a};

  plan->findNodesOfType(nodes, ::interchangeAdjacentEnumerationsNodeTypes, true);

  ::arangodb::containers::HashSet<ExecutionNode*> nodesSet;
  for (auto const& n : nodes) {
    TRI_ASSERT(nodesSet.find(n) == nodesSet.end());
    nodesSet.emplace(n);
  }

  std::vector<ExecutionNode*> nodesToPermute;
  std::vector<size_t> permTuple;
  std::vector<size_t> starts;
  std::vector<ExecutionNode*> nn;

  // We use that the order of the nodes is such that a node B that is among the
  // recursive dependencies of a node A is later in the vector.
  for (auto const& n : nodes) {
    if (nodesSet.find(n) != nodesSet.end()) {
      nn.clear();
      nn.emplace_back(n);
      nodesSet.erase(n);

      // Now follow the dependencies as long as we see further such nodes:
      auto nwalker = n;

      while (true) {
        if (!nwalker->hasDependency()) {
          break;
        }

        auto dep = nwalker->getFirstDependency();

        if (dep->getType() != EN::ENUMERATE_COLLECTION && dep->getType() != EN::ENUMERATE_LIST) {
          break;
        }

        if (n->getType() == EN::ENUMERATE_LIST && dep->getType() == EN::ENUMERATE_LIST) {
          break;
        }

        nwalker = dep;
        nn.emplace_back(nwalker);
        nodesSet.erase(nwalker);
      }

      if (nn.size() > 1) {
        // Move it into the permutation tuple:
        starts.emplace_back(permTuple.size());

        for (auto const& nnn : nn) {
          nodesToPermute.emplace_back(nnn);
          permTuple.emplace_back(permTuple.size());
        }
      }
    }
  }

  // Now we have collected all the runs of EnumerateCollectionNodes in the
  // plan, we need to compute all possible permutations of all of them,
  // independently. This is why we need to compute all permutation tuples.

  if (!starts.empty()) {
    NextPermutationTuple(permTuple, starts);  // will never return false

    do {
      // check if we already have enough plans (plus the one plan that we will
      // add at the end of this function)
      if (opt->runOnlyRequiredRules(1)) {
        // have enough plans. stop permutations
        break;
      }

      // Clone the plan:
      std::unique_ptr<ExecutionPlan> newPlan(plan->clone());

      // Find the nodes in the new plan corresponding to the ones in the
      // old plan that we want to permute:
      std::vector<ExecutionNode*> newNodes;
      newNodes.reserve(nodesToPermute.size());
      for (size_t j = 0; j < nodesToPermute.size(); j++) {
        newNodes.emplace_back(newPlan->getNodeById(nodesToPermute[j]->id()));
      }

      // Now get going with the permutations:
      for (size_t i = 0; i < starts.size(); i++) {
        size_t lowBound = starts[i];
        size_t highBound = (i < starts.size() - 1) ? starts[i + 1] : permTuple.size();
        // We need to remove the nodes
        // newNodes[lowBound..highBound-1] in newPlan and replace
        // them by the same ones in a different order, given by
        // permTuple[lowBound..highBound-1].
        auto parent = newNodes[lowBound]->getFirstParent();

        TRI_ASSERT(parent != nullptr);

        // Unlink all those nodes:
        for (size_t j = lowBound; j < highBound; j++) {
          newPlan->unlinkNode(newNodes[j]);
        }

        // And insert them in the new order:
        for (size_t j = highBound; j-- != lowBound;) {
          newPlan->insertDependency(parent, newNodes[permTuple[j]]);
        }
      }

      // OK, the new plan is ready, let's report it:
      opt->addPlan(std::move(newPlan), rule, true);
    } while (NextPermutationTuple(permTuple, starts));
  }

  opt->addPlan(std::move(plan), rule, false);
}

/// @brief scatter operations in cluster
/// this rule inserts scatter, gather and remote nodes so operations on sharded
/// collections actually work
/// it will change plans in place
void arangodb::aql::scatterInClusterRule(Optimizer* opt, std::unique_ptr<ExecutionPlan> plan,
                                         OptimizerRule const& rule) {
  TRI_ASSERT(arangodb::ServerState::instance()->isCoordinator());
  bool wasModified = false;

  // find subqueries
  std::unordered_map<ExecutionNode*, ExecutionNode*> subqueries;

  ::arangodb::containers::SmallVector<ExecutionNode*>::allocator_type::arena_type s;
  ::arangodb::containers::SmallVector<ExecutionNode*> subs{s};
  plan->findNodesOfType(subs, ExecutionNode::SUBQUERY, true);

  for (auto& it : subs) {
    subqueries.emplace(ExecutionNode::castTo<SubqueryNode const*>(it)->getSubquery(), it);
  }

  // we are a coordinator. now look in the plan for nodes of type
  // EnumerateCollectionNode, IndexNode and modification nodes
  ::arangodb::containers::SmallVector<ExecutionNode*>::allocator_type::arena_type a;
  ::arangodb::containers::SmallVector<ExecutionNode*> nodes{a};
  plan->findNodesOfType(nodes, ::scatterInClusterNodeTypes, true);

  TRI_ASSERT(plan->getAst() && plan->getAst()->query() &&
             plan->getAst()->query()->trx());
  auto* resolver = plan->getAst()->query()->trx()->resolver();
  TRI_ASSERT(resolver);

  for (auto& node : nodes) {
    // found a node we need to replace in the plan

    auto const& parents = node->getParents();
    // intentional copy of the dependencies, as we will be modifying
    // dependencies later on
    auto const deps = node->getDependencies();
    TRI_ASSERT(deps.size() == 1);

    // don't do this if we are already distributing!
    if (deps[0]->getType() == ExecutionNode::REMOTE &&
        deps[0]->getFirstDependency()->getType() == ExecutionNode::DISTRIBUTE) {
      continue;
    }

    if (plan->shouldExcludeFromScatterGather(node)) {
      continue;
    }

    bool const isRootNode = plan->isRoot(node);
    plan->unlinkNode(node, true);

    auto const nodeType = node->getType();

    // extract database and collection from plan node
    TRI_vocbase_t* vocbase = nullptr;
    Collection const* collection = nullptr;

    SortElementVector elements;

    if (nodeType == ExecutionNode::ENUMERATE_COLLECTION) {
      vocbase = ExecutionNode::castTo<EnumerateCollectionNode const*>(node)->vocbase();
      collection = ExecutionNode::castTo<EnumerateCollectionNode const*>(node)->collection();
    } else if (nodeType == ExecutionNode::INDEX) {
      auto idxNode = ExecutionNode::castTo<IndexNode const*>(node);
      vocbase = idxNode->vocbase();
      collection = idxNode->collection();
      TRI_ASSERT(collection != nullptr);
      Variable const* sortVariable = idxNode->outVariable();
      bool isSortAscending = idxNode->options().ascending;
      auto allIndexes = idxNode->getIndexes();
      TRI_ASSERT(!allIndexes.empty());

      // Using Index for sort only works if all indexes are equal.
      auto first = allIndexes[0].getIndex();
      // also check if we actually need to bother about the sortedness of the
      // result, or if we use the index for filtering only
      if (first->isSorted() && idxNode->needsGatherNodeSort()) {
        for (auto const& path : first->fieldNames()) {
          elements.emplace_back(sortVariable, isSortAscending, path);
        }
        for (auto const& it : allIndexes) {
          if (first != it.getIndex()) {
            elements.clear();
            break;
          }
        }
      }
    } else if (nodeType == ExecutionNode::INSERT || nodeType == ExecutionNode::UPDATE ||
               nodeType == ExecutionNode::REPLACE || nodeType == ExecutionNode::REMOVE ||
               nodeType == ExecutionNode::UPSERT) {
      vocbase = ExecutionNode::castTo<ModificationNode*>(node)->vocbase();
      collection = ExecutionNode::castTo<ModificationNode*>(node)->collection();
      if (nodeType == ExecutionNode::REMOVE || nodeType == ExecutionNode::UPDATE) {
        // Note that in the REPLACE or UPSERT case we are not getting here,
        // since the distributeInClusterRule fires and a DistributionNode is
        // used.
        auto* modNode = ExecutionNode::castTo<ModificationNode*>(node);
        modNode->getOptions().ignoreDocumentNotFound = true;
      }
    } else {
      TRI_ASSERT(false);
    }

    TRI_ASSERT(collection != nullptr);

    // insert a scatter node
    auto* scatterNode =
        new ScatterNode(plan.get(), plan->nextId(), ScatterNode::ScatterType::SHARD);
    plan->registerNode(scatterNode);
    TRI_ASSERT(!deps.empty());
    scatterNode->addDependency(deps[0]);

    // insert a remote node
    ExecutionNode* remoteNode =
        new RemoteNode(plan.get(), plan->nextId(), vocbase, "", "", "");
    plan->registerNode(remoteNode);
    TRI_ASSERT(scatterNode);
    remoteNode->addDependency(scatterNode);

    // re-link with the remote node
    node->addDependency(remoteNode);

    // insert another remote node
    remoteNode = new RemoteNode(plan.get(), plan->nextId(), vocbase, "", "", "");
    plan->registerNode(remoteNode);
    TRI_ASSERT(node);
    remoteNode->addDependency(node);

    // insert a gather node
    auto const sortMode = GatherNode::evaluateSortMode(collection->numberOfShards());
    // single-sharded collections don't require any parallelism. collections with more than
    // one shard are eligible for later parallelization (the Undefined allows this)
    auto const parallelism = (collection->numberOfShards() <= 1 ? GatherNode::Parallelism::Serial : GatherNode::Parallelism::Undefined);
    auto* gatherNode = new GatherNode(plan.get(), plan->nextId(), sortMode, parallelism); 
    plan->registerNode(gatherNode);
    TRI_ASSERT(remoteNode);
    gatherNode->addDependency(remoteNode);
    // On SmartEdge collections we have 0 shards and we need the elements
    // to be injected here as well. So do not replace it with > 1
    if (!elements.empty() && collection->numberOfShards() != 1) {
      gatherNode->elements(elements);
    }

    // and now link the gather node with the rest of the plan
    if (parents.size() == 1) {
      parents[0]->replaceDependency(deps[0], gatherNode);
    }

    // check if the node that we modified was at the end of a subquery
    auto it = subqueries.find(node);

    if (it != subqueries.end()) {
      ExecutionNode::castTo<SubqueryNode*>((*it).second)->setSubquery(gatherNode, true);
    }

    if (isRootNode) {
      // if we replaced the root node, set a new root node
      plan->root(gatherNode);
    }
    wasModified = true;
  }

  opt->addPlan(std::move(plan), rule, wasModified);
}

/// @brief distribute operations in cluster
///
/// this rule inserts distribute, remote nodes so operations on sharded
/// collections actually work, this differs from scatterInCluster in that every
/// incoming row is only sent to one shard and not all as in scatterInCluster
///
/// it will change plans in place
void arangodb::aql::distributeInClusterRule(Optimizer* opt,
                                            std::unique_ptr<ExecutionPlan> plan,
                                            OptimizerRule const& rule) {
  TRI_ASSERT(arangodb::ServerState::instance()->isCoordinator());
  bool wasModified = false;
  // we are a coordinator, we replace the root if it is a modification node

  // only replace if it is the last node in the plan
  ::arangodb::containers::SmallVector<ExecutionNode*>::allocator_type::arena_type a;
  ::arangodb::containers::SmallVector<ExecutionNode*> subqueryNodes{a};
  // inspect each return node and work upwards to SingletonNode
  subqueryNodes.push_back(plan->root());
  plan->findNodesOfType(subqueryNodes, ExecutionNode::SUBQUERY, true);

  for (ExecutionNode* subqueryNode : subqueryNodes) {
    SubqueryNode* snode = nullptr;
    ExecutionNode* root = nullptr;  // only used for asserts
    bool reachedEnd = false;
    if (subqueryNode == plan->root()) {
      snode = nullptr;
      root = plan->root();
    } else {
      snode = ExecutionNode::castTo<SubqueryNode*>(subqueryNode);
      root = snode->getSubquery();
    }
    ExecutionNode* node = root;
    TRI_ASSERT(node != nullptr);

    while (node != nullptr) {
      auto nodeType = node->getType();

      // loop until we find a modification node or the end of the plan
      while (node != nullptr) {
        // update type
        nodeType = node->getType();

        // check if there is a node type that needs distribution
        if (nodeType == ExecutionNode::INSERT || nodeType == ExecutionNode::REMOVE ||
            nodeType == ExecutionNode::UPDATE || nodeType == ExecutionNode::REPLACE ||
            nodeType == ExecutionNode::UPSERT) {
          // found a node!
          break;
        }

        // there is nothing above us
        if (!node->hasDependency()) {
          // reached the end
          reachedEnd = true;
          break;
        }

        // go further up the tree
        node = node->getFirstDependency();
      }

      if (reachedEnd) {
        // break loop for subqyery
        break;
      }

      TRI_ASSERT(node != nullptr);
      if (node == nullptr) {
        THROW_ARANGO_EXCEPTION_MESSAGE(TRI_ERROR_INTERNAL, "logic error");
      }

      // when we get here, we have found a matching data-modification node!
      TRI_ASSERT(nodeType == ExecutionNode::INSERT || nodeType == ExecutionNode::REMOVE ||
                 nodeType == ExecutionNode::UPDATE || nodeType == ExecutionNode::REPLACE ||
                 nodeType == ExecutionNode::UPSERT);

      ExecutionNode* originalParent = nullptr;
      if (node->hasParent()) {
        auto const& parents = node->getParents();
        originalParent = parents[0];
        TRI_ASSERT(originalParent != nullptr);
        TRI_ASSERT(node != root);
      } else {
        TRI_ASSERT(node == root);
      }

      Collection const* collection =
          ExecutionNode::castTo<ModificationNode*>(node)->collection();

#ifdef USE_ENTERPRISE
      auto& ci = collection->vocbase()->server().getFeature<ClusterFeature>().clusterInfo();
      auto collInfo =
          ci.getCollection(collection->vocbase()->name(), collection->name());
      // Throws if collection is not found!
      if (collInfo->isSmart() && collInfo->type() == TRI_COL_TYPE_EDGE) {
        node = distributeInClusterRuleSmartEdgeCollection(plan.get(), snode, node,
                                                          originalParent, wasModified);
        continue;
      }
#endif
      bool const defaultSharding = collection->usesDefaultSharding();

      if (nodeType == ExecutionNode::REMOVE || nodeType == ExecutionNode::UPDATE) {
        if (!defaultSharding) {
          // We have to use a ScatterNode.
          node = node->getFirstDependency();  // advance node
          continue;
        }
      }

      // In the INSERT and REPLACE cases we use a DistributeNode...

      TRI_ASSERT(node->hasDependency());
      // intentional copy of the dependencies, as we will be modifying
      // dependencies later on
      auto const deps = node->getDependencies();

      bool haveAdjusted = false;
      if (originalParent != nullptr) {
        // nodes below removed node
        originalParent->removeDependency(node);
        plan->unlinkNode(node, true);
        if (snode) {
          if (snode->getSubquery() == node) {
            snode->setSubquery(originalParent, true);
            haveAdjusted = true;
          }
        }
      } else {
        // no nodes below unlinked node
        plan->unlinkNode(node, true);
        if (snode) {
          snode->setSubquery(deps[0], true);
          haveAdjusted = true;
        } else {
          plan->root(deps[0], true);
        }
      }

      // extract database from plan node
      TRI_vocbase_t* vocbase = ExecutionNode::castTo<ModificationNode*>(node)->vocbase();

      // insert a distribute node
      ExecutionNode* distNode = nullptr;
      Variable const* inputVariable;
      if (nodeType == ExecutionNode::INSERT || nodeType == ExecutionNode::REMOVE) {
        // in case of an INSERT, the DistributeNode is responsible for
        // generating keys if none present
        bool const createKeys = (nodeType == ExecutionNode::INSERT);
        if (nodeType == ExecutionNode::INSERT) {
          inputVariable = ExecutionNode::castTo<InsertNode const*>(node)->inVariable();
        } else {
          inputVariable = ExecutionNode::castTo<RemoveNode const*>(node)->inVariable();
        }
        distNode = new DistributeNode(plan.get(), plan->nextId(),
                                      ScatterNode::ScatterType::SHARD, collection,
                                      inputVariable, inputVariable, createKeys, true);
      } else if (nodeType == ExecutionNode::REPLACE || nodeType == ExecutionNode::UPDATE) {
        auto updateReplaceNode = ExecutionNode::castTo<UpdateReplaceNode const*>(node);
        if (defaultSharding && updateReplaceNode->inKeyVariable() != nullptr) {
          // We only look into _inKeyVariable
          // This is the _inKeyVariable! This works, since we use a ScatterNode
          // for non-default-sharding attributes.
          inputVariable = updateReplaceNode->inKeyVariable();
        } else {
          // We only look into _inDocVariable
          // was only UPDATE <doc> IN <collection>
          inputVariable = updateReplaceNode->inDocVariable();
        }
        distNode = new DistributeNode(plan.get(), plan->nextId(),
                                      ScatterNode::ScatterType::SHARD, collection,
                                      inputVariable, inputVariable, false,
                                      updateReplaceNode->inKeyVariable() != nullptr);
      } else if (nodeType == ExecutionNode::UPSERT) {
        // an UPSERT node has two input variables!
        auto upsertNode = ExecutionNode::castTo<UpsertNode const*>(node);
        auto d = new DistributeNode(plan.get(), plan->nextId(),
                                    ScatterNode::ScatterType::SHARD,
                                    collection, upsertNode->inDocVariable(),
                                    upsertNode->insertVariable(), true, true);
        d->setAllowSpecifiedKeys(true);
        distNode = ExecutionNode::castTo<ExecutionNode*>(d);
      } else {
        TRI_ASSERT(false);
        THROW_ARANGO_EXCEPTION_MESSAGE(TRI_ERROR_INTERNAL, "logic error");
      }

      TRI_ASSERT(distNode != nullptr);

      plan->registerNode(distNode);
      distNode->addDependency(deps[0]);

      // insert a remote node
      ExecutionNode* remoteNode =
          new RemoteNode(plan.get(), plan->nextId(), vocbase, "", "", "");
      plan->registerNode(remoteNode);
      remoteNode->addDependency(distNode);

      // re-link with the remote node
      node->addDependency(remoteNode);

      // insert another remote node
      remoteNode =
          new RemoteNode(plan.get(), plan->nextId(), vocbase, "", "", "");
      plan->registerNode(remoteNode);
      remoteNode->addDependency(node);

      // insert a gather node
      auto const sortMode = GatherNode::evaluateSortMode(collection->numberOfShards());
      auto const parallelism = GatherNode::Parallelism::Undefined;
      auto* gatherNode = new GatherNode(plan.get(), plan->nextId(), sortMode, parallelism);
      plan->registerNode(gatherNode);
      gatherNode->addDependency(remoteNode);

      if (originalParent != nullptr) {
        // we did not replace the root node
        TRI_ASSERT(gatherNode);
        originalParent->addDependency(gatherNode);
      } else {
        // we replaced the root node, set a new root node
        if (snode) {
          if (snode->getSubquery() == node || haveAdjusted) {
            snode->setSubquery(gatherNode, true);
          }
        } else {
          plan->root(gatherNode, true);
        }
      }
      wasModified = true;
      node = distNode;  // will be gatherNode or nulltpr
    }                   // for node in subquery
  }                     // for end subquery in plan
  opt->addPlan(std::move(plan), rule, wasModified);
}

void arangodb::aql::collectInClusterRule(Optimizer* opt, std::unique_ptr<ExecutionPlan> plan,
                                         OptimizerRule const& rule) {
  TRI_ASSERT(arangodb::ServerState::instance()->isCoordinator());
  bool wasModified = false;

  ::arangodb::containers::SmallVector<ExecutionNode*>::allocator_type::arena_type a;
  ::arangodb::containers::SmallVector<ExecutionNode*> nodes{a};
  plan->findNodesOfType(nodes, EN::COLLECT, true);

  ::arangodb::containers::HashSet<Variable const*> allUsed;
  ::arangodb::containers::HashSet<Variable const*> used;

  for (auto& node : nodes) {
    allUsed.clear();
    used.clear();
    node->getVariablesUsedHere(used);

    // found a node we need to replace in the plan
    TRI_ASSERT(node->getDependencies().size() == 1);

    auto collectNode = ExecutionNode::castTo<CollectNode*>(node);
    // look for next remote node
    GatherNode* gatherNode = nullptr;
    auto current = node->getFirstDependency();

    while (current != nullptr) {
      bool eligible = true;

      // check if any of the nodes we pass use a variable that will not be
      // available after we insert a new COLLECT on top of it (note: COLLECT
      // will eliminate all variables from the scope but its own)
      if (current->getType() != EN::GATHER) {
        // Gather nodes are taken care of separately below
        current->getVariablesUsedHere(allUsed);
      }

      for (auto const& it : current->getVariablesSetHere()) {
        if (std::find(used.begin(), used.end(), it) != used.end()) {
          eligible = false;
          break;
        }
      }

      if (!eligible) {
        break;
      }

      if (current->getType() == ExecutionNode::GATHER) {
        gatherNode = ExecutionNode::castTo<GatherNode*>(current);
      } else if (current->getType() == ExecutionNode::REMOTE) {
        auto previous = current->getFirstDependency();
        // now we are on a DB server

        {
          // check if we will deal with more than one shard
          // if the remote one has one shard, the optimization will actually
          // be a pessimization and shouldn't be applied
          bool hasFoundMultipleShards = false;
          auto p = previous;
          while (p != nullptr) {
            if (p->getType() == ExecutionNode::REMOTE) {
              hasFoundMultipleShards = true;
            } else if (p->getType() == ExecutionNode::ENUMERATE_COLLECTION ||
                       p->getType() == ExecutionNode::INDEX) {
              auto col = getCollection(p);
              if (col->numberOfShards() > 1) {
                hasFoundMultipleShards = true;
              }
            } else if (p->getType() == ExecutionNode::TRAVERSAL) {
              hasFoundMultipleShards = true;
            }
            if (hasFoundMultipleShards) {
              break;
            }
            p = p->getFirstDependency();
          }
          if (!hasFoundMultipleShards) {
            // only a single shard will be contacted - abort the optimization
            // attempt to not make it a pessimization
            break;
          }
        }

        // we may have moved another CollectNode here already. if so, we need to
        // move the new CollectNode to the front of multiple CollectNodes
        ExecutionNode* target = current;
        while (previous != nullptr && previous->getType() == ExecutionNode::COLLECT) {
          target = previous;
          previous = previous->getFirstDependency();
        }

        TRI_ASSERT(eligible);

        if (previous != nullptr) {
          for (auto const& otherVariable : allUsed) {
            auto const setHere = collectNode->getVariablesSetHere();
            if (std::find(setHere.begin(), setHere.end(), otherVariable) ==
                setHere.end()) {
              eligible = false;
              break;
            }
          }

          if (!eligible) {
            break;
          }

          bool removeGatherNodeSort = false;

          if (collectNode->aggregationMethod() == CollectOptions::CollectMethod::COUNT) {
            // clone a COLLECT WITH COUNT operation from the coordinator to the
            // DB server(s), and leave an aggregate COLLECT node on the
            // coordinator for total aggregation

            // add a new CollectNode on the DB server to do the actual counting
            auto outVariable = plan->getAst()->variables()->createTemporaryVariable();
            auto dbCollectNode =
                new CollectNode(plan.get(), plan->nextId(), collectNode->getOptions(),
                                collectNode->groupVariables(),
                                collectNode->aggregateVariables(), nullptr,
                                outVariable, std::vector<Variable const*>(),
                                collectNode->variableMap(), true, false);

            plan->registerNode(dbCollectNode);

            dbCollectNode->addDependency(previous);
            target->replaceDependency(previous, dbCollectNode);

            dbCollectNode->aggregationMethod(collectNode->aggregationMethod());
            dbCollectNode->specialized();

            // re-use the existing CollectNode on the coordinator to aggregate
            // the counts of the DB servers
            std::vector<std::pair<Variable const*, std::pair<Variable const*, std::string>>> aggregateVariables;
            aggregateVariables.emplace_back(
                std::make_pair(collectNode->outVariable(),
                               std::make_pair(outVariable, "SUM")));

            collectNode->aggregationMethod(CollectOptions::CollectMethod::SORTED);
            collectNode->count(false);
            collectNode->setAggregateVariables(aggregateVariables);
            collectNode->clearOutVariable();

            removeGatherNodeSort = true;
          } else if (collectNode->aggregationMethod() ==
                     CollectOptions::CollectMethod::DISTINCT) {
            // clone a COLLECT DISTINCT operation from the coordinator to the DB
            // server(s), and leave an aggregate COLLECT node on the coordinator
            // for total aggregation

            // create a new result variable
            auto const& groupVars = collectNode->groupVariables();
            TRI_ASSERT(!groupVars.empty());
            auto out = plan->getAst()->variables()->createTemporaryVariable();

            std::vector<std::pair<Variable const*, Variable const*>> const groupVariables{
                std::make_pair(out, groupVars[0].second)};

            auto dbCollectNode =
                new CollectNode(plan.get(), plan->nextId(), collectNode->getOptions(),
                                groupVariables, collectNode->aggregateVariables(),
                                nullptr, nullptr, std::vector<Variable const*>(),
                                collectNode->variableMap(), false, true);

            plan->registerNode(dbCollectNode);

            dbCollectNode->addDependency(previous);
            target->replaceDependency(previous, dbCollectNode);

            dbCollectNode->aggregationMethod(collectNode->aggregationMethod());
            dbCollectNode->specialized();

            // will set the input of the coordinator's collect node to the new
            // variable produced on the DB servers
            auto copy = collectNode->groupVariables();
            TRI_ASSERT(!copy.empty());
            std::unordered_map<Variable const*, Variable const*> replacements;
            replacements.emplace(copy[0].second, out);
            copy[0].second = out;
            collectNode->groupVariables(copy);

            replaceGatherNodeVariables(plan.get(), gatherNode, replacements);
          } else if (  //! collectNode->groupVariables().empty() &&
              (!collectNode->hasOutVariable() || collectNode->count())) {
            // clone a COLLECT v1 = expr, v2 = expr ... operation from the
            // coordinator to the DB server(s), and leave an aggregate COLLECT
            // node on the coordinator for total aggregation

            std::vector<std::pair<Variable const*, std::pair<Variable const*, std::string>>> aggregateVariables;
            if (!collectNode->aggregateVariables().empty()) {
              for (auto const& it : collectNode->aggregateVariables()) {
                std::string func = Aggregator::pushToDBServerAs(it.second.second);
                if (func.empty()) {
                  eligible = false;
                  break;
                }
                // eligible!
                auto outVariable = plan->getAst()->variables()->createTemporaryVariable();
                aggregateVariables.emplace_back(
                    std::make_pair(outVariable, std::make_pair(it.second.first, func)));
              }
            }

            if (!eligible) {
              break;
            }

            Variable const* outVariable = nullptr;
            if (collectNode->count()) {
              outVariable = plan->getAst()->variables()->createTemporaryVariable();
            }

            // create new group variables
            auto const& groupVars = collectNode->groupVariables();
            std::vector<std::pair<Variable const*, Variable const*>> outVars;
            outVars.reserve(groupVars.size());
            std::unordered_map<Variable const*, Variable const*> replacements;

            for (auto const& it : groupVars) {
              // create new out variables
              auto out = plan->getAst()->variables()->createTemporaryVariable();
              replacements.emplace(it.second, out);
              outVars.emplace_back(out, it.second);
            }

            auto dbCollectNode =
                new CollectNode(plan.get(), plan->nextId(), collectNode->getOptions(),
                                outVars, aggregateVariables, nullptr,
                                outVariable, std::vector<Variable const*>(),
                                collectNode->variableMap(), collectNode->count(), false);

            plan->registerNode(dbCollectNode);

            dbCollectNode->addDependency(previous);
            target->replaceDependency(previous, dbCollectNode);

            dbCollectNode->aggregationMethod(collectNode->aggregationMethod());
            dbCollectNode->specialized();

            std::vector<std::pair<Variable const*, Variable const*>> copy;
            size_t i = 0;
            for (auto const& it : collectNode->groupVariables()) {
              // replace input variables
              copy.emplace_back(std::make_pair(it.first, outVars[i].first));
              ++i;
            }
            collectNode->groupVariables(copy);

            if (collectNode->count()) {
              std::vector<std::pair<Variable const*, std::pair<Variable const*, std::string>>> aggregateVariables;
              aggregateVariables.emplace_back(
                  std::make_pair(collectNode->outVariable(),
                                 std::make_pair(outVariable, "SUM")));

              collectNode->count(false);
              collectNode->setAggregateVariables(aggregateVariables);
              collectNode->clearOutVariable();
            } else {
              size_t i = 0;
              for (auto& it : collectNode->aggregateVariables()) {
                it.second.first = aggregateVariables[i].first;
                it.second.second = Aggregator::runOnCoordinatorAs(it.second.second);
                ++i;
              }
            }

            removeGatherNodeSort = (dbCollectNode->aggregationMethod() !=
                                    CollectOptions::CollectMethod::SORTED);

            // in case we need to keep the sortedness of the GatherNode,
            // we may need to replace some variable references in it due
            // to the changes we made to the COLLECT node
            if (gatherNode != nullptr && !removeGatherNodeSort &&
                !replacements.empty() && !gatherNode->elements().empty()) {
              replaceGatherNodeVariables(plan.get(), gatherNode, replacements);
            }
          } else {
            // all other cases cannot be optimized
            break;
          }

          if (gatherNode != nullptr && removeGatherNodeSort) {
            // remove sort(s) from GatherNode if we can
            gatherNode->elements().clear();
          }

          wasModified = true;
        }
        break;
      }

      current = current->getFirstDependency();
    }
  }

  opt->addPlan(std::move(plan), rule, wasModified);
}

/// @brief move filters up into the cluster distribution part of the plan
/// this rule modifies the plan in place
/// filters are moved as far up in the plan as possible to make result sets
/// as small as possible as early as possible
void arangodb::aql::distributeFilternCalcToClusterRule(Optimizer* opt,
                                                       std::unique_ptr<ExecutionPlan> plan,
                                                       OptimizerRule const& rule) {
  bool modified = false;

  ::arangodb::containers::SmallVector<ExecutionNode*>::allocator_type::arena_type a;
  ::arangodb::containers::SmallVector<ExecutionNode*> nodes{a};
  plan->findNodesOfType(nodes, EN::GATHER, true);

  ::arangodb::containers::HashSet<Variable const*> varsSetHere;

  for (auto& n : nodes) {
    auto const& remoteNodeList = n->getDependencies();
    TRI_ASSERT(remoteNodeList.size() > 0);
    auto rn = remoteNodeList[0];

    if (!n->hasParent()) {
      continue;
    }

    bool allowOnlyFilterAndCalculation = false;

    varsSetHere.clear();
    auto parents = n->getParents();
    TRI_ASSERT(!parents.empty());

    while (true) {
      TRI_ASSERT(!parents.empty());
      bool stopSearching = false;
      auto inspectNode = parents[0];
      TRI_ASSERT(inspectNode != nullptr);

      auto type = inspectNode->getType();
      if (allowOnlyFilterAndCalculation && type != EN::FILTER && type != EN::CALCULATION) {
        stopSearching = true;
        break;
      }

      switch (type) {
        case EN::ENUMERATE_LIST:
        case EN::SINGLETON:
        case EN::INSERT:
        case EN::REMOVE:
        case EN::REPLACE:
        case EN::UPDATE:
        case EN::UPSERT:
        case EN::SORT: {
          for (auto& v : inspectNode->getVariablesSetHere()) {
            varsSetHere.emplace(v);
          }
          parents = inspectNode->getParents();
          if (type == EN::SORT) {
            allowOnlyFilterAndCalculation = true;
          }
          continue;
        }

        case EN::COLLECT:
        case EN::RETURN:
        case EN::NORESULTS:
        case EN::SCATTER:
        case EN::DISTRIBUTE:
        case EN::GATHER:
        case EN::REMOTE:
        case EN::LIMIT:
        case EN::INDEX:
        case EN::ENUMERATE_COLLECTION:
        case EN::TRAVERSAL:
        case EN::K_SHORTEST_PATHS:
        case EN::SHORTEST_PATH:
        case EN::SUBQUERY:
        case EN::ENUMERATE_IRESEARCH_VIEW:
          // do break
          stopSearching = true;
          break;

        case EN::CALCULATION:
        case EN::FILTER: {
          if (inspectNode->getType() == EN::CALCULATION) {
            // check if the expression can be executed on a DB server safely
            if (!ExecutionNode::castTo<CalculationNode const*>(inspectNode)
                     ->expression()
                     ->canRunOnDBServer()) {
              stopSearching = true;
              break;
            }
            // intentionally falls through
          }
#if 0
          // TODO: this is already prepared to push subqueries on the DB servers.
          // However, the ExecutionEngine's instanciator cannot yet handle subqueries
          // on DB servers. Once it can do this, this part can be finished
          else if (inspectNode->getType() == EN::SUBQUERY) {
            // check if the subquery can be executed on a DB server safely
            SubqueryNode* s = ExecutionNode::castTo<SubqueryNode*>(inspectNode);
            if (!s->isDeterministic() || s->mayAccessCollections()) {
              stopSearching = true;
              break;
            }
            // intentionally falls through
          }
#endif
          // no special handling for filters here

          TRI_ASSERT(inspectNode->getType() == EN::SUBQUERY ||
                     inspectNode->getType() == EN::CALCULATION ||
                     inspectNode->getType() == EN::FILTER);

          ::arangodb::containers::HashSet<Variable const*> used;
          inspectNode->getVariablesUsedHere(used);
          for (auto& v : used) {
            if (varsSetHere.find(v) != varsSetHere.end()) {
              // do not move over the definition of variables that we need
              stopSearching = true;
              break;
            }
          }

          if (!stopSearching) {
            // remember our cursor...
            parents = inspectNode->getParents();
            // then unlink the filter/calculator from the plan
            plan->unlinkNode(inspectNode);
            // and re-insert into plan in front of the remoteNode
            plan->insertDependency(rn, inspectNode);

            modified = true;
            // ready to rumble!
          }
          break;
        }

        default: {
          // should not reach this point
          TRI_ASSERT(false);
        }
      }

      if (stopSearching) {
        break;
      }
    }
  }

  opt->addPlan(std::move(plan), rule, modified);
}

/// @brief move sorts up into the cluster distribution part of the plan
/// this rule modifies the plan in place
/// sorts are moved as far up in the plan as possible to make result sets
/// as small as possible as early as possible
///
/// filters are not pushed beyond limits
void arangodb::aql::distributeSortToClusterRule(Optimizer* opt,
                                                std::unique_ptr<ExecutionPlan> plan,
                                                OptimizerRule const& rule) {
  ::arangodb::containers::SmallVector<ExecutionNode*>::allocator_type::arena_type a;
  ::arangodb::containers::SmallVector<ExecutionNode*> nodes{a};
  plan->findNodesOfType(nodes, EN::GATHER, true);

  bool modified = false;

  for (auto& n : nodes) {
    auto const remoteNodeList = n->getDependencies();
    TRI_ASSERT(remoteNodeList.size() > 0);
    auto rn = remoteNodeList[0];

    if (!n->hasParent()) {
      continue;
    }

    auto gatherNode = ExecutionNode::castTo<GatherNode*>(n);

    auto parents = n->getParents();

    while (true) {
      TRI_ASSERT(!parents.empty());
      bool stopSearching = false;
      auto inspectNode = parents[0];
      TRI_ASSERT(inspectNode != nullptr);

      switch (inspectNode->getType()) {
        case EN::SINGLETON:
        case EN::ENUMERATE_COLLECTION:
        case EN::ENUMERATE_LIST:
        case EN::COLLECT:
        case EN::INSERT:
        case EN::REMOVE:
        case EN::REPLACE:
        case EN::UPDATE:
        case EN::UPSERT:
        case EN::CALCULATION:
        case EN::FILTER:
        case EN::SUBQUERY:
        case EN::RETURN:
        case EN::NORESULTS:
        case EN::SCATTER:
        case EN::DISTRIBUTE:
        case EN::GATHER:
        case EN::REMOTE:
        case EN::LIMIT:
        case EN::INDEX:
        case EN::TRAVERSAL:
        case EN::K_SHORTEST_PATHS:
        case EN::SHORTEST_PATH:
        case EN::REMOTESINGLE:
        case EN::ENUMERATE_IRESEARCH_VIEW:

          // For all these, we do not want to pull a SortNode further down
          // out to the DBservers, note that potential FilterNodes and
          // CalculationNodes that can be moved to the DBservers have
          // already been moved over by the distribute-filtercalc-to-cluster
          // rule which is done first.
          stopSearching = true;
          break;

        case EN::SORT: {
          auto thisSortNode = ExecutionNode::castTo<SortNode*>(inspectNode);

          // remember our cursor...
          parents = inspectNode->getParents();
          // then unlink the filter/calculator from the plan
          plan->unlinkNode(inspectNode);
          // and re-insert into plan in front of the remoteNode
          if (thisSortNode->_reinsertInCluster) {
            plan->insertDependency(rn, inspectNode);
          }

          auto const* collection = GatherNode::findCollection(*gatherNode);

          // For views (when 'collection == nullptr') we don't need
          // to check number of shards
          // On SmartEdge collections we have 0 shards and we need the elements
          // to be injected here as well. So do not replace it with > 1
          if (!collection || collection->numberOfShards() != 1) {
            gatherNode->elements(thisSortNode->elements());
          }

          modified = true;
          // ready to rumble!
          break;
        }
        // late-materialization should be set only after sort nodes are
        // distributed in cluster as it accounts this disctribution. So we
        // should not encounter this kind of nodes for now
        case EN::MATERIALIZE:
        case EN::SUBQUERY_START:
        case EN::SUBQUERY_END:
        case EN::DISTRIBUTE_CONSUMER:
        case EN::MAX_NODE_TYPE_VALUE: {
          // should not reach this point
          TRI_ASSERT(false);
          stopSearching = true;
          break;
        }
      }

      if (stopSearching) {
        break;
      }
    }
  }

  opt->addPlan(std::move(plan), rule, modified);
}

/// @brief try to get rid of a RemoteNode->ScatterNode combination which has
/// only a SingletonNode and possibly some CalculationNodes as dependencies
void arangodb::aql::removeUnnecessaryRemoteScatterRule(Optimizer* opt,
                                                       std::unique_ptr<ExecutionPlan> plan,
                                                       OptimizerRule const& rule) {
  ::arangodb::containers::SmallVector<ExecutionNode*>::allocator_type::arena_type a;
  ::arangodb::containers::SmallVector<ExecutionNode*> nodes{a};
  plan->findNodesOfType(nodes, EN::REMOTE, true);

  ::arangodb::containers::HashSet<ExecutionNode*> toUnlink;

  for (auto& n : nodes) {
    // check if the remote node is preceeded by a scatter node and any number of
    // calculation and singleton nodes. if yes, remove remote and scatter
    if (!n->hasDependency()) {
      continue;
    }

    auto const dep = n->getFirstDependency();
    if (dep->getType() != EN::SCATTER) {
      continue;
    }

    bool canOptimize = true;
    auto node = dep;
    while (node != nullptr) {
      auto const& d = node->getDependencies();

      if (d.size() != 1) {
        break;
      }

      node = d[0];
      if (!plan->shouldExcludeFromScatterGather(node)) {
        if (node->getType() != EN::SINGLETON &&
            node->getType() != EN::CALCULATION && node->getType() != EN::FILTER) {
          // found some other node type...
          // this disqualifies the optimization
          canOptimize = false;
          break;
        }

        if (node->getType() == EN::CALCULATION) {
          auto calc = ExecutionNode::castTo<CalculationNode const*>(node);
          // check if the expression can be executed on a DB server safely
          if (!calc->expression()->canRunOnDBServer()) {
            canOptimize = false;
            break;
          }
        }
      }
    }

    if (canOptimize) {
      toUnlink.emplace(n);
      toUnlink.emplace(dep);
    }
  }

  if (!toUnlink.empty()) {
    plan->unlinkNodes(toUnlink);
  }

  opt->addPlan(std::move(plan), rule, !toUnlink.empty());
}

/// @brief try to restrict fragments to a single shard if possible
void arangodb::aql::restrictToSingleShardRule(Optimizer* opt,
                                              std::unique_ptr<ExecutionPlan> plan,
                                              OptimizerRule const& rule) {
  TRI_ASSERT(arangodb::ServerState::instance()->isCoordinator());
  bool wasModified = false;

  CollectionVariableTracker tracker;
  plan->root()->walk(tracker);
  if (!tracker.isSafeForOptimization()) {
    // encountered errors while working on optimization, do not continue
    opt->addPlan(std::move(plan), rule, wasModified);
    return;
  }

  RestrictToSingleShardChecker finder(plan.get(), tracker);
  plan->root()->walk(finder);
  if (!finder.isSafeForOptimization()) {
    // found something in the execution plan that renders the optimization
    // unsafe, so do not optimize
    opt->addPlan(std::move(plan), rule, wasModified);
    return;
  }

  ::arangodb::containers::SmallVector<ExecutionNode*>::allocator_type::arena_type a;
  ::arangodb::containers::SmallVector<ExecutionNode*> nodes{a};
  plan->findNodesOfType(nodes, EN::REMOTE, true);

  ::arangodb::containers::HashSet<ExecutionNode*> toUnlink;
  std::map<Collection const*, std::unordered_set<std::string>> modificationRestrictions;

  // forward a shard key restriction from one collection to the other if the two collections
  // are used in a smart join (and use distributeShardsLike on each other)
  auto forwardRestrictionToPrototype = [&plan](ExecutionNode const* current,
                                               std::string const& shardId) {
    auto collectionNode = dynamic_cast<CollectionAccessingNode const*>(current);
    if (collectionNode == nullptr) {
      return;
    }
    auto prototypeOutVariable = collectionNode->prototypeOutVariable();
    if (prototypeOutVariable == nullptr) {
      return;
    }

    auto setter = plan->getVarSetBy(prototypeOutVariable->id);
    if (setter == nullptr || (setter->getType() != EN::INDEX &&
                              setter->getType() != EN::ENUMERATE_COLLECTION)) {
      return;
    }

    auto s1 = ::getCollection(current)->shardIds();
    auto s2 = ::getCollection(setter)->shardIds();

    if (s1->size() != s2->size()) {
      // different number of shard ids... should not happen if we have a prototype
      return;
    }

    // find matching shard key
    for (size_t i = 0; i < s1->size(); ++i) {
      if ((*s1)[i] == shardId) {
        ::restrictToShard(setter, (*s2)[i]);
        break;
      }
    }
  };

  for (auto& node : nodes) {
    TRI_ASSERT(node->getType() == ExecutionNode::REMOTE);
    ExecutionNode* current = node->getFirstDependency();

    while (current != nullptr) {
      auto const currentType = current->getType();
      if (currentType == ExecutionNode::INSERT || currentType == ExecutionNode::UPDATE ||
          currentType == ExecutionNode::REPLACE || currentType == ExecutionNode::REMOVE) {
        auto collection =
            ExecutionNode::castTo<ModificationNode const*>(current)->collection();
        std::string shardId = ::getSingleShardId(plan.get(), current, collection);

        if (!shardId.empty()) {
          wasModified = true;
          // we are on a single shard. we must not ignore not-found documents
          // now
          auto* modNode = ExecutionNode::castTo<ModificationNode*>(current);
          modNode->getOptions().ignoreDocumentNotFound = false;
          modNode->restrictToShard(shardId);
          modificationRestrictions[collection].emplace(shardId);

          auto const& deps = current->getDependencies();
          if (deps.size() && deps[0]->getType() == ExecutionNode::REMOTE) {
            // if we can apply the single-shard optimization, but still have a
            // REMOTE node in front of us, we can probably move the remote parts
            // of the query to our side. this is only the case if the remote
            // part does not call any remote parts itself
            ::arangodb::containers::HashSet<ExecutionNode*> toRemove;

            auto c = deps[0];
            toRemove.emplace(c);
            while (true) {
              if (c->getType() == EN::SCATTER || c->getType() == EN::DISTRIBUTE) {
                toRemove.emplace(c);
              }
              c = c->getFirstDependency();

              if (c == nullptr) {
                // reached the end
                break;
              }

              if (c->getType() == EN::REMOTE || c->getType() == EN::SUBQUERY) {
                toRemove.clear();
                break;
              }

              if (c->getType() == EN::CALCULATION) {
                auto cn = ExecutionNode::castTo<CalculationNode const*>(c);
                auto expr = cn->expression();
                if (expr != nullptr && !expr->canRunOnDBServer()) {
                  // found something that must not run on a DB server,
                  // but that must run on a coordinator. stop optimization here!
                  toRemove.clear();
                  break;
                }
              }
            }

            for (auto const& it : toRemove) {
              toUnlink.emplace(it);
            }
          }
        }
      } else if (currentType == ExecutionNode::INDEX ||
                 currentType == ExecutionNode::ENUMERATE_COLLECTION) {
        auto collection = ::getCollection(current);
        auto collectionVariable = ::getOutVariable(current);
        std::string shardId = finder.getShard(collectionVariable);

        if (finder.isSafeForOptimization(collectionVariable) && !shardId.empty()) {
          wasModified = true;
          ::restrictToShard(current, shardId);
          forwardRestrictionToPrototype(current, shardId);
        } else if (finder.isSafeForOptimization(collection)) {
          auto& shards = modificationRestrictions[collection];
          if (shards.size() == 1) {
            wasModified = true;
            shardId = *shards.begin();
            ::restrictToShard(current, shardId);
            forwardRestrictionToPrototype(current, shardId);
          }
        }
      } else if (currentType == ExecutionNode::UPSERT || currentType == ExecutionNode::REMOTE ||
                 currentType == ExecutionNode::DISTRIBUTE ||
                 currentType == ExecutionNode::SINGLETON) {
        // we reached a new snippet or the end of the plan - we can abort
        // searching now. additionally, we cannot yet handle UPSERT well
        break;
      }

      current = current->getFirstDependency();
    }
  }

  if (!toUnlink.empty()) {
    plan->unlinkNodes(toUnlink);
  }

  opt->addPlan(std::move(plan), rule, wasModified);
}

/// WalkerWorker for undistributeRemoveAfterEnumColl
class RemoveToEnumCollFinder final : public WalkerWorker<ExecutionNode> {
  ExecutionPlan* _plan;
  ::arangodb::containers::HashSet<ExecutionNode*>& _toUnlink;
  bool _remove;
  bool _scatter;
  bool _gather;
  ExecutionNode* _enumColl;
  ExecutionNode* _setter;
  const Variable* _variable;
  ExecutionNode* _lastNode;

 public:
  RemoveToEnumCollFinder(ExecutionPlan* plan,
                         ::arangodb::containers::HashSet<ExecutionNode*>& toUnlink)
      : _plan(plan),
        _toUnlink(toUnlink),
        _remove(false),
        _scatter(false),
        _gather(false),
        _enumColl(nullptr),
        _setter(nullptr),
        _variable(nullptr),
        _lastNode(nullptr) {}

  ~RemoveToEnumCollFinder() = default;

  bool before(ExecutionNode* en) override final {
    switch (en->getType()) {
      case EN::REMOVE: {
        if (_remove) {
          break;
        }

        // find the variable we are removing . . .
        auto rn = ExecutionNode::castTo<RemoveNode*>(en);
        Variable const* toRemove = rn->inVariable();

        _setter = _plan->getVarSetBy(rn->inVariable()->id);
        TRI_ASSERT(_setter != nullptr);
        auto enumColl = _setter;

        if (_setter->getType() == EN::CALCULATION) {
          // this should be an attribute access for _key
          auto cn = ExecutionNode::castTo<CalculationNode*>(_setter);

          auto expr = cn->expression();
          if (expr->isAttributeAccess()) {
            // check the variable is the same as the remove variable
            if (cn->outVariable() != rn->inVariable()) {
              break;  // abort . . .
            }
            // check the remove node's collection is sharded over _key
            std::vector<std::string> shardKeys = rn->collection()->shardKeys(false);
            if (shardKeys.size() != 1 || shardKeys[0] != StaticStrings::KeyString) {
              break;  // abort . . .
            }

            // set the varsToRemove to the variable in the expression of this
            // node and also define enumColl
            ::arangodb::containers::HashSet<Variable const*> varsToRemove;
            cn->getVariablesUsedHere(varsToRemove);
            TRI_ASSERT(varsToRemove.size() == 1);
            toRemove = *(varsToRemove.begin());
            enumColl = _plan->getVarSetBy(toRemove->id);
            TRI_ASSERT(_setter != nullptr);
          } else if (expr->node() && expr->node()->isObject()) {
            auto n = expr->node();

            if (n == nullptr) {
              break;
            }

            // note for which shard keys we need to look for
            auto shardKeys = rn->collection()->shardKeys(false);
            std::unordered_set<std::string> toFind;
            for (auto const& it : shardKeys) {
              toFind.emplace(it);
            }
            // for REMOVE, we must also know the _key value, otherwise
            // REMOVE will not work
            toFind.emplace(StaticStrings::KeyString);

            // go through the input object attribute by attribute
            // and look for our shard keys
            Variable const* lastVariable = nullptr;
            bool doOptimize = true;

            for (size_t i = 0; i < n->numMembers(); ++i) {
              auto sub = n->getMember(i);

              if (sub->type != NODE_TYPE_OBJECT_ELEMENT) {
                continue;
              }

              auto it = toFind.find(sub->getString());

              if (it != toFind.end()) {
                // we found one of the shard keys!
                // remove the attribute from our to-do list
                auto value = sub->getMember(0);

                if (value->type == NODE_TYPE_ATTRIBUTE_ACCESS) {
                  // check if all values for the shard keys are referring to the
                  // same FOR loop variable
                  auto var = value->getMember(0);
                  if (var->type == NODE_TYPE_REFERENCE) {
                    auto accessedVariable = static_cast<Variable const*>(var->getData());

                    if (lastVariable == nullptr) {
                      lastVariable = accessedVariable;
                    } else if (lastVariable != accessedVariable) {
                      doOptimize = false;
                      break;
                    }

                    toFind.erase(it);
                  }
                }
              }
            }

            if (!toFind.empty() || !doOptimize || lastVariable == nullptr) {
              // not all shard keys covered, or different source variables in
              // use
              break;
            }

            TRI_ASSERT(lastVariable != nullptr);
            enumColl = _plan->getVarSetBy(lastVariable->id);
          } else {
            // cannot optimize this type of input
            break;
          }
        }

        if (enumColl->getType() != EN::ENUMERATE_COLLECTION &&
            enumColl->getType() != EN::INDEX) {
          break;  // abort . . .
        }

        if (enumColl->getType() == EN::ENUMERATE_COLLECTION &&
            !dynamic_cast<DocumentProducingNode const*>(enumColl)->projections().empty()) {
          // cannot handle projections yet
          break;
        }

        _enumColl = enumColl;

        if (::getCollection(_enumColl) != rn->collection()) {
          break;  // abort . . .
        }

        _variable = toRemove;  // the variable we'll remove
        _remove = true;
        _lastNode = en;
        return false;  // continue . . .
      }
      case EN::REMOTE: {
        _toUnlink.emplace(en);
        _lastNode = en;
        return false;  // continue . . .
      }
      case EN::DISTRIBUTE:
      case EN::SCATTER: {
        if (_scatter) {  // met more than one scatter node
          break;         // abort . . .
        }
        _scatter = true;
        _toUnlink.emplace(en);
        _lastNode = en;
        return false;  // continue . . .
      }
      case EN::GATHER: {
        if (_gather) {  // met more than one gather node
          break;        // abort . . .
        }
        _gather = true;
        _toUnlink.emplace(en);
        _lastNode = en;
        return false;  // continue . . .
      }
      case EN::FILTER: {
        _lastNode = en;
        return false;  // continue . . .
      }
      case EN::CALCULATION: {
        TRI_ASSERT(_setter != nullptr);
        if (_setter->getType() == EN::CALCULATION && _setter->id() == en->id()) {
          _lastNode = en;
          return false;  // continue . . .
        }
        if (_lastNode == nullptr || _lastNode->getType() != EN::FILTER) {
          // doesn't match the last filter node
          break;  // abort . . .
        }
        auto cn = ExecutionNode::castTo<CalculationNode const*>(en);
        auto fn = ExecutionNode::castTo<FilterNode const*>(_lastNode);

        // check these are a Calc-Filter pair
        if (cn->outVariable() != fn->inVariable()) {
          break;  // abort . . .
        }

        // check that we are filtering/calculating something with the variable
        // we are to remove
        ::arangodb::containers::HashSet<Variable const*> varsUsedHere;
        cn->getVariablesUsedHere(varsUsedHere);

        if (varsUsedHere.size() != 1 ||
            varsUsedHere.find(_variable) == varsUsedHere.end()) {
          break;  // abort . . .
        }
        _lastNode = en;
        return false;  // continue . . .
      }
      case EN::ENUMERATE_COLLECTION:
      case EN::INDEX: {
        // check that we are enumerating the variable we are to remove
        // and that we have already seen a remove node
        TRI_ASSERT(_enumColl != nullptr);
        if (en->id() != _enumColl->id()) {
          break;
        }
        return true;  // reached the end!
      }
      case EN::SINGLETON:
      case EN::ENUMERATE_LIST:
      case EN::ENUMERATE_IRESEARCH_VIEW:
      case EN::SUBQUERY:
      case EN::COLLECT:
      case EN::INSERT:
      case EN::REPLACE:
      case EN::UPDATE:
      case EN::UPSERT:
      case EN::RETURN:
      case EN::NORESULTS:
      case EN::LIMIT:
      case EN::SORT:
      case EN::TRAVERSAL:
      case EN::K_SHORTEST_PATHS:
      case EN::SHORTEST_PATH: {
        // if we meet any of the above, then we abort . . .
        break;
      }

      default: {
        // should not reach this point
        TRI_ASSERT(false);
      }
    }
    _toUnlink.clear();
    return true;
  }
};

/// @brief recognizes that a RemoveNode can be moved to the shards.
void arangodb::aql::undistributeRemoveAfterEnumCollRule(Optimizer* opt,
                                                        std::unique_ptr<ExecutionPlan> plan,
                                                        OptimizerRule const& rule) {
  ::arangodb::containers::SmallVector<ExecutionNode*>::allocator_type::arena_type a;
  ::arangodb::containers::SmallVector<ExecutionNode*> nodes{a};
  plan->findNodesOfType(nodes, EN::REMOVE, true);

  ::arangodb::containers::HashSet<ExecutionNode*> toUnlink;

  for (auto& n : nodes) {
    RemoveToEnumCollFinder finder(plan.get(), toUnlink);
    n->walk(finder);
  }

  bool modified = false;
  if (!toUnlink.empty()) {
    plan->unlinkNodes(toUnlink);
    modified = true;
  }

  opt->addPlan(std::move(plan), rule, modified);
}

/// @brief auxilliary struct for finding common nodes in OR conditions
struct CommonNodeFinder {
  std::vector<AstNode const*> possibleNodes;

  bool find(AstNode const* node, AstNodeType condition,
            AstNode const*& commonNode, std::string& commonName) {
    if (node->type == NODE_TYPE_OPERATOR_BINARY_OR) {
      return (find(node->getMember(0), condition, commonNode, commonName) &&
              find(node->getMember(1), condition, commonNode, commonName));
    }

    if (node->type == NODE_TYPE_VALUE) {
      possibleNodes.clear();
      return true;
    }

    if (node->type == condition ||
        (condition != NODE_TYPE_OPERATOR_BINARY_EQ &&
         (node->type == NODE_TYPE_OPERATOR_BINARY_LE || node->type == NODE_TYPE_OPERATOR_BINARY_LT ||
          node->type == NODE_TYPE_OPERATOR_BINARY_GE || node->type == NODE_TYPE_OPERATOR_BINARY_GT ||
          node->type == NODE_TYPE_OPERATOR_BINARY_IN))) {
      auto lhs = node->getMember(0);
      auto rhs = node->getMember(1);

      bool const isIn = (node->type == NODE_TYPE_OPERATOR_BINARY_IN && rhs->isArray());

      if (node->type == NODE_TYPE_OPERATOR_BINARY_IN && rhs->type == NODE_TYPE_EXPANSION) {
        // ooh, cannot optimize this (yet)
        possibleNodes.clear();
        return false;
      }

      if (!isIn && lhs->isConstant()) {
        commonNode = rhs;
        commonName = commonNode->toString();
        possibleNodes.clear();
        return true;
      }

      if (rhs->isConstant()) {
        commonNode = lhs;
        commonName = commonNode->toString();
        possibleNodes.clear();
        return true;
      }

      if (rhs->type == NODE_TYPE_FCALL || rhs->type == NODE_TYPE_FCALL_USER ||
          rhs->type == NODE_TYPE_REFERENCE) {
        commonNode = lhs;
        commonName = commonNode->toString();
        possibleNodes.clear();
        return true;
      }

      if (!isIn && (lhs->type == NODE_TYPE_FCALL || lhs->type == NODE_TYPE_FCALL_USER ||
                    lhs->type == NODE_TYPE_REFERENCE)) {
        commonNode = rhs;
        commonName = commonNode->toString();
        possibleNodes.clear();
        return true;
      }

      if (!isIn && (lhs->type == NODE_TYPE_ATTRIBUTE_ACCESS ||
                    lhs->type == NODE_TYPE_INDEXED_ACCESS)) {
        if (possibleNodes.size() == 2) {
          for (size_t i = 0; i < 2; i++) {
            if (lhs->toString() == possibleNodes[i]->toString()) {
              commonNode = possibleNodes[i];
              commonName = commonNode->toString();
              possibleNodes.clear();
              return true;
            }
          }
          // don't return, must consider the other side of the condition
        } else {
          possibleNodes.emplace_back(lhs);
        }
      }
      if (rhs->type == NODE_TYPE_ATTRIBUTE_ACCESS || rhs->type == NODE_TYPE_INDEXED_ACCESS) {
        if (possibleNodes.size() == 2) {
          for (size_t i = 0; i < 2; i++) {
            if (rhs->toString() == possibleNodes[i]->toString()) {
              commonNode = possibleNodes[i];
              commonName = commonNode->toString();
              possibleNodes.clear();
              return true;
            }
          }
          return false;
        } else {
          possibleNodes.emplace_back(rhs);
          return true;
        }
      }
    }
    possibleNodes.clear();
    return (!commonName.empty());
  }
};

/// @brief auxilliary struct for the OR-to-IN conversion
struct OrSimplifier {
  Ast* ast;
  ExecutionPlan* plan;

  OrSimplifier(Ast* ast, ExecutionPlan* plan) : ast(ast), plan(plan) {}

  std::string stringifyNode(AstNode const* node) const {
    try {
      return node->toString();
    } catch (...) {
    }
    return std::string();
  }

  bool qualifies(AstNode const* node, std::string& attributeName) const {
    if (node->isConstant()) {
      return false;
    }

    if (node->type == NODE_TYPE_ATTRIBUTE_ACCESS ||
        node->type == NODE_TYPE_INDEXED_ACCESS || node->type == NODE_TYPE_REFERENCE) {
      attributeName = stringifyNode(node);
      return true;
    }

    return false;
  }

  bool detect(AstNode const* node, bool preferRight, std::string& attributeName,
              AstNode const*& attr, AstNode const*& value) const {
    attributeName.clear();

    if (node->type == NODE_TYPE_OPERATOR_BINARY_EQ) {
      auto lhs = node->getMember(0);
      auto rhs = node->getMember(1);
      if (!preferRight && qualifies(lhs, attributeName)) {
        if (rhs->isDeterministic()) {
          attr = lhs;
          value = rhs;
          return true;
        }
      }

      if (qualifies(rhs, attributeName)) {
        if (lhs->isDeterministic()) {
          attr = rhs;
          value = lhs;
          return true;
        }
      }
      // intentionally falls through
    } else if (node->type == NODE_TYPE_OPERATOR_BINARY_IN) {
      auto lhs = node->getMember(0);
      auto rhs = node->getMember(1);
      if (rhs->isArray() && qualifies(lhs, attributeName)) {
        if (rhs->isDeterministic()) {
          attr = lhs;
          value = rhs;
          return true;
        }
      }
      // intentionally falls through
    }

    return false;
  }

  AstNode* buildValues(AstNode const* attr, AstNode const* lhs, bool leftIsArray,
                       AstNode const* rhs, bool rightIsArray) const {
    auto values = ast->createNodeArray();
    if (leftIsArray) {
      size_t const n = lhs->numMembers();
      for (size_t i = 0; i < n; ++i) {
        values->addMember(lhs->getMemberUnchecked(i));
      }
    } else {
      values->addMember(lhs);
    }

    if (rightIsArray) {
      size_t const n = rhs->numMembers();
      for (size_t i = 0; i < n; ++i) {
        values->addMember(rhs->getMemberUnchecked(i));
      }
    } else {
      values->addMember(rhs);
    }

    return ast->createNodeBinaryOperator(NODE_TYPE_OPERATOR_BINARY_IN, attr, values);
  }

  AstNode* simplify(AstNode const* node) const {
    if (node == nullptr) {
      return nullptr;
    }

    if (node->type == NODE_TYPE_OPERATOR_BINARY_OR) {
      auto lhs = node->getMember(0);
      auto rhs = node->getMember(1);

      auto lhsNew = simplify(lhs);
      auto rhsNew = simplify(rhs);

      if (lhs != lhsNew || rhs != rhsNew) {
        // create a modified node
        node = ast->createNodeBinaryOperator(node->type, lhsNew, rhsNew);
      }

      if ((lhsNew->type == NODE_TYPE_OPERATOR_BINARY_EQ || lhsNew->type == NODE_TYPE_OPERATOR_BINARY_IN) &&
          (rhsNew->type == NODE_TYPE_OPERATOR_BINARY_EQ ||
           rhsNew->type == NODE_TYPE_OPERATOR_BINARY_IN)) {
        std::string leftName;
        std::string rightName;
        AstNode const* leftAttr = nullptr;
        AstNode const* rightAttr = nullptr;
        AstNode const* leftValue = nullptr;
        AstNode const* rightValue = nullptr;

        for (size_t i = 0; i < 4; ++i) {
          if (detect(lhsNew, i >= 2, leftName, leftAttr, leftValue) &&
              detect(rhsNew, i % 2 == 0, rightName, rightAttr, rightValue) &&
              leftName == rightName) {
            std::pair<Variable const*, std::vector<arangodb::basics::AttributeName>> tmp1;

            if (leftValue->isAttributeAccessForVariable(tmp1)) {
              bool qualifies = false;
              auto setter = plan->getVarSetBy(tmp1.first->id);
              if (setter != nullptr && setter->getType() == EN::ENUMERATE_COLLECTION) {
                qualifies = true;
              }

              std::pair<Variable const*, std::vector<arangodb::basics::AttributeName>> tmp2;

              if (qualifies && rightValue->isAttributeAccessForVariable(tmp2)) {
                auto setter = plan->getVarSetBy(tmp2.first->id);
                if (setter != nullptr && setter->getType() == EN::ENUMERATE_COLLECTION) {
                  if (tmp1.first != tmp2.first || tmp1.second != tmp2.second) {
                    continue;
                  }
                }
              }
            }

            return buildValues(leftAttr, leftValue,
                               lhsNew->type == NODE_TYPE_OPERATOR_BINARY_IN, rightValue,
                               rhsNew->type == NODE_TYPE_OPERATOR_BINARY_IN);
          }
        }
      }

      // return node as is
      return const_cast<AstNode*>(node);
    }

    if (node->type == NODE_TYPE_OPERATOR_BINARY_AND) {
      auto lhs = node->getMember(0);
      auto rhs = node->getMember(1);

      auto lhsNew = simplify(lhs);
      auto rhsNew = simplify(rhs);

      if (lhs != lhsNew || rhs != rhsNew) {
        // return a modified node
        return ast->createNodeBinaryOperator(node->type, lhsNew, rhsNew);
      }

      // intentionally falls through
    }

    return const_cast<AstNode*>(node);
  }
};

/// @brief this rule replaces expressions of the type:
///   x.val == 1 || x.val == 2 || x.val == 3
//  with
//    x.val IN [1,2,3]
//  when the OR conditions are present in the same FILTER node, and refer to the
//  same (single) attribute.
void arangodb::aql::replaceOrWithInRule(Optimizer* opt, std::unique_ptr<ExecutionPlan> plan,
                                        OptimizerRule const& rule) {
  ::arangodb::containers::SmallVector<ExecutionNode*>::allocator_type::arena_type a;
  ::arangodb::containers::SmallVector<ExecutionNode*> nodes{a};
  plan->findNodesOfType(nodes, EN::FILTER, true);

  bool modified = false;
  for (auto const& n : nodes) {
    TRI_ASSERT(n->hasDependency());

    auto const dep = n->getFirstDependency();

    if (dep->getType() != EN::CALCULATION) {
      continue;
    }

    auto fn = ExecutionNode::castTo<FilterNode const*>(n);
    auto cn = ExecutionNode::castTo<CalculationNode*>(dep);
    auto outVar = cn->outVariable();

    if (outVar != fn->inVariable()) {
      continue;
    }

    auto root = cn->expression()->node();

    OrSimplifier simplifier(plan->getAst(), plan.get());
    auto newRoot = simplifier.simplify(root);

    if (newRoot != root) {
      auto expr = std::make_unique<Expression>(plan.get(), plan->getAst(), newRoot);

      TRI_IF_FAILURE("OptimizerRules::replaceOrWithInRuleOom") {
        THROW_ARANGO_EXCEPTION(TRI_ERROR_DEBUG);
      }

      ExecutionNode* newNode = new CalculationNode(plan.get(), plan->nextId(), std::move(expr), outVar);

      plan->registerNode(newNode);
      plan->replaceNode(cn, newNode);
      modified = true;
    }
  }

  opt->addPlan(std::move(plan), rule, modified);
}

struct RemoveRedundantOr {
  AstNode const* bestValue = nullptr;
  AstNodeType comparison;
  bool inclusive;
  bool isComparisonSet = false;
  CommonNodeFinder finder;
  AstNode const* commonNode = nullptr;
  std::string commonName;

  bool hasRedundantCondition(AstNode const* node) {
    try {
      if (finder.find(node, NODE_TYPE_OPERATOR_BINARY_LT, commonNode, commonName)) {
        return hasRedundantConditionWalker(node);
      }
    } catch (...) {
      // ignore errors and simply return false
    }
    return false;
  }

  AstNode* createReplacementNode(Ast* ast) {
    TRI_ASSERT(commonNode != nullptr);
    TRI_ASSERT(bestValue != nullptr);
    TRI_ASSERT(isComparisonSet == true);
    return ast->createNodeBinaryOperator(comparison, commonNode->clone(ast), bestValue);
  }

 private:
  bool isInclusiveBound(AstNodeType type) {
    return (type == NODE_TYPE_OPERATOR_BINARY_GE || type == NODE_TYPE_OPERATOR_BINARY_LE);
  }

  int isCompatibleBound(AstNodeType type, AstNode const* value) {
    if ((comparison == NODE_TYPE_OPERATOR_BINARY_LE || comparison == NODE_TYPE_OPERATOR_BINARY_LT) &&
        (type == NODE_TYPE_OPERATOR_BINARY_LE || type == NODE_TYPE_OPERATOR_BINARY_LT)) {
      return -1;  // high bound
    } else if ((comparison == NODE_TYPE_OPERATOR_BINARY_GE || comparison == NODE_TYPE_OPERATOR_BINARY_GT) &&
               (type == NODE_TYPE_OPERATOR_BINARY_GE || type == NODE_TYPE_OPERATOR_BINARY_GT)) {
      return 1;  // low bound
    }
    return 0;  // incompatible bounds
  }

  // returns false if the existing value is better and true if the input value
  // is better
  bool compareBounds(AstNodeType type, AstNode const* value, int lowhigh) {
    int cmp = CompareAstNodes(bestValue, value, true);

    if (cmp == 0 && (isInclusiveBound(comparison) != isInclusiveBound(type))) {
      return (isInclusiveBound(type) ? true : false);
    }
    return (cmp * lowhigh == 1);
  }

  bool hasRedundantConditionWalker(AstNode const* node) {
    AstNodeType type = node->type;

    if (type == NODE_TYPE_OPERATOR_BINARY_OR) {
      return (hasRedundantConditionWalker(node->getMember(0)) &&
              hasRedundantConditionWalker(node->getMember(1)));
    }

    if (type == NODE_TYPE_OPERATOR_BINARY_LE || type == NODE_TYPE_OPERATOR_BINARY_LT ||
        type == NODE_TYPE_OPERATOR_BINARY_GE || type == NODE_TYPE_OPERATOR_BINARY_GT) {
      auto lhs = node->getMember(0);
      auto rhs = node->getMember(1);

      if (hasRedundantConditionWalker(rhs) &&
          !hasRedundantConditionWalker(lhs) && lhs->isConstant()) {
        if (!isComparisonSet) {
          comparison = Ast::ReverseOperator(type);
          bestValue = lhs;
          isComparisonSet = true;
          return true;
        }

        int lowhigh = isCompatibleBound(Ast::ReverseOperator(type), lhs);
        if (lowhigh == 0) {
          return false;
        }

        if (compareBounds(type, lhs, lowhigh)) {
          comparison = Ast::ReverseOperator(type);
          bestValue = lhs;
        }
        return true;
      }
      if (hasRedundantConditionWalker(lhs) &&
          !hasRedundantConditionWalker(rhs) && rhs->isConstant()) {
        if (!isComparisonSet) {
          comparison = type;
          bestValue = rhs;
          isComparisonSet = true;
          return true;
        }

        int lowhigh = isCompatibleBound(type, rhs);
        if (lowhigh == 0) {
          return false;
        }

        if (compareBounds(type, rhs, lowhigh)) {
          comparison = type;
          bestValue = rhs;
        }
        return true;
      }
      // if hasRedundantConditionWalker(lhs) and
      // hasRedundantConditionWalker(rhs), then one of the conditions in the OR
      // statement is of the form x == x intentionally falls through if
    } else if (type == NODE_TYPE_REFERENCE || type == NODE_TYPE_ATTRIBUTE_ACCESS ||
               type == NODE_TYPE_INDEXED_ACCESS) {
      // get a string representation of the node for comparisons
      return (node->toString() == commonName);
    }

    return false;
  }
};

void arangodb::aql::removeRedundantOrRule(Optimizer* opt,
                                          std::unique_ptr<ExecutionPlan> plan,
                                          OptimizerRule const& rule) {
  ::arangodb::containers::SmallVector<ExecutionNode*>::allocator_type::arena_type a;
  ::arangodb::containers::SmallVector<ExecutionNode*> nodes{a};
  plan->findNodesOfType(nodes, EN::FILTER, true);

  bool modified = false;
  for (auto const& n : nodes) {
    TRI_ASSERT(n->hasDependency());

    auto const dep = n->getFirstDependency();

    if (dep->getType() != EN::CALCULATION) {
      continue;
    }

    auto fn = ExecutionNode::castTo<FilterNode const*>(n);
    auto cn = ExecutionNode::castTo<CalculationNode*>(dep);
    auto outVar = cn->outVariable();

    if (outVar != fn->inVariable()) {
      continue;
    }
    if (cn->expression()->node()->type != NODE_TYPE_OPERATOR_BINARY_OR) {
      continue;
    }

    RemoveRedundantOr remover;
    if (remover.hasRedundantCondition(cn->expression()->node())) {
      auto astNode = remover.createReplacementNode(plan->getAst());

      auto expr = std::make_unique<Expression>(plan.get(), plan->getAst(), astNode);
      ExecutionNode* newNode = new CalculationNode(plan.get(), plan->nextId(), std::move(expr), outVar);
      plan->registerNode(newNode);
      plan->replaceNode(cn, newNode);
      modified = true;
    }
  }

  opt->addPlan(std::move(plan), rule, modified);
}

/// @brief remove $OLD and $NEW variables from data-modification statements
/// if not required
void arangodb::aql::removeDataModificationOutVariablesRule(Optimizer* opt,
                                                           std::unique_ptr<ExecutionPlan> plan,
                                                           OptimizerRule const& rule) {
  bool modified = false;

  ::arangodb::containers::SmallVector<ExecutionNode*>::allocator_type::arena_type a;
  ::arangodb::containers::SmallVector<ExecutionNode*> nodes{a};
  plan->findNodesOfType(nodes, ::removeDataModificationOutVariablesNodeTypes, true);

  for (auto const& n : nodes) {
    auto node = ExecutionNode::castTo<ModificationNode*>(n);
    TRI_ASSERT(node != nullptr);

    Variable const* old = node->getOutVariableOld();
    if (!n->isVarUsedLater(old)) {
      // "$OLD" is not used later
      node->clearOutVariableOld();
      modified = true;
    } else {
      switch (n->getType()) {
        case EN::UPDATE:
        case EN::REPLACE: {
          Variable const* inVariable =
              ExecutionNode::castTo<UpdateReplaceNode const*>(n)->inKeyVariable();
          if (inVariable != nullptr) {
            auto setter = plan->getVarSetBy(inVariable->id);
            if (setter != nullptr && (setter->getType() == EN::ENUMERATE_COLLECTION ||
                                      setter->getType() == EN::INDEX)) {
              std::unordered_map<VariableId, Variable const*> replacements;
              replacements.emplace(old->id, inVariable);
              RedundantCalculationsReplacer finder(plan->getAst(), replacements);
              plan->root()->walk(finder);
              modified = true;
            }
          }
          break;
        }
        case EN::REMOVE: {
          Variable const* inVariable =
              ExecutionNode::castTo<RemoveNode const*>(n)->inVariable();
          TRI_ASSERT(inVariable != nullptr);
          auto setter = plan->getVarSetBy(inVariable->id);
          if (setter != nullptr && (setter->getType() == EN::ENUMERATE_COLLECTION ||
                                    setter->getType() == EN::INDEX)) {
            std::unordered_map<VariableId, Variable const*> replacements;
            replacements.emplace(old->id, inVariable);
            RedundantCalculationsReplacer finder(plan->getAst(), replacements);
            plan->root()->walk(finder);
            modified = true;
          }
          break;
        }
        default: {
          // do nothing
        }
      }
    }

    if (!n->isVarUsedLater(node->getOutVariableNew())) {
      // "$NEW" is not used later
      node->clearOutVariableNew();
      modified = true;
    }

    if (!n->hasParent()) {
      node->producesResults(false);
      modified = true;
    }
  }

  opt->addPlan(std::move(plan), rule, modified);
}

/// @brief patch UPDATE statement on single collection that iterates over the
/// entire collection to operate in batches
void arangodb::aql::patchUpdateStatementsRule(Optimizer* opt,
                                              std::unique_ptr<ExecutionPlan> plan,
                                              OptimizerRule const& rule) {
  // no need to dive into subqueries here
  ::arangodb::containers::SmallVector<ExecutionNode*>::allocator_type::arena_type a;
  ::arangodb::containers::SmallVector<ExecutionNode*> nodes{a};

  StorageEngine* engine = EngineSelectorFeature::ENGINE;
  if (engine->typeName() == "mmfiles") {
    // MMFiles: we can update UPDATE/REPLACE but not REMOVE
    // this is because in MMFiles the iteration over a collection may
    // use the primary index, but a REMOVE may at the same time remove
    // the documents from this index. this would not be safe
    plan->findNodesOfType(nodes, ::patchUpdateStatementsNodeTypes, false);
  } else {
    // other engines: we can update UPDATE/REPLACE as well as REMOVE
    plan->findNodesOfType(nodes, ::patchUpdateRemoveStatementsNodeTypes, false);
  }

  bool modified = false;

  for (auto const& n : nodes) {
    auto node = ExecutionNode::castTo<ModificationNode*>(n);
    TRI_ASSERT(node != nullptr);

    auto& options = node->getOptions();
    if (!options.readCompleteInput) {
      // already ok
      continue;
    }

    auto const collection = node->collection();

    auto dep = n->getFirstDependency();

    while (dep != nullptr) {
      auto const type = dep->getType();

      if (type == EN::ENUMERATE_LIST || type == EN::ENUMERATE_IRESEARCH_VIEW ||
          type == EN::SUBQUERY) {
        // not suitable
        modified = false;
        break;
      }

      if (type == EN::ENUMERATE_COLLECTION || type == EN::INDEX) {
        if (::getCollection(dep) == collection) {
          if (modified) {
            // already saw the collection... that means we have seen the same
            // collection two times in two FOR loops
            modified = false;
            // abort
            break;
          }
          TRI_ASSERT(!modified);
          // saw the same collection in FOR as in UPDATE
          if (n->isVarUsedLater(::getOutVariable(dep))) {
            // must abort, because the variable produced by the FOR loop is
            // read after it is updated
            break;
          }
          modified = true;
        }
      } else if (type == EN::TRAVERSAL || type == EN::K_SHORTEST_PATHS ||
                 type == EN::SHORTEST_PATH) {
        // unclear what will be read by the traversal
        modified = false;
        break;
      }

      dep = dep->getFirstDependency();
    }

    if (modified) {
      options.readCompleteInput = false;
    }
  }

  // always re-add the original plan, be it modified or not
  // only a flag in the plan will be modified
  opt->addPlan(std::move(plan), rule, modified);
}

/// @brief optimizes away unused traversal output variables and
/// merges filter nodes into graph traversal nodes
void arangodb::aql::optimizeTraversalsRule(Optimizer* opt,
                                           std::unique_ptr<ExecutionPlan> plan,
                                           OptimizerRule const& rule) {
  ::arangodb::containers::SmallVector<ExecutionNode*>::allocator_type::arena_type a;
  ::arangodb::containers::SmallVector<ExecutionNode*> tNodes{a};
  plan->findNodesOfType(tNodes, EN::TRAVERSAL, true);

  if (tNodes.empty()) {
    // no traversals present
    opt->addPlan(std::move(plan), rule, false);
    return;
  }

  bool modified = false;

  // first make a pass over all traversal nodes and remove unused
  // variables from them
  for (auto const& n : tNodes) {
    TraversalNode* traversal = ExecutionNode::castTo<TraversalNode*>(n);

    // note that we can NOT optimize away the vertex output variable
    // yet, as many traversal internals depend on the number of vertices
    // found/built
    auto outVariable = traversal->edgeOutVariable();
    std::vector<Variable const*> pruneVars;
    traversal->getPruneVariables(pruneVars);

    if (outVariable != nullptr && !n->isVarUsedLater(outVariable) &&
        std::find(pruneVars.begin(), pruneVars.end(), outVariable) == pruneVars.end()) {
      // traversal edge outVariable not used later
      traversal->setEdgeOutput(nullptr);
      modified = true;
    }

    outVariable = traversal->pathOutVariable();
    if (outVariable != nullptr && !n->isVarUsedLater(outVariable) &&
        std::find(pruneVars.begin(), pruneVars.end(), outVariable) == pruneVars.end()) {
      // traversal path outVariable not used later
      traversal->setPathOutput(nullptr);
      modified = true;
    }
  }

  if (!tNodes.empty()) {
    // These are all the end nodes where we start
    ::arangodb::containers::SmallVector<ExecutionNode*>::allocator_type::arena_type a;
    ::arangodb::containers::SmallVector<ExecutionNode*> nodes{a};
    plan->findEndNodes(nodes, true);

    for (auto const& n : nodes) {
      TraversalConditionFinder finder(plan.get(), &modified);
      n->walk(finder);
    }
  }

  opt->addPlan(std::move(plan), rule, modified);
}

// remove filter nodes already covered by a traversal
void arangodb::aql::removeFiltersCoveredByTraversal(Optimizer* opt,
                                                    std::unique_ptr<ExecutionPlan> plan,
                                                    OptimizerRule const& rule) {
  ::arangodb::containers::SmallVector<ExecutionNode*>::allocator_type::arena_type a;
  ::arangodb::containers::SmallVector<ExecutionNode*> fNodes{a};
  plan->findNodesOfType(fNodes, EN::FILTER, true);
  if (fNodes.empty()) {
    // no filters present
    opt->addPlan(std::move(plan), rule, false);
    return;
  }

  bool modified = false;
  ::arangodb::containers::HashSet<ExecutionNode*> toUnlink;

  for (auto const& node : fNodes) {
    auto fn = ExecutionNode::castTo<FilterNode const*>(node);
    // find the node with the filter expression
    auto setter = plan->getVarSetBy(fn->inVariable()->id);
    if (setter == nullptr || setter->getType() != EN::CALCULATION) {
      continue;
    }

    auto calculationNode = ExecutionNode::castTo<CalculationNode*>(setter);
    auto conditionNode = calculationNode->expression()->node();

    // build the filter condition
    Condition condition(plan->getAst());
    condition.andCombine(conditionNode);
    condition.normalize(plan.get());

    if (condition.root() == nullptr) {
      continue;
    }

    size_t const n = condition.root()->numMembers();

    if (n != 1) {
      // either no condition or multiple ORed conditions...
      continue;
    }

    bool handled = false;
    auto current = node;
    while (current != nullptr) {
      if (current->getType() == EN::TRAVERSAL) {
        auto traversalNode = ExecutionNode::castTo<TraversalNode const*>(current);

        // found a traversal node, now check if the expression
        // is covered by the traversal
        auto traversalCondition = traversalNode->condition();

        if (traversalCondition != nullptr && !traversalCondition->isEmpty()) {
          /*auto const& indexesUsed = traversalNode->get
          //indexNode->getIndexes();

          if (indexesUsed.size() == 1) {*/
          // single index. this is something that we can handle
          Variable const* outVariable = traversalNode->pathOutVariable();
          ::arangodb::containers::HashSet<Variable const*> varsUsedByCondition;
          Ast::getReferencedVariables(condition.root(), varsUsedByCondition);
          if (outVariable != nullptr &&
              varsUsedByCondition.find(outVariable) != varsUsedByCondition.end()) {
            auto newNode =
                condition.removeTraversalCondition(plan.get(), outVariable,
                                                   traversalCondition->root());
            if (newNode == nullptr) {
              // no condition left...
              // FILTER node can be completely removed
              toUnlink.emplace(node);
              // note: we must leave the calculation node intact, in case it is
              // still used by other nodes in the plan
              modified = true;
              handled = true;
            } else if (newNode != condition.root()) {
              // some condition is left, but it is a different one than
              // the one from the FILTER node
              auto expr = std::make_unique<Expression>(plan.get(), plan->getAst(), newNode);
              CalculationNode* cn =
                  new CalculationNode(plan.get(), plan->nextId(), std::move(expr),
                                      calculationNode->outVariable());
              plan->registerNode(cn);
              plan->replaceNode(setter, cn);
              modified = true;
              handled = true;
            }
          }
        }

        if (handled) {
          break;
        }
      }

      if (handled || current->getType() == EN::LIMIT || !current->hasDependency()) {
        break;
      }
      current = current->getFirstDependency();
    }
  }

  if (!toUnlink.empty()) {
    plan->unlinkNodes(toUnlink);
  }

  opt->addPlan(std::move(plan), rule, modified);
}

/// @brief removes redundant path variables, after applying
/// `removeFiltersCoveredByTraversal`. Should significantly reduce overhead
void arangodb::aql::removeTraversalPathVariable(Optimizer* opt,
                                                std::unique_ptr<ExecutionPlan> plan,
                                                OptimizerRule const& rule) {
  ::arangodb::containers::SmallVector<ExecutionNode*>::allocator_type::arena_type a;
  ::arangodb::containers::SmallVector<ExecutionNode*> tNodes{a};
  plan->findNodesOfType(tNodes, EN::TRAVERSAL, true);

  bool modified = false;
  // first make a pass over all traversal nodes and remove unused
  // variables from them
  for (auto const& n : tNodes) {
    TraversalNode* traversal = ExecutionNode::castTo<TraversalNode*>(n);

    std::vector<Variable const*> pruneVars;
    traversal->getPruneVariables(pruneVars);
    auto outVariable = traversal->pathOutVariable();
    if (outVariable != nullptr && !n->isVarUsedLater(outVariable) &&
        std::find(pruneVars.begin(), pruneVars.end(), outVariable) == pruneVars.end()) {
      // traversal path outVariable not used later
      traversal->setPathOutput(nullptr);
      modified = true;
    }
  }
  opt->addPlan(std::move(plan), rule, modified);
}

/// @brief prepares traversals for execution (hidden rule)
void arangodb::aql::prepareTraversalsRule(Optimizer* opt,
                                          std::unique_ptr<ExecutionPlan> plan,
                                          OptimizerRule const& rule) {
  ::arangodb::containers::SmallVector<ExecutionNode*>::allocator_type::arena_type a;
  ::arangodb::containers::SmallVector<ExecutionNode*> tNodes{a};
  plan->findNodesOfType(tNodes, EN::TRAVERSAL, true);
  plan->findNodesOfType(tNodes, EN::K_SHORTEST_PATHS, true);
  plan->findNodesOfType(tNodes, EN::SHORTEST_PATH, true);

  if (tNodes.empty()) {
    // no traversals present
    opt->addPlan(std::move(plan), rule, false);
    return;
  }

  // first make a pass over all traversal nodes and remove unused
  // variables from them
  for (auto const& n : tNodes) {
    if (n->getType() == EN::TRAVERSAL) {
      TraversalNode* traversal = ExecutionNode::castTo<TraversalNode*>(n);
      traversal->prepareOptions();
    } else if (n->getType() == EN::K_SHORTEST_PATHS) {
      TRI_ASSERT(n->getType() == EN::K_SHORTEST_PATHS);
      KShortestPathsNode* spn = ExecutionNode::castTo<KShortestPathsNode*>(n);
      spn->prepareOptions();
    } else {
      TRI_ASSERT(n->getType() == EN::SHORTEST_PATH);
      ShortestPathNode* spn = ExecutionNode::castTo<ShortestPathNode*>(n);
      spn->prepareOptions();
    }
  }

  opt->addPlan(std::move(plan), rule, true);
}

/// @brief pulls out simple subqueries and merges them with the level above
///
/// For example, if we have the input query
///
/// FOR x IN (
///     FOR y IN collection FILTER y.value >= 5 RETURN y.test
///   )
///   RETURN x.a
///
/// then this rule will transform it into:
///
/// FOR tmp IN collection
///   FILTER tmp.value >= 5
///   LET x = tmp.test
///   RETURN x.a
void arangodb::aql::inlineSubqueriesRule(Optimizer* opt, std::unique_ptr<ExecutionPlan> plan,
                                         OptimizerRule const& rule) {
  ::arangodb::containers::SmallVector<ExecutionNode*>::allocator_type::arena_type a;
  ::arangodb::containers::SmallVector<ExecutionNode*> nodes{a};
  plan->findNodesOfType(nodes, EN::SUBQUERY, true);

  if (nodes.empty()) {
    opt->addPlan(std::move(plan), rule, false);
    return;
  }

  bool modified = false;
  std::vector<ExecutionNode*> subNodes;

  for (auto const& n : nodes) {
    auto subqueryNode = ExecutionNode::castTo<SubqueryNode*>(n);

    if (subqueryNode->isModificationSubquery()) {
      // can't modify modifying subqueries
      continue;
    }

    if (!subqueryNode->isDeterministic()) {
      // can't inline non-deterministic subqueries
      continue;
    }

    // check if subquery contains a COLLECT node with an INTO variable
    bool eligible = true;
    bool containsLimitOrSort = false;
    auto current = subqueryNode->getSubquery();
    TRI_ASSERT(current != nullptr);

    while (current != nullptr) {
      if (current->getType() == EN::COLLECT) {
        if (ExecutionNode::castTo<CollectNode const*>(current)->hasOutVariable()) {
          eligible = false;
          break;
        }
      } else if (current->getType() == EN::LIMIT || current->getType() == EN::SORT) {
        containsLimitOrSort = true;
      }
      current = current->getFirstDependency();
    }

    if (!eligible) {
      continue;
    }

    Variable const* out = subqueryNode->outVariable();
    TRI_ASSERT(out != nullptr);
    // the subquery outvariable and all its aliases
    ::arangodb::containers::HashSet<Variable const*> subqueryVars;
    subqueryVars.emplace(out);

    // the potential calculation nodes that produce the aliases
    std::vector<ExecutionNode*> aliasNodesToRemoveLater;

    ::arangodb::containers::HashSet<Variable const*> varsUsed;

    current = n->getFirstParent();
    // now check where the subquery is used
    while (current->hasParent()) {
      if (current->getType() == EN::ENUMERATE_LIST) {
        if (current->isInInnerLoop() && containsLimitOrSort) {
          // exit the loop
          current = nullptr;
          break;
        }

        // we're only interested in FOR loops...
        auto listNode = ExecutionNode::castTo<EnumerateListNode*>(current);

        // ...that use our subquery as its input
        if (subqueryVars.find(listNode->inVariable()) != subqueryVars.end()) {
          // bingo!

          // check if the subquery result variable or any of the aliases are
          // used after the FOR loop
          bool mustAbort = false;
          for (auto const& itSub : subqueryVars) {
            if (listNode->isVarUsedLater(itSub)) {
              // exit the loop
              current = nullptr;
              mustAbort = true;
              break;
            }
          }
          if (mustAbort) {
            break;
          }

          for (auto const& toRemove : aliasNodesToRemoveLater) {
            plan->unlinkNode(toRemove, false);
          }

          subNodes.clear();
          subNodes.reserve(4);
          subqueryNode->getSubquery()->getDependencyChain(subNodes, true);
          TRI_ASSERT(!subNodes.empty());
          auto returnNode = ExecutionNode::castTo<ReturnNode*>(subNodes[0]);
          TRI_ASSERT(returnNode->getType() == EN::RETURN);

          modified = true;
          auto queryVariables = plan->getAst()->variables();
          auto previous = n->getFirstDependency();
          auto insert = n->getFirstParent();
          TRI_ASSERT(insert != nullptr);

          // unlink the original SubqueryNode
          plan->unlinkNode(n, false);

          for (auto& it : subNodes) {
            // first unlink them all
            plan->unlinkNode(it, true);

            if (it->getType() == EN::SINGLETON) {
              // reached the singleton node already. that means we can stop
              break;
            }

            // and now insert them one level up
            if (it != returnNode) {
              // we skip over the subquery's return node. we don't need it
              // anymore
              insert->removeDependencies();
              TRI_ASSERT(it != nullptr);
              insert->addDependency(it);
              insert = it;

              // additionally rename the variables from the subquery so they
              // cannot conflict with the ones from the top query
              for (auto const& variable : it->getVariablesSetHere()) {
                queryVariables->renameVariable(variable->id);
              }
            }
          }

          // link the top node in the subquery with the original plan
          if (previous != nullptr) {
            insert->addDependency(previous);
          }

          // remove the list node from the plan
          plan->unlinkNode(listNode, false);

          queryVariables->renameVariable(returnNode->inVariable()->id,
                                         listNode->outVariable()->name);

          // finally replace the variables
          std::unordered_map<VariableId, Variable const*> replacements;
          replacements.emplace(listNode->outVariable()->id, returnNode->inVariable());
          RedundantCalculationsReplacer finder(plan->getAst(), replacements);
          plan->root()->walk(finder);

          plan->clearVarUsageComputed();
          plan->findVarUsage();

          // abort optimization
          current = nullptr;
        }
      } else if (current->getType() == EN::CALCULATION) {
        auto rootNode =
            ExecutionNode::castTo<CalculationNode*>(current)->expression()->node();
        if (rootNode->type == NODE_TYPE_REFERENCE) {
          if (subqueryVars.find(static_cast<Variable const*>(rootNode->getData())) !=
              subqueryVars.end()) {
            // found an alias for the subquery variable
            subqueryVars.emplace(
                ExecutionNode::castTo<CalculationNode*>(current)->outVariable());
            aliasNodesToRemoveLater.emplace_back(current);
            current = current->getFirstParent();

            continue;
          }
        }
      }

      if (current == nullptr) {
        break;
      }

      varsUsed.clear();
      current->getVariablesUsedHere(varsUsed);

      bool mustAbort = false;
      for (auto const& itSub : subqueryVars) {
        if (varsUsed.find(itSub) != varsUsed.end()) {
          // we found another node that uses the subquery variable
          // we need to stop the optimization attempts here
          mustAbort = true;
          break;
        }
      }
      if (mustAbort) {
        break;
      }

      current = current->getFirstParent();
    }
  }

  opt->addPlan(std::move(plan), rule, modified);
}

static bool isValueOrReference(AstNode const* node) {
  return node->type == NODE_TYPE_VALUE || node->type == NODE_TYPE_REFERENCE;
}

/// Essentially mirrors the geo::QueryParams struct, but with
/// abstracts AstNode value objects
struct GeoIndexInfo {
  operator bool() const {
    return collectionNodeToReplace != nullptr && collectionNodeOutVar &&
           collection && index && valid;
  }
  void invalidate() { valid = false; }

  /// node that will be replaced by (geo) IndexNode
  ExecutionNode* collectionNodeToReplace = nullptr;
  Variable const* collectionNodeOutVar = nullptr;

  /// accessed collection
  aql::Collection const* collection = nullptr;
  /// selected index
  std::shared_ptr<Index> index;

  /// Filter calculations to modify
  std::map<ExecutionNode*, Expression*> exesToModify;
  std::set<AstNode const*> nodesToRemove;

  // ============ Distance ============
  AstNode const* distCenterExpr = nullptr;
  AstNode const* distCenterLatExpr = nullptr;
  AstNode const* distCenterLngExpr = nullptr;
  // Expression representing minimum distance
  AstNode const* minDistanceExpr = nullptr;
  // Was operator < or <= used
  bool minInclusive = true;
  // Expression representing maximum distance
  AstNode const* maxDistanceExpr = nullptr;
  // Was operator > or >= used
  bool maxInclusive = true;

  // ============ Near Info ============
  bool sorted = false;
  /// Default order is from closest to farthest
  bool ascending = true;

  // ============ Filter Info ===========
  geo::FilterType filterMode = geo::FilterType::NONE;
  /// variable using the filter mask
  AstNode const* filterExpr = nullptr;

  // ============ Accessed Fields ============
  AstNode const* locationVar = nullptr;   // access to location field
  AstNode const* latitudeVar = nullptr;   // access path to latitude
  AstNode const* longitudeVar = nullptr;  // access path to longitude

  /// contains this node a valid condition
  bool valid = true;
};

// checks 2 parameters of distance function if they represent a valid access to
// latitude and longitude attribute of the geo index.
// distance(a,b,c,d) - possible pairs are (a,b) and (c,d)
static bool distanceFuncArgCheck(ExecutionPlan* plan, AstNode const* latArg,
                                 AstNode const* lngArg, bool supportLegacy,
                                 GeoIndexInfo& info) {
  // note: this only modifies "info" if the function returns true
  std::pair<Variable const*, std::vector<arangodb::basics::AttributeName>> attributeAccess1;
  std::pair<Variable const*, std::vector<arangodb::basics::AttributeName>> attributeAccess2;
  // first and second should be based on the same document - need to provide the
  // document in order to see which collection is bound to it and if that
  // collections supports geo-index
  if (!latArg->isAttributeAccessForVariable(attributeAccess1, true) ||
      !lngArg->isAttributeAccessForVariable(attributeAccess2, true)) {
    return false;
  }
  TRI_ASSERT(attributeAccess1.first != nullptr);
  TRI_ASSERT(attributeAccess2.first != nullptr);

  ExecutionNode* setter1 = plan->getVarSetBy(attributeAccess1.first->id);
  ExecutionNode* setter2 = plan->getVarSetBy(attributeAccess2.first->id);
  if (setter1 == nullptr || setter1 != setter2 || setter1->getType() != EN::ENUMERATE_COLLECTION) {
    return false;  // expect access of doc.lat, doc.lng or doc.loc[0],
                   // doc.loc[1]
  }

  // get logical collection
  auto collNode = ExecutionNode::castTo<EnumerateCollectionNode*>(setter1);
  if (info.collectionNodeToReplace != nullptr && info.collectionNodeToReplace != collNode) {
    return false;  // should probably never happen
  }

  // we should not access the LogicalCollection directly
  Query* query = plan->getAst()->query();
  auto indexes = query->trx()->indexesForCollection(collNode->collection()->name());
  // check for suitiable indexes
  for (std::shared_ptr<Index> idx : indexes) {
    // check if current index is a geo-index
    std::size_t fieldNum = idx->fields().size();
    bool isGeo1 = idx->type() == Index::IndexType::TRI_IDX_TYPE_GEO1_INDEX && supportLegacy;
    bool isGeo2 = idx->type() == Index::IndexType::TRI_IDX_TYPE_GEO2_INDEX && supportLegacy;
    bool isGeo = idx->type() == Index::IndexType::TRI_IDX_TYPE_GEO_INDEX;

    if ((isGeo2 || isGeo) && fieldNum == 2) {  // individual fields
      // check access paths of attributes in ast and those in index match
      if (idx->fields()[0] == attributeAccess1.second &&
          idx->fields()[1] == attributeAccess2.second) {
        if (info.index != nullptr && info.index != idx) {
          return false;
        }
        info.index = idx;
        info.latitudeVar = latArg;
        info.longitudeVar = lngArg;
        info.collectionNodeToReplace = collNode;
        info.collectionNodeOutVar = collNode->outVariable();
        info.collection = collNode->collection();
        return true;
      }
    } else if ((isGeo1 || isGeo) && fieldNum == 1) {
      std::vector<basics::AttributeName> fields1 = idx->fields()[0];
      std::vector<basics::AttributeName> fields2 = idx->fields()[0];

      VPackBuilder builder;
      idx->toVelocyPack(builder, Index::makeFlags(Index::Serialize::Basics));
      bool geoJson =
          basics::VelocyPackHelper::getBooleanValue(builder.slice(), "geoJson", false);

      fields1.back().name += geoJson ? "[1]" : "[0]";
      fields2.back().name += geoJson ? "[0]" : "[1]";
      if (fields1 == attributeAccess1.second && fields2 == attributeAccess2.second) {
        if (info.index != nullptr && info.index != idx) {
          return false;
        }
        info.index = idx;
        info.latitudeVar = latArg;
        info.longitudeVar = lngArg;
        info.collectionNodeToReplace = collNode;
        info.collectionNodeOutVar = collNode->outVariable();
        info.collection = collNode->collection();
        return true;
      }
    }  // if isGeo 1 or 2
  }    // for index in collection
  return false;
}

// checks parameter of GEO_* function
static bool geoFuncArgCheck(ExecutionPlan* plan, AstNode const* args,
                            bool supportLegacy, GeoIndexInfo& info) {
  // note: this only modifies "info" if the function returns true
  std::pair<Variable const*, std::vector<arangodb::basics::AttributeName>> attributeAccess;
  // "arg" is either `[doc.lat, doc.lng]` or `doc.geometry`
  if (args->isArray() && args->numMembers() == 2) {
    return distanceFuncArgCheck(plan, /*lat*/ args->getMemberUnchecked(1),
                                /*lng*/ args->getMemberUnchecked(0), supportLegacy, info);
  } else if (!args->isAttributeAccessForVariable(attributeAccess, true)) {
    return false;  // no attribute access, no index check
  }
  TRI_ASSERT(attributeAccess.first != nullptr);
  ExecutionNode* setter = plan->getVarSetBy(attributeAccess.first->id);
  if (setter == nullptr || setter->getType() != EN::ENUMERATE_COLLECTION) {
    return false;  // expected access of the for doc.attribute
  }

  // get logical collection
  auto collNode = ExecutionNode::castTo<EnumerateCollectionNode*>(setter);
  if (info.collectionNodeToReplace != nullptr && info.collectionNodeToReplace != collNode) {
    return false;  // should probably never happen
  }

  // we should not access the LogicalCollection directly
  Query* query = plan->getAst()->query();
  auto indexes = query->trx()->indexesForCollection(collNode->collection()->name());
  // check for suitiable indexes
  for (std::shared_ptr<arangodb::Index> idx : indexes) {
    // check if current index is a geo-index
    bool isGeo = idx->type() == arangodb::Index::IndexType::TRI_IDX_TYPE_GEO_INDEX;
    if (isGeo && idx->fields().size() == 1) {  // individual fields
      // check access paths of attributes in ast and those in index match
      if (idx->fields()[0] == attributeAccess.second) {
        if (info.index != nullptr && info.index != idx) {
          return false;  // different index
        }
        info.index = idx;
        info.locationVar = args;
        info.collectionNodeToReplace = collNode;
        info.collectionNodeOutVar = collNode->outVariable();
        info.collection = collNode->collection();
        return true;
      }
    }
  }  // for index in collection
  return false;
}

/// returns true if left side is same as right or lhs is null
static bool isValidGeoArg(AstNode const* lhs, AstNode const* rhs) {
  if (lhs == nullptr) {  // lhs is from the GeoIndexInfo struct
    return true;         // if geoindex field is null everything is valid
  } else if (lhs->type != rhs->type) {
    return false;
  } else if (lhs->isArray()) {  // expect `[doc.lng, doc.lat]`
    if (lhs->numMembers() >= 2 && rhs->numMembers() >= 2) {
      return isValidGeoArg(lhs->getMemberUnchecked(0), rhs->getMemberUnchecked(0)) &&
             isValidGeoArg(lhs->getMemberUnchecked(1), rhs->getMemberUnchecked(1));
    }
    return false;
  } else if (lhs->type == NODE_TYPE_REFERENCE) {
    return static_cast<Variable const*>(lhs->getData())->id ==
           static_cast<Variable const*>(rhs->getData())->id;
  }
  // CompareAstNodes does not handle non const attribute access
  std::pair<Variable const*, std::vector<arangodb::basics::AttributeName>> res1, res2;
  bool acc1 = lhs->isAttributeAccessForVariable(res1, true);
  bool acc2 = rhs->isAttributeAccessForVariable(res2, true);
  if (acc1 || acc2) {
    return acc1 && acc2 && res1 == res2;  // same variable same path
  }
  return aql::CompareAstNodes(lhs, rhs, false) == 0;
}

static bool checkDistanceFunc(ExecutionPlan* plan, AstNode const* funcNode,
                              bool legacy, GeoIndexInfo& info) {
  // note: this only modifies "info" if the function returns true
  if (funcNode->type == NODE_TYPE_REFERENCE) {
    // FOR x IN cc LET d = DISTANCE(...) FILTER d > 10 RETURN x
    Variable const* var = static_cast<Variable const*>(funcNode->getData());
    TRI_ASSERT(var != nullptr);
    ExecutionNode* setter = plan->getVarSetBy(var->id);
    if (setter == nullptr || setter->getType() != EN::CALCULATION) {
      return false;
    }
    funcNode = ExecutionNode::castTo<CalculationNode*>(setter)->expression()->node();
  }
  // get the ast node of the expression
  if (!funcNode || funcNode->type != NODE_TYPE_FCALL || funcNode->numMembers() != 1) {
    return false;
  }
  AstNode* fargs = funcNode->getMemberUnchecked(0);
  auto func = static_cast<Function const*>(funcNode->getData());
  if (fargs->numMembers() >= 4 && func->name == "DISTANCE") {  // allow DISTANCE(a,b,c,d)
    if (info.distCenterExpr != nullptr) {
      return false;  // do not allow mixing of DISTANCE and GEO_DISTANCE
    }
    if (isValidGeoArg(info.distCenterLatExpr, fargs->getMemberUnchecked(2)) &&
        isValidGeoArg(info.distCenterLngExpr, fargs->getMemberUnchecked(3)) &&
        distanceFuncArgCheck(plan, fargs->getMemberUnchecked(0),
                             fargs->getMemberUnchecked(1), legacy, info)) {
      info.distCenterLatExpr = fargs->getMemberUnchecked(2);
      info.distCenterLngExpr = fargs->getMemberUnchecked(3);
      return true;
    } else if (isValidGeoArg(info.distCenterLatExpr, fargs->getMemberUnchecked(0)) &&
               isValidGeoArg(info.distCenterLngExpr, fargs->getMemberUnchecked(1)) &&
               distanceFuncArgCheck(plan, fargs->getMemberUnchecked(2),
                                    fargs->getMemberUnchecked(3), legacy, info)) {
      info.distCenterLatExpr = fargs->getMemberUnchecked(0);
      info.distCenterLngExpr = fargs->getMemberUnchecked(1);
      return true;
    }
  } else if (fargs->numMembers() == 2 && func->name == "GEO_DISTANCE") {
    if (info.distCenterLatExpr || info.distCenterLngExpr) {
      return false;  // do not allow mixing of DISTANCE and GEO_DISTANCE
    }
    if (isValidGeoArg(info.distCenterExpr, fargs->getMemberUnchecked(1)) &&
        geoFuncArgCheck(plan, fargs->getMemberUnchecked(0), legacy, info)) {
      info.distCenterExpr = fargs->getMemberUnchecked(1);
      return true;
    } else if (isValidGeoArg(info.distCenterExpr, fargs->getMemberUnchecked(0)) &&
               geoFuncArgCheck(plan, fargs->getMemberUnchecked(1), legacy, info)) {
      info.distCenterExpr = fargs->getMemberUnchecked(0);
      return true;
    }
  }
  return false;
}

// contains the AstNode* a supported function?
static bool checkGeoFilterFunction(ExecutionPlan* plan, AstNode const* funcNode,
                                   GeoIndexInfo& info) {
  // note: this only modifies "info" if the function returns true
  // the expression must exist and it must be a function call
  if (funcNode->type != NODE_TYPE_FCALL || funcNode->numMembers() != 1 ||
      info.filterMode != geo::FilterType::NONE) {  // can't handle more than one
    return false;
  }

  auto func = static_cast<Function const*>(funcNode->getData());
  AstNode* fargs = funcNode->getMemberUnchecked(0);
  bool contains = func->name == "GEO_CONTAINS";
  bool intersect = func->name == "GEO_INTERSECTS";
  if ((!contains && !intersect) || fargs->numMembers() != 2) {
    return false;
  }

  AstNode* arg = fargs->getMemberUnchecked(1);
  if (geoFuncArgCheck(plan, arg, /*legacy*/ true, info)) {
    TRI_ASSERT(contains || intersect);
    info.filterMode = contains ? geo::FilterType::CONTAINS : geo::FilterType::INTERSECTS;
    info.filterExpr = fargs->getMemberUnchecked(0);
    TRI_ASSERT(info.index);
    return true;
  }
  return false;
}

// checks if a node contanis a geo index function a valid operator
// to use within a filter condition
bool checkGeoFilterExpression(ExecutionPlan* plan, AstNode const* node, GeoIndexInfo& info) {
  // checks @first `smaller` @second
  // note: this only modifies "info" if the function returns true
  auto eval = [&](AstNode const* first, AstNode const* second, bool lessequal) -> bool {
    if (isValueOrReference(second) &&       // no attribute access
        info.maxDistanceExpr == nullptr &&  // max distance is not yet set
        checkDistanceFunc(plan, first, /*legacy*/ true, info)) {
      TRI_ASSERT(info.index);
      info.maxDistanceExpr = second;
      info.maxInclusive = info.maxInclusive && lessequal;
      info.nodesToRemove.insert(node);
      return true;
    } else if (isValueOrReference(first) &&        // no attribute access
               info.minDistanceExpr == nullptr &&  // min distance is not yet set
               checkDistanceFunc(plan, second, /*legacy*/ true, info)) {
      info.minDistanceExpr = first;
      info.minInclusive = info.minInclusive && lessequal;
      info.nodesToRemove.insert(node);
      return true;
    }
    return false;
  };

  switch (node->type) {
    case NODE_TYPE_FCALL:
      if (checkGeoFilterFunction(plan, node, info)) {
        info.nodesToRemove.insert(node);
        return true;
      }
      return false;
      break;
    // only DISTANCE is allowed with <=, <, >=, >
    case NODE_TYPE_OPERATOR_BINARY_LE:
      TRI_ASSERT(node->numMembers() == 2);
      return eval(node->getMember(0), node->getMember(1), true);
      break;
    case NODE_TYPE_OPERATOR_BINARY_LT:
      TRI_ASSERT(node->numMembers() == 2);
      return eval(node->getMember(0), node->getMember(1), false);
      break;
    case NODE_TYPE_OPERATOR_BINARY_GE:
      TRI_ASSERT(node->numMembers() == 2);
      return eval(node->getMember(1), node->getMember(0), true);
    case NODE_TYPE_OPERATOR_BINARY_GT:
      TRI_ASSERT(node->numMembers() == 2);
      return eval(node->getMember(1), node->getMember(0), false);
      break;
    default:
      return false;
  }
}

static bool optimizeSortNode(ExecutionPlan* plan, SortNode* sort, GeoIndexInfo& info) {
  // note: info will only be modified if the function returns true
  TRI_ASSERT(sort->getType() == EN::SORT);
  // we're looking for "SORT DISTANCE(x,y,a,b)"
  SortElementVector const& elements = sort->elements();
  if (elements.size() != 1) {  // can't do it
    return false;
  }
  TRI_ASSERT(elements[0].var != nullptr);

  // find the expression that is bound to the variable
  // get the expression node that holds the calculation
  ExecutionNode* setter = plan->getVarSetBy(elements[0].var->id);
  if (setter == nullptr || setter->getType() != EN::CALCULATION) {
    return false;  // setter could be enumerate list node e.g.
  }
  CalculationNode* calc = ExecutionNode::castTo<CalculationNode*>(setter);
  Expression* expr = calc->expression();
  if (expr == nullptr || expr->node() == nullptr) {
    return false;  // the expression must exist and must have an astNode
  }

  // info will only be modified if the function returns true
  bool legacy = elements[0].ascending;  // DESC is only supported on S2 index
  if (!info.sorted && checkDistanceFunc(plan, expr->node(), legacy, info)) {
    info.sorted = true;  // do not parse another SORT
    info.ascending = elements[0].ascending;
    if (!ServerState::instance()->isCoordinator()) {
      // we must not remove a sort in the cluster... the results from each
      // shard will be sorted by using the index, however we still need to
      // establish a cross-shard sortedness by distance.
      info.exesToModify.emplace(sort, expr);
      info.nodesToRemove.emplace(expr->node());
    }
    return true;
  }
  return false;
}

// checks a single sort or filter node
static void optimizeFilterNode(ExecutionPlan* plan, FilterNode* fn, GeoIndexInfo& info) {
  TRI_ASSERT(fn->getType() == EN::FILTER);

  // filter nodes always have one input variable
  auto variable = ExecutionNode::castTo<FilterNode const*>(fn)->inVariable();
  // now check who introduced our variable
  ExecutionNode* setter = plan->getVarSetBy(variable->id);
  if (setter == nullptr || setter->getType() != EN::CALCULATION) {
    return;
  }
  CalculationNode* calc = ExecutionNode::castTo<CalculationNode*>(setter);
  Expression* expr = calc->expression();
  if (expr == nullptr || expr->node() == nullptr) {
    return;  // the expression must exist and must have an AstNode
  }

  Ast::traverseReadOnly(
      expr->node(),
      [&](AstNode const* node) {  // pre
        if (node->isSimpleComparisonOperator() || node->type == arangodb::aql::NODE_TYPE_FCALL ||
            node->type == arangodb::aql::NODE_TYPE_OPERATOR_BINARY_AND ||
            node->type == arangodb::aql::NODE_TYPE_OPERATOR_NARY_AND) {
          return true;
        }
        return false;
      },
      [&](AstNode const* node) {  // post
        if (!node->isSimpleComparisonOperator() && node->type != arangodb::aql::NODE_TYPE_FCALL) {
          return;
        }
        if (checkGeoFilterExpression(plan, node, info)) {
          info.exesToModify.emplace(fn, expr);
        }
      });
}

// modify plan

// builds a condition that can be used with the index interface and
// contains all parameters required by the MMFilesGeoIndex
static std::unique_ptr<Condition> buildGeoCondition(ExecutionPlan* plan,
                                                    GeoIndexInfo const& info) {
  Ast* ast = plan->getAst();
  // shared code to add symbolic `doc.geometry` or `[doc.lng, doc.lat]`
  auto addLocationArg = [ast, &info](AstNode* args) {
    if (info.locationVar) {
      args->addMember(info.locationVar);
    } else if (info.latitudeVar && info.longitudeVar) {
      AstNode* array = ast->createNodeArray(2);
      array->addMember(info.longitudeVar);  // GeoJSON ordering
      array->addMember(info.latitudeVar);
      args->addMember(array);
    } else {
      TRI_ASSERT(false);
      THROW_ARANGO_EXCEPTION_MESSAGE(TRI_ERROR_INTERNAL,
                                     "unsupported geo type");
    }
  };

  TRI_ASSERT(info.index);
  auto cond = std::make_unique<Condition>(ast);
  bool hasCenter = info.distCenterLatExpr || info.distCenterExpr;
  bool hasDistLimit = info.maxDistanceExpr || info.minDistanceExpr;
  TRI_ASSERT(!hasCenter || hasDistLimit || info.sorted);
  if (hasCenter && (hasDistLimit || info.sorted)) {
    // create GEO_DISTANCE(...) [<|<=|>=|>] Var
    AstNode* args = ast->createNodeArray(2);
    if (info.distCenterLatExpr && info.distCenterLngExpr) {  // legacy
      TRI_ASSERT(!info.distCenterExpr);
      // info.sorted && info.ascending &&
      AstNode* array = ast->createNodeArray(2);
      array->addMember(info.distCenterLngExpr);  // GeoJSON ordering
      array->addMember(info.distCenterLatExpr);
      args->addMember(array);
    } else {
      TRI_ASSERT(info.distCenterExpr);
      TRI_ASSERT(!info.distCenterLatExpr && !info.distCenterLngExpr);
      args->addMember(info.distCenterExpr);  // center location
    }

    addLocationArg(args);
    AstNode* func =
        ast->createNodeFunctionCall(TRI_CHAR_LENGTH_PAIR("GEO_DISTANCE"), args);

    TRI_ASSERT(info.maxDistanceExpr || info.minDistanceExpr || info.sorted);
    if (info.minDistanceExpr != nullptr) {
      AstNodeType t = info.minInclusive ? NODE_TYPE_OPERATOR_BINARY_GE
                                        : NODE_TYPE_OPERATOR_BINARY_GT;
      cond->andCombine(ast->createNodeBinaryOperator(t, func, info.minDistanceExpr));
    }
    if (info.maxDistanceExpr != nullptr) {
      AstNodeType t = info.maxInclusive ? NODE_TYPE_OPERATOR_BINARY_LE
                                        : NODE_TYPE_OPERATOR_BINARY_LT;
      cond->andCombine(ast->createNodeBinaryOperator(t, func, info.maxDistanceExpr));
    }
    if (info.minDistanceExpr == nullptr && info.maxDistanceExpr == nullptr && info.sorted) {
      // hack to pass on the sort-to-point info
      AstNodeType t = NODE_TYPE_OPERATOR_BINARY_LT;
      std::string const& u = StaticStrings::Unlimited;
      AstNode* cc = ast->createNodeValueString(u.c_str(), u.length());
      cond->andCombine(ast->createNodeBinaryOperator(t, func, cc));
    }
  }
  if (info.filterMode != geo::FilterType::NONE) {
    // create GEO_CONTAINS / GEO_INTERSECTS
    TRI_ASSERT(info.filterExpr);
    TRI_ASSERT(info.locationVar || (info.longitudeVar && info.latitudeVar));

    AstNode* args = ast->createNodeArray(2);
    args->addMember(info.filterExpr);
    addLocationArg(args);
    if (info.filterMode == geo::FilterType::CONTAINS) {
      cond->andCombine(ast->createNodeFunctionCall("GEO_CONTAINS", args));
    } else if (info.filterMode == geo::FilterType::INTERSECTS) {
      cond->andCombine(ast->createNodeFunctionCall("GEO_INTERSECTS", args));
    } else {
      TRI_ASSERT(false);
    }
  }

  cond->normalize(plan);
  return cond;
}

// applys the optimization for a candidate
static bool applyGeoOptimization(ExecutionPlan* plan, LimitNode* ln,
                                 GeoIndexInfo const& info) {
  TRI_ASSERT(info.collection != nullptr);
  TRI_ASSERT(info.collectionNodeToReplace != nullptr);
  TRI_ASSERT(info.index);

  // verify that all vars used in the index condition are valid
  auto const& valid = info.collectionNodeToReplace->getVarsValid();
  auto checkVars = [&valid](AstNode const* expr) {
    if (expr != nullptr) {
      ::arangodb::containers::HashSet<Variable const*> varsUsed;
      Ast::getReferencedVariables(expr, varsUsed);
      for (Variable const* v : varsUsed) {
        if (valid.find(v) == valid.end()) {
          return false;  // invalid variable foud
        }
      }
    }
    return true;
  };
  if (!checkVars(info.distCenterExpr) || !checkVars(info.distCenterLatExpr) ||
      !checkVars(info.distCenterLngExpr) || !checkVars(info.filterExpr)) {
    return false;
  }

  size_t limit = 0;
  if (ln != nullptr) {
    limit = ln->offset() + ln->limit();
    TRI_ASSERT(limit != SIZE_MAX);
  }

  IndexIteratorOptions opts;
  opts.sorted = info.sorted;
  opts.ascending = info.ascending;
  opts.limit = limit;
  opts.evaluateFCalls = false;  // workaround to avoid evaluating "doc.geo"
  std::unique_ptr<Condition> condition(buildGeoCondition(plan, info));
  auto inode = new IndexNode(plan, plan->nextId(), info.collection, info.collectionNodeOutVar,
                             std::vector<transaction::Methods::IndexHandle>{
                                 transaction::Methods::IndexHandle{info.index}},
                             std::move(condition), opts);
  plan->registerNode(inode);
  plan->replaceNode(info.collectionNodeToReplace, inode);

  // remove expressions covered by our index
  Ast* ast = plan->getAst();
  for (std::pair<ExecutionNode*, Expression*> pair : info.exesToModify) {
    AstNode* root = pair.second->nodeForModification();
    auto pre = [&](AstNode const* node) -> bool {
      return node == root || Ast::IsAndOperatorType(node->type);
    };
    auto visitor = [&](AstNode* node) -> AstNode* {
      if (Ast::IsAndOperatorType(node->type)) {
        std::vector<AstNode*> keep;  // always shallow copy node
        for (std::size_t i = 0; i < node->numMembers(); i++) {
          AstNode* child = node->getMemberUnchecked(i);
          if (info.nodesToRemove.find(child) == info.nodesToRemove.end()) {
            keep.push_back(child);
          }
        }

        if (keep.size() > 2) {
          AstNode* n = ast->createNodeNaryOperator(NODE_TYPE_OPERATOR_NARY_AND);
          for (size_t i = 0; i < keep.size(); i++) {
            n->addMember(keep[i]);
          }
          return n;
        } else if (keep.size() == 2) {
          return ast->createNodeBinaryOperator(NODE_TYPE_OPERATOR_BINARY_AND,
                                               keep[0], keep[1]);
        } else if (keep.size() == 1) {
          return keep[0];
        }
        return node == root ? nullptr : ast->createNodeValueBool(true);
      } else if (info.nodesToRemove.find(node) != info.nodesToRemove.end()) {
        return node == root ? nullptr : ast->createNodeValueBool(true);
      }
      return node;
    };
    auto post = [](AstNode const*) {};
    AstNode* newNode = Ast::traverseAndModify(root, pre, visitor, post);
    if (newNode == nullptr) {  // if root was removed, unlink FILTER or SORT
      plan->unlinkNode(pair.first);
    } else if (newNode != root) {
      pair.second->replaceNode(newNode);
    }
  }

  // signal that plan has been changed
  return true;
}

void arangodb::aql::geoIndexRule(Optimizer* opt, std::unique_ptr<ExecutionPlan> plan,
                                 OptimizerRule const& rule) {
  ::arangodb::containers::SmallVector<ExecutionNode*>::allocator_type::arena_type a;
  ::arangodb::containers::SmallVector<ExecutionNode*> nodes{a};
  bool mod = false;

  plan->findNodesOfType(nodes, EN::ENUMERATE_COLLECTION, true);
  for (ExecutionNode* node : nodes) {
    GeoIndexInfo info;
    info.collectionNodeToReplace = node;

    ExecutionNode* current = node->getFirstParent();
    LimitNode* limit = nullptr;
    bool canUseSortLimit = true;

    while (current) {
      if (current->getType() == EN::FILTER) {
        // picking up filter conditions is always allowed
        optimizeFilterNode(plan.get(), ExecutionNode::castTo<FilterNode*>(current), info);
      } else if (current->getType() == EN::SORT && canUseSortLimit) {
        // only pick up a sort clause if we haven't seen another loop yet
        if (!optimizeSortNode(plan.get(), ExecutionNode::castTo<SortNode*>(current), info)) {
          // 1. EnumerateCollectionNode x
          // 2. SortNode x.abc ASC
          // 3. LimitNode n,m  <-- cannot reuse LIMIT node here
          // limit = nullptr;
          break;  // stop parsing on non-optimizable SORT
        }
      } else if (current->getType() == EN::LIMIT && canUseSortLimit) {
        // only pick up a limit clause if we haven't seen another loop yet
        limit = ExecutionNode::castTo<LimitNode*>(current);
        break;  // stop parsing after first LIMIT
      } else if (current->getType() == EN::RETURN || current->getType() == EN::COLLECT) {
        break;  // stop parsing on return or collect
      } else if (current->getType() == EN::INDEX || current->getType() == EN::ENUMERATE_COLLECTION ||
                 current->getType() == EN::ENUMERATE_LIST ||
                 current->getType() == EN::ENUMERATE_IRESEARCH_VIEW ||
                 current->getType() == EN::TRAVERSAL || current->getType() == EN::K_SHORTEST_PATHS ||
                 current->getType() == EN::SHORTEST_PATH) {
        // invalidate limit and sort. filters can still be used
        limit = nullptr;
        info.sorted = false;
        // don't allow picking up either sort or limit from here on
        canUseSortLimit = false;
      }
      current = current->getFirstParent();  // inspect next node
    }

    // if info is valid we try to optimize ENUMERATE_COLLECTION
    if (info && info.collectionNodeToReplace == node) {
      if (applyGeoOptimization(plan.get(), limit, info)) {
        mod = true;
      }
    }
  }

  opt->addPlan(std::move(plan), rule, mod);
}

static bool isAllowedIntermediateSortLimitNode(ExecutionNode* node) {
  switch (node->getType()) {
    case ExecutionNode::CALCULATION:
    case ExecutionNode::SUBQUERY:
    case ExecutionNode::REMOTE:
      return true;
    case ExecutionNode::GATHER:
      // sorting gather is allowed
      return ExecutionNode::castTo<GatherNode*>(node)->isSortingGather();
    case ExecutionNode::SINGLETON:
    case ExecutionNode::ENUMERATE_COLLECTION:
    case ExecutionNode::ENUMERATE_LIST:
    case ExecutionNode::FILTER:
    case ExecutionNode::LIMIT:
    case ExecutionNode::SORT:
    case ExecutionNode::COLLECT:
    case ExecutionNode::INSERT:
    case ExecutionNode::REMOVE:
    case ExecutionNode::REPLACE:
    case ExecutionNode::UPDATE:
    case ExecutionNode::NORESULTS:
    case ExecutionNode::UPSERT:
    case ExecutionNode::TRAVERSAL:
    case ExecutionNode::INDEX:
    case ExecutionNode::SHORTEST_PATH:
    case ExecutionNode::K_SHORTEST_PATHS:
    case ExecutionNode::ENUMERATE_IRESEARCH_VIEW:
    case ExecutionNode::RETURN:
    case ExecutionNode::DISTRIBUTE:
    case ExecutionNode::SCATTER:
    case ExecutionNode::REMOTESINGLE:
    case ExecutionNode::DISTRIBUTE_CONSUMER:
    case ExecutionNode::SUBQUERY_START:
    case ExecutionNode::SUBQUERY_END:
    // TODO: As soon as materialize does no longer have to filter out
    //  non-existent documents, move MATERIALIZE to the allowed nodes!
    case ExecutionNode::MATERIALIZE:
      return false;
    case ExecutionNode::MAX_NODE_TYPE_VALUE:
      break;
  }
  THROW_ARANGO_EXCEPTION_FORMAT(
      TRI_ERROR_INTERNAL_AQL,
      "Unhandled node type '%s' in sort-limit optimizer rule. Please report "
      "this error. Try turning off the sort-limit rule to get your query "
      "working.",
      node->getTypeString().c_str());
}

void arangodb::aql::sortLimitRule(Optimizer* opt, std::unique_ptr<ExecutionPlan> plan,
                                  OptimizerRule const& rule) {
  bool mod = false;
  // If there isn't a limit node, and at least one sort or gather node, there's
  // nothing to do.
  if (!plan->contains(EN::LIMIT) || (!plan->contains(EN::SORT) && !plan->contains(EN::GATHER))) {
    opt->addPlan(std::move(plan), rule, mod);
    return;
  }

  ::arangodb::containers::SmallVector<ExecutionNode*>::allocator_type::arena_type a;
  ::arangodb::containers::SmallVector<ExecutionNode*> limitNodes{a};

  plan->findNodesOfType(limitNodes, EN::LIMIT, true);
  for (ExecutionNode* node : limitNodes) {
    auto limitNode = ExecutionNode::castTo<LimitNode*>(node);
    for (ExecutionNode* current = limitNode->getFirstDependency();
         current != nullptr; current = current->getFirstDependency()) {
      if (current->getType() == EN::SORT) {
        // Apply sort-limit optimization to sort node, if it seems reasonable
        auto sortNode = ExecutionNode::castTo<SortNode*>(current);
        if (shouldApplyHeapOptimization(*sortNode, *limitNode)) {
          sortNode->setLimit(limitNode->offset() + limitNode->limit());
          mod = true;
        }
      } else if (current->getType() == EN::GATHER) {
        // Make sorting gather nodes aware of the limit, so they may skip after
        // it
        auto gatherNode = ExecutionNode::castTo<GatherNode*>(current);
        if (gatherNode->isSortingGather()) {
          gatherNode->setConstrainedSortLimit(limitNode->offset() + limitNode->limit());
          mod = true;
        }
      }

      // Stop on nodes that may not be between sort & limit (or between sorting
      // gather & limit) for the limit to be applied to the sort (or sorting
      // gather) node safely.
      if (!isAllowedIntermediateSortLimitNode(current)) {
        break;
      }
    }
  }

  opt->addPlan(std::move(plan), rule, mod);
}

void arangodb::aql::optimizeSubqueriesRule(Optimizer* opt,
                                           std::unique_ptr<ExecutionPlan> plan,
                                           OptimizerRule const& rule) {
  bool modified = false;

  ::arangodb::containers::SmallVector<ExecutionNode*>::allocator_type::arena_type a;
  ::arangodb::containers::SmallVector<ExecutionNode*> nodes{a};
  plan->findNodesOfType(nodes, EN::CALCULATION, true);

  std::unordered_map<ExecutionNode*, std::tuple<int64_t, std::unordered_set<ExecutionNode const*>, bool>> subqueryAttributes;

  for (auto const& n : nodes) {
    auto cn = ExecutionNode::castTo<CalculationNode*>(n);
    auto expr = cn->expression();
    if (expr == nullptr) {
      continue;
    }

    AstNode const* root = expr->node();
    if (root == nullptr) {
      continue;
    }

    auto visitor = [&subqueryAttributes, &plan, n](AstNode const* node) -> bool {
      std::pair<ExecutionNode*, int64_t> found{nullptr, 0};
      bool usedForCount = false;

      if (node->type == NODE_TYPE_REFERENCE) {
        Variable const* v = static_cast<Variable const*>(node->getData());
        auto setter = plan->getVarSetBy(v->id);
        if (setter != nullptr && setter->getType() == EN::SUBQUERY) {
          // we found a subquery result being used somehow in some
          // way that will make the optimization produce wrong results
          found.first = setter;
          found.second = -1;  // negative values will disable the optimization
        }
      } else if (node->type == NODE_TYPE_INDEXED_ACCESS) {
        auto sub = node->getMemberUnchecked(0);
        if (sub->type == NODE_TYPE_REFERENCE) {
          Variable const* v = static_cast<Variable const*>(sub->getData());
          auto setter = plan->getVarSetBy(v->id);
          auto index = node->getMemberUnchecked(1);
          if (index->type == NODE_TYPE_VALUE && index->isNumericValue() &&
              setter != nullptr && setter->getType() == EN::SUBQUERY) {
            found.first = setter;
            found.second = index->getIntValue() + 1;  // x[0] => LIMIT 1
            if (found.second <= 0) {
              // turn optimization off
              found.second = -1;
            }
          }
        }
      } else if (node->type == NODE_TYPE_FCALL && node->numMembers() > 0) {
        auto func = static_cast<Function const*>(node->getData());
        auto args = node->getMember(0);
        if (func->name == "FIRST" || func->name == "LENGTH" ||
            func->name == "COUNT") {
          if (args->numMembers() > 0 && args->getMember(0)->type == NODE_TYPE_REFERENCE) {
            Variable const* v =
                static_cast<Variable const*>(args->getMember(0)->getData());
            auto setter = plan->getVarSetBy(v->id);
            if (setter != nullptr && setter->getType() == EN::SUBQUERY) {
              found.first = setter;
              if (func->name == "FIRST") {
                found.second = 1;  // FIRST(x) => LIMIT 1
              } else {
                found.second = -1;
                usedForCount = true;
              }
            }
          }
        }
      }

      if (found.first != nullptr) {
        auto it = subqueryAttributes.find(found.first);
        if (it == subqueryAttributes.end()) {
          subqueryAttributes.emplace(found.first,
                                     std::make_tuple(found.second,
                                                     std::unordered_set<ExecutionNode const*>{n},
                                                     usedForCount));
        } else {
          auto& sq = (*it).second;
          if (usedForCount) {
            // COUNT + LIMIT together will turn off the optimization
            std::get<2>(sq) = (std::get<0>(sq) <= 0);
            std::get<0>(sq) = -1;
            std::get<1>(sq).clear();
          } else {
            if (found.second <= 0 || std::get<0>(sq) < 0) {
              // negative value will turn off the optimization
              std::get<0>(sq) = -1;
              std::get<1>(sq).clear();
            } else {
              // otherwise, use the maximum of the limits needed, and insert
              // current node into our "safe" list
              std::get<0>(sq) = std::max(std::get<0>(sq), found.second);
              std::get<1>(sq).emplace(n);
            }
            std::get<2>(sq) = false;
          }
        }
        // don't descend further
        return false;
      }

      // descend further
      return true;
    };

    Ast::traverseReadOnly(root, visitor, [](AstNode const*) {});
  }

  for (auto const& it : subqueryAttributes) {
    ExecutionNode* node = it.first;
    TRI_ASSERT(node->getType() == EN::SUBQUERY);
    auto sn = ExecutionNode::castTo<SubqueryNode const*>(node);

    if (sn->isModificationSubquery()) {
      // cannot push a LIMIT into data-modification subqueries
      continue;
    }

    auto const& sq = it.second;
    int64_t limitValue = std::get<0>(sq);
    bool usedForCount = std::get<2>(sq);
    if (limitValue <= 0 && !usedForCount) {
      // optimization turned off
      continue;
    }

    // scan from the subquery node to the bottom of the ExecutionPlan to check
    // if any of the following nodes also use the subquery result
    auto out = sn->outVariable();
    ::arangodb::containers::HashSet<Variable const*> used;
    bool invalid = false;

    auto current = node->getFirstParent();
    while (current != nullptr) {
      auto const& referencedBy = std::get<1>(sq);
      if (referencedBy.find(current) == referencedBy.end()) {
        // node not found in "safe" list
        // now check if it uses the subquery's out variable
        used.clear();
        current->getVariablesUsedHere(used);
        if (used.find(out) != used.end()) {
          invalid = true;
          break;
        }
      }
      // continue iteration
      current = current->getFirstParent();
    }

    if (invalid) {
      continue;
    }

    auto root = sn->getSubquery();
    if (root != nullptr && root->getType() == EN::RETURN) {
      // now inject a limit
      auto f = root->getFirstDependency();
      TRI_ASSERT(f != nullptr);

      if (std::get<2>(sq)) {
        // used for count, e.g. COUNT(FOR doc IN collection RETURN ...)
        // this will be turned into
        // COUNT(FOR doc IN collection RETURN 1)
        Ast* ast = plan->getAst();
        // generate a calculation node that only produces "true"
        auto expr = std::make_unique<Expression>(plan.get(), ast,
                                                 Ast::createNodeValueBool(true));
        Variable* outVariable = ast->variables()->createTemporaryVariable();
        auto calcNode = new CalculationNode(plan.get(), plan->nextId(),
                                            std::move(expr), outVariable);
        plan->registerNode(calcNode);
        plan->insertAfter(f, calcNode);
        // change the result value of the existing Return node
        TRI_ASSERT(root->getType() == EN::RETURN);
        ExecutionNode::castTo<ReturnNode*>(root)->inVariable(outVariable);
        modified = true;
        continue;
      }

      if (f->getType() == EN::LIMIT) {
        // subquery already has a LIMIT node at its end
        // no need to do anything
        continue;
      }

      auto limitNode = new LimitNode(plan.get(), plan->nextId(), 0, limitValue);
      plan->registerNode(limitNode);
      plan->insertAfter(f, limitNode);
      modified = true;
    }
  }

  opt->addPlan(std::move(plan), rule, modified);
}

/// @brief move filters into EnumerateCollection nodes
void arangodb::aql::moveFiltersIntoEnumerateRule(Optimizer* opt, std::unique_ptr<ExecutionPlan> plan,
                                                 OptimizerRule const& rule) {
  bool modified = false;

  ::arangodb::containers::SmallVector<ExecutionNode*>::allocator_type::arena_type a;
  ::arangodb::containers::SmallVector<ExecutionNode*> nodes{a};
  plan->findNodesOfType(nodes, ::moveFilterIntoEnumerateTypes, true);

  ::arangodb::containers::HashSet<Variable const*> found;

  for (auto const& n : nodes) {
    auto en = dynamic_cast<DocumentProducingNode*>(n);
    if (en == nullptr) {
      THROW_ARANGO_EXCEPTION_MESSAGE(TRI_ERROR_INTERNAL, "unable to cast node to DocumentProducingNode");
    }

    if (n->getType() == EN::INDEX && ExecutionNode::castTo<IndexNode const*>(n)->getIndexes().size() != 1) {
      // we can only handle exactly one index right now. otherwise some IndexExecutor code
      // may assert and fail
      continue;
    }

    Variable const* outVariable = en->outVariable();

    if (!n->isVarUsedLater(outVariable)) {
      // e.g. FOR doc IN collection RETURN 1
      continue;
    }

    ExecutionNode* current = n->getFirstParent();

    std::unordered_map<Variable const*, CalculationNode*> calculations;

    while (current != nullptr) {
      if (current->getType() != EN::FILTER && current->getType() != EN::CALCULATION) {
        break;
      }

      if (current->getType() == EN::FILTER) {
        if (calculations.empty()) {
          break;
        }
        
        auto filterNode = ExecutionNode::castTo<FilterNode*>(current);
        Variable const* inVariable = filterNode->inVariable();

        auto it = calculations.find(inVariable);
        if (it == calculations.end()) {
          break;
        }

        CalculationNode* cn = (*it).second;
        Expression* expr = cn->expression();
        Expression* existingFilter = en->filter();
        if (existingFilter != nullptr && existingFilter->node() != nullptr) {
          // node already has a filter, now AND-merge it with what we found!
          AstNode* merged = plan->getAst()->createNodeBinaryOperator(
            NODE_TYPE_OPERATOR_BINARY_AND, existingFilter->node(), expr->node());

          en->setFilter(std::make_unique<Expression>(plan.get(), plan->getAst(), merged));
        } else {
          // node did not yet have a filter
          en->setFilter(expr->clone(plan.get(), plan->getAst()));
        }

        // remove the filter
        ExecutionNode* filterParent = current->getFirstParent();
        TRI_ASSERT(filterParent != nullptr);
        plan->unlinkNode(current);
        current = filterParent;

        if (!current->isVarUsedLater(cn->outVariable())) {
          // also remove the calculation node
          plan->unlinkNode(cn);
        }
        modified = true;
      } else if (current->getType() == EN::CALCULATION) {
        // store all calculations we found
        auto calculationNode = ExecutionNode::castTo<CalculationNode*>(current);
        auto expr = calculationNode->expression();
        if (!expr->isDeterministic() || !expr->canRunOnDBServer()) {
          break;
        }
        if (expr->node() == nullptr) {
          break;
        }

        found.clear();
        Ast::getReferencedVariables(expr->node(), found);
        if (found.size() == 1 && found.find(outVariable) != found.end()) {
          calculations.emplace(calculationNode->outVariable(), calculationNode);
        }
      }

      current = current->getFirstParent();
    }
  }

  opt->addPlan(std::move(plan), rule, modified);
}

<<<<<<< HEAD
/// @brief parallelize coordinator GatherNodes
void arangodb::aql::parallelizeGatherRule(Optimizer* opt, std::unique_ptr<ExecutionPlan> plan,
                                          OptimizerRule const& rule) {
  TRI_ASSERT(ServerState::instance()->isCoordinator());
  
  bool modified = false;

  ::arangodb::containers::SmallVector<ExecutionNode*>::allocator_type::arena_type a;
  ::arangodb::containers::SmallVector<ExecutionNode*> nodes{a};
  plan->findNodesOfType(nodes, EN::GATHER, false);

  for (auto const& n : nodes) {
    GatherNode* gn = ExecutionNode::castTo<GatherNode*>(n);
    if (gn->isParallelizable()) {
      gn->setParallelism(GatherNode::Parallelism::Parallel);
      modified = true;
    }
  }

  opt->addPlan(std::move(plan), rule, modified);
=======
namespace {

bool nodeMakesThisQueryLevelUnsuitableForSubquerySplicing(ExecutionNode const* const node) {
  // TODO Enable modification nodes again, as soon as the corresponding branch
  //  is merged.
  if (node->isModificationNode()) {
    return true;
  }
  switch (node->getType()) {
    case ExecutionNode::CALCULATION:
    case ExecutionNode::SUBQUERY:
    case ExecutionNode::SINGLETON:
    case ExecutionNode::ENUMERATE_COLLECTION:
    case ExecutionNode::ENUMERATE_LIST:
    case ExecutionNode::FILTER:
    case ExecutionNode::SORT:
    case ExecutionNode::TRAVERSAL:
    case ExecutionNode::INDEX:
    case ExecutionNode::SHORTEST_PATH:
    case ExecutionNode::K_SHORTEST_PATHS:
    case ExecutionNode::ENUMERATE_IRESEARCH_VIEW:
    case ExecutionNode::RETURN:
    case ExecutionNode::DISTRIBUTE:
    case ExecutionNode::SCATTER:
    case ExecutionNode::REMOTESINGLE:
    case ExecutionNode::MATERIALIZE:
    case ExecutionNode::DISTRIBUTE_CONSUMER:
    case ExecutionNode::SUBQUERY_START:
    case ExecutionNode::SUBQUERY_END:
      // These nodes do not initiate a skip themselves, and thus are fine.
      return false;
    // UnsortingGather currently does not work. Also, as we would possibly add
    // them with remote nodes in the query, we exclude these here, too.
    case ExecutionNode::REMOTE:
    case ExecutionNode::GATHER:
    case ExecutionNode::NORESULTS:
      // no results currently cannot work, as they do not fetch from above.
    case ExecutionNode::LIMIT:
      // limit blocks currently cannot work, both due to skipping and due to the
      // limit and passthrough, which forbids passing shadow rows.
      return true;
    case ExecutionNode::COLLECT: {
      auto const collectNode = ExecutionNode::castTo<CollectNode const*>(node);
      // Collect nodes skip iff using the COUNT method.
      return collectNode->aggregationMethod() == CollectOptions::CollectMethod::COUNT;
    }
    // TODO Enable modification nodes again, as soon as the corresponding branch
    //  is merged.
    case ExecutionNode::INSERT:
    case ExecutionNode::REMOVE:
    case ExecutionNode::REPLACE:
    case ExecutionNode::UPDATE:
    case ExecutionNode::UPSERT:
      // These should already have been handled
      TRI_ASSERT(false);
      return true;
    case ExecutionNode::MAX_NODE_TYPE_VALUE:
      break;
  }
  THROW_ARANGO_EXCEPTION_FORMAT(
      TRI_ERROR_INTERNAL_AQL,
      "Unhandled node type '%s' in splice-subqueries optimizer rule. Please "
      "report this error. Try turning off the splice-subqueries rule to get "
      "your query working.",
      node->getTypeString().c_str());
}

void findSubqueriesSuitableForSplicing(ExecutionPlan const& plan,
                                       containers::SmallVector<SubqueryNode*>& result) {
  TRI_ASSERT(result.empty());
  using ResultVector = decltype(result);
  using BoolVec = std::vector<bool, short_alloc<bool, 64, alignof(size_t)>>;

  using SuitableNodeSet = std::set<SubqueryNode*, std::less<>, short_alloc<SubqueryNode*, 128, alignof(SubqueryNode*)>>;

  // This finder adds all subquery nodes in pre-order to its `result` parameter,
  // and all nodes that are suitable for splicing to `suitableNodes`. Suitable
  // means that neither the containing subquery contains unsuitable nodes - at
  // least not in an ancestor of the subquery - nor the subquery contains
  // unsuitable nodes (directly, not recursively). See
  // nodeMakesThisQueryLevelUnsuitableForSubquerySplicing() for which nodes are
  // unsuitable.
  //
  // It will be used in a fashion where the recursive walk on subqueries is done
  // *before* the recursive walk on dependencies.
  // It maintains a stack of bools for every subquery level. The topmost bool
  // holds whether we've encountered a skipping block so far.
  // When leaving a subquery, we decide whether it is suitable for splicing by
  // inspecting the two topmost bools in the stack - the one belonging to the
  // insides of the subquery, which we're going to pop right now, and the one
  // belonging to the containing subquery.
  //
  // *All* subquery nodes will be added to &result in pre-order, and all
  // *suitable* subquery nodes will be added to &suitableNodes. The latter can
  // be omitted later, as soon as support for spliced subqueries / shadow rows
  // is complete.

  class Finder final : public WalkerWorker<ExecutionNode> {
   public:
    explicit Finder(ResultVector& result, SuitableNodeSet& suitableNodes)
        : _result{result}, _suitableNodes{suitableNodes}, _isSuitableArena{}, _isSuitableLevel{BoolVec{_isSuitableArena}} {
      // push the top-level query
      _isSuitableLevel.emplace(true);
    }

    bool before(ExecutionNode* node) final {
      if (nodeMakesThisQueryLevelUnsuitableForSubquerySplicing(node)) {
        _isSuitableLevel.top() = false;
      }

      if (node->getType() == ExecutionNode::SUBQUERY) {
        _result.emplace_back(ExecutionNode::castTo<SubqueryNode*>(node));
      }

      // We could set
      //   _isSuitable.top() = true;
      // here when we encounter nodes that never pass skipping through, like
      // SORT, enabling a few more possibilities where to enable this rule.

      constexpr bool abort = false;
      return abort;
    }

    bool enterSubquery(ExecutionNode* subq, ExecutionNode* root) final {
      _isSuitableLevel.emplace(true);

      constexpr bool enterSubqueries = true;
      return enterSubqueries;
    }

    void leaveSubquery(ExecutionNode* subqueryNode, ExecutionNode*) final {
      TRI_ASSERT(!_isSuitableLevel.empty());

      const bool subqueryDoesNotSkipInside = _isSuitableLevel.top();
      _isSuitableLevel.pop();
      const bool containingSubqueryDoesNotSkip = _isSuitableLevel.top();

      if (subqueryDoesNotSkipInside && containingSubqueryDoesNotSkip) {
        _suitableNodes.emplace(ExecutionNode::castTo<SubqueryNode*>(subqueryNode));
      }
    }

   private:
    // all subquery nodes will be added to _result in pre-order
    ResultVector& _result;
    // only suitable subquery nodes will be added to this set
    SuitableNodeSet& _suitableNodes;

    using BoolArena = BoolVec::allocator_type::arena_type;
    using BoolStack = std::stack<bool, BoolVec>;

    BoolArena _isSuitableArena;
    // _isSuitable.top() says whether there is a node that skips in the current
    // (sub)query level.
    BoolStack _isSuitableLevel;
  };

  using SuitableNodeArena = SuitableNodeSet::allocator_type::arena_type;
  SuitableNodeArena suitableNodeArena{};
  SuitableNodeSet suitableNodes{suitableNodeArena};

  auto finder = Finder{result, suitableNodes};
  plan.root()->walkSubqueriesFirst(finder);


  { // remove unsuitable nodes from result
    auto i = size_t{0};
    auto j = size_t{0};
    for(; j < result.size(); ++j) {
      TRI_ASSERT(i <= j);
      if (suitableNodes.count(result[j]) > 0) {
        if (i != j) {
          TRI_ASSERT(suitableNodes.count(result[i]) == 0);
          result[i] = result[j];
#ifdef ARANGODB_ENABLE_MAINTAINER_MODE
          // To allow for the assert above
          result[j] = nullptr;
#endif
        }
        ++i;
      }
    }
    TRI_ASSERT(i <= result.size());
    result.resize(i);
  }
}

>>>>>>> a2d6f783
}

// Splices in subqueries by replacing subquery nodes by
// a SubqueryStartNode and a SubqueryEndNode with the subquery's nodes
// in between.
void arangodb::aql::spliceSubqueriesRule(Optimizer* opt, std::unique_ptr<ExecutionPlan> plan,
                                         OptimizerRule const& rule) {
  bool modified = false;

  containers::SmallVector<SubqueryNode*>::allocator_type::arena_type a;
  containers::SmallVector<SubqueryNode*> subqueryNodes{a};
  findSubqueriesSuitableForSplicing(*plan, subqueryNodes);

  // Note that we rely on the order `subqueryNodes` in the sense that, for
  // nested subqueries, the outer subquery must come before the inner, so we
  // don't iterate over spliced queries here.
  auto forAllDeps = [](ExecutionNode* node, auto cb) {
    for (; node != nullptr; node = node->getFirstDependency()) {
      TRI_ASSERT(node->getType() != ExecutionNode::SUBQUERY_START);
      TRI_ASSERT(node->getType() != ExecutionNode::SUBQUERY_END);
      cb(node);
    }
  };

  for (auto const& sq : subqueryNodes) {
    modified = true;
    auto evenNumberOfRemotes = true;

    forAllDeps(sq->getSubquery(), [&](auto node) {
      node->setIsInSplicedSubquery(true);
      if (node->getType() == ExecutionNode::REMOTE) {
        evenNumberOfRemotes = !evenNumberOfRemotes;
      }
    });

    auto const addClusterNodes = !evenNumberOfRemotes;

    { // insert SubqueryStartNode

      // Create new start node
      auto start = plan->createNode<SubqueryStartNode>(plan.get(), plan->nextId(), sq->outVariable());

      // start and end inherit this property from the subquery node
      start->setIsInSplicedSubquery(sq->isInSplicedSubquery());

      // insert a SubqueryStartNode before the SubqueryNode
      plan->insertBefore(sq, start);
      // remove parent/dependency relation between sq and start
      TRI_ASSERT(start->getParents().size() == 1);
      sq->removeDependency(start);
      TRI_ASSERT(start->getParents().size() == 0);
      TRI_ASSERT(start->getDependencies().size() == 1);
      TRI_ASSERT(sq->getDependencies().size() == 0);
      TRI_ASSERT(sq->getParents().size() == 1);

      {  // remove singleton
        ExecutionNode* const singleton = sq->getSubquery()->getSingleton();
        std::vector<ExecutionNode*> const parents = singleton->getParents();
        TRI_ASSERT(parents.size() == 1);
        auto oldSingletonParent = parents[0];
        TRI_ASSERT(oldSingletonParent->getDependencies().size() == 1);
        // All parents of the Singleton of the subquery become parents of the
        // SubqueryStartNode. The singleton will be deleted after.
        for (auto* x : parents) {
          TRI_ASSERT(x != nullptr);
          x->replaceDependency(singleton, start);
        }
        TRI_ASSERT(oldSingletonParent->getDependencies().size() == 1);
        TRI_ASSERT(start->getParents().size() == 1);

        if (addClusterNodes) {
          auto const scatterNode =
              plan->createNode<ScatterNode>(plan.get(), plan->nextId(), ScatterNode::SHARD);
          auto const remoteNode =
              plan->createNode<RemoteNode>(plan.get(), plan->nextId(),
                                           &plan->getAst()->query()->vocbase(),
                                           "", "", "");
          plan->insertAfter(start, scatterNode);
          plan->insertAfter(scatterNode, remoteNode);

          TRI_ASSERT(remoteNode->getDependencies().size() == 1);
          TRI_ASSERT(scatterNode->getDependencies().size() == 1);
          TRI_ASSERT(remoteNode->getParents().size() == 1);
          TRI_ASSERT(scatterNode->getParents().size() == 1);
          TRI_ASSERT(oldSingletonParent->getFirstDependency() == remoteNode);
          TRI_ASSERT(remoteNode->getFirstDependency() == scatterNode);
          TRI_ASSERT(scatterNode->getFirstDependency() == start);
          TRI_ASSERT(start->getFirstParent() == scatterNode);
          TRI_ASSERT(scatterNode->getFirstParent() == remoteNode);
          TRI_ASSERT(remoteNode->getFirstParent() == oldSingletonParent);
        } else {
          TRI_ASSERT(oldSingletonParent->getFirstDependency() == start);
          TRI_ASSERT(start->getFirstParent() == oldSingletonParent);
        }
      }
    }

    { // insert SubqueryEndNode

      ExecutionNode* subqueryRoot = sq->getSubquery();
      Variable const* inVariable = nullptr;

      if (subqueryRoot->getType() == ExecutionNode::RETURN) {
        // The SubqueryEndExecutor can read the input from the return Node.
        auto subqueryReturn = ExecutionNode::castTo<ReturnNode*>(subqueryRoot);
        inVariable = subqueryReturn->inVariable();
        // Every return can only have a single dependency
        TRI_ASSERT(subqueryReturn->getDependencies().size() == 1);
        subqueryRoot = subqueryReturn->getFirstDependency();
        TRI_ASSERT(!plan->isRoot(subqueryReturn));
        plan->unlinkNode(subqueryReturn, true);
      }

      // Create new end node
      auto end = plan->createNode<SubqueryEndNode>(plan.get(), plan->nextId(),
          inVariable, sq->outVariable());
      // start and end inherit this property from the subquery node
      end->setIsInSplicedSubquery(sq->isInSplicedSubquery());
      // insert a SubqueryEndNode after the SubqueryNode sq
      plan->insertAfter(sq, end);

      end->replaceDependency(sq, subqueryRoot);

      TRI_ASSERT(end->getDependencies().size() == 1);
      TRI_ASSERT(end->getParents().size() == 1);
    }
    TRI_ASSERT(sq->getDependencies().empty());
    TRI_ASSERT(sq->getParents().empty());
  }

  opt->addPlan(std::move(plan), rule, modified);
}<|MERGE_RESOLUTION|>--- conflicted
+++ resolved
@@ -7277,7 +7277,6 @@
   opt->addPlan(std::move(plan), rule, modified);
 }
 
-<<<<<<< HEAD
 /// @brief parallelize coordinator GatherNodes
 void arangodb::aql::parallelizeGatherRule(Optimizer* opt, std::unique_ptr<ExecutionPlan> plan,
                                           OptimizerRule const& rule) {
@@ -7298,7 +7297,8 @@
   }
 
   opt->addPlan(std::move(plan), rule, modified);
-=======
+}
+
 namespace {
 
 bool nodeMakesThisQueryLevelUnsuitableForSubquerySplicing(ExecutionNode const* const node) {
@@ -7485,8 +7485,6 @@
     result.resize(i);
   }
 }
-
->>>>>>> a2d6f783
 }
 
 // Splices in subqueries by replacing subquery nodes by
