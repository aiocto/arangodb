////////////////////////////////////////////////////////////////////////////////
/// DISCLAIMER
///
/// Copyright 2018 ArangoDB GmbH, Cologne, Germany
///
/// Licensed under the Apache License, Version 2.0 (the "License");
/// you may not use this file except in compliance with the License.
/// You may obtain a copy of the License at
///
///     http://www.apache.org/licenses/LICENSE-2.0
///
/// Unless required by applicable law or agreed to in writing, software
/// distributed under the License is distributed on an "AS IS" BASIS,
/// WITHOUT WARRANTIES OR CONDITIONS OF ANY KIND, either express or implied.
/// See the License for the specific language governing permissions and
/// limitations under the License.
///
/// Copyright holder is ArangoDB GmbH, Cologne, Germany
///
/// @author Tobias Goedderz
/// @author Michael Hackstein
/// @author Heiko Kernbach
/// @author Jan Christoph Uhde
////////////////////////////////////////////////////////////////////////////////

#include "ExecutionBlockImpl.h"

#include "Aql/AllRowsFetcher.h"
#include "Aql/AqlItemBlock.h"
#include "Aql/CalculationExecutor.h"
#include "Aql/ConstFetcher.h"
#include "Aql/ConstrainedSortExecutor.h"
#include "Aql/CountCollectExecutor.h"
#include "Aql/DistinctCollectExecutor.h"
#include "Aql/EnumerateCollectionExecutor.h"
#include "Aql/EnumerateListExecutor.h"
#include "Aql/ExecutionEngine.h"
#include "Aql/ExecutionState.h"
#include "Aql/ExecutorInfos.h"
#include "Aql/FilterExecutor.h"
#include "Aql/HashedCollectExecutor.h"
#include "Aql/IResearchViewExecutor.h"
#include "Aql/IdExecutor.h"
#include "Aql/IndexExecutor.h"
#include "Aql/IndexNode.h"
#include "Aql/InputAqlItemRow.h"
#include "Aql/KShortestPathsExecutor.h"
#include "Aql/LimitExecutor.h"
#include "Aql/MaterializeExecutor.h"
#include "Aql/ModificationExecutor.h"
#include "Aql/ModificationExecutorTraits.h"
#include "Aql/MultiDependencySingleRowFetcher.h"
#include "Aql/NoResultsExecutor.h"
#include "Aql/Query.h"
#include "Aql/QueryOptions.h"
#include "Aql/ReturnExecutor.h"
#include "Aql/ShadowAqlItemRow.h"
#include "Aql/ShortestPathExecutor.h"
#include "Aql/SingleRemoteModificationExecutor.h"
#include "Aql/SortExecutor.h"
#include "Aql/SortRegister.h"
#include "Aql/SortedCollectExecutor.h"
#include "Aql/SortingGatherExecutor.h"
#include "Aql/SubqueryEndExecutor.h"
#include "Aql/SubqueryExecutor.h"
#include "Aql/SubqueryStartExecutor.h"
#include "Aql/TraversalExecutor.h"
<<<<<<< HEAD
#include "Aql/UnsortedGatherExecutor.h"
=======
>>>>>>> a2d6f783

#include <type_traits>

using namespace arangodb;
using namespace arangodb::aql;

/*
 * Creates a metafunction `checkName` that tests whether a class has a method
 * named `methodName`, used like this:
 *
 * CREATE_HAS_MEMBER_CHECK(someMethod, hasSomeMethod);
 * ...
 * constexpr bool someClassHasSomeMethod = hasSomeMethod<SomeClass>::value;
 */

#define CREATE_HAS_MEMBER_CHECK(methodName, checkName)               \
  template <typename T>                                              \
  class checkName {                                                  \
    template <typename C>                                            \
    static std::true_type test(decltype(&C::methodName));            \
    template <typename C>                                            \
    static std::true_type test(decltype(&C::template methodName<>)); \
    template <typename>                                              \
    static std::false_type test(...);                                \
                                                                     \
   public:                                                           \
    static constexpr bool value = decltype(test<T>(0))::value;       \
  }

CREATE_HAS_MEMBER_CHECK(initializeCursor, hasInitializeCursor);
CREATE_HAS_MEMBER_CHECK(skipRows, hasSkipRows);
CREATE_HAS_MEMBER_CHECK(fetchBlockForPassthrough, hasFetchBlockForPassthrough);
CREATE_HAS_MEMBER_CHECK(expectedNumberOfRows, hasExpectedNumberOfRows);

template <class Executor>
ExecutionBlockImpl<Executor>::ExecutionBlockImpl(ExecutionEngine* engine,
                                                 ExecutionNode const* node,
                                                 typename Executor::Infos&& infos)
    : ExecutionBlock(engine, node),
      _dependencyProxy(_dependencies, engine->itemBlockManager(),
                       infos.getInputRegisters(), infos.numberOfInputRegisters()),
      _rowFetcher(_dependencyProxy),
      _infos(std::move(infos)),
      _executor(_rowFetcher, _infos),
      _outputItemRow(),
      _query(*engine->getQuery()),
      _state(InternalState::FETCH_DATA) {
  // already insert ourselves into the statistics results
  if (_profile >= PROFILE_LEVEL_BLOCKS) {
    _engine->_stats.nodes.emplace(node->id(), ExecutionStats::Node());
  }
}

template <class Executor>
ExecutionBlockImpl<Executor>::~ExecutionBlockImpl() = default;

template <class Executor>
std::pair<ExecutionState, SharedAqlItemBlockPtr> ExecutionBlockImpl<Executor>::getSome(size_t atMost) {
  traceGetSomeBegin(atMost);
  auto result = getSomeWithoutTrace(atMost);
  return traceGetSomeEnd(result.first, std::move(result.second));
}

template <class Executor>
std::pair<ExecutionState, SharedAqlItemBlockPtr> ExecutionBlockImpl<Executor>::getSomeWithoutTrace(size_t atMost) {
  TRI_ASSERT(atMost <= ExecutionBlock::DefaultBatchSize());
  // silence tests -- we need to introduce new failure tests for fetchers
  TRI_IF_FAILURE("ExecutionBlock::getOrSkipSome1") {
    THROW_ARANGO_EXCEPTION(TRI_ERROR_DEBUG);
  }
  TRI_IF_FAILURE("ExecutionBlock::getOrSkipSome2") {
    THROW_ARANGO_EXCEPTION(TRI_ERROR_DEBUG);
  }
  TRI_IF_FAILURE("ExecutionBlock::getOrSkipSome3") {
    THROW_ARANGO_EXCEPTION(TRI_ERROR_DEBUG);
  }

  if (getQuery().killed()) {
    THROW_ARANGO_EXCEPTION(TRI_ERROR_QUERY_KILLED);
  }

  if (_state == InternalState::DONE) {
    // We are done, so we stay done
    return {ExecutionState::DONE, nullptr};
  }

  if (!_outputItemRow) {
    ExecutionState state;
    SharedAqlItemBlockPtr newBlock;
    std::tie(state, newBlock) =
        requestWrappedBlock(atMost, _infos.numberOfOutputRegisters());
    if (state == ExecutionState::WAITING) {
      TRI_ASSERT(newBlock == nullptr);
      return {state, nullptr};
    }
    if (newBlock == nullptr) {
      TRI_ASSERT(state == ExecutionState::DONE);
      // _rowFetcher must be DONE now already
      return {state, nullptr};
    }
    TRI_ASSERT(newBlock != nullptr);
    TRI_ASSERT(newBlock->size() > 0);
    TRI_ASSERT(newBlock->size() <= atMost);
    _outputItemRow = createOutputRow(newBlock);
  }

  ExecutionState state = ExecutionState::HASMORE;
  ExecutorStats executorStats{};

  TRI_ASSERT(atMost > 0);

  if (isInSplicedSubquery()) {
    // The loop has to be entered at least once!
    TRI_ASSERT(!_outputItemRow->isFull());
    while (!_outputItemRow->isFull() && _state != InternalState::DONE) {
      // Assert that write-head is always pointing to a free row
      TRI_ASSERT(!_outputItemRow->produced());
      switch (_state) {
        case InternalState::FETCH_DATA: {
          std::tie(state, executorStats) = _executor.produceRows(*_outputItemRow);
          // Count global but executor-specific statistics, like number of
          // filtered rows.
          _engine->_stats += executorStats;
          if (_outputItemRow->produced()) {
            _outputItemRow->advanceRow();
          }

          if (state == ExecutionState::WAITING) {
            return {state, nullptr};
          }

          if (state == ExecutionState::DONE) {
            _state = InternalState::FETCH_SHADOWROWS;
          }
          break;
        }
        case InternalState::FETCH_SHADOWROWS: {
          state = fetchShadowRowInternal();
          if (state == ExecutionState::WAITING) {
            return {state, nullptr};
          }
          break;
        }
        case InternalState::DONE: {
          TRI_ASSERT(false);  // Invalid state
        }
      }
    }
    // Modify the return state.
    // As long as we do still have ShadowRows
    // We need to return HASMORE!
    if (_state == InternalState::DONE) {
      state = ExecutionState::DONE;
    } else {
      state = ExecutionState::HASMORE;
    }
  } else {
    // The loop has to be entered at least once!
    TRI_ASSERT(!_outputItemRow->isFull());
    while (!_outputItemRow->isFull()) {
      std::tie(state, executorStats) = _executor.produceRows(*_outputItemRow);
      // Count global but executor-specific statistics, like number of filtered
      // rows.
      _engine->_stats += executorStats;
      if (_outputItemRow->produced()) {
        _outputItemRow->advanceRow();
      }

      if (state == ExecutionState::WAITING) {
        return {state, nullptr};
      }

      if (state == ExecutionState::DONE) {
        auto outputBlock = _outputItemRow->stealBlock();
        // This is not strictly necessary here, as we shouldn't be called again
        // after DONE.
        _outputItemRow.reset();
        return {state, std::move(outputBlock)};
      }
    }

    TRI_ASSERT(state == ExecutionState::HASMORE);
    // When we're passing blocks through we have no control over the size of the
    // output block.
    // Plus, the ConstrainedSortExecutor will report an expectedNumberOfRows
    // according to its heap size, thus resulting in a smaller allocated output
    // block. However, it won't report DONE after, because a LIMIT block with
    // fullCount must continue to count after the sorted output.
    if /* constexpr */ (Executor::Properties::allowsBlockPassthrough == BlockPassthrough::Disable &&
                        !std::is_same<Executor, ConstrainedSortExecutor>::value) {
      TRI_ASSERT(_outputItemRow->numRowsWritten() == atMost);
    }
  }

  auto outputBlock = _outputItemRow->stealBlock();
  // we guarantee that we do return a valid pointer in the HASMORE case.
  TRI_ASSERT(outputBlock != nullptr || _state == InternalState::DONE);
  _outputItemRow.reset();
  return {state, std::move(outputBlock)};
}

template <class Executor>
std::unique_ptr<OutputAqlItemRow> ExecutionBlockImpl<Executor>::createOutputRow(
    SharedAqlItemBlockPtr& newBlock) const {
  if /* constexpr */ (Executor::Properties::allowsBlockPassthrough == BlockPassthrough::Enable) {
    return std::make_unique<OutputAqlItemRow>(newBlock, infos().getOutputRegisters(),
                                              infos().registersToKeep(),
                                              infos().registersToClear(),
                                              OutputAqlItemRow::CopyRowBehavior::DoNotCopyInputRows);
  } else {
    return std::make_unique<OutputAqlItemRow>(newBlock, infos().getOutputRegisters(),
                                              infos().registersToKeep(),
                                              infos().registersToClear());
  }
}

template <class Executor>
Executor& ExecutionBlockImpl<Executor>::executor() {
  return _executor;
}

template <class Executor>
Query const& ExecutionBlockImpl<Executor>::getQuery() const {
  return _query;
}

template <class Executor>
typename ExecutionBlockImpl<Executor>::Infos const& ExecutionBlockImpl<Executor>::infos() const {
  return _infos;
}

namespace arangodb::aql {

enum class SkipVariants { FETCHER, EXECUTOR, GET_SOME };

// Specifying the namespace here is important to MSVC.
template <enum arangodb::aql::SkipVariants>
struct ExecuteSkipVariant {};

template <>
struct ExecuteSkipVariant<SkipVariants::FETCHER> {
  template <class Executor>
  static std::tuple<ExecutionState, typename Executor::Stats, size_t> executeSkip(
      Executor& executor, typename Executor::Fetcher& fetcher, size_t toSkip) {
    auto res = fetcher.skipRows(toSkip);
    return std::make_tuple(res.first, typename Executor::Stats{}, res.second);  // tuple, cannot use initializer list due to build failure
  }
};

template <>
struct ExecuteSkipVariant<SkipVariants::EXECUTOR> {
  template <class Executor>
  static std::tuple<ExecutionState, typename Executor::Stats, size_t> executeSkip(
      Executor& executor, typename Executor::Fetcher& fetcher, size_t toSkip) {
    return executor.skipRows(toSkip);
  }
};

template <>
struct ExecuteSkipVariant<SkipVariants::GET_SOME> {
  template <class Executor>
  static std::tuple<ExecutionState, typename Executor::Stats, size_t> executeSkip(
      Executor& executor, typename Executor::Fetcher& fetcher, size_t toSkip) {
    // this function should never be executed
    TRI_ASSERT(false);
    // Make MSVC happy:
    return std::make_tuple(ExecutionState::DONE, typename Executor::Stats{}, 0);  // tuple, cannot use initializer list due to build failure
  }
};

template <class Executor>
static SkipVariants constexpr skipType() {
  bool constexpr useFetcher =
      Executor::Properties::allowsBlockPassthrough == BlockPassthrough::Enable &&
      !std::is_same<Executor, SubqueryExecutor<true>>::value;

  bool constexpr useExecutor = hasSkipRows<Executor>::value;

  // ConstFetcher and SingleRowFetcher<BlockPassthrough::Enable> can skip, but
  // it may not be done for modification subqueries.
  static_assert(useFetcher ==
                    (std::is_same<typename Executor::Fetcher, ConstFetcher>::value ||
                     (std::is_same<typename Executor::Fetcher, SingleRowFetcher<BlockPassthrough::Enable>>::value &&
                      !std::is_same<Executor, SubqueryExecutor<true>>::value)),
                "Unexpected fetcher for SkipVariants::FETCHER");

  static_assert(!useFetcher || hasSkipRows<typename Executor::Fetcher>::value,
                "Fetcher is chosen for skipping, but has not skipRows method!");

<<<<<<< HEAD
  static_assert(useExecutor ==
                    (std::is_same<Executor, IndexExecutor>::value ||
                     std::is_same<Executor, IResearchViewExecutor<false, true>>::value ||
                     std::is_same<Executor, IResearchViewExecutor<true, true>>::value ||
                     std::is_same<Executor, IResearchViewMergeExecutor<false, true>>::value ||
                     std::is_same<Executor, IResearchViewMergeExecutor<true, true>>::value ||
                     std::is_same<Executor, IResearchViewExecutor<false, false>>::value ||
                     std::is_same<Executor, IResearchViewExecutor<true, false>>::value ||
                     std::is_same<Executor, IResearchViewMergeExecutor<false, false>>::value ||
                     std::is_same<Executor, IResearchViewMergeExecutor<true, false>>::value ||
                     std::is_same<Executor, EnumerateCollectionExecutor>::value ||
                     std::is_same<Executor, LimitExecutor>::value ||
                     std::is_same<Executor, IdExecutor<BlockPassthrough::Disable, SingleRowFetcher<BlockPassthrough::Disable>>>::value ||
                     std::is_same<Executor, ConstrainedSortExecutor>::value ||
                     std::is_same<Executor, SortingGatherExecutor>::value ||
                     std::is_same<Executor, UnsortedGatherExecutor>::value ||
                     std::is_same<Executor, MaterializeExecutor>::value),
                "Unexpected executor for SkipVariants::EXECUTOR");
=======
  static_assert(
      useExecutor ==
          (std::is_same<Executor, IndexExecutor>::value ||
           std::is_same<Executor, IResearchViewExecutor<false, true>>::value ||
           std::is_same<Executor, IResearchViewExecutor<true, true>>::value ||
           std::is_same<Executor, IResearchViewMergeExecutor<false, true>>::value ||
           std::is_same<Executor, IResearchViewMergeExecutor<true, true>>::value ||
           std::is_same<Executor, IResearchViewExecutor<false, false>>::value ||
           std::is_same<Executor, IResearchViewExecutor<true, false>>::value ||
           std::is_same<Executor, IResearchViewMergeExecutor<false, false>>::value ||
           std::is_same<Executor, IResearchViewMergeExecutor<true, false>>::value ||
           std::is_same<Executor, EnumerateCollectionExecutor>::value ||
           std::is_same<Executor, LimitExecutor>::value ||
           std::is_same<Executor, IdExecutor<BlockPassthrough::Disable, SingleRowFetcher<BlockPassthrough::Disable>>>::value ||
           std::is_same<Executor, ConstrainedSortExecutor>::value ||
           std::is_same<Executor, SortingGatherExecutor>::value ||
           std::is_same<Executor, MaterializeExecutor>::value),
      "Unexpected executor for SkipVariants::EXECUTOR");
>>>>>>> a2d6f783

  // The LimitExecutor will not work correctly with SkipVariants::FETCHER!
  static_assert(
      !std::is_same<Executor, LimitExecutor>::value || useFetcher,
      "LimitExecutor needs to implement skipRows() to work correctly");

  if (useExecutor) {
    return SkipVariants::EXECUTOR;
  } else if (useFetcher) {
    return SkipVariants::FETCHER;
  } else {
    return SkipVariants::GET_SOME;
  }
}

}  // namespace arangodb::aql

template <class Executor>
std::pair<ExecutionState, size_t> ExecutionBlockImpl<Executor>::skipSome(size_t const atMost) {
  traceSkipSomeBegin(atMost);
  auto state = ExecutionState::HASMORE;

  while (state == ExecutionState::HASMORE && _skipped < atMost) {
    auto res = skipSomeOnceWithoutTrace(atMost - _skipped);
    TRI_ASSERT(state != ExecutionState::WAITING || res.second == 0);
    state = res.first;
    _skipped += res.second;
    TRI_ASSERT(_skipped <= atMost);
  }

  size_t skipped = 0;
  if (state != ExecutionState::WAITING) {
    std::swap(skipped, _skipped);
  }

  TRI_ASSERT(skipped <= atMost);
  return traceSkipSomeEnd(state, skipped);
}

template <class Executor>
std::pair<ExecutionState, size_t> ExecutionBlockImpl<Executor>::skipSomeOnceWithoutTrace(size_t atMost) {
  constexpr SkipVariants customSkipType = skipType<Executor>();

  if (customSkipType == SkipVariants::GET_SOME) {
    atMost = std::min(atMost, DefaultBatchSize());
    auto res = getSomeWithoutTrace(atMost);

    size_t skipped = 0;
    if (res.second != nullptr) {
      skipped = res.second->size();
    }
    TRI_ASSERT(skipped <= atMost);

    return {res.first, skipped};
  }

  ExecutionState state;
  typename Executor::Stats stats;
  size_t skipped;
  std::tie(state, stats, skipped) =
      ExecuteSkipVariant<customSkipType>::executeSkip(_executor, _rowFetcher, atMost);
  _engine->_stats += stats;
  TRI_ASSERT(skipped <= atMost);

  return {state, skipped};
}

template <bool customInit>
struct InitializeCursor {};

template <>
struct InitializeCursor<false> {
  template <class Executor>
  static void init(Executor& executor, typename Executor::Fetcher& rowFetcher,
                   typename Executor::Infos& infos) {
    // destroy and re-create the Executor
    executor.~Executor();
    new (&executor) Executor(rowFetcher, infos);
  }
};

template <>
struct InitializeCursor<true> {
  template <class Executor>
  static void init(Executor& executor, typename Executor::Fetcher&,
                   typename Executor::Infos&) {
    // re-initialize the Executor
    executor.initializeCursor();
  }
};

template <class Executor>
std::pair<ExecutionState, Result> ExecutionBlockImpl<Executor>::initializeCursor(InputAqlItemRow const& input) {
  // reinitialize the DependencyProxy
  _dependencyProxy.reset();

  // destroy and re-create the Fetcher
  _rowFetcher.~Fetcher();
  new (&_rowFetcher) Fetcher(_dependencyProxy);

  TRI_ASSERT(_skipped == 0);
  _skipped = 0;
  TRI_ASSERT(_state == InternalState::DONE || _state == InternalState::FETCH_DATA);
  _state = InternalState::FETCH_DATA;

  constexpr bool customInit = hasInitializeCursor<Executor>::value;
  // IndexExecutor and EnumerateCollectionExecutor have initializeCursor
  // implemented, so assert this implementation is used.
  static_assert(!std::is_same<Executor, EnumerateCollectionExecutor>::value || customInit,
                "EnumerateCollectionExecutor is expected to implement a custom "
                "initializeCursor method!");
  static_assert(!std::is_same<Executor, IndexExecutor>::value || customInit,
                "IndexExecutor is expected to implement a custom "
                "initializeCursor method!");
  static_assert(!std::is_same<Executor, DistinctCollectExecutor>::value || customInit,
                "DistinctCollectExecutor is expected to implement a custom "
                "initializeCursor method!");
  InitializeCursor<customInit>::init(_executor, _rowFetcher, _infos);

  // // use this with c++17 instead of specialization below
  // if constexpr (std::is_same_v<Executor, IdExecutor>) {
  //   if (items != nullptr) {
  //     _executor._inputRegisterValues.reset(
  //         items->slice(pos, *(_executor._infos.registersToKeep())));
  //   }
  // }

  return ExecutionBlock::initializeCursor(input);
}

template <class Executor>
std::pair<ExecutionState, Result> ExecutionBlockImpl<Executor>::shutdown(int errorCode) {
  return ExecutionBlock::shutdown(errorCode);
}

// Work around GCC bug: https://gcc.gnu.org/bugzilla/show_bug.cgi?id=56480
// Without the namespaces it fails with
// error: specialization of 'template<class Executor> std::pair<arangodb::aql::ExecutionState, arangodb::Result> arangodb::aql::ExecutionBlockImpl<Executor>::initializeCursor(arangodb::aql::AqlItemBlock*, size_t)' in different namespace
namespace arangodb::aql {
// TODO -- remove this specialization when cpp 17 becomes available
template <>
std::pair<ExecutionState, Result> ExecutionBlockImpl<IdExecutor<BlockPassthrough::Enable, ConstFetcher>>::initializeCursor(
    InputAqlItemRow const& input) {
  // reinitialize the DependencyProxy
  _dependencyProxy.reset();

  // destroy and re-create the Fetcher
  _rowFetcher.~Fetcher();
  new (&_rowFetcher) Fetcher(_dependencyProxy);

  TRI_ASSERT(_skipped == 0);
  _skipped = 0;
  TRI_ASSERT(_state == InternalState::DONE || _state == InternalState::FETCH_DATA);
  _state = InternalState::FETCH_DATA;

  SharedAqlItemBlockPtr block =
      input.cloneToBlock(_engine->itemBlockManager(), *(infos().registersToKeep()),
                         infos().numberOfOutputRegisters());

  _rowFetcher.injectBlock(block);

  // cppcheck-suppress unreadVariable
  constexpr bool customInit = hasInitializeCursor<decltype(_executor)>::value;
  InitializeCursor<customInit>::init(_executor, _rowFetcher, _infos);

  // end of default initializeCursor
  return ExecutionBlock::initializeCursor(input);
}

// TODO the shutdown specializations shall be unified!

template <>
std::pair<ExecutionState, Result> ExecutionBlockImpl<TraversalExecutor>::shutdown(int errorCode) {
  ExecutionState state;
  Result result;

  std::tie(state, result) = ExecutionBlock::shutdown(errorCode);

  if (state == ExecutionState::WAITING) {
    return {state, result};
  }
  return this->executor().shutdown(errorCode);
}

template <>
std::pair<ExecutionState, Result> ExecutionBlockImpl<ShortestPathExecutor>::shutdown(int errorCode) {
  ExecutionState state;
  Result result;

  std::tie(state, result) = ExecutionBlock::shutdown(errorCode);
  if (state == ExecutionState::WAITING) {
    return {state, result};
  }
  return this->executor().shutdown(errorCode);
}

template <>
std::pair<ExecutionState, Result> ExecutionBlockImpl<KShortestPathsExecutor>::shutdown(int errorCode) {
  ExecutionState state;
  Result result;

  std::tie(state, result) = ExecutionBlock::shutdown(errorCode);
  if (state == ExecutionState::WAITING) {
    return {state, result};
  }
  return this->executor().shutdown(errorCode);
}

template <>
std::pair<ExecutionState, Result> ExecutionBlockImpl<SubqueryExecutor<true>>::shutdown(int errorCode) {
  ExecutionState state;
  Result subqueryResult;
  // shutdown is repeatable
  std::tie(state, subqueryResult) = this->executor().shutdown(errorCode);
  if (state == ExecutionState::WAITING) {
    return {ExecutionState::WAITING, subqueryResult};
  }
  Result result;

  std::tie(state, result) = ExecutionBlock::shutdown(errorCode);
  if (state == ExecutionState::WAITING) {
    return {state, result};
  }
  if (result.fail()) {
    return {state, result};
  }
  return {state, subqueryResult};
}

template <>
std::pair<ExecutionState, Result> ExecutionBlockImpl<SubqueryExecutor<false>>::shutdown(int errorCode) {
  ExecutionState state;
  Result subqueryResult;
  // shutdown is repeatable
  std::tie(state, subqueryResult) = this->executor().shutdown(errorCode);
  if (state == ExecutionState::WAITING) {
    return {ExecutionState::WAITING, subqueryResult};
  }
  Result result;

  std::tie(state, result) = ExecutionBlock::shutdown(errorCode);
  if (state == ExecutionState::WAITING) {
    return {state, result};
  }
  if (result.fail()) {
    return {state, result};
  }
  return {state, subqueryResult};
}

template <>
std::pair<ExecutionState, Result> ExecutionBlockImpl<
    IdExecutor<BlockPassthrough::Enable, SingleRowFetcher<BlockPassthrough::Enable>>>::shutdown(int errorCode) {
  if (this->infos().isResponsibleForInitializeCursor()) {
    return ExecutionBlock::shutdown(errorCode);
  }
  return {ExecutionState::DONE, {errorCode}};
}
}  // namespace arangodb::aql

namespace arangodb::aql {

// The constant "PASSTHROUGH" is somehow reserved with MSVC.
enum class RequestWrappedBlockVariant {
  DEFAULT,
  PASS_THROUGH,
  INPUTRESTRICTED
};

// Specifying the namespace here is important to MSVC.
template <enum arangodb::aql::RequestWrappedBlockVariant>
struct RequestWrappedBlock {};

template <>
struct RequestWrappedBlock<RequestWrappedBlockVariant::DEFAULT> {
  /**
   * @brief Default requestWrappedBlock() implementation. Just get a new block
   *        from the AqlItemBlockManager.
   */
  template <class Executor>
  static std::pair<ExecutionState, SharedAqlItemBlockPtr> run(
#ifdef ARANGODB_ENABLE_MAINTAINER_MODE
      typename Executor::Infos const&,
#endif
      Executor& executor, ExecutionEngine& engine, size_t nrItems, RegisterCount nrRegs) {
    return {ExecutionState::HASMORE,
            engine.itemBlockManager().requestBlock(nrItems, nrRegs)};
  }
};

template <>
struct RequestWrappedBlock<RequestWrappedBlockVariant::PASS_THROUGH> {
  /**
   * @brief If blocks can be passed through, we do not create new blocks.
   *        Instead, we take the input blocks and reuse them.
   */
  template <class Executor>
  static std::pair<ExecutionState, SharedAqlItemBlockPtr> run(
#ifdef ARANGODB_ENABLE_MAINTAINER_MODE
      typename Executor::Infos const& infos,
#endif
      Executor& executor, ExecutionEngine& engine, size_t nrItems, RegisterCount nrRegs) {
    static_assert(Executor::Properties::allowsBlockPassthrough == BlockPassthrough::Enable,
                  "This function can only be used with executors supporting "
                  "`allowsBlockPassthrough`");
    static_assert(hasFetchBlockForPassthrough<Executor>::value,
                  "An Executor with allowsBlockPassthrough must implement "
                  "fetchBlockForPassthrough");

    SharedAqlItemBlockPtr block;

    ExecutionState state;
    typename Executor::Stats executorStats;
    std::tie(state, executorStats, block) = executor.fetchBlockForPassthrough(nrItems);
    engine._stats += executorStats;

    if (state == ExecutionState::WAITING) {
      TRI_ASSERT(block == nullptr);
      return {state, nullptr};
    }
    if (block == nullptr) {
      TRI_ASSERT(state == ExecutionState::DONE);
      return {state, nullptr};
    }

    // Now we must have a block.
    TRI_ASSERT(block != nullptr);
    // Assert that the block has enough registers. This must be guaranteed by
    // the register planning.
    TRI_ASSERT(block->getNrRegs() == nrRegs);
#ifdef ARANGODB_ENABLE_MAINTAINER_MODE
    // Check that all output registers are empty.
    for (auto const& reg : *infos.getOutputRegisters()) {
      for (size_t row = 0; row < block->size(); row++) {
        AqlValue const& val = block->getValueReference(row, reg);
        TRI_ASSERT(val.isEmpty());
      }
    }
#endif

    return {ExecutionState::HASMORE, block};
  }
};

template <>
struct RequestWrappedBlock<RequestWrappedBlockVariant::INPUTRESTRICTED> {
  /**
   * @brief If the executor can set an upper bound on the output size knowing
   *        the input size, usually because size(input) >= size(output), let it
   *        prefetch an input block to give us this upper bound.
   *        Only then we allocate a new block with at most this upper bound.
   */
  template <class Executor>
  static std::pair<ExecutionState, SharedAqlItemBlockPtr> run(
#ifdef ARANGODB_ENABLE_MAINTAINER_MODE
      typename Executor::Infos const&,
#endif
      Executor& executor, ExecutionEngine& engine, size_t nrItems, RegisterCount nrRegs) {
    static_assert(Executor::Properties::inputSizeRestrictsOutputSize,
                  "This function can only be used with executors supporting "
                  "`inputSizeRestrictsOutputSize`");
    static_assert(hasExpectedNumberOfRows<Executor>::value,
                  "An Executor with inputSizeRestrictsOutputSize must "
                  "implement expectedNumberOfRows");

    SharedAqlItemBlockPtr block;

    ExecutionState state;
    size_t expectedRows = 0;
    // Note: this might trigger a prefetch on the rowFetcher!
    std::tie(state, expectedRows) = executor.expectedNumberOfRows(nrItems);
    if (state == ExecutionState::WAITING) {
      return {state, nullptr};
    }
    nrItems = (std::min)(expectedRows, nrItems);
    if (nrItems == 0) {
      TRI_ASSERT(state == ExecutionState::DONE);
      return {state, nullptr};
    }
    block = engine.itemBlockManager().requestBlock(nrItems, nrRegs);

    return {ExecutionState::HASMORE, block};
  }
};

}  // namespace arangodb::aql

template <class Executor>
std::pair<ExecutionState, SharedAqlItemBlockPtr> ExecutionBlockImpl<Executor>::requestWrappedBlock(
    size_t nrItems, RegisterCount nrRegs) {
  static_assert(Executor::Properties::allowsBlockPassthrough == BlockPassthrough::Disable ||
                    !Executor::Properties::inputSizeRestrictsOutputSize,
                "At most one of Properties::allowsBlockPassthrough or "
                "Properties::inputSizeRestrictsOutputSize should be true for "
                "each Executor");
  static_assert(
      (Executor::Properties::allowsBlockPassthrough == BlockPassthrough::Enable) ==
          hasFetchBlockForPassthrough<Executor>::value,
      "Executors should implement the method fetchBlockForPassthrough() iff "
      "Properties::allowsBlockPassthrough is true");
  static_assert(
      Executor::Properties::inputSizeRestrictsOutputSize ==
          hasExpectedNumberOfRows<Executor>::value,
      "Executors should implement the method expectedNumberOfRows() iff "
      "Properties::inputSizeRestrictsOutputSize is true");

  constexpr RequestWrappedBlockVariant variant =
      Executor::Properties::allowsBlockPassthrough == BlockPassthrough::Enable
          ? RequestWrappedBlockVariant::PASS_THROUGH
          : Executor::Properties::inputSizeRestrictsOutputSize
                ? RequestWrappedBlockVariant::INPUTRESTRICTED
                : RequestWrappedBlockVariant::DEFAULT;

  // Override for spliced subqueries, this optimization does not work there.
  if (isInSplicedSubquery() && variant == RequestWrappedBlockVariant::INPUTRESTRICTED) {
    return RequestWrappedBlock<RequestWrappedBlockVariant::DEFAULT>::run(
#ifdef ARANGODB_ENABLE_MAINTAINER_MODE
        infos(),
#endif
        executor(), *_engine, nrItems, nrRegs);
  }

  return RequestWrappedBlock<variant>::run(
#ifdef ARANGODB_ENABLE_MAINTAINER_MODE
      infos(),
#endif
      executor(), *_engine, nrItems, nrRegs);
}

/// @brief request an AqlItemBlock from the memory manager
template <class Executor>
SharedAqlItemBlockPtr ExecutionBlockImpl<Executor>::requestBlock(size_t nrItems,
                                                                 RegisterId nrRegs) {
  return _engine->itemBlockManager().requestBlock(nrItems, nrRegs);
}

/// @brief reset all internal states after processing a shadow row.
template <class Executor>
void ExecutionBlockImpl<Executor>::resetAfterShadowRow() {
  // cppcheck-suppress unreadVariable
  constexpr bool customInit = hasInitializeCursor<decltype(_executor)>::value;
  InitializeCursor<customInit>::init(_executor, _rowFetcher, _infos);
}

template <class Executor>
ExecutionState ExecutionBlockImpl<Executor>::fetchShadowRowInternal() {
  TRI_ASSERT(_state == InternalState::FETCH_SHADOWROWS);
  TRI_ASSERT(!_outputItemRow->isFull());
  ExecutionState state = ExecutionState::HASMORE;
  ShadowAqlItemRow shadowRow{CreateInvalidShadowRowHint{}};
  // TODO: Add lazy evaluation in case of LIMIT "lying" on done
  std::tie(state, shadowRow) = _rowFetcher.fetchShadowRow();
  if (state == ExecutionState::WAITING) {
    TRI_ASSERT(!shadowRow.isInitialized());
    return state;
  }

  if (state == ExecutionState::DONE) {
    _state = InternalState::DONE;
  }
  if (shadowRow.isInitialized()) {
    _outputItemRow->copyRow(shadowRow);
    TRI_ASSERT(_outputItemRow->produced());
    _outputItemRow->advanceRow();
  } else {
    if (_state != InternalState::DONE) {
      _state = InternalState::FETCH_DATA;
      resetAfterShadowRow();
    }
  }
  return state;
}

template class ::arangodb::aql::ExecutionBlockImpl<CalculationExecutor<CalculationType::Condition>>;
template class ::arangodb::aql::ExecutionBlockImpl<CalculationExecutor<CalculationType::Reference>>;
template class ::arangodb::aql::ExecutionBlockImpl<CalculationExecutor<CalculationType::V8Condition>>;
template class ::arangodb::aql::ExecutionBlockImpl<ConstrainedSortExecutor>;
template class ::arangodb::aql::ExecutionBlockImpl<CountCollectExecutor>;
template class ::arangodb::aql::ExecutionBlockImpl<DistinctCollectExecutor>;
template class ::arangodb::aql::ExecutionBlockImpl<EnumerateCollectionExecutor>;
template class ::arangodb::aql::ExecutionBlockImpl<EnumerateListExecutor>;
template class ::arangodb::aql::ExecutionBlockImpl<FilterExecutor>;
template class ::arangodb::aql::ExecutionBlockImpl<HashedCollectExecutor>;
template class ::arangodb::aql::ExecutionBlockImpl<IResearchViewExecutor<false, true>>;
template class ::arangodb::aql::ExecutionBlockImpl<IResearchViewExecutor<true, true>>;
template class ::arangodb::aql::ExecutionBlockImpl<IResearchViewMergeExecutor<false, true>>;
template class ::arangodb::aql::ExecutionBlockImpl<IResearchViewMergeExecutor<true, true>>;
template class ::arangodb::aql::ExecutionBlockImpl<IResearchViewExecutor<false, false>>;
template class ::arangodb::aql::ExecutionBlockImpl<IResearchViewExecutor<true, false>>;
template class ::arangodb::aql::ExecutionBlockImpl<IResearchViewMergeExecutor<false, false>>;
template class ::arangodb::aql::ExecutionBlockImpl<IResearchViewMergeExecutor<true, false>>;
template class ::arangodb::aql::ExecutionBlockImpl<IdExecutor<BlockPassthrough::Enable, ConstFetcher>>;
template class ::arangodb::aql::ExecutionBlockImpl<
    IdExecutor<BlockPassthrough::Enable, SingleRowFetcher<BlockPassthrough::Enable>>>;
template class ::arangodb::aql::ExecutionBlockImpl<
    IdExecutor<BlockPassthrough::Disable, SingleRowFetcher<BlockPassthrough::Disable>>>;
template class ::arangodb::aql::ExecutionBlockImpl<IndexExecutor>;
template class ::arangodb::aql::ExecutionBlockImpl<LimitExecutor>;
template class ::arangodb::aql::ExecutionBlockImpl<ModificationExecutor<Insert, SingleBlockFetcher<BlockPassthrough::Disable>>>;
template class ::arangodb::aql::ExecutionBlockImpl<ModificationExecutor<Insert, AllRowsFetcher>>;
template class ::arangodb::aql::ExecutionBlockImpl<ModificationExecutor<Remove, SingleBlockFetcher<BlockPassthrough::Disable>>>;
template class ::arangodb::aql::ExecutionBlockImpl<ModificationExecutor<Remove, AllRowsFetcher>>;
template class ::arangodb::aql::ExecutionBlockImpl<ModificationExecutor<Replace, SingleBlockFetcher<BlockPassthrough::Disable>>>;
template class ::arangodb::aql::ExecutionBlockImpl<ModificationExecutor<Replace, AllRowsFetcher>>;
template class ::arangodb::aql::ExecutionBlockImpl<ModificationExecutor<Update, SingleBlockFetcher<BlockPassthrough::Disable>>>;
template class ::arangodb::aql::ExecutionBlockImpl<ModificationExecutor<Update, AllRowsFetcher>>;
template class ::arangodb::aql::ExecutionBlockImpl<ModificationExecutor<Upsert, SingleBlockFetcher<BlockPassthrough::Disable>>>;
template class ::arangodb::aql::ExecutionBlockImpl<ModificationExecutor<Upsert, AllRowsFetcher>>;
template class ::arangodb::aql::ExecutionBlockImpl<SingleRemoteModificationExecutor<IndexTag>>;
template class ::arangodb::aql::ExecutionBlockImpl<SingleRemoteModificationExecutor<Insert>>;
template class ::arangodb::aql::ExecutionBlockImpl<SingleRemoteModificationExecutor<Remove>>;
template class ::arangodb::aql::ExecutionBlockImpl<SingleRemoteModificationExecutor<Update>>;
template class ::arangodb::aql::ExecutionBlockImpl<SingleRemoteModificationExecutor<Replace>>;
template class ::arangodb::aql::ExecutionBlockImpl<SingleRemoteModificationExecutor<Upsert>>;
template class ::arangodb::aql::ExecutionBlockImpl<NoResultsExecutor>;
template class ::arangodb::aql::ExecutionBlockImpl<ReturnExecutor>;
template class ::arangodb::aql::ExecutionBlockImpl<ShortestPathExecutor>;
template class ::arangodb::aql::ExecutionBlockImpl<KShortestPathsExecutor>;
template class ::arangodb::aql::ExecutionBlockImpl<SortedCollectExecutor>;
template class ::arangodb::aql::ExecutionBlockImpl<SortExecutor>;
template class ::arangodb::aql::ExecutionBlockImpl<SubqueryEndExecutor>;
template class ::arangodb::aql::ExecutionBlockImpl<SubqueryExecutor<true>>;
template class ::arangodb::aql::ExecutionBlockImpl<SubqueryExecutor<false>>;
template class ::arangodb::aql::ExecutionBlockImpl<SubqueryStartExecutor>;
template class ::arangodb::aql::ExecutionBlockImpl<TraversalExecutor>;
template class ::arangodb::aql::ExecutionBlockImpl<SortingGatherExecutor>;
template class ::arangodb::aql::ExecutionBlockImpl<UnsortedGatherExecutor>;
template class ::arangodb::aql::ExecutionBlockImpl<MaterializeExecutor>;<|MERGE_RESOLUTION|>--- conflicted
+++ resolved
@@ -65,10 +65,7 @@
 #include "Aql/SubqueryExecutor.h"
 #include "Aql/SubqueryStartExecutor.h"
 #include "Aql/TraversalExecutor.h"
-<<<<<<< HEAD
 #include "Aql/UnsortedGatherExecutor.h"
-=======
->>>>>>> a2d6f783
 
 #include <type_traits>
 
@@ -358,26 +355,6 @@
   static_assert(!useFetcher || hasSkipRows<typename Executor::Fetcher>::value,
                 "Fetcher is chosen for skipping, but has not skipRows method!");
 
-<<<<<<< HEAD
-  static_assert(useExecutor ==
-                    (std::is_same<Executor, IndexExecutor>::value ||
-                     std::is_same<Executor, IResearchViewExecutor<false, true>>::value ||
-                     std::is_same<Executor, IResearchViewExecutor<true, true>>::value ||
-                     std::is_same<Executor, IResearchViewMergeExecutor<false, true>>::value ||
-                     std::is_same<Executor, IResearchViewMergeExecutor<true, true>>::value ||
-                     std::is_same<Executor, IResearchViewExecutor<false, false>>::value ||
-                     std::is_same<Executor, IResearchViewExecutor<true, false>>::value ||
-                     std::is_same<Executor, IResearchViewMergeExecutor<false, false>>::value ||
-                     std::is_same<Executor, IResearchViewMergeExecutor<true, false>>::value ||
-                     std::is_same<Executor, EnumerateCollectionExecutor>::value ||
-                     std::is_same<Executor, LimitExecutor>::value ||
-                     std::is_same<Executor, IdExecutor<BlockPassthrough::Disable, SingleRowFetcher<BlockPassthrough::Disable>>>::value ||
-                     std::is_same<Executor, ConstrainedSortExecutor>::value ||
-                     std::is_same<Executor, SortingGatherExecutor>::value ||
-                     std::is_same<Executor, UnsortedGatherExecutor>::value ||
-                     std::is_same<Executor, MaterializeExecutor>::value),
-                "Unexpected executor for SkipVariants::EXECUTOR");
-=======
   static_assert(
       useExecutor ==
           (std::is_same<Executor, IndexExecutor>::value ||
@@ -394,9 +371,9 @@
            std::is_same<Executor, IdExecutor<BlockPassthrough::Disable, SingleRowFetcher<BlockPassthrough::Disable>>>::value ||
            std::is_same<Executor, ConstrainedSortExecutor>::value ||
            std::is_same<Executor, SortingGatherExecutor>::value ||
+           std::is_same<Executor, UnsortedGatherExecutor>::value ||
            std::is_same<Executor, MaterializeExecutor>::value),
       "Unexpected executor for SkipVariants::EXECUTOR");
->>>>>>> a2d6f783
 
   // The LimitExecutor will not work correctly with SkipVariants::FETCHER!
   static_assert(
