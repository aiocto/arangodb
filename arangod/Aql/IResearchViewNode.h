////////////////////////////////////////////////////////////////////////////////
/// DISCLAIMER
///
/// Copyright 2014-2021 ArangoDB GmbH, Cologne, Germany
/// Copyright 2004-2014 triAGENS GmbH, Cologne, Germany
///
/// Licensed under the Apache License, Version 2.0 (the "License");
/// you may not use this file except in compliance with the License.
/// You may obtain a copy of the License at
///
///     http://www.apache.org/licenses/LICENSE-2.0
///
/// Unless required by applicable law or agreed to in writing, software
/// distributed under the License is distributed on an "AS IS" BASIS,
/// WITHOUT WARRANTIES OR CONDITIONS OF ANY KIND, either express or implied.
/// See the License for the specific language governing permissions and
/// limitations under the License.
///
/// Copyright holder is ArangoDB GmbH, Cologne, Germany
///
/// @author Andrey Abramov
/// @author Vasiliy Nabatchikov
////////////////////////////////////////////////////////////////////////////////

#pragma once

#include "Aql/Condition.h"
#include "Aql/ExecutionNode.h"
#include "Aql/ExecutionNodeId.h"
#include "Aql/LateMaterializedOptimizerRulesCommon.h"
#include "Aql/types.h"
#include "IResearch/IResearchFilterOptimization.h"
#include "IResearch/IResearchOrderFactory.h"
#include "IResearch/IResearchViewSort.h"
#include "IResearch/IResearchViewStoredValues.h"
#include "types.h"
#include "utils/bit_utils.hpp"

namespace arangodb {
class LogicalView;

namespace aql {
struct Collection;
class ExecutionBlock;
class ExecutionEngine;
<<<<<<< HEAD
class ExecutionLocation;
class ExecutionNode;
template<typename T> struct RegisterPlanT;
=======
template<typename T>
struct RegisterPlanT;
>>>>>>> a6bd3ccd
using RegisterPlan = RegisterPlanT<ExecutionNode>;
struct VarInfo;
}  // namespace aql

namespace iresearch {

bool filterConditionIsEmpty(aql::AstNode const* filterCondition) noexcept;

enum class MaterializeType {
  Undefined = 0,        // an undefined initial value
  NotMaterialize = 1,   // do not materialize a document
  LateMaterialize = 2,  // a document will be materialized later
  Materialize = 4,      // materialize a document
  UseStoredValues = 8   // use stored or sort column values
};

enum class CountApproximate {
  Exact = 0,  // skipAll should return exact number of records
  Cost = 1,   // iterator cost could be used as skipAllCount
};

ENABLE_BITMASK_ENUM(MaterializeType);

/// @brief class EnumerateViewNode
class IResearchViewNode final : public arangodb::aql::ExecutionNode {
 public:
  /// @brief node options
  struct Options {
    /// @brief a list of data source CIDs to restrict a query
    ::arangodb::containers::HashSet<DataSourceId> sources;

    /// @brief use the list of sources to restrict a query
    bool restrictSources{false};

    /// @brief sync view before querying to get the latest index snapshot
    bool forceSync{false};

    /// @brief try not to materialize documents
    bool noMaterialization{true};

    /// @brief condition optimization Auto - condition will be transformed to
    /// DNF.
    arangodb::aql::ConditionOptimization conditionOptimization{
        arangodb::aql::ConditionOptimization::Auto};

    /// @brief skipAll method for view
    CountApproximate countApproximate{CountApproximate::Exact};

    /// @brief iresearch filters optimization level
    FilterOptimization filterOptimization{FilterOptimization::MAX};
  };  // Options

  IResearchViewNode(aql::ExecutionPlan& plan, aql::ExecutionNodeId id,
                    TRI_vocbase_t& vocbase,
                    std::shared_ptr<const arangodb::LogicalView> const& view,
                    aql::Variable const& outVariable,
                    aql::AstNode* filterCondition, aql::AstNode* options,
                    std::vector<Scorer>&& scorers);

  IResearchViewNode(aql::ExecutionPlan&, velocypack::Slice const& base);

  /// @brief return the type of the node
  NodeType getType() const override final { return ENUMERATE_IRESEARCH_VIEW; }
  
  [[nodiscard]] aql::ExecutionLocation getAllowedLocation() const override;

  /// @brief clone ExecutionNode recursively
  aql::ExecutionNode* clone(aql::ExecutionPlan* plan, bool withDependencies,
                            bool withProperties) const override final;

  /// @returns the list of the linked collections
  std::vector<std::reference_wrapper<aql::Collection const>> collections()
      const;

  /// @returns true if underlying view has no links
  bool empty() const noexcept;

  /// @brief the cost of an enumerate view node
  aql::CostEstimate estimateCost() const override final;

  void replaceVariables(
      std::unordered_map<arangodb::aql::VariableId,
                         arangodb::aql::Variable const*> const& replacements)
      override;

  /// @brief getVariablesSetHere
  std::vector<arangodb::aql::Variable const*> getVariablesSetHere()
      const override final;

  /// @brief return out variable
  arangodb::aql::Variable const& outVariable() const noexcept {
    return *_outVariable;
  }

  /// @brief return the database
  TRI_vocbase_t& vocbase() const noexcept { return _vocbase; }

  /// @brief return the view
  std::shared_ptr<const arangodb::LogicalView> const& view() const noexcept {
    return _view;
  }

  /// @brief return the filter condition to pass to the view
  arangodb::aql::AstNode const& filterCondition() const noexcept {
    TRI_ASSERT(_filterCondition);
    return *_filterCondition;
  }

  /// @brief set the filter condition to pass to the view
  void filterCondition(aql::AstNode const* node) noexcept;

  /// @brief return list of shards related to the view (cluster only)
  std::vector<std::string> const& shards() const noexcept { return _shards; }

  /// @brief return list of shards related to the view (cluster only)
  std::vector<std::string>& shards() noexcept { return _shards; }

  /// @brief return the scorers to pass to the view
  std::vector<Scorer> const& scorers() const noexcept { return _scorers; }

  // we could merge if it is allowed in general and there are no scores - as
  // changing filters will affect score and we will lose backward compatibility
  FilterOptimization filterOptimization() const noexcept {
    if (!_scorers.empty()) {
      return FilterOptimization::NONE;
    }
    return _options.filterOptimization;
  }

  /// @brief set the scorers to pass to the view
  void scorers(std::vector<Scorer>&& scorers) noexcept {
    _scorers = std::move(scorers);
  }

  /// @return sort condition satisfied by a sorted index
  std::pair<IResearchViewSort const*, size_t> const& sort() const noexcept {
    return _sort;
  }

  /// @brief set sort condition satisfied by a sorted index
  void sort(IResearchViewSort const* sort, size_t size) noexcept {
    _sort.first = sort;
    _sort.second = sort ? std::min(size, sort->size()) : 0;
  }

  /// @brief getVariablesUsedHere, modifying the set in-place
  void getVariablesUsedHere(aql::VarSet& vars) const override final;

  /// @brief returns IResearchViewNode options
  Options const& options() const noexcept { return _options; }

  /// @brief node volatility, determines how often query has
  ///        to be rebuilt during the execution
  /// @note first - node has nondeterministic/dependent (inside a loop)
  ///       filter condition
  ///       second - node has nondeterministic/dependent (inside a loop)
  ///       sort condition
  std::pair<bool, bool> volatility(bool force = false) const;

  /// @brief creates corresponding ExecutionBlock
  std::unique_ptr<aql::ExecutionBlock> createBlock(
      aql::ExecutionEngine& engine,
      std::unordered_map<aql::ExecutionNode*, aql::ExecutionBlock*> const&)
      const override;

  aql::RegIdSet calcInputRegs() const;

  bool isLateMaterialized() const noexcept {
    return _outNonMaterializedDocId != nullptr &&
           _outNonMaterializedColPtr != nullptr;
  }

  void setLateMaterialized(aql::Variable const& colPtrVariable,
                           aql::Variable const& docIdVariable) noexcept {
    _outNonMaterializedDocId = &docIdVariable;
    _outNonMaterializedColPtr = &colPtrVariable;
  }

  bool noMaterialization() const noexcept { return _noMaterialization; }

  void setNoMaterialization() noexcept { _noMaterialization = true; }

  static constexpr ptrdiff_t SortColumnNumber{-1};

  // A variable with a field number in a column
  struct ViewVariable {
    size_t fieldNum;
    aql::Variable const* var;
  };

  // A variable with column and field numbers
  struct ViewVariableWithColumn : ViewVariable {
    ptrdiff_t columnNum;
  };

  using ViewValuesVars =
      std::unordered_map<ptrdiff_t, std::vector<ViewVariable>>;

  using ViewValuesRegisters =
      std::map<ptrdiff_t, std::map<size_t, aql::RegisterId>>;

  using ViewVarsInfo =
      std::unordered_map<std::vector<arangodb::basics::AttributeName> const*,
                         ViewVariableWithColumn>;

  void setViewVariables(ViewVarsInfo const& viewVariables) {
    _outNonMaterializedViewVars.clear();
    for (auto const& viewVars : viewVariables) {
      _outNonMaterializedViewVars[viewVars.second.columnNum].emplace_back(
          ViewVariable{viewVars.second.fieldNum, viewVars.second.var});
    }
  }

  // The class is used for temporary saving of optimization rule data.
  // It contains document references that could be replaced in late
  // materialization and no materialization rules.
  class OptimizationState {
    using ViewVarsToBeReplaced =
        std::vector<aql::latematerialized::AstAndColumnFieldData>;

    /// @brief calculation node with ast nodes that can be replaced by view
    /// values (e.g. primary sort)
    std::unordered_map<aql::CalculationNode*, ViewVarsToBeReplaced>
        _nodesToChange;

    /// @brief is no document materialization possible
    bool _noDocMaterStatus = true;

   public:
    void saveCalcNodesForViewVariables(
        std::vector<aql::latematerialized::NodeWithAttrsColumn> const&
            nodesToChange);

    bool canVariablesBeReplaced(aql::CalculationNode* calclulationNode) const;

    ViewVarsInfo replaceViewVariables(
        std::vector<aql::CalculationNode*> const& calcNodes,
        arangodb::containers::HashSet<ExecutionNode*>& toUnlink);

    ViewVarsInfo replaceAllViewVariables(
        arangodb::containers::HashSet<ExecutionNode*>& toUnlink);

    void clearViewVariables() noexcept { _nodesToChange.clear(); }

    bool isNoDocumentMaterializationPossible() const noexcept {
      return _noDocMaterStatus;
    }

    void disableNoDocumentMaterialization() noexcept {
      _noDocMaterStatus = false;
    }
  };

  OptimizationState& state() noexcept { return _optState; }

 protected:
  /// @brief export to VelocyPack
  void doToVelocyPack(arangodb::velocypack::Builder&,
                      unsigned) const override final;

 private:
  /// @brief the database
  TRI_vocbase_t& _vocbase;

  /// @brief view
  /// @note need shared_ptr to ensure view validity
  std::shared_ptr<const LogicalView> _view;

  /// @brief output variable to write to
  aql::Variable const* _outVariable;

  // Following two variables should be set in pairs.
  // Info is split between 2 registers to allow constructing
  // AqlValue with type VPACK_INLINE, which is much faster (no allocations!).
  // CollectionPtr is needed for materialization step -
  // as view could return documents from different collections.
  // We store raw ptr to collection as materialization is expected to happen
  // on same server (it is ensured by optimizer rule as network hop is
  // expensive!)
  /// @brief output variable to write only non-materialized document ids
  aql::Variable const* _outNonMaterializedDocId;
  /// @brief output variable to write only non-materialized collection ids
  aql::Variable const* _outNonMaterializedColPtr;

  /// @brief output variables to non-materialized document view sort references
  ViewValuesVars _outNonMaterializedViewVars;

  /// @brief is no materialization should be applied
  bool _noMaterialization;

  OptimizationState _optState;

  /// @brief filter node to pass to the view
  aql::AstNode const* _filterCondition;

  /// @brief sort condition covered by the view
  /// first - sort condition
  /// second - number of sort buckets to use
  std::pair<IResearchViewSort const*, size_t> _sort{};

  /// @brief scorers related to the view
  std::vector<Scorer> _scorers;

  /// @brief list of shards involved, need this for the cluster
  std::vector<std::string> _shards;

  /// @brief volatility mask
  mutable int _volatilityMask{-1};

  /// @brief IResearchViewNode options
  Options _options;
};  // IResearchViewNode

}  // namespace iresearch
}  // namespace arangodb<|MERGE_RESOLUTION|>--- conflicted
+++ resolved
@@ -43,14 +43,10 @@
 struct Collection;
 class ExecutionBlock;
 class ExecutionEngine;
-<<<<<<< HEAD
 class ExecutionLocation;
 class ExecutionNode;
-template<typename T> struct RegisterPlanT;
-=======
 template<typename T>
 struct RegisterPlanT;
->>>>>>> a6bd3ccd
 using RegisterPlan = RegisterPlanT<ExecutionNode>;
 struct VarInfo;
 }  // namespace aql
