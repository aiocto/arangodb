////////////////////////////////////////////////////////////////////////////////
/// DISCLAIMER
///
/// Copyright 2014-2021 ArangoDB GmbH, Cologne, Germany
/// Copyright 2004-2014 triAGENS GmbH, Cologne, Germany
///
/// Licensed under the Apache License, Version 2.0 (the "License");
/// you may not use this file except in compliance with the License.
/// You may obtain a copy of the License at
///
///     http://www.apache.org/licenses/LICENSE-2.0
///
/// Unless required by applicable law or agreed to in writing, software
/// distributed under the License is distributed on an "AS IS" BASIS,
/// WITHOUT WARRANTIES OR CONDITIONS OF ANY KIND, either express or implied.
/// See the License for the specific language governing permissions and
/// limitations under the License.
///
/// Copyright holder is ArangoDB GmbH, Cologne, Germany
///
/// @author Andrey Abramov
/// @author Vasiliy Nabatchikov
////////////////////////////////////////////////////////////////////////////////

#pragma once

#include "Aql/Condition.h"
#include "Aql/ExecutionNode.h"
#include "Aql/ExecutionNodeId.h"
#include "Aql/LateMaterializedOptimizerRulesCommon.h"
#include "Aql/types.h"
#include "IResearch/IResearchFilterOptimization.h"
#include "IResearch/IResearchOrderFactory.h"
#include "IResearch/IResearchViewSort.h"
#include "IResearch/IResearchViewStoredValues.h"
#include "types.h"
#include "utils/bit_utils.hpp"

namespace arangodb {
class LogicalView;

namespace aql {
struct Collection;
class ExecutionBlock;
class ExecutionEngine;
<<<<<<< HEAD
class ExecutionLocation;
class ExecutionNode;
template<typename T> struct RegisterPlanT;
=======
template<typename T>
struct RegisterPlanT;
>>>>>>> 7b4b58c1
using RegisterPlan = RegisterPlanT<ExecutionNode>;
struct VarInfo;
}  // namespace aql

namespace iresearch {

bool filterConditionIsEmpty(aql::AstNode const* filterCondition) noexcept;

enum class MaterializeType {
  Undefined = 0,        // an undefined initial value
  NotMaterialize = 1,   // do not materialize a document
  LateMaterialize = 2,  // a document will be materialized later
  Materialize = 4,      // materialize a document
  UseStoredValues = 8   // use stored or sort column values
};

enum class CountApproximate {
  Exact = 0,  // skipAll should return exact number of records
  Cost = 1,   // iterator cost could be used as skipAllCount
};

ENABLE_BITMASK_ENUM(MaterializeType);

/// @brief class EnumerateViewNode
class IResearchViewNode final : public arangodb::aql::ExecutionNode {
 public:
  /// @brief node options
  struct Options {
    /// @brief a list of data source CIDs to restrict a query
    ::arangodb::containers::HashSet<DataSourceId> sources;

    /// @brief use the list of sources to restrict a query
    bool restrictSources{false};

    /// @brief sync view before querying to get the latest index snapshot
    bool forceSync{false};

    /// @brief try not to materialize documents
    bool noMaterialization{true};

    /// @brief condition optimization Auto - condition will be transformed to
    /// DNF.
    arangodb::aql::ConditionOptimization conditionOptimization{
        arangodb::aql::ConditionOptimization::Auto};

    /// @brief skipAll method for view
    CountApproximate countApproximate{CountApproximate::Exact};

    /// @brief iresearch filters optimization level
    FilterOptimization filterOptimization{FilterOptimization::MAX};
  };  // Options

  IResearchViewNode(aql::ExecutionPlan& plan, aql::ExecutionNodeId id,
                    TRI_vocbase_t& vocbase,
                    std::shared_ptr<const arangodb::LogicalView> const& view,
                    aql::Variable const& outVariable,
                    aql::AstNode* filterCondition, aql::AstNode* options,
                    std::vector<Scorer>&& scorers);

  IResearchViewNode(aql::ExecutionPlan&, velocypack::Slice const& base);

  /// @brief return the type of the node
  NodeType getType() const override final { return ENUMERATE_IRESEARCH_VIEW; }
  
  [[nodiscard]] aql::ExecutionLocation getAllowedLocation() const override;

  /// @brief clone ExecutionNode recursively
  aql::ExecutionNode* clone(aql::ExecutionPlan* plan, bool withDependencies,
                            bool withProperties) const override final;

  /// @returns the list of the linked collections
  std::vector<std::reference_wrapper<aql::Collection const>> collections()
      const;

  /// @returns true if underlying view has no links
  bool empty() const noexcept;

  /// @brief the cost of an enumerate view node
  aql::CostEstimate estimateCost() const override final;

  void replaceVariables(
      std::unordered_map<arangodb::aql::VariableId,
                         arangodb::aql::Variable const*> const& replacements)
      override;

  /// @brief getVariablesSetHere
  std::vector<arangodb::aql::Variable const*> getVariablesSetHere()
      const override final;

  /// @brief return out variable
  arangodb::aql::Variable const& outVariable() const noexcept {
    return *_outVariable;
  }

  /// @brief return the database
  TRI_vocbase_t& vocbase() const noexcept { return _vocbase; }

  /// @brief return the view
  std::shared_ptr<const arangodb::LogicalView> const& view() const noexcept {
    return _view;
  }

  /// @brief return the filter condition to pass to the view
  arangodb::aql::AstNode const& filterCondition() const noexcept {
    TRI_ASSERT(_filterCondition);
    return *_filterCondition;
  }

  /// @brief set the filter condition to pass to the view
  void filterCondition(aql::AstNode const* node) noexcept;

  /// @brief return list of shards related to the view (cluster only)
  std::vector<std::string> const& shards() const noexcept { return _shards; }

  /// @brief return list of shards related to the view (cluster only)
  std::vector<std::string>& shards() noexcept { return _shards; }

  /// @brief return the scorers to pass to the view
  std::vector<Scorer> const& scorers() const noexcept { return _scorers; }

  // we could merge if it is allowed in general and there are no scores - as
  // changing filters will affect score and we will lose backward compatibility
  FilterOptimization filterOptimization() const noexcept {
    if (!_scorers.empty()) {
      return FilterOptimization::NONE;
    }
    return _options.filterOptimization;
  }

  /// @brief set the scorers to pass to the view
  void scorers(std::vector<Scorer>&& scorers) noexcept {
    _scorers = std::move(scorers);
  }

  /// @return sort condition satisfied by a sorted index
  std::pair<IResearchViewSort const*, size_t> const& sort() const noexcept {
    return _sort;
  }

  /// @brief set sort condition satisfied by a sorted index
  void sort(IResearchViewSort const* sort, size_t size) noexcept {
    _sort.first = sort;
    _sort.second = sort ? std::min(size, sort->size()) : 0;
  }

  /// @brief getVariablesUsedHere, modifying the set in-place
  void getVariablesUsedHere(aql::VarSet& vars) const override final;

  /// @brief returns IResearchViewNode options
  Options const& options() const noexcept { return _options; }

  /// @brief node volatility, determines how often query has
  ///        to be rebuilt during the execution
  /// @note first - node has nondeterministic/dependent (inside a loop)
  ///       filter condition
  ///       second - node has nondeterministic/dependent (inside a loop)
  ///       sort condition
  std::pair<bool, bool> volatility(bool force = false) const;

  /// @brief creates corresponding ExecutionBlock
  std::unique_ptr<aql::ExecutionBlock> createBlock(
      aql::ExecutionEngine& engine,
      std::unordered_map<aql::ExecutionNode*, aql::ExecutionBlock*> const&)
      const override;

  aql::RegIdSet calcInputRegs() const;

  bool isLateMaterialized() const noexcept {
    return _outNonMaterializedDocId != nullptr &&
           _outNonMaterializedColPtr != nullptr;
  }

  void setLateMaterialized(aql::Variable const& colPtrVariable,
                           aql::Variable const& docIdVariable) noexcept {
    _outNonMaterializedDocId = &docIdVariable;
    _outNonMaterializedColPtr = &colPtrVariable;
  }

  bool noMaterialization() const noexcept { return _noMaterialization; }

  void setNoMaterialization() noexcept { _noMaterialization = true; }

  static constexpr ptrdiff_t SortColumnNumber{-1};

  // A variable with a field number in a column
  struct ViewVariable {
    size_t fieldNum;
    aql::Variable const* var;
  };

  // A variable with column and field numbers
  struct ViewVariableWithColumn : ViewVariable {
    ptrdiff_t columnNum;
  };

  using ViewValuesVars =
      std::unordered_map<ptrdiff_t, std::vector<ViewVariable>>;

  using ViewValuesRegisters =
      std::map<ptrdiff_t, std::map<size_t, aql::RegisterId>>;

  using ViewVarsInfo =
      std::unordered_map<std::vector<arangodb::basics::AttributeName> const*,
                         ViewVariableWithColumn>;

  void setViewVariables(ViewVarsInfo const& viewVariables) {
    _outNonMaterializedViewVars.clear();
    for (auto const& viewVars : viewVariables) {
      _outNonMaterializedViewVars[viewVars.second.columnNum].emplace_back(
          ViewVariable{viewVars.second.fieldNum, viewVars.second.var});
    }
  }

  // The class is used for temporary saving of optimization rule data.
  // It contains document references that could be replaced in late
  // materialization and no materialization rules.
  class OptimizationState {
    using ViewVarsToBeReplaced =
        std::vector<aql::latematerialized::AstAndColumnFieldData>;

    /// @brief calculation node with ast nodes that can be replaced by view
    /// values (e.g. primary sort)
    std::unordered_map<aql::CalculationNode*, ViewVarsToBeReplaced>
        _nodesToChange;

    /// @brief is no document materialization possible
    bool _noDocMaterStatus = true;

   public:
    void saveCalcNodesForViewVariables(
        std::vector<aql::latematerialized::NodeWithAttrsColumn> const&
            nodesToChange);

    bool canVariablesBeReplaced(aql::CalculationNode* calclulationNode) const;

    ViewVarsInfo replaceViewVariables(
        std::vector<aql::CalculationNode*> const& calcNodes,
        arangodb::containers::HashSet<ExecutionNode*>& toUnlink);

    ViewVarsInfo replaceAllViewVariables(
        arangodb::containers::HashSet<ExecutionNode*>& toUnlink);

    void clearViewVariables() noexcept { _nodesToChange.clear(); }

    bool isNoDocumentMaterializationPossible() const noexcept {
      return _noDocMaterStatus;
    }

    void disableNoDocumentMaterialization() noexcept {
      _noDocMaterStatus = false;
    }
  };

  OptimizationState& state() noexcept { return _optState; }

 protected:
  /// @brief export to VelocyPack
  void doToVelocyPack(arangodb::velocypack::Builder&,
                      unsigned) const override final;

 private:
  /// @brief the database
  TRI_vocbase_t& _vocbase;

  /// @brief view
  /// @note need shared_ptr to ensure view validity
  std::shared_ptr<const LogicalView> _view;

  /// @brief output variable to write to
  aql::Variable const* _outVariable;

  // Following two variables should be set in pairs.
  // Info is split between 2 registers to allow constructing
  // AqlValue with type VPACK_INLINE, which is much faster (no allocations!).
  // CollectionPtr is needed for materialization step -
  // as view could return documents from different collections.
  // We store raw ptr to collection as materialization is expected to happen
  // on same server (it is ensured by optimizer rule as network hop is
  // expensive!)
  /// @brief output variable to write only non-materialized document ids
  aql::Variable const* _outNonMaterializedDocId;
  /// @brief output variable to write only non-materialized collection ids
  aql::Variable const* _outNonMaterializedColPtr;

  /// @brief output variables to non-materialized document view sort references
  ViewValuesVars _outNonMaterializedViewVars;

  /// @brief is no materialization should be applied
  bool _noMaterialization;

  OptimizationState _optState;

  /// @brief filter node to pass to the view
  aql::AstNode const* _filterCondition;

  /// @brief sort condition covered by the view
  /// first - sort condition
  /// second - number of sort buckets to use
  std::pair<IResearchViewSort const*, size_t> _sort{};

  /// @brief scorers related to the view
  std::vector<Scorer> _scorers;

  /// @brief list of shards involved, need this for the cluster
  std::vector<std::string> _shards;

  /// @brief volatility mask
  mutable int _volatilityMask{-1};

  /// @brief IResearchViewNode options
  Options _options;
};  // IResearchViewNode

}  // namespace iresearch
}  // namespace arangodb<|MERGE_RESOLUTION|>--- conflicted
+++ resolved
@@ -43,14 +43,10 @@
 struct Collection;
 class ExecutionBlock;
 class ExecutionEngine;
-<<<<<<< HEAD
 class ExecutionLocation;
 class ExecutionNode;
-template<typename T> struct RegisterPlanT;
-=======
 template<typename T>
 struct RegisterPlanT;
->>>>>>> 7b4b58c1
 using RegisterPlan = RegisterPlanT<ExecutionNode>;
 struct VarInfo;
 }  // namespace aql
@@ -114,7 +110,7 @@
 
   /// @brief return the type of the node
   NodeType getType() const override final { return ENUMERATE_IRESEARCH_VIEW; }
-  
+
   [[nodiscard]] aql::ExecutionLocation getAllowedLocation() const override;
 
   /// @brief clone ExecutionNode recursively
