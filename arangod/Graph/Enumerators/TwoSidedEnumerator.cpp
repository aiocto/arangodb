--- conflicted
+++ resolved
@@ -505,7 +505,6 @@
 
 template class ::arangodb::graph::TwoSidedEnumerator<
     ::arangodb::graph::FifoQueue<SingleServerProviderStep>,
-<<<<<<< HEAD
     ::arangodb::graph::PathStore<SingleServerProviderStep>, SingleServerProvider<SingleServerProviderStep>,
     ::arangodb::graph::PathValidator<SingleServerProvider<SingleServerProviderStep>, PathStore<SingleServerProviderStep>, VertexUniquenessLevel::PATH, EdgeUniquenessLevel::PATH>>;
 
@@ -515,40 +514,13 @@
     ::arangodb::graph::ProviderTracer<SingleServerProvider<SingleServerProviderStep>>,
     ::arangodb::graph::PathValidator<::arangodb::graph::ProviderTracer<SingleServerProvider<SingleServerProviderStep>>,
                                      ::arangodb::graph::PathStoreTracer<::arangodb::graph::PathStore<SingleServerProviderStep>>, VertexUniquenessLevel::PATH, EdgeUniquenessLevel::PATH>>;
-=======
-    ::arangodb::graph::PathStore<SingleServerProviderStep>,
-    SingleServerProvider<SingleServerProviderStep>,
-    ::arangodb::graph::PathValidator<
-        SingleServerProvider<SingleServerProviderStep>,
-        PathStore<SingleServerProviderStep>, VertexUniquenessLevel::PATH>>;
-
-template class ::arangodb::graph::TwoSidedEnumerator<
-    ::arangodb::graph::QueueTracer<
-        ::arangodb::graph::FifoQueue<SingleServerProviderStep>>,
-    ::arangodb::graph::PathStoreTracer<
-        ::arangodb::graph::PathStore<SingleServerProviderStep>>,
-    ::arangodb::graph::ProviderTracer<
-        SingleServerProvider<SingleServerProviderStep>>,
-    ::arangodb::graph::PathValidator<
-        ::arangodb::graph::ProviderTracer<
-            SingleServerProvider<SingleServerProviderStep>>,
-        ::arangodb::graph::PathStoreTracer<
-            ::arangodb::graph::PathStore<SingleServerProviderStep>>,
-        VertexUniquenessLevel::PATH>>;
->>>>>>> a6bd3ccd
 
 /* ClusterProvider Section */
 
 template class ::arangodb::graph::TwoSidedEnumerator<
     ::arangodb::graph::FifoQueue<::arangodb::graph::ClusterProvider::Step>,
     ::arangodb::graph::PathStore<ClusterProvider::Step>, ClusterProvider,
-<<<<<<< HEAD
     ::arangodb::graph::PathValidator<ClusterProvider, PathStore<ClusterProvider::Step>, VertexUniquenessLevel::PATH, EdgeUniquenessLevel::PATH>>;
-=======
-    ::arangodb::graph::PathValidator<ClusterProvider,
-                                     PathStore<ClusterProvider::Step>,
-                                     VertexUniquenessLevel::PATH>>;
->>>>>>> a6bd3ccd
 
 template class ::arangodb::graph::TwoSidedEnumerator<
     ::arangodb::graph::QueueTracer<
@@ -556,13 +528,5 @@
     ::arangodb::graph::PathStoreTracer<
         ::arangodb::graph::PathStore<ClusterProvider::Step>>,
     ::arangodb::graph::ProviderTracer<ClusterProvider>,
-<<<<<<< HEAD
     ::arangodb::graph::PathValidator<::arangodb::graph::ProviderTracer<ClusterProvider>,
-                                     ::arangodb::graph::PathStoreTracer<::arangodb::graph::PathStore<ClusterProvider::Step>>, VertexUniquenessLevel::PATH, EdgeUniquenessLevel::PATH>>;
-=======
-    ::arangodb::graph::PathValidator<
-        ::arangodb::graph::ProviderTracer<ClusterProvider>,
-        ::arangodb::graph::PathStoreTracer<
-            ::arangodb::graph::PathStore<ClusterProvider::Step>>,
-        VertexUniquenessLevel::PATH>>;
->>>>>>> a6bd3ccd
+                                     ::arangodb::graph::PathStoreTracer<::arangodb::graph::PathStore<ClusterProvider::Step>>, VertexUniquenessLevel::PATH, EdgeUniquenessLevel::PATH>>;