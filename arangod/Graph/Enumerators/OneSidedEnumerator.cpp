////////////////////////////////////////////////////////////////////////////////
/// DISCLAIMER
///
/// Copyright 2014-2021 ArangoDB GmbH, Cologne, Germany
/// Copyright 2004-2014 triAGENS GmbH, Cologne, Germany
///
/// Licensed under the Apache License, Version 2.0 (the "License");
/// you may not use this file except in compliance with the License.
/// You may obtain a copy of the License at
///
///     http://www.apache.org/licenses/LICENSE-2.0
///
/// Unless required by applicable law or agreed to in writing, software
/// distributed under the License is distributed on an "AS IS" BASIS,
/// WITHOUT WARRANTIES OR CONDITIONS OF ANY KIND, either express or implied.
/// See the License for the specific language governing permissions and
/// limitations under the License.
///
/// Copyright holder is ArangoDB GmbH, Cologne, Germany
///
/// @author Michael Hackstein
/// @author Heiko Kernbach
////////////////////////////////////////////////////////////////////////////////

#include "OneSidedEnumerator.h"

#include "Basics/debugging.h"
#include "Basics/system-compiler.h"

#include "Futures/Future.h"
#include "Graph/Options/OneSidedEnumeratorOptions.h"
#include "Graph/PathManagement/PathValidator.h"
#include "Graph/Providers/ClusterProvider.h"
#include "Graph/Providers/SingleServerProvider.h"
#include "Graph/Queues/QueueTracer.h"
#include "Graph/Steps/SingleServerProviderStep.h"
#include "Graph/Types/ValidationResult.h"
#include "Graph/algorithm-aliases.h"

#ifdef USE_ENTERPRISE
#include "Enterprise/Graph/algorithm-aliases-ee.h"
#endif

#include <Logger/LogMacros.h>
#include <velocypack/Builder.h>

using namespace arangodb;
using namespace arangodb::graph;

template<class Configuration>
OneSidedEnumerator<Configuration>::OneSidedEnumerator(
    Provider&& forwardProvider, OneSidedEnumeratorOptions&& options,
    PathValidatorOptions validatorOptions,
    arangodb::ResourceMonitor& resourceMonitor)
    : _options(std::move(options)),
      _queue(resourceMonitor),
      _provider(std::move(forwardProvider)),
      _interior(resourceMonitor),
      _validator(_provider, _interior, std::move(validatorOptions)) {}

template<class Configuration>
OneSidedEnumerator<Configuration>::~OneSidedEnumerator() = default;

template<class Configuration>
auto OneSidedEnumerator<Configuration>::destroyEngines() -> void {
  _provider.destroyEngines();
}

template<class Configuration>
void OneSidedEnumerator<Configuration>::clear(bool keepPathStore) {
  if (!keepPathStore) {
    _interior.reset();
  }
  _queue.clear();
  _results.clear();

  if (!keepPathStore) {
    _interior.reset();
    clearProvider();  // TODO: Check usage of keepPathStore (if necessary)
  }
}

template<class Configuration>
void OneSidedEnumerator<Configuration>::clearProvider() {
  // Guarantee that the used Queue is empty and we do not hold any reference to
  // PathStore. Info: Steps do contain VertexRefs which are hold in PathStore.
  TRI_ASSERT(_queue.isEmpty());

  // Guarantee that _results is empty. Steps are contained in _results and do
  // contain Steps which do contain VertexRefs which are hold in PathStore.
  TRI_ASSERT(_results.empty());

  // Guarantee that the used PathStore is cleared, before we clear the Provider.
  // The Provider does hold the StringHeap cache.
  TRI_ASSERT(_interior.size() == 0);

  // ProviderStore must be cleared as last (!), as we do have multiple places
  // holding references to contained VertexRefs there.
  _provider.clear();  // PathStore
}

template<class Configuration>
auto OneSidedEnumerator<Configuration>::computeNeighbourhoodOfNextVertex()
    -> void {
  // Pull next element from Queue
  // Do 1 step search
  TRI_ASSERT(!_queue.isEmpty());
  if (!_queue.hasProcessableElement()) {
    std::vector<Step*> looseEnds = _queue.getLooseEnds();
    futures::Future<std::vector<Step*>> futureEnds = _provider.fetch(looseEnds);

    // Will throw all network errors here
    auto&& preparedEnds = futureEnds.get();

    TRI_ASSERT(preparedEnds.size() != 0);
    TRI_ASSERT(_queue.hasProcessableElement());
  }

  auto tmp = _queue.pop();
  auto posPrevious = _interior.append(std::move(tmp));
  auto& step = _interior.getStepReference(posPrevious);

  // only explore here if we're responsible
  if (!step.isResponsible(_provider.trx())) {
    // This server cannot decide on this specific vertex.
    // Include it in results, to report back that we
    // found this undecided path
    _results.emplace_back(step);
    return;
  }
  ValidationResult res = _validator.validatePath(step);

  LOG_TOPIC("78155", TRACE, Logger::GRAPHS)
      << std::boolalpha
<<<<<<< HEAD
      << "<Traverser> Validated Vertex: " << step.getVertex().getID() << " filtered: ("
      << res.isFiltered() << ") pruned: (" << res.isPruned() << ") depth: Min("
      << _options.getMinDepth() << ") <= Current(" << step.getDepth() << ")"
      << " <= Max(" << _options.getMaxDepth() << ")";
=======
      << "<Traverser> Validated Vertex: " << step.getVertex().getID()
      << " filtered " << res.isFiltered() << " pruned " << res.isPruned()
      << " depth " << _options.getMinDepth() << " <= " << step.getDepth()
      << "<= " << _options.getMaxDepth();
>>>>>>> a6bd3ccd
  if (step.getDepth() >= _options.getMinDepth() && !res.isFiltered()) {
    // Include it in results.
    _results.emplace_back(step);
  } else {
    _stats.incrFiltered();
  }

  if (step.getDepth() < _options.getMaxDepth() && !res.isPruned()) {
    _provider.expand(step, posPrevious,
                     [&](Step n) -> void { _queue.append(n); });
  }
}

/**
 * @brief Quick test if the finder can prove there is no more data available.
 *        It can respond with false, even though there is no path left.
 * @return true There will be no further path.
 * @return false There is a chance that there is more data available.
 */
template<class Configuration>
bool OneSidedEnumerator<Configuration>::isDone() const {
  return _results.empty() && searchDone();
}

/**
 * @brief Reset to new source and target vertices.
 * This API uses string references, this class will not take responsibility
 * for the referenced data. It is caller's responsibility to retain the
 * underlying data and make sure the strings stay valid until next
 * call of reset.
 *
 * @param source The source vertex to start the paths
 */
template<class Configuration>
void OneSidedEnumerator<Configuration>::reset(VertexRef source, size_t depth,
                                              double weight,
                                              bool keepPathStore) {
  clear(keepPathStore);
  auto firstStep = _provider.startVertex(source, depth, weight);
  _queue.append(std::move(firstStep));
}

/**
 * @brief Get the next path, if available written into the result build.
 * The given builder will be not be cleared, this function requires a
 * prepared builder to write into.
 *
 * @param result Input and output, this needs to be an open builder,
 * where the path can be placed into.
 * Can be empty, or an openArray, or the value of an object.
 * Guarantee: Every returned path matches the conditions handed in via
 * options. No path is returned twice, it is intended that paths overlap.
 * @return true Found and written a path, result is modified.
 * @return false No path found, result has not been changed.
 */
template<class Configuration>
auto OneSidedEnumerator<Configuration>::getNextPath()
    -> std::unique_ptr<PathResultInterface> {
  while (!isDone()) {
    searchMoreResults();

    while (!_results.empty()) {
      auto step = std::move(_results.back());
      _results.pop_back();
      return std::make_unique<ResultPathType>(step, _provider, _interior);
    }
  }
  return nullptr;
}

template<class Configuration>
void OneSidedEnumerator<Configuration>::searchMoreResults() {
  while (_results.empty() &&
         !searchDone()) {  // TODO: check && !_queue.isEmpty()
    _resultsFetched = false;
    computeNeighbourhoodOfNextVertex();
  }

  fetchResults();
}

/**
 * @brief Skip the next Path, like getNextPath, but does not return the path.
 *
 * @return true Found and skipped a path.
 * @return false No path found.
 */

template<class Configuration>
bool OneSidedEnumerator<Configuration>::skipPath() {
  while (!isDone()) {
    searchMoreResults();

    while (!_results.empty()) {
      // just drop one result for skipping
      _results.pop_back();
      return true;
    }
  }
  return false;
}

template<class Configuration>
auto OneSidedEnumerator<Configuration>::searchDone() const -> bool {
  return _queue.isEmpty();
}

template<class Configuration>
auto OneSidedEnumerator<Configuration>::fetchResults() -> void {
  if (!_resultsFetched && !_results.empty()) {
    std::vector<Step*> looseEnds{};

    for (auto& vertex : _results) {
      if (!vertex.isProcessable()) {
        looseEnds.emplace_back(&vertex);
      }
    }

    if (!looseEnds.empty()) {
      // Will throw all network errors here
      futures::Future<std::vector<Step*>> futureEnds =
          _provider.fetch(looseEnds);
      futureEnds.get();
      // Notes for the future:
      // Vertices are now fetched. Think about other less-blocking and
      // batch-wise fetching (e.g. re-fetch at some later point).
      // TODO: Discuss how to optimize here. Currently we'll mark looseEnds in
      // fetch as fetched. This works, but we might create a batch limit here in
      // the future. Also discuss: Do we want (re-)fetch logic here?
      // TODO: maybe we can combine this with prefetching of paths
    }
  }

  _resultsFetched = true;
}

template<class Configuration>
auto OneSidedEnumerator<Configuration>::prepareIndexExpressions(aql::Ast* ast)
    -> void {
  _provider.prepareIndexExpressions(ast);
}

template<class Configuration>
auto OneSidedEnumerator<Configuration>::stealStats() -> aql::TraversalStats {
  _stats += _provider.stealStats();

  auto t = _stats;
  // Placement new of stats, do not reallocate space.
  _stats.~TraversalStats();
  new (&_stats) aql::TraversalStats{};
  return t;
}

template <class Configuration>
auto OneSidedEnumerator<Configuration>::validatorUsesPrune() const -> bool {
  return _validator.usesPrune();
}

template <class Configuration>
auto OneSidedEnumerator<Configuration>::validatorUsesPostFilter() const -> bool {
  return _validator.usesPostFilter();
}

template <class Configuration>
auto OneSidedEnumerator<Configuration>::setPruneValidatorContext(aql::InputAqlItemRow& inputRow)
    -> void {
  _validator.setPruneContext(inputRow);
}

template <class Configuration>
auto OneSidedEnumerator<Configuration>::setPostFilterValidatorContext(aql::InputAqlItemRow& inputRow)
    -> void {
  _validator.setPostFilterContext(inputRow);
}

template <class Configuration>
auto OneSidedEnumerator<Configuration>::unpreparePruneValidatorContext()
    -> void {
  _validator.unpreparePruneContext();
}

template <class Configuration>
auto OneSidedEnumerator<Configuration>::unpreparePostFilterValidatorContext()
    -> void {
  _validator.unpreparePostFilterContext();
}

/* SingleServerProvider Section */
using SingleServerProviderStep = ::arangodb::graph::SingleServerProviderStep;

// Breadth First Search
template class ::arangodb::graph::OneSidedEnumerator<
<<<<<<< HEAD
    BFSConfiguration<SingleServerProvider<SingleServerProviderStep>, VertexUniquenessLevel::PATH, EdgeUniquenessLevel::PATH, false>>;
template class ::arangodb::graph::OneSidedEnumerator<
    BFSConfiguration<SingleServerProvider<SingleServerProviderStep>, VertexUniquenessLevel::PATH, EdgeUniquenessLevel::PATH, true>>;
template class ::arangodb::graph::OneSidedEnumerator<
    BFSConfiguration<SingleServerProvider<SingleServerProviderStep>, VertexUniquenessLevel::NONE, EdgeUniquenessLevel::NONE, false>>;
template class ::arangodb::graph::OneSidedEnumerator<
    BFSConfiguration<SingleServerProvider<SingleServerProviderStep>, VertexUniquenessLevel::NONE, EdgeUniquenessLevel::NONE, true>>;
template class ::arangodb::graph::OneSidedEnumerator<
    BFSConfiguration<SingleServerProvider<SingleServerProviderStep>, VertexUniquenessLevel::NONE, EdgeUniquenessLevel::PATH, false>>;
template class ::arangodb::graph::OneSidedEnumerator<
    BFSConfiguration<SingleServerProvider<SingleServerProviderStep>, VertexUniquenessLevel::NONE, EdgeUniquenessLevel::PATH, true>>;
template class ::arangodb::graph::OneSidedEnumerator<
    BFSConfiguration<SingleServerProvider<SingleServerProviderStep>, VertexUniquenessLevel::GLOBAL, EdgeUniquenessLevel::PATH, false>>;
template class ::arangodb::graph::OneSidedEnumerator<
    BFSConfiguration<SingleServerProvider<SingleServerProviderStep>, VertexUniquenessLevel::GLOBAL, EdgeUniquenessLevel::PATH, true>>;

// Depth First Search
template class ::arangodb::graph::OneSidedEnumerator<
    DFSConfiguration<SingleServerProvider<SingleServerProviderStep>, VertexUniquenessLevel::NONE, EdgeUniquenessLevel::NONE, false>>;
template class ::arangodb::graph::OneSidedEnumerator<
    DFSConfiguration<SingleServerProvider<SingleServerProviderStep>, VertexUniquenessLevel::NONE, EdgeUniquenessLevel::NONE, true>>;
template class ::arangodb::graph::OneSidedEnumerator<
    DFSConfiguration<SingleServerProvider<SingleServerProviderStep>, VertexUniquenessLevel::PATH, EdgeUniquenessLevel::PATH, false>>;
template class ::arangodb::graph::OneSidedEnumerator<
    DFSConfiguration<SingleServerProvider<SingleServerProviderStep>, VertexUniquenessLevel::PATH, EdgeUniquenessLevel::PATH, true>>;
template class ::arangodb::graph::OneSidedEnumerator<
    DFSConfiguration<SingleServerProvider<SingleServerProviderStep>, VertexUniquenessLevel::NONE, EdgeUniquenessLevel::PATH, false>>;
template class ::arangodb::graph::OneSidedEnumerator<
    DFSConfiguration<SingleServerProvider<SingleServerProviderStep>, VertexUniquenessLevel::NONE, EdgeUniquenessLevel::PATH, true>>;
template class ::arangodb::graph::OneSidedEnumerator<
    DFSConfiguration<SingleServerProvider<SingleServerProviderStep>, VertexUniquenessLevel::GLOBAL, EdgeUniquenessLevel::PATH, false>>;
template class ::arangodb::graph::OneSidedEnumerator<
    DFSConfiguration<SingleServerProvider<SingleServerProviderStep>, VertexUniquenessLevel::GLOBAL, EdgeUniquenessLevel::PATH, true>>;

// Weighted Traversal Search
template class ::arangodb::graph::OneSidedEnumerator<WeightedConfiguration<
    SingleServerProvider<SingleServerProviderStep>, VertexUniquenessLevel::NONE, EdgeUniquenessLevel::NONE, false>>;
template class ::arangodb::graph::OneSidedEnumerator<WeightedConfiguration<
    SingleServerProvider<SingleServerProviderStep>, VertexUniquenessLevel::NONE, EdgeUniquenessLevel::NONE, true>>;
template class ::arangodb::graph::OneSidedEnumerator<WeightedConfiguration<
    SingleServerProvider<SingleServerProviderStep>, VertexUniquenessLevel::PATH, EdgeUniquenessLevel::PATH, false>>;
template class ::arangodb::graph::OneSidedEnumerator<WeightedConfiguration<
    SingleServerProvider<SingleServerProviderStep>, VertexUniquenessLevel::PATH, EdgeUniquenessLevel::PATH, true>>;
template class ::arangodb::graph::OneSidedEnumerator<WeightedConfiguration<
    SingleServerProvider<SingleServerProviderStep>, VertexUniquenessLevel::NONE, EdgeUniquenessLevel::PATH, false>>;
template class ::arangodb::graph::OneSidedEnumerator<WeightedConfiguration<
    SingleServerProvider<SingleServerProviderStep>, VertexUniquenessLevel::NONE, EdgeUniquenessLevel::PATH, true>>;
template class ::arangodb::graph::OneSidedEnumerator<WeightedConfiguration<
    SingleServerProvider<SingleServerProviderStep>, VertexUniquenessLevel::GLOBAL, EdgeUniquenessLevel::PATH, false>>;
template class ::arangodb::graph::OneSidedEnumerator<WeightedConfiguration<
    SingleServerProvider<SingleServerProviderStep>, VertexUniquenessLevel::GLOBAL, EdgeUniquenessLevel::PATH, true>>;

#ifdef USE_ENTERPRISE
// Depth First Search
template class ::arangodb::graph::OneSidedEnumerator<arangodb::graph::enterprise::DFSConfigurationEE<
    SingleServerProvider<enterprise::SmartGraphStep>, arangodb::graph::VertexUniquenessLevel::PATH, EdgeUniquenessLevel::PATH, false>>;
template class ::arangodb::graph::OneSidedEnumerator<arangodb::graph::enterprise::DFSConfigurationEE<
    SingleServerProvider<enterprise::SmartGraphStep>, arangodb::graph::VertexUniquenessLevel::NONE, EdgeUniquenessLevel::NONE, false>>;
template class ::arangodb::graph::OneSidedEnumerator<arangodb::graph::enterprise::DFSConfigurationEE<
    SingleServerProvider<enterprise::SmartGraphStep>, arangodb::graph::VertexUniquenessLevel::NONE, EdgeUniquenessLevel::PATH, false>>;
template class ::arangodb::graph::OneSidedEnumerator<arangodb::graph::enterprise::DFSConfigurationEE<
    SingleServerProvider<enterprise::SmartGraphStep>, arangodb::graph::VertexUniquenessLevel::GLOBAL, EdgeUniquenessLevel::PATH, false>>;

// DFS Tracing
template class ::arangodb::graph::OneSidedEnumerator<arangodb::graph::enterprise::DFSConfigurationEE<
    SingleServerProvider<enterprise::SmartGraphStep>, arangodb::graph::VertexUniquenessLevel::PATH, EdgeUniquenessLevel::PATH, true>>;
template class ::arangodb::graph::OneSidedEnumerator<arangodb::graph::enterprise::DFSConfigurationEE<
    SingleServerProvider<enterprise::SmartGraphStep>, arangodb::graph::VertexUniquenessLevel::NONE, EdgeUniquenessLevel::NONE, true>>;
template class ::arangodb::graph::OneSidedEnumerator<arangodb::graph::enterprise::DFSConfigurationEE<
    SingleServerProvider<enterprise::SmartGraphStep>, arangodb::graph::VertexUniquenessLevel::NONE, EdgeUniquenessLevel::PATH, true>>;
template class ::arangodb::graph::OneSidedEnumerator<arangodb::graph::enterprise::DFSConfigurationEE<
    SingleServerProvider<enterprise::SmartGraphStep>, arangodb::graph::VertexUniquenessLevel::GLOBAL, EdgeUniquenessLevel::PATH, true>>;

// Breath First Search
template class ::arangodb::graph::OneSidedEnumerator<arangodb::graph::enterprise::BFSConfigurationEE<
    SingleServerProvider<enterprise::SmartGraphStep>, arangodb::graph::VertexUniquenessLevel::PATH, EdgeUniquenessLevel::PATH, false>>;
template class ::arangodb::graph::OneSidedEnumerator<arangodb::graph::enterprise::BFSConfigurationEE<
    SingleServerProvider<enterprise::SmartGraphStep>, arangodb::graph::VertexUniquenessLevel::NONE, EdgeUniquenessLevel::NONE, false>>;
template class ::arangodb::graph::OneSidedEnumerator<arangodb::graph::enterprise::BFSConfigurationEE<
    SingleServerProvider<enterprise::SmartGraphStep>, arangodb::graph::VertexUniquenessLevel::NONE, EdgeUniquenessLevel::PATH, false>>;
template class ::arangodb::graph::OneSidedEnumerator<arangodb::graph::enterprise::BFSConfigurationEE<
    SingleServerProvider<enterprise::SmartGraphStep>, arangodb::graph::VertexUniquenessLevel::GLOBAL, EdgeUniquenessLevel::PATH, false>>;

// BFS Tracing
template class ::arangodb::graph::OneSidedEnumerator<arangodb::graph::enterprise::BFSConfigurationEE<
    SingleServerProvider<enterprise::SmartGraphStep>, arangodb::graph::VertexUniquenessLevel::PATH, EdgeUniquenessLevel::PATH, true>>;
template class ::arangodb::graph::OneSidedEnumerator<arangodb::graph::enterprise::BFSConfigurationEE<
    SingleServerProvider<enterprise::SmartGraphStep>, arangodb::graph::VertexUniquenessLevel::NONE, EdgeUniquenessLevel::NONE, true>>;
template class ::arangodb::graph::OneSidedEnumerator<arangodb::graph::enterprise::BFSConfigurationEE<
    SingleServerProvider<enterprise::SmartGraphStep>, arangodb::graph::VertexUniquenessLevel::NONE, EdgeUniquenessLevel::PATH, true>>;
template class ::arangodb::graph::OneSidedEnumerator<arangodb::graph::enterprise::BFSConfigurationEE<
    SingleServerProvider<enterprise::SmartGraphStep>, arangodb::graph::VertexUniquenessLevel::GLOBAL, EdgeUniquenessLevel::PATH, true>>;

// Weighted Search
template class ::arangodb::graph::OneSidedEnumerator<arangodb::graph::enterprise::WeightedConfigurationEE<
    SingleServerProvider<enterprise::SmartGraphStep>, arangodb::graph::VertexUniquenessLevel::PATH, EdgeUniquenessLevel::PATH, false>>;
template class ::arangodb::graph::OneSidedEnumerator<arangodb::graph::enterprise::WeightedConfigurationEE<
    SingleServerProvider<enterprise::SmartGraphStep>, arangodb::graph::VertexUniquenessLevel::NONE, EdgeUniquenessLevel::NONE, false>>;
template class ::arangodb::graph::OneSidedEnumerator<arangodb::graph::enterprise::WeightedConfigurationEE<
    SingleServerProvider<enterprise::SmartGraphStep>, arangodb::graph::VertexUniquenessLevel::NONE, EdgeUniquenessLevel::PATH, false>>;
template class ::arangodb::graph::OneSidedEnumerator<arangodb::graph::enterprise::WeightedConfigurationEE<
    SingleServerProvider<enterprise::SmartGraphStep>, arangodb::graph::VertexUniquenessLevel::GLOBAL, EdgeUniquenessLevel::PATH, false>>;

// Weighted Tracing
template class ::arangodb::graph::OneSidedEnumerator<arangodb::graph::enterprise::WeightedConfigurationEE<
    SingleServerProvider<enterprise::SmartGraphStep>, arangodb::graph::VertexUniquenessLevel::PATH, EdgeUniquenessLevel::PATH, true>>;
template class ::arangodb::graph::OneSidedEnumerator<arangodb::graph::enterprise::WeightedConfigurationEE<
    SingleServerProvider<enterprise::SmartGraphStep>, arangodb::graph::VertexUniquenessLevel::NONE, EdgeUniquenessLevel::NONE, true>>;
template class ::arangodb::graph::OneSidedEnumerator<arangodb::graph::enterprise::WeightedConfigurationEE<
    SingleServerProvider<enterprise::SmartGraphStep>, arangodb::graph::VertexUniquenessLevel::NONE, EdgeUniquenessLevel::PATH, true>>;
template class ::arangodb::graph::OneSidedEnumerator<arangodb::graph::enterprise::WeightedConfigurationEE<
    SingleServerProvider<enterprise::SmartGraphStep>, arangodb::graph::VertexUniquenessLevel::GLOBAL, EdgeUniquenessLevel::PATH, true>>;
=======
    BFSConfiguration<SingleServerProvider<SingleServerProviderStep>,
                     VertexUniquenessLevel::PATH, false>>;
template class ::arangodb::graph::OneSidedEnumerator<
    BFSConfiguration<SingleServerProvider<SingleServerProviderStep>,
                     VertexUniquenessLevel::PATH, true>>;
template class ::arangodb::graph::OneSidedEnumerator<
    BFSConfiguration<SingleServerProvider<SingleServerProviderStep>,
                     VertexUniquenessLevel::NONE, false>>;
template class ::arangodb::graph::OneSidedEnumerator<
    BFSConfiguration<SingleServerProvider<SingleServerProviderStep>,
                     VertexUniquenessLevel::NONE, true>>;
template class ::arangodb::graph::OneSidedEnumerator<
    BFSConfiguration<SingleServerProvider<SingleServerProviderStep>,
                     VertexUniquenessLevel::GLOBAL, false>>;
template class ::arangodb::graph::OneSidedEnumerator<
    BFSConfiguration<SingleServerProvider<SingleServerProviderStep>,
                     VertexUniquenessLevel::GLOBAL, true>>;

// Depth First Search
template class ::arangodb::graph::OneSidedEnumerator<
    DFSConfiguration<SingleServerProvider<SingleServerProviderStep>,
                     VertexUniquenessLevel::PATH, false>>;
template class ::arangodb::graph::OneSidedEnumerator<
    DFSConfiguration<SingleServerProvider<SingleServerProviderStep>,
                     VertexUniquenessLevel::PATH, true>>;
template class ::arangodb::graph::OneSidedEnumerator<
    DFSConfiguration<SingleServerProvider<SingleServerProviderStep>,
                     VertexUniquenessLevel::NONE, false>>;
template class ::arangodb::graph::OneSidedEnumerator<
    DFSConfiguration<SingleServerProvider<SingleServerProviderStep>,
                     VertexUniquenessLevel::NONE, true>>;
template class ::arangodb::graph::OneSidedEnumerator<
    DFSConfiguration<SingleServerProvider<SingleServerProviderStep>,
                     VertexUniquenessLevel::GLOBAL, false>>;
template class ::arangodb::graph::OneSidedEnumerator<
    DFSConfiguration<SingleServerProvider<SingleServerProviderStep>,
                     VertexUniquenessLevel::GLOBAL, true>>;

#ifdef USE_ENTERPRISE
// Depth First Search
template class ::arangodb::graph::OneSidedEnumerator<
    arangodb::graph::enterprise::DFSConfigurationEE<
        SingleServerProvider<enterprise::SmartGraphStep>,
        arangodb::graph::VertexUniquenessLevel::PATH, false>>;
template class ::arangodb::graph::OneSidedEnumerator<
    arangodb::graph::enterprise::DFSConfigurationEE<
        SingleServerProvider<enterprise::SmartGraphStep>,
        arangodb::graph::VertexUniquenessLevel::NONE, false>>;
template class ::arangodb::graph::OneSidedEnumerator<
    arangodb::graph::enterprise::DFSConfigurationEE<
        SingleServerProvider<enterprise::SmartGraphStep>,
        arangodb::graph::VertexUniquenessLevel::GLOBAL, false>>;

// DFS Tracing
template class ::arangodb::graph::OneSidedEnumerator<
    arangodb::graph::enterprise::DFSConfigurationEE<
        SingleServerProvider<enterprise::SmartGraphStep>,
        arangodb::graph::VertexUniquenessLevel::PATH, true>>;
template class ::arangodb::graph::OneSidedEnumerator<
    arangodb::graph::enterprise::DFSConfigurationEE<
        SingleServerProvider<enterprise::SmartGraphStep>,
        arangodb::graph::VertexUniquenessLevel::NONE, true>>;
template class ::arangodb::graph::OneSidedEnumerator<
    arangodb::graph::enterprise::DFSConfigurationEE<
        SingleServerProvider<enterprise::SmartGraphStep>,
        arangodb::graph::VertexUniquenessLevel::GLOBAL, true>>;

// Breath First Search
template class ::arangodb::graph::OneSidedEnumerator<
    arangodb::graph::enterprise::BFSConfigurationEE<
        SingleServerProvider<enterprise::SmartGraphStep>,
        arangodb::graph::VertexUniquenessLevel::PATH, false>>;
template class ::arangodb::graph::OneSidedEnumerator<
    arangodb::graph::enterprise::BFSConfigurationEE<
        SingleServerProvider<enterprise::SmartGraphStep>,
        arangodb::graph::VertexUniquenessLevel::NONE, false>>;
template class ::arangodb::graph::OneSidedEnumerator<
    arangodb::graph::enterprise::BFSConfigurationEE<
        SingleServerProvider<enterprise::SmartGraphStep>,
        arangodb::graph::VertexUniquenessLevel::GLOBAL, false>>;

// BFS Tracing
template class ::arangodb::graph::OneSidedEnumerator<
    arangodb::graph::enterprise::BFSConfigurationEE<
        SingleServerProvider<enterprise::SmartGraphStep>,
        arangodb::graph::VertexUniquenessLevel::PATH, true>>;
template class ::arangodb::graph::OneSidedEnumerator<
    arangodb::graph::enterprise::BFSConfigurationEE<
        SingleServerProvider<enterprise::SmartGraphStep>,
        arangodb::graph::VertexUniquenessLevel::NONE, true>>;
template class ::arangodb::graph::OneSidedEnumerator<
    arangodb::graph::enterprise::BFSConfigurationEE<
        SingleServerProvider<enterprise::SmartGraphStep>,
        arangodb::graph::VertexUniquenessLevel::GLOBAL, true>>;

// Weighted Search
template class ::arangodb::graph::OneSidedEnumerator<
    arangodb::graph::enterprise::WeightedConfigurationEE<
        SingleServerProvider<enterprise::SmartGraphStep>,
        arangodb::graph::VertexUniquenessLevel::PATH, false>>;
template class ::arangodb::graph::OneSidedEnumerator<
    arangodb::graph::enterprise::WeightedConfigurationEE<
        SingleServerProvider<enterprise::SmartGraphStep>,
        arangodb::graph::VertexUniquenessLevel::NONE, false>>;
template class ::arangodb::graph::OneSidedEnumerator<
    arangodb::graph::enterprise::WeightedConfigurationEE<
        SingleServerProvider<enterprise::SmartGraphStep>,
        arangodb::graph::VertexUniquenessLevel::GLOBAL, false>>;

// Weighted Tracing
template class ::arangodb::graph::OneSidedEnumerator<
    arangodb::graph::enterprise::WeightedConfigurationEE<
        SingleServerProvider<enterprise::SmartGraphStep>,
        arangodb::graph::VertexUniquenessLevel::PATH, true>>;
template class ::arangodb::graph::OneSidedEnumerator<
    arangodb::graph::enterprise::WeightedConfigurationEE<
        SingleServerProvider<enterprise::SmartGraphStep>,
        arangodb::graph::VertexUniquenessLevel::NONE, true>>;
template class ::arangodb::graph::OneSidedEnumerator<
    arangodb::graph::enterprise::WeightedConfigurationEE<
        SingleServerProvider<enterprise::SmartGraphStep>,
        arangodb::graph::VertexUniquenessLevel::GLOBAL, true>>;
>>>>>>> a6bd3ccd
#endif<|MERGE_RESOLUTION|>--- conflicted
+++ resolved
@@ -132,17 +132,10 @@
 
   LOG_TOPIC("78155", TRACE, Logger::GRAPHS)
       << std::boolalpha
-<<<<<<< HEAD
-      << "<Traverser> Validated Vertex: " << step.getVertex().getID() << " filtered: ("
-      << res.isFiltered() << ") pruned: (" << res.isPruned() << ") depth: Min("
-      << _options.getMinDepth() << ") <= Current(" << step.getDepth() << ")"
-      << " <= Max(" << _options.getMaxDepth() << ")";
-=======
       << "<Traverser> Validated Vertex: " << step.getVertex().getID()
       << " filtered " << res.isFiltered() << " pruned " << res.isPruned()
       << " depth " << _options.getMinDepth() << " <= " << step.getDepth()
       << "<= " << _options.getMaxDepth();
->>>>>>> a6bd3ccd
   if (step.getDepth() >= _options.getMinDepth() && !res.isFiltered()) {
     // Include it in results.
     _results.emplace_back(step);
@@ -335,7 +328,6 @@
 
 // Breadth First Search
 template class ::arangodb::graph::OneSidedEnumerator<
-<<<<<<< HEAD
     BFSConfiguration<SingleServerProvider<SingleServerProviderStep>, VertexUniquenessLevel::PATH, EdgeUniquenessLevel::PATH, false>>;
 template class ::arangodb::graph::OneSidedEnumerator<
     BFSConfiguration<SingleServerProvider<SingleServerProviderStep>, VertexUniquenessLevel::PATH, EdgeUniquenessLevel::PATH, true>>;
@@ -448,128 +440,4 @@
     SingleServerProvider<enterprise::SmartGraphStep>, arangodb::graph::VertexUniquenessLevel::NONE, EdgeUniquenessLevel::PATH, true>>;
 template class ::arangodb::graph::OneSidedEnumerator<arangodb::graph::enterprise::WeightedConfigurationEE<
     SingleServerProvider<enterprise::SmartGraphStep>, arangodb::graph::VertexUniquenessLevel::GLOBAL, EdgeUniquenessLevel::PATH, true>>;
-=======
-    BFSConfiguration<SingleServerProvider<SingleServerProviderStep>,
-                     VertexUniquenessLevel::PATH, false>>;
-template class ::arangodb::graph::OneSidedEnumerator<
-    BFSConfiguration<SingleServerProvider<SingleServerProviderStep>,
-                     VertexUniquenessLevel::PATH, true>>;
-template class ::arangodb::graph::OneSidedEnumerator<
-    BFSConfiguration<SingleServerProvider<SingleServerProviderStep>,
-                     VertexUniquenessLevel::NONE, false>>;
-template class ::arangodb::graph::OneSidedEnumerator<
-    BFSConfiguration<SingleServerProvider<SingleServerProviderStep>,
-                     VertexUniquenessLevel::NONE, true>>;
-template class ::arangodb::graph::OneSidedEnumerator<
-    BFSConfiguration<SingleServerProvider<SingleServerProviderStep>,
-                     VertexUniquenessLevel::GLOBAL, false>>;
-template class ::arangodb::graph::OneSidedEnumerator<
-    BFSConfiguration<SingleServerProvider<SingleServerProviderStep>,
-                     VertexUniquenessLevel::GLOBAL, true>>;
-
-// Depth First Search
-template class ::arangodb::graph::OneSidedEnumerator<
-    DFSConfiguration<SingleServerProvider<SingleServerProviderStep>,
-                     VertexUniquenessLevel::PATH, false>>;
-template class ::arangodb::graph::OneSidedEnumerator<
-    DFSConfiguration<SingleServerProvider<SingleServerProviderStep>,
-                     VertexUniquenessLevel::PATH, true>>;
-template class ::arangodb::graph::OneSidedEnumerator<
-    DFSConfiguration<SingleServerProvider<SingleServerProviderStep>,
-                     VertexUniquenessLevel::NONE, false>>;
-template class ::arangodb::graph::OneSidedEnumerator<
-    DFSConfiguration<SingleServerProvider<SingleServerProviderStep>,
-                     VertexUniquenessLevel::NONE, true>>;
-template class ::arangodb::graph::OneSidedEnumerator<
-    DFSConfiguration<SingleServerProvider<SingleServerProviderStep>,
-                     VertexUniquenessLevel::GLOBAL, false>>;
-template class ::arangodb::graph::OneSidedEnumerator<
-    DFSConfiguration<SingleServerProvider<SingleServerProviderStep>,
-                     VertexUniquenessLevel::GLOBAL, true>>;
-
-#ifdef USE_ENTERPRISE
-// Depth First Search
-template class ::arangodb::graph::OneSidedEnumerator<
-    arangodb::graph::enterprise::DFSConfigurationEE<
-        SingleServerProvider<enterprise::SmartGraphStep>,
-        arangodb::graph::VertexUniquenessLevel::PATH, false>>;
-template class ::arangodb::graph::OneSidedEnumerator<
-    arangodb::graph::enterprise::DFSConfigurationEE<
-        SingleServerProvider<enterprise::SmartGraphStep>,
-        arangodb::graph::VertexUniquenessLevel::NONE, false>>;
-template class ::arangodb::graph::OneSidedEnumerator<
-    arangodb::graph::enterprise::DFSConfigurationEE<
-        SingleServerProvider<enterprise::SmartGraphStep>,
-        arangodb::graph::VertexUniquenessLevel::GLOBAL, false>>;
-
-// DFS Tracing
-template class ::arangodb::graph::OneSidedEnumerator<
-    arangodb::graph::enterprise::DFSConfigurationEE<
-        SingleServerProvider<enterprise::SmartGraphStep>,
-        arangodb::graph::VertexUniquenessLevel::PATH, true>>;
-template class ::arangodb::graph::OneSidedEnumerator<
-    arangodb::graph::enterprise::DFSConfigurationEE<
-        SingleServerProvider<enterprise::SmartGraphStep>,
-        arangodb::graph::VertexUniquenessLevel::NONE, true>>;
-template class ::arangodb::graph::OneSidedEnumerator<
-    arangodb::graph::enterprise::DFSConfigurationEE<
-        SingleServerProvider<enterprise::SmartGraphStep>,
-        arangodb::graph::VertexUniquenessLevel::GLOBAL, true>>;
-
-// Breath First Search
-template class ::arangodb::graph::OneSidedEnumerator<
-    arangodb::graph::enterprise::BFSConfigurationEE<
-        SingleServerProvider<enterprise::SmartGraphStep>,
-        arangodb::graph::VertexUniquenessLevel::PATH, false>>;
-template class ::arangodb::graph::OneSidedEnumerator<
-    arangodb::graph::enterprise::BFSConfigurationEE<
-        SingleServerProvider<enterprise::SmartGraphStep>,
-        arangodb::graph::VertexUniquenessLevel::NONE, false>>;
-template class ::arangodb::graph::OneSidedEnumerator<
-    arangodb::graph::enterprise::BFSConfigurationEE<
-        SingleServerProvider<enterprise::SmartGraphStep>,
-        arangodb::graph::VertexUniquenessLevel::GLOBAL, false>>;
-
-// BFS Tracing
-template class ::arangodb::graph::OneSidedEnumerator<
-    arangodb::graph::enterprise::BFSConfigurationEE<
-        SingleServerProvider<enterprise::SmartGraphStep>,
-        arangodb::graph::VertexUniquenessLevel::PATH, true>>;
-template class ::arangodb::graph::OneSidedEnumerator<
-    arangodb::graph::enterprise::BFSConfigurationEE<
-        SingleServerProvider<enterprise::SmartGraphStep>,
-        arangodb::graph::VertexUniquenessLevel::NONE, true>>;
-template class ::arangodb::graph::OneSidedEnumerator<
-    arangodb::graph::enterprise::BFSConfigurationEE<
-        SingleServerProvider<enterprise::SmartGraphStep>,
-        arangodb::graph::VertexUniquenessLevel::GLOBAL, true>>;
-
-// Weighted Search
-template class ::arangodb::graph::OneSidedEnumerator<
-    arangodb::graph::enterprise::WeightedConfigurationEE<
-        SingleServerProvider<enterprise::SmartGraphStep>,
-        arangodb::graph::VertexUniquenessLevel::PATH, false>>;
-template class ::arangodb::graph::OneSidedEnumerator<
-    arangodb::graph::enterprise::WeightedConfigurationEE<
-        SingleServerProvider<enterprise::SmartGraphStep>,
-        arangodb::graph::VertexUniquenessLevel::NONE, false>>;
-template class ::arangodb::graph::OneSidedEnumerator<
-    arangodb::graph::enterprise::WeightedConfigurationEE<
-        SingleServerProvider<enterprise::SmartGraphStep>,
-        arangodb::graph::VertexUniquenessLevel::GLOBAL, false>>;
-
-// Weighted Tracing
-template class ::arangodb::graph::OneSidedEnumerator<
-    arangodb::graph::enterprise::WeightedConfigurationEE<
-        SingleServerProvider<enterprise::SmartGraphStep>,
-        arangodb::graph::VertexUniquenessLevel::PATH, true>>;
-template class ::arangodb::graph::OneSidedEnumerator<
-    arangodb::graph::enterprise::WeightedConfigurationEE<
-        SingleServerProvider<enterprise::SmartGraphStep>,
-        arangodb::graph::VertexUniquenessLevel::NONE, true>>;
-template class ::arangodb::graph::OneSidedEnumerator<
-    arangodb::graph::enterprise::WeightedConfigurationEE<
-        SingleServerProvider<enterprise::SmartGraphStep>,
-        arangodb::graph::VertexUniquenessLevel::GLOBAL, true>>;
->>>>>>> a6bd3ccd
 #endif