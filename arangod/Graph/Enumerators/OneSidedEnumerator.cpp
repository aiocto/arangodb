////////////////////////////////////////////////////////////////////////////////
/// DISCLAIMER
///
/// Copyright 2014-2022 ArangoDB GmbH, Cologne, Germany
/// Copyright 2004-2014 triAGENS GmbH, Cologne, Germany
///
/// Licensed under the Apache License, Version 2.0 (the "License");
/// you may not use this file except in compliance with the License.
/// You may obtain a copy of the License at
///
///     http://www.apache.org/licenses/LICENSE-2.0
///
/// Unless required by applicable law or agreed to in writing, software
/// distributed under the License is distributed on an "AS IS" BASIS,
/// WITHOUT WARRANTIES OR CONDITIONS OF ANY KIND, either express or implied.
/// See the License for the specific language governing permissions and
/// limitations under the License.
///
/// Copyright holder is ArangoDB GmbH, Cologne, Germany
///
/// @author Michael Hackstein
/// @author Heiko Kernbach
////////////////////////////////////////////////////////////////////////////////

#include "OneSidedEnumerator.h"

#include "Basics/debugging.h"
#include "Basics/system-compiler.h"

#include "Futures/Future.h"
#include "Graph/Options/OneSidedEnumeratorOptions.h"
#include "Graph/PathManagement/PathValidator.h"
#include "Graph/Providers/ClusterProvider.h"
#include "Graph/Providers/SingleServerProvider.h"
#include "Graph/Queues/QueueTracer.h"
#include "Graph/Steps/SingleServerProviderStep.h"
#include "Graph/Types/ValidationResult.h"
#include "Graph/algorithm-aliases.h"
#ifdef USE_ENTERPRISE
#include "Enterprise/Graph/Providers/SmartGraphProvider.h"
#include "Enterprise/Graph/Steps/SmartGraphCoordinatorStep.h"
#include "Enterprise/Graph/Steps/SmartGraphStep.h"
#endif

#include <Logger/LogMacros.h>
#include <velocypack/Builder.h>

    using namespace arangodb;
using namespace arangodb::graph;

template<class Configuration>
OneSidedEnumerator<Configuration>::OneSidedEnumerator(
    Provider&& forwardProvider, OneSidedEnumeratorOptions&& options,
    PathValidatorOptions validatorOptions,
    arangodb::ResourceMonitor& resourceMonitor)
    : _options(std::move(options)),
      _queue(resourceMonitor),
      _provider(std::move(forwardProvider)),
      _interior(resourceMonitor),
      _validator(_provider, _interior, std::move(validatorOptions)) {}

template<class Configuration>
OneSidedEnumerator<Configuration>::~OneSidedEnumerator() = default;

template<class Configuration>
auto OneSidedEnumerator<Configuration>::destroyEngines() -> void {
  _provider.destroyEngines();
}

template<class Configuration>
void OneSidedEnumerator<Configuration>::clear(bool keepPathStore) {
  _queue.clear();
  if constexpr (std::is_same_v<ResultList, std::vector<Step>>) {
    _results.clear();
  }
  _validator.reset();

  if (!keepPathStore) {
    _interior.reset();
    clearProvider();  // TODO: Check usage of keepPathStore (if necessary)
  }
}

template<class Configuration>
void OneSidedEnumerator<Configuration>::clearProvider() {
  // Guarantee that the used Queue is empty and we do not hold any reference to
  // PathStore. Info: Steps do contain VertexRefs which are hold in PathStore.
  TRI_ASSERT(_queue.isEmpty());

  if constexpr (std::is_same_v<ResultList, std::vector<Step>>) {
    // Guarantee that _results is empty. Steps are contained in _results and do
    // contain Steps which do contain VertexRefs which are hold in PathStore.
    TRI_ASSERT(_results.empty());
  }

  // Guarantee that the used PathStore is cleared, before we clear the Provider.
  // The Provider does hold the StringHeap cache.
  TRI_ASSERT(_interior.size() == 0);

  // ProviderStore must be cleared as last (!), as we do have multiple places
  // holding references to contained VertexRefs there.
  _provider.clear();  // PathStore
}

template<class Configuration>
auto OneSidedEnumerator<Configuration>::computeNeighbourhoodOfNextVertex()
    -> void {
  // Pull next element from Queue
  // Do 1 step search
  TRI_ASSERT(!_queue.isEmpty());
  if (!_queue.firstIsVertexFetched()) {
    std::vector<Step*> looseEnds = _queue.getStepsWithoutFetchedVertex();
    futures::Future<std::vector<Step*>> futureEnds =
        _provider.fetchVertices(looseEnds);

    // Will throw all network errors here
    std::vector<Step*> preparedEnds = std::move(futureEnds.get());

    TRI_ASSERT(preparedEnds.size() != 0);
    TRI_ASSERT(_queue.firstIsVertexFetched());
  }

  auto tmp = _queue.pop();
  auto posPrevious = _interior.append(std::move(tmp));
  auto& step = _interior.getStepReference(posPrevious);

  if constexpr (std::is_same_v<ResultList, std::vector<Step>>) {
    // TODO check if any Step besides SmartGraphStep actually has the
    // isResponsible Implemented.
    // only explore here if we're responsible
    if (!step.isResponsible(_provider.trx())) {
      // This server cannot decide on this specific vertex.
      // Include it in results, to report back that we
      // found this undecided path
      _results.emplace_back(step);
      return;
    }
  }
  ValidationResult res = _validator.validatePath(step);
  LOG_TOPIC("78155", TRACE, Logger::GRAPHS)
      << std::boolalpha
      << "<Traverser> Validated Vertex: " << step.getVertex().getID()
      << " filtered " << res.isFiltered() << " pruned " << res.isPruned()
      << " depth " << _options.getMinDepth() << " <= " << step.getDepth()
      << "<= " << _options.getMaxDepth();

  if (res.isFiltered() || res.isPruned()) {
    _stats.incrFiltered();
  }

  if constexpr (std::is_same_v<ResultList, std::vector<Step>>) {
    if (step.getDepth() >= _options.getMinDepth() && !res.isFiltered()) {
      // Include it in results.
      _results.emplace_back(step);
    }
  }

  if (step.getDepth() < _options.getMaxDepth() && !res.isPruned()) {
<<<<<<< HEAD
    // Start the new vertex in SmartGraphResponse (step.getVertex())
    _provider.expand(step, posPrevious, [&](Step n) -> void {
      // We get all Edges outbound
      // of step, so we add them
      // the SmartGraphResponse
      _queue.append(n);
    });
=======
    if (!step.edgeFetched()) {
      // NOTE: The step we have should be the first, s.t. we are guaranteed
      // to work on it, as the ordering here gives the priority to the Provider
      // in how important it is to get responses for a particular step.
      std::vector<Step*> stepsToFetch{&step};
      _queue.getStepsWithoutFetchedEdges(stepsToFetch);
      TRI_ASSERT(!stepsToFetch.empty());
      _provider.fetchEdges(stepsToFetch);
      TRI_ASSERT(step.edgeFetched());
    }
    _provider.expand(step, posPrevious,
                     [&](Step n) -> void { _queue.append(n); });
>>>>>>> 2e875044
  }
}

/**
 * @brief Quick test if the finder can prove there is no more data available.
 *        It can respond with false, even though there is no path left.
 * @return true There will be no further path.
 * @return false There is a chance that there is more data available.
 */
template<class Configuration>
bool OneSidedEnumerator<Configuration>::isDone() const {
  if constexpr (std::is_same_v<ResultList, std::vector<Step>>) {
    return _results.empty() && searchDone();
  }
  return searchDone();
}

/**
 * @brief Reset to new source and target vertices.
 * This API uses string references, this class will not take responsibility
 * for the referenced data. It is caller's responsibility to retain the
 * underlying data and make sure the strings stay valid until next
 * call of reset.
 *
 * @param source The source vertex to start the paths
 */
template<class Configuration>
void OneSidedEnumerator<Configuration>::reset(VertexRef source, size_t depth,
                                              double weight,
                                              bool keepPathStore) {
  clear(keepPathStore);
  auto firstStep = _provider.startVertex(source, depth, weight);
  _queue.append(std::move(firstStep));
}

/**
 * @brief Get the next path, if available written into the result build.
 * The given builder will be not be cleared, this function requires a
 * prepared builder to write into.
 *
 * @param result Input and output, this needs to be an open builder,
 * where the path can be placed into.
 * Can be empty, or an openArray, or the value of an object.
 * Guarantee: Every returned path matches the conditions handed in via
 * options. No path is returned twice, it is intended that paths overlap.
 * @return true Found and written a path, result is modified.
 * @return false No path found, result has not been changed.
 */
template<class Configuration>
auto OneSidedEnumerator<Configuration>::getNextPath()
    -> std::unique_ptr<PathResultInterface> {
  if constexpr (std::is_same_v<ResultList, enterprise::SmartGraphResponse>) {
    // Not implemented and used
    TRI_ASSERT(false);
  } else {
    while (!isDone()) {
      searchMoreResults();

      if (!_results.empty()) {
        auto step = std::move(_results.back());
        _results.pop_back();
        return std::make_unique<ResultPathType>(step, _provider, _interior);
      }
    }
  }
  return nullptr;
}

template<class Configuration>
void OneSidedEnumerator<Configuration>::searchMoreResults() {
  if constexpr (std::is_same_v<ResultList, enterprise::SmartGraphResponse>) {
    // Not implemented and used
    TRI_ASSERT(false);
  } else {
    while (_results.empty() && !searchDone()) {
      _resultsFetched = false;

      computeNeighbourhoodOfNextVertex();
    }

    fetchResults();
  }
}

/**
 * @brief Skip the next Path, like getNextPath, but does not return the path.
 *
 * @return true Found and skipped a path.
 * @return false No path found.
 */

template<class Configuration>
bool OneSidedEnumerator<Configuration>::skipPath() {
  if constexpr (std::is_same_v<ResultList, enterprise::SmartGraphResponse>) {
    // Not implemented and used
    TRI_ASSERT(false);
  } else {
    while (!isDone()) {
      searchMoreResults();

      if (!_results.empty()) {
        // just drop one result for skipping
        _results.pop_back();
        return true;
      }
    }
  }
  return false;
}

template<class Configuration>
auto OneSidedEnumerator<Configuration>::searchDone() const -> bool {
  return _queue.isEmpty();
}

template<class Configuration>
auto OneSidedEnumerator<Configuration>::fetchResults() -> void {
<<<<<<< HEAD
  if constexpr (std::is_same_v<
                    ResultList,
                    arangodb::graph::enterprise::SmartGraphResponse>) {
    // Not implemented and used
    TRI_ASSERT(false);
  } else {
    if (!_resultsFetched && !_results.empty()) {
      std::vector<Step*> looseEnds{};

      for (auto& vertex : _results) {
        if (!vertex.isProcessable()) {
          looseEnds.emplace_back(&vertex);
        }
=======
  if (!_resultsFetched && !_results.empty()) {
    std::vector<Step*> looseEnds{};

    for (auto& step : _results) {
      if (!step.vertexFetched()) {
        looseEnds.emplace_back(&step);
>>>>>>> 2e875044
      }

<<<<<<< HEAD
      if (!looseEnds.empty()) {
        // Will throw all network errors here
        futures::Future<std::vector<Step*>> futureEnds =
            _provider.fetch(looseEnds);
        futureEnds.get();
        // Notes for the future:
        // Vertices are now fetched. Think about other less-blocking and
        // batch-wise fetching (e.g. re-fetch at some later point).
        // TODO: Discuss how to optimize here. Currently we'll mark looseEnds in
        // fetch as fetched. This works, but we might create a batch limit here
        // in the future. Also discuss: Do we want (re-)fetch logic here?
        // TODO: maybe we can combine this with prefetching of paths
      }
=======
    if (!looseEnds.empty()) {
      // Will throw all network errors here
      futures::Future<std::vector<Step*>> futureEnds =
          _provider.fetchVertices(looseEnds);
      futureEnds.get();
      // Notes for the future:
      // Vertices are now fetched. Think about other less-blocking and
      // batch-wise fetching (e.g. re-fetch at some later point).
      // TODO: Discuss how to optimize here. Currently we'll mark looseEnds in
      // fetch as fetched. This works, but we might create a batch limit here in
      // the future. Also discuss: Do we want (re-)fetch logic here?
      // TODO: maybe we can combine this with prefetching of paths
>>>>>>> 2e875044
    }
  }
  _resultsFetched = true;
}

template<class Configuration>
auto OneSidedEnumerator<Configuration>::prepareIndexExpressions(aql::Ast* ast)
    -> void {
  _provider.prepareIndexExpressions(ast);
}

template<class Configuration>
auto OneSidedEnumerator<Configuration>::stealStats() -> aql::TraversalStats {
  _stats += _provider.stealStats();

  auto t = _stats;
  _stats.clear();
  return t;
}

template<class Configuration>
auto OneSidedEnumerator<Configuration>::validatorUsesPrune() const -> bool {
  return _validator.usesPrune();
}

template<class Configuration>
auto OneSidedEnumerator<Configuration>::validatorUsesPostFilter() const
    -> bool {
  return _validator.usesPostFilter();
}

template<class Configuration>
auto OneSidedEnumerator<Configuration>::setValidatorContext(
    aql::InputAqlItemRow& inputRow) -> void {
  _provider.prepareContext(inputRow);

  if (validatorUsesPrune()) {
    _validator.setPruneContext(inputRow);
  }

  if (validatorUsesPostFilter()) {
    _validator.setPostFilterContext(inputRow);
  }
}

template<class Configuration>
auto OneSidedEnumerator<Configuration>::unprepareValidatorContext() -> void {
  _provider.unPrepareContext();

  if (validatorUsesPrune()) {
    _validator.unpreparePruneContext();
  }

  if (validatorUsesPostFilter()) {
    _validator.unpreparePostFilterContext();
  }
}

/* SingleServerProvider Section */
using SingleServerProviderStep = ::arangodb::graph::SingleServerProviderStep;

#define MAKE_ONE_SIDED_ENUMERATORS_TRACING(provider, configuration,          \
                                           vertexUniqueness, edgeUniqueness) \
  template class ::arangodb::graph::OneSidedEnumerator<                      \
      configuration<provider, vertexUniqueness, edgeUniqueness, false>>;     \
  template class ::arangodb::graph::OneSidedEnumerator<                      \
      configuration<provider, vertexUniqueness, edgeUniqueness, true>>;

#define MAKE_ONE_SIDED_ENUMERATORS_UNIQUENESS(provider, configuration) \
  MAKE_ONE_SIDED_ENUMERATORS_TRACING(provider, configuration,          \
                                     VertexUniquenessLevel::NONE,      \
                                     EdgeUniquenessLevel::NONE)        \
  MAKE_ONE_SIDED_ENUMERATORS_TRACING(provider, configuration,          \
                                     VertexUniquenessLevel::NONE,      \
                                     EdgeUniquenessLevel::PATH)        \
  MAKE_ONE_SIDED_ENUMERATORS_TRACING(provider, configuration,          \
                                     VertexUniquenessLevel::PATH,      \
                                     EdgeUniquenessLevel::PATH)        \
  MAKE_ONE_SIDED_ENUMERATORS_TRACING(provider, configuration,          \
                                     VertexUniquenessLevel::GLOBAL,    \
                                     EdgeUniquenessLevel::PATH)

#define MAKE_ONE_SIDED_ENUMERATORS_CONFIGURATION(provider)          \
  MAKE_ONE_SIDED_ENUMERATORS_UNIQUENESS(provider, BFSConfiguration) \
  MAKE_ONE_SIDED_ENUMERATORS_UNIQUENESS(provider, DFSConfiguration) \
  MAKE_ONE_SIDED_ENUMERATORS_UNIQUENESS(provider, WeightedConfiguration)

MAKE_ONE_SIDED_ENUMERATORS_CONFIGURATION(
    SingleServerProvider<SingleServerProviderStep>)
MAKE_ONE_SIDED_ENUMERATORS_CONFIGURATION(ClusterProvider<ClusterProviderStep>)
#ifdef USE_ENTERPRISE
MAKE_ONE_SIDED_ENUMERATORS_CONFIGURATION(
    SingleServerProvider<arangodb::graph::enterprise::SmartGraphStep>)
MAKE_ONE_SIDED_ENUMERATORS_CONFIGURATION(
    arangodb::graph::enterprise::SmartGraphProvider<
        arangodb::graph::enterprise::SmartGraphCoordinatorStep>)
#endif<|MERGE_RESOLUTION|>--- conflicted
+++ resolved
@@ -156,15 +156,6 @@
   }
 
   if (step.getDepth() < _options.getMaxDepth() && !res.isPruned()) {
-<<<<<<< HEAD
-    // Start the new vertex in SmartGraphResponse (step.getVertex())
-    _provider.expand(step, posPrevious, [&](Step n) -> void {
-      // We get all Edges outbound
-      // of step, so we add them
-      // the SmartGraphResponse
-      _queue.append(n);
-    });
-=======
     if (!step.edgeFetched()) {
       // NOTE: The step we have should be the first, s.t. we are guaranteed
       // to work on it, as the ordering here gives the priority to the Provider
@@ -175,9 +166,12 @@
       _provider.fetchEdges(stepsToFetch);
       TRI_ASSERT(step.edgeFetched());
     }
-    _provider.expand(step, posPrevious,
-                     [&](Step n) -> void { _queue.append(n); });
->>>>>>> 2e875044
+    _provider.expand(step, posPrevious, [&](Step n) -> void {
+      // We get all Edges outbound
+      // of step, so we add them
+      // the SmartGraphResponse
+      _queue.append(n);
+    });
   }
 }
 
@@ -295,7 +289,6 @@
 
 template<class Configuration>
 auto OneSidedEnumerator<Configuration>::fetchResults() -> void {
-<<<<<<< HEAD
   if constexpr (std::is_same_v<
                     ResultList,
                     arangodb::graph::enterprise::SmartGraphResponse>) {
@@ -305,25 +298,16 @@
     if (!_resultsFetched && !_results.empty()) {
       std::vector<Step*> looseEnds{};
 
-      for (auto& vertex : _results) {
-        if (!vertex.isProcessable()) {
-          looseEnds.emplace_back(&vertex);
+      for (auto& step : _results) {
+        if (!step.vertexFetched()) {
+          looseEnds.emplace_back(&step);
         }
-=======
-  if (!_resultsFetched && !_results.empty()) {
-    std::vector<Step*> looseEnds{};
-
-    for (auto& step : _results) {
-      if (!step.vertexFetched()) {
-        looseEnds.emplace_back(&step);
->>>>>>> 2e875044
       }
 
-<<<<<<< HEAD
       if (!looseEnds.empty()) {
         // Will throw all network errors here
         futures::Future<std::vector<Step*>> futureEnds =
-            _provider.fetch(looseEnds);
+            _provider.fetchVertices(looseEnds);
         futureEnds.get();
         // Notes for the future:
         // Vertices are now fetched. Think about other less-blocking and
@@ -333,20 +317,6 @@
         // in the future. Also discuss: Do we want (re-)fetch logic here?
         // TODO: maybe we can combine this with prefetching of paths
       }
-=======
-    if (!looseEnds.empty()) {
-      // Will throw all network errors here
-      futures::Future<std::vector<Step*>> futureEnds =
-          _provider.fetchVertices(looseEnds);
-      futureEnds.get();
-      // Notes for the future:
-      // Vertices are now fetched. Think about other less-blocking and
-      // batch-wise fetching (e.g. re-fetch at some later point).
-      // TODO: Discuss how to optimize here. Currently we'll mark looseEnds in
-      // fetch as fetched. This works, but we might create a batch limit here in
-      // the future. Also discuss: Do we want (re-)fetch logic here?
-      // TODO: maybe we can combine this with prefetching of paths
->>>>>>> 2e875044
     }
   }
   _resultsFetched = true;
