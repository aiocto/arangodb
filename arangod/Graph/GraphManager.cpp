--- conflicted
+++ resolved
@@ -604,28 +604,18 @@
   OperationOptions opOptions(ExecContext::current());
 
 #ifdef USE_ENTERPRISE
-<<<<<<< HEAD
-  const bool sssg = ServerState::instance()->isSingleServer() && (graph.isSmart() || graph.isSatellite());
-#else
-  const bool sssg = false;
-=======
   const bool isSingleServerEnterpriseCollection =
       ServerState::instance()->isSingleServer() &&
       (graph.isSmart() || graph.isSatellite());
 #else
   const bool isSingleServerEnterpriseCollection = false;
->>>>>>> 61e7ac62
 #endif
 
   Result finalResult =
       methods::Collections::create(ctx()->vocbase(), opOptions,
                                    collectionsToCreate.get(), waitForSync, true,
-<<<<<<< HEAD
-                                   false, nullptr, created, false, sssg);
-=======
                                    false, nullptr, created, false,
                                    isSingleServerEnterpriseCollection);
->>>>>>> 61e7ac62
 #ifdef USE_ENTERPRISE
   if (finalResult.ok()) {
     guard.cancel();
@@ -827,11 +817,7 @@
   std::unordered_set<std::string> followersToBeRemoved;
   OperationOptions options(ExecContext::current());
 
-<<<<<<< HEAD
-  if (dropCollections) {  // todo: make another function out of this
-=======
   if (dropCollections) {
->>>>>>> 61e7ac62
     // Puts the collection with name \p colName to \p leadersToBeRemoved (if \p
     // distributeShardsLike is not defined) or to \p followersToBeRemoved (if it
     // is defined) or does nothing if there is no collection with this name.
