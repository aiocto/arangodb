--- conflicted
+++ resolved
@@ -1085,7 +1085,6 @@
                                                                   VPackSlice input) const {
   try {
     TRI_ASSERT(input.isObject());
-<<<<<<< HEAD
     // TODO: check if it is executed or accessible by a database server
     //if (ServerState::instance()->isCoordinator())
     {
@@ -1102,31 +1101,17 @@
             return Result{TRI_ERROR_BAD_PARAMETER,
                           "invalid combination of 'isSmart' and 'satellite' "};
           }
-=======
-
-    VPackSlice s = input.get(StaticStrings::IsSmart);
-    if (s.isBoolean() && s.getBoolean()) {
-      s = input.get("options");
-      if (s.isObject()) {
-        s = s.get(StaticStrings::ReplicationFactor);
-        if ((s.isNumber() && s.getNumber<int>() == 0) ||
-            (s.isString() && s.stringRef() == "satellite")) {
-          return Result{TRI_ERROR_BAD_PARAMETER,
-                        "invalid combination of 'isSmart' and 'satellite' "
-                        "replicationFactor"};
->>>>>>> 9063d739
         }
       }
-    }
-
-    // validate numberOfShards and replicationFactor
-    Result res =
-        ShardingInfo::validateShardsAndReplicationFactor(input.get("options"),
-                                                         _vocbase.server(), true);
-    if (res.fail()) {
-      return res;
-    }
-
+
+      // validate numberOfShards and replicationFactor
+      Result res =
+          ShardingInfo::validateShardsAndReplicationFactor(input.get("options"),
+                                                           _vocbase.server(), true);
+      if (res.fail()) {
+        return res;
+      }
+    }
     return Graph::fromUserInput(_vocbase, graphName, input,
                                 input.get(StaticStrings::GraphOptions));
   } catch (arangodb::basics::Exception const& e) {
