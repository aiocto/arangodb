////////////////////////////////////////////////////////////////////////////////
/// DISCLAIMER
///
/// Copyright 2014-2021 ArangoDB GmbH, Cologne, Germany
/// Copyright 2004-2014 triAGENS GmbH, Cologne, Germany
///
/// Licensed under the Apache License, Version 2.0 (the "License");
/// you may not use this file except in compliance with the License.
/// You may obtain a copy of the License at
///
///     http://www.apache.org/licenses/LICENSE-2.0
///
/// Unless required by applicable law or agreed to in writing, software
/// distributed under the License is distributed on an "AS IS" BASIS,
/// WITHOUT WARRANTIES OR CONDITIONS OF ANY KIND, either express or implied.
/// See the License for the specific language governing permissions and
/// limitations under the License.
///
/// Copyright holder is ArangoDB GmbH, Cologne, Germany
///
/// @author Michael Hackstein
/// @author Heiko Kernbach
////////////////////////////////////////////////////////////////////////////////

#include "SingleProviderPathResult.h"
#include "Basics/StaticStrings.h"

#include "Graph/PathManagement/PathStore.h"
#include "Graph/PathManagement/PathStoreTracer.h"
#include "Graph/Providers/ClusterProvider.h"
#include "Graph/Providers/ProviderTracer.h"
#include "Graph/Providers/SingleServerProvider.h"
#include "Graph/Steps/SingleServerProviderStep.h"

#ifdef USE_ENTERPRISE
#include "Enterprise/Graph/Steps/SmartGraphStep.h"
#endif

#include <velocypack/Builder.h>
#include <velocypack/velocypack-aliases.h>

using namespace arangodb;
using namespace arangodb::graph;

namespace arangodb::graph::enterprise {
class SmartGraphStep;
}  // namespace arangodb::graph::enterprise

template<class ProviderType, class PathStoreType, class Step>
SingleProviderPathResult<ProviderType, PathStoreType,
                         Step>::SingleProviderPathResult(Step step,
                                                         ProviderType& provider,
                                                         PathStoreType& store)
    : _step(std::move(step)), _provider(provider), _store(store) {}

template<class ProviderType, class PathStoreType, class Step>
auto SingleProviderPathResult<ProviderType, PathStoreType, Step>::clear()
    -> void {
  _vertices.clear();
  _edges.clear();
}

template<class ProviderType, class PathStoreType, class Step>
auto SingleProviderPathResult<ProviderType, PathStoreType, Step>::appendVertex(
    typename Step::Vertex v) -> void {
  _vertices.push_back(std::move(v));
}

template<class ProviderType, class PathStoreType, class Step>
auto SingleProviderPathResult<ProviderType, PathStoreType, Step>::prependVertex(
    typename Step::Vertex v) -> void {
  _vertices.insert(_vertices.begin(), std::move(v));
}

template<class ProviderType, class PathStoreType, class Step>
<<<<<<< HEAD
auto SingleProviderPathResult<ProviderType, PathStoreType, Step>::prependWeight(double weight) -> void {
  _weights.insert(_weights.begin(), weight);
}

template <class ProviderType, class PathStoreType, class Step>
auto SingleProviderPathResult<ProviderType, PathStoreType, Step>::appendEdge(typename Step::Edge e)
    -> void {
=======
auto SingleProviderPathResult<ProviderType, PathStoreType, Step>::appendEdge(
    typename Step::Edge e) -> void {
>>>>>>> a6bd3ccd
  _edges.push_back(std::move(e));
}

template<class ProviderType, class PathStoreType, class Step>
auto SingleProviderPathResult<ProviderType, PathStoreType, Step>::prependEdge(
    typename Step::Edge e) -> void {
  _edges.insert(_edges.begin(), std::move(e));
}

<<<<<<< HEAD
template <class ProviderType, class PathStoreType, class Step>
auto SingleProviderPathResult<ProviderType, PathStoreType, Step>::populatePath() -> void {
  _store.visitReversePath(_step, [&](Step const& s) -> bool {
    prependVertex(s.getVertex());
    if (s.getEdge().isValid()) {
      prependEdge(s.getEdge());
      prependWeight(s.getWeight());
    } else {
      prependWeight(0);
    };
    return true;
  });
}

template <class ProviderType, class PathStoreType, class Step>
auto SingleProviderPathResult<ProviderType, PathStoreType, Step>::verticesToVelocyPack(
=======
template<class ProviderType, class PathStoreType, class Step>
auto SingleProviderPathResult<ProviderType, PathStoreType, Step>::toVelocyPack(
>>>>>>> a6bd3ccd
    arangodb::velocypack::Builder& builder) -> void {
  TRI_ASSERT(builder.isOpenObject());
  {
    builder.add(VPackValue(StaticStrings::GraphQueryVertices));
    VPackArrayBuilder vertices{&builder};
    // Write first part of the Path
    for (size_t i = 0; i < _vertices.size(); i++) {
      _provider.addVertexToBuilder(_vertices[i], builder);
    }
  }
}

template <class ProviderType, class PathStoreType, class Step>
auto SingleProviderPathResult<ProviderType, PathStoreType, Step>::edgesToVelocyPack(
    arangodb::velocypack::Builder& builder) -> void {
  TRI_ASSERT(builder.isOpenObject());
  {
    builder.add(VPackValue(StaticStrings::GraphQueryEdges));
    VPackArrayBuilder edges(&builder);
    // Write first part of the Path
    for (size_t i = 0; i < _edges.size(); i++) {
      _provider.addEdgeToBuilder(_edges[i], builder);
    }
  }
}

template<class ProviderType, class PathStoreType, class Step>
<<<<<<< HEAD
auto SingleProviderPathResult<ProviderType, PathStoreType, Step>::
    weightsToVelocyPack(velocypack::Builder& builder) -> void {
  TRI_ASSERT(builder.isOpenObject());
  {
    builder.add(VPackValue(StaticStrings::GraphQueryWeights));
    VPackArrayBuilder weights(&builder);
    // Write first part of the Path
    for (size_t i = 0; i < _weights.size(); i++) {
      builder.add(VPackValue(_weights[i]));
    }
  }
}

template <class ProviderType, class PathStoreType, class Step>
auto SingleProviderPathResult<ProviderType, PathStoreType, Step>::toVelocyPack(
    arangodb::velocypack::Builder& builder) -> void {
  if (_vertices.empty()) {
    populatePath();
  }
  VPackObjectBuilder path{&builder};
  verticesToVelocyPack(builder);
  edgesToVelocyPack(builder);
  weightsToVelocyPack(builder);
}

template <class ProviderType, class PathStoreType, class Step>
auto SingleProviderPathResult<ProviderType, PathStoreType, Step>::lastVertexToVelocyPack(
    arangodb::velocypack::Builder& builder) -> void {
  if (_vertices.empty()) {
    populatePath();
  }

  // TODO [GraphRefactor]: Check for a more elegant solution here
  if (_vertices.empty()) {
    // We can never hand out invalid ids.
    // For production just be sure to add something sensible.
    builder.add(VPackSlice::nullSlice());
  } else {
    _provider.addVertexToBuilder(_vertices[_vertices.size() - 1], builder);
  }
}

template <class ProviderType, class PathStoreType, class Step>
auto SingleProviderPathResult<ProviderType, PathStoreType, Step>::lastEdgeToVelocyPack(
    arangodb::velocypack::Builder& builder) -> void {
  if (_edges.empty()) {
    populatePath();
  }

  // TODO [GraphRefactor]: Check for a more elegant solution here
  if (_edges.empty()) {
    // We can never hand out invalid ids.
    // For production just be sure to add something sensible.
    builder.add(VPackSlice::nullSlice());
  } else {
    _provider.addEdgeToBuilder(_edges[_edges.size() - 1], builder);
  }
}

template <class ProviderType, class PathStoreType, class Step>
auto SingleProviderPathResult<ProviderType, PathStoreType, Step>::isEmpty() const
    -> bool {
=======
auto SingleProviderPathResult<ProviderType, PathStoreType, Step>::isEmpty()
    const -> bool {
>>>>>>> a6bd3ccd
  return false;
}

/* SingleServerProvider Section */
using SingleServerProviderStep = ::arangodb::graph::SingleServerProviderStep;

template class ::arangodb::graph::SingleProviderPathResult<
    ::arangodb::graph::SingleServerProvider<SingleServerProviderStep>,
    ::arangodb::graph::PathStore<SingleServerProviderStep>,
    SingleServerProviderStep>;

template class ::arangodb::graph::SingleProviderPathResult<
    ::arangodb::graph::ProviderTracer<
        ::arangodb::graph::SingleServerProvider<SingleServerProviderStep>>,
    ::arangodb::graph::PathStoreTracer<
        ::arangodb::graph::PathStore<SingleServerProviderStep>>,
    SingleServerProviderStep>;

#ifdef USE_ENTERPRISE
template class ::arangodb::graph::SingleProviderPathResult<
    ::arangodb::graph::SingleServerProvider<enterprise::SmartGraphStep>,
    ::arangodb::graph::PathStore<enterprise::SmartGraphStep>,
    enterprise::SmartGraphStep>;

template class ::arangodb::graph::SingleProviderPathResult<
    ::arangodb::graph::ProviderTracer<
        ::arangodb::graph::SingleServerProvider<enterprise::SmartGraphStep>>,
    ::arangodb::graph::PathStoreTracer<
        ::arangodb::graph::PathStore<enterprise::SmartGraphStep>>,
    enterprise::SmartGraphStep>;
#endif

// TODO: check if cluster is needed here
/* ClusterProvider Section */
template class ::arangodb::graph::SingleProviderPathResult<
    ::arangodb::graph::ClusterProvider,
    ::arangodb::graph::PathStore<::arangodb::graph::ClusterProvider::Step>,
    ::arangodb::graph::ClusterProvider::Step>;

template class ::arangodb::graph::SingleProviderPathResult<
    ::arangodb::graph::ProviderTracer<::arangodb::graph::ClusterProvider>,
    ::arangodb::graph::PathStoreTracer<
        ::arangodb::graph::PathStore<::arangodb::graph::ClusterProvider::Step>>,
    ::arangodb::graph::ClusterProvider::Step>;<|MERGE_RESOLUTION|>--- conflicted
+++ resolved
@@ -73,7 +73,6 @@
 }
 
 template<class ProviderType, class PathStoreType, class Step>
-<<<<<<< HEAD
 auto SingleProviderPathResult<ProviderType, PathStoreType, Step>::prependWeight(double weight) -> void {
   _weights.insert(_weights.begin(), weight);
 }
@@ -81,10 +80,6 @@
 template <class ProviderType, class PathStoreType, class Step>
 auto SingleProviderPathResult<ProviderType, PathStoreType, Step>::appendEdge(typename Step::Edge e)
     -> void {
-=======
-auto SingleProviderPathResult<ProviderType, PathStoreType, Step>::appendEdge(
-    typename Step::Edge e) -> void {
->>>>>>> a6bd3ccd
   _edges.push_back(std::move(e));
 }
 
@@ -94,7 +89,6 @@
   _edges.insert(_edges.begin(), std::move(e));
 }
 
-<<<<<<< HEAD
 template <class ProviderType, class PathStoreType, class Step>
 auto SingleProviderPathResult<ProviderType, PathStoreType, Step>::populatePath() -> void {
   _store.visitReversePath(_step, [&](Step const& s) -> bool {
@@ -111,10 +105,6 @@
 
 template <class ProviderType, class PathStoreType, class Step>
 auto SingleProviderPathResult<ProviderType, PathStoreType, Step>::verticesToVelocyPack(
-=======
-template<class ProviderType, class PathStoreType, class Step>
-auto SingleProviderPathResult<ProviderType, PathStoreType, Step>::toVelocyPack(
->>>>>>> a6bd3ccd
     arangodb::velocypack::Builder& builder) -> void {
   TRI_ASSERT(builder.isOpenObject());
   {
@@ -142,7 +132,6 @@
 }
 
 template<class ProviderType, class PathStoreType, class Step>
-<<<<<<< HEAD
 auto SingleProviderPathResult<ProviderType, PathStoreType, Step>::
     weightsToVelocyPack(velocypack::Builder& builder) -> void {
   TRI_ASSERT(builder.isOpenObject());
@@ -205,10 +194,6 @@
 template <class ProviderType, class PathStoreType, class Step>
 auto SingleProviderPathResult<ProviderType, PathStoreType, Step>::isEmpty() const
     -> bool {
-=======
-auto SingleProviderPathResult<ProviderType, PathStoreType, Step>::isEmpty()
-    const -> bool {
->>>>>>> a6bd3ccd
   return false;
 }
 
