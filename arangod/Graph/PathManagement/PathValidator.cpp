--- conflicted
+++ resolved
@@ -30,11 +30,7 @@
 #include "Graph/Providers/ClusterProvider.h"
 #include "Graph/Providers/ProviderTracer.h"
 #include "Graph/Providers/SingleServerProvider.h"
-<<<<<<< HEAD
 #include "Graph/PathManagement/SingleSidedPathResult.h"
-=======
-#include "Graph/PathManagement/SingleProviderPathResult.h"
->>>>>>> ebe97b08
 #include "Graph/Steps/SingleServerProviderStep.h"
 #include "Graph/Types/ValidationResult.h"
 
@@ -69,12 +65,6 @@
          EdgeUniquenessLevel edgeUniqueness>
 auto PathValidator<ProviderType, PathStore, vertexUniqueness, edgeUniqueness>::
     validatePath(typename PathStore::Step const& step) -> ValidationResult {
-<<<<<<< HEAD
-  auto ctx = _options.getExpressionContext();
-  // Reset variables
-  ctx.clearVariableValues();
-=======
->>>>>>> ebe97b08
   auto res = evaluateVertexCondition(step);
   if (res.isFiltered() && res.isPruned()) {
     // Can give up here. This Value is not used
@@ -93,12 +83,7 @@
 #endif
 
   if constexpr (vertexUniqueness == VertexUniquenessLevel::PATH) {
-<<<<<<< HEAD
-    _uniqueVertices.clear();
-    _uniqueEdges.clear();
-=======
     reset();
->>>>>>> ebe97b08
     // Reserving here is pointless, we will test paths that increase by at most
     // 1 entry.
 
@@ -107,10 +92,6 @@
           auto const& [unusedV, addedVertex] =
               _uniqueVertices.emplace(step.getVertexIdentifier());
 
-<<<<<<< HEAD
-
-=======
->>>>>>> ebe97b08
           // If this add fails, we need to exclude this path
           return addedVertex;
         });
@@ -131,11 +112,7 @@
   if constexpr (vertexUniqueness == VertexUniquenessLevel::NONE &&
                 edgeUniqueness == EdgeUniquenessLevel::PATH) {
     if (step.getDepth() > 1) {
-<<<<<<< HEAD
-      _uniqueEdges.clear();
-=======
       reset();
->>>>>>> ebe97b08
 
       bool edgeSuccess = _store.visitReversePath(
           step, [&](typename PathStore::Step const& step) -> bool {
@@ -279,27 +256,16 @@
       // initialize PathResultInterface. II. I don't want to distinguish between
       // different ProviderTypes here if possible (best case).
       if (std::is_same_v<ProviderType,
-<<<<<<< HEAD
                          SingleServerProvider<SingleServerProviderStep>>) {
         using ResultPathType =
             SingleSidedPathResult<ProviderType, PathStore, Step>;
-=======
-                         SingleServerProvider<SingleServerProviderStep>> ||
-          std::is_same_v<ProviderType, ClusterProvider<ClusterProviderStep>>) {
-        using ResultPathType =
-            SingleProviderPathResult<ProviderType, PathStore, Step>;
->>>>>>> ebe97b08
         std::unique_ptr<PathResultInterface> currentPath =
             std::make_unique<ResultPathType>(step, _provider, _store);
         currentPath->toVelocyPack(pathBuilder);
         evaluator->injectPath(pathBuilder.slice());
       } else {
-<<<<<<< HEAD
         TwoSidedPathResult<ProviderType, Step> currentPath{_provider,
                                                            _provider};
-=======
-        PathResult<ProviderType, Step> currentPath{_provider, _provider};
->>>>>>> ebe97b08
         _store.buildPath(step, currentPath);
         currentPath.toVelocyPack(pathBuilder);
         evaluator->injectPath(pathBuilder.slice());
@@ -458,8 +424,6 @@
                    edgeUniqueness>::unpreparePostFilterContext() {
   TRI_ASSERT(_options.usesPostFilter());
   _options.unpreparePostFilterContext();
-<<<<<<< HEAD
-=======
 }
 
 #ifndef USE_ENTERPRISE
@@ -470,7 +434,6 @@
     checkValidDisjointPath(typename PathStore::Step const& lastStep)
         -> arangodb::graph::ValidationResult::Type {
   return ValidationResult::Type::TAKE;
->>>>>>> ebe97b08
 }
 #endif
 
@@ -483,7 +446,6 @@
                              PathStore<SingleServerProviderStep>,
                              VertexUniquenessLevel::NONE,
                              EdgeUniquenessLevel::NONE>;
-<<<<<<< HEAD
 template class PathValidator<
     ProviderTracer<SingleServerProvider<SingleServerProviderStep>>,
     PathStoreTracer<PathStore<
@@ -493,24 +455,10 @@
                              PathStore<SingleServerProviderStep>,
                              VertexUniquenessLevel::NONE,
                              EdgeUniquenessLevel::PATH>;
-=======
->>>>>>> ebe97b08
 template class PathValidator<
     ProviderTracer<SingleServerProvider<SingleServerProviderStep>>,
     PathStoreTracer<PathStore<
         ProviderTracer<SingleServerProvider<SingleServerProviderStep>>::Step>>,
-<<<<<<< HEAD
-=======
-    VertexUniquenessLevel::NONE, EdgeUniquenessLevel::NONE>;
-template class PathValidator<SingleServerProvider<SingleServerProviderStep>,
-                             PathStore<SingleServerProviderStep>,
-                             VertexUniquenessLevel::NONE,
-                             EdgeUniquenessLevel::PATH>;
-template class PathValidator<
-    ProviderTracer<SingleServerProvider<SingleServerProviderStep>>,
-    PathStoreTracer<PathStore<
-        ProviderTracer<SingleServerProvider<SingleServerProviderStep>>::Step>>,
->>>>>>> ebe97b08
     VertexUniquenessLevel::NONE, EdgeUniquenessLevel::PATH>;
 
 template class PathValidator<
