////////////////////////////////////////////////////////////////////////////////
/// DISCLAIMER
///
/// Copyright 2014-2022 ArangoDB GmbH, Cologne, Germany
/// Copyright 2004-2014 triAGENS GmbH, Cologne, Germany
///
/// Licensed under the Apache License, Version 2.0 (the "License");
/// you may not use this file except in compliance with the License.
/// You may obtain a copy of the License at
///
///     http://www.apache.org/licenses/LICENSE-2.0
///
/// Unless required by applicable law or agreed to in writing, software
/// distributed under the License is distributed on an "AS IS" BASIS,
/// WITHOUT WARRANTIES OR CONDITIONS OF ANY KIND, either express or implied.
/// See the License for the specific language governing permissions and
/// limitations under the License.
///
/// Copyright holder is ArangoDB GmbH, Cologne, Germany
///
/// @author Michael Hackstein
////////////////////////////////////////////////////////////////////////////////

#pragma once

#include <memory>
#include <numeric>

#include "Aql/AqlFunctionsInternalCache.h"
#include "Aql/FixedVarExpressionContext.h"
#include "Containers/FlatHashMap.h"
#include "Aql/PruneExpressionEvaluator.h"
#include "Transaction/Methods.h"

namespace arangodb {
namespace aql {
class Expression;
class ExpressionContext;
class QueryContext;
struct Variable;
class InputAqlItemRow;
}  // namespace aql

namespace graph {
class PathValidatorOptions {
 public:
  PathValidatorOptions(
      aql::Variable const* tmpVar,
      arangodb::aql::FixedVarExpressionContext& expressionContext);
  PathValidatorOptions(
      aql::Variable const* tmpVar,
      arangodb::aql::FixedVarExpressionContext& expressionContext,
      bool isDisjoint, bool isSatelliteLeader);
  ~PathValidatorOptions() = default;
  PathValidatorOptions(PathValidatorOptions&&) = default;
  PathValidatorOptions(PathValidatorOptions const&) = default;

  // Vertex expression section
  /**
   * @brief Set the expression that needs to hold true for ALL vertices on the
   * path.
   */
  void setAllVerticesExpression(std::unique_ptr<aql::Expression> expression);

  /**
   * @brief Set the expression that needs to hold true for the vertex on the
   * given depth. NOTE: This will overrule the ALL vertex expression, so make
   * sure this expression contains everything the ALL expression covers.
   */
  void setVertexExpression(uint64_t depth,
                           std::unique_ptr<aql::Expression> expression);

  // Prune section
  /**
   * @brief Sets a prune evaluator. This needs to be called from within an Aql
   * Node, as the node itself holds all the expressions.
   */
  void setPruneEvaluator(
      std::shared_ptr<aql::PruneExpressionEvaluator>&& expression);

  void setPostFilterEvaluator(
      std::shared_ptr<aql::PruneExpressionEvaluator>&& expression);

  /**
   * @brief Returns the current prune evaluator. It is possible that no prune
   * validator has been set.
   */
  std::shared_ptr<aql::PruneExpressionEvaluator>& getPruneEvaluator();
  std::shared_ptr<aql::PruneExpressionEvaluator>& getPostFilterEvaluator();

  /**
   * @brief Check whether Prune or PostFilter is enabled or disabled.
   */
  bool usesPrune() const;
  bool usesPostFilter() const;

  /**
   * @brief In case prune or postFilter has been enabled, we need to unprepare
   * the context of the inputRow. See explanation in TraversalExecutor.cpp L200
   */
  void unpreparePruneContext();
  void unpreparePostFilterContext();

  /**
   * @brief In case prune or postFilter is enabled, the prune context must be
   * set during the processing of all DataRows (InputAqlItemRow) from within the
   * specific Executor.
   */
  void setPruneContext(arangodb::aql::InputAqlItemRow& inputRow);
  void setPostFilterContext(arangodb::aql::InputAqlItemRow& inputRow);

  /**
   * @brief Get the Expression a vertex needs to hold if defined on the given
   * depth. It may return a nullptr if all vertices are valid.
   * Caller does NOT take responsibilty. Do not delete this pointer.
   */
  aql::Expression* getVertexExpression(uint64_t depth) const;

  void addAllowedVertexCollection(std::string const& collectionName);

  void addAllowedVertexCollections(
      std::vector<std::string> const& collectionNames);

  std::vector<std::string> const& getAllowedVertexCollections() const;

  aql::Variable const* getTempVar() const;

  aql::FixedVarExpressionContext& getExpressionContext();

  // @brief If a graph is asked for the first vertex and that is filtered
  // it can be removed for 3.9 => nextVersion.
  void setBfsResultHasToIncludeFirstVertex() {
    _bfsResultHasToIncludeFirstVertex = true;
  }

  bool bfsResultHasToIncludeFirstVertex() const {
    return _bfsResultHasToIncludeFirstVertex;
  }

  bool isDisjoint() const { return _isDisjoint; }
  bool isSatelliteLeader() const { return _isSatelliteLeader; }

 private:
  // Vertex expression section
  std::shared_ptr<aql::Expression> _allVerticesExpression;
  containers::FlatHashMap<uint64_t, std::shared_ptr<aql::Expression>>
      _vertexExpressionOnDepth;
  std::vector<std::string> _allowedVertexCollections;
  bool _bfsResultHasToIncludeFirstVertex = false;

  // Prune section
  std::shared_ptr<aql::PruneExpressionEvaluator> _pruneEvaluator;
  std::shared_ptr<aql::PruneExpressionEvaluator> _postFilterEvaluator;

  aql::Variable const* _tmpVar;
  arangodb::aql::FixedVarExpressionContext& _expressionCtx;
<<<<<<< HEAD
=======

  bool _isDisjoint;
  bool _isSatelliteLeader;
>>>>>>> ebe97b08
};
}  // namespace graph
}  // namespace arangodb<|MERGE_RESOLUTION|>--- conflicted
+++ resolved
@@ -154,12 +154,9 @@
 
   aql::Variable const* _tmpVar;
   arangodb::aql::FixedVarExpressionContext& _expressionCtx;
-<<<<<<< HEAD
-=======
 
   bool _isDisjoint;
   bool _isSatelliteLeader;
->>>>>>> ebe97b08
 };
 }  // namespace graph
 }  // namespace arangodb