--- conflicted
+++ resolved
@@ -118,7 +118,6 @@
   }
 }
 
-<<<<<<< HEAD
 template <class ProviderType, class Step>
 auto PathResult<ProviderType, Step>::lastVertexToVelocyPack(arangodb::velocypack::Builder& builder)
     -> void {
@@ -132,9 +131,6 @@
 }
 
 template <class ProviderType, class Step>
-=======
-template<class ProviderType, class Step>
->>>>>>> a6bd3ccd
 auto PathResult<ProviderType, Step>::isEmpty() const -> bool {
   return _vertices.empty();
 }
