////////////////////////////////////////////////////////////////////////////////
/// DISCLAIMER
///
/// Copyright 2014-2022 ArangoDB GmbH, Cologne, Germany
/// Copyright 2004-2014 triAGENS GmbH, Cologne, Germany
///
/// Licensed under the Apache License, Version 2.0 (the "License");
/// you may not use this file except in compliance with the License.
/// You may obtain a copy of the License at
///
///     http://www.apache.org/licenses/LICENSE-2.0
///
/// Unless required by applicable law or agreed to in writing, software
/// distributed under the License is distributed on an "AS IS" BASIS,
/// WITHOUT WARRANTIES OR CONDITIONS OF ANY KIND, either express or implied.
/// See the License for the specific language governing permissions and
/// limitations under the License.
///
/// Copyright holder is ArangoDB GmbH, Cologne, Germany
///
/// @author Michael Hackstein
/// @author Heiko Kernbach
////////////////////////////////////////////////////////////////////////////////

#include "./TwoSidedPathResult.h"
#include "Basics/StaticStrings.h"

#include "Graph/Providers/ClusterProvider.h"
#include "Graph/Providers/ProviderTracer.h"
#include "Graph/Providers/SingleServerProvider.h"

#include "Graph/Steps/SingleServerProviderStep.h"

#ifdef USE_ENTERPRISE
#include "Enterprise/Graph/Steps/SmartGraphStep.h"
#endif

#include <velocypack/Builder.h>

using namespace arangodb;
using namespace arangodb::graph;

template<class ProviderType, class Step>
TwoSidedPathResult<ProviderType, Step>::TwoSidedPathResult(
    ProviderType& sourceProvider, ProviderType& targetProvider)
    : _sourceProvider(sourceProvider), _targetProvider(targetProvider) {}

template<class ProviderType, class Step>
auto TwoSidedPathResult<ProviderType, Step>::clear() -> void {
  _sourceVertices.clear();
  _targetVertices.clear();
  _sourceEdges.clear();
  _targetEdges.clear();
}

template<class ProviderType, class Step>
auto TwoSidedPathResult<ProviderType, Step>::appendVertex(
    typename Step::Vertex v) -> void {
  _targetVertices.push_back(std::move(v));
}

template<class ProviderType, class Step>
auto TwoSidedPathResult<ProviderType, Step>::prependVertex(
    typename Step::Vertex v) -> void {
  _sourceVertices.push_back(std::move(v));
}

template<class ProviderType, class Step>
auto TwoSidedPathResult<ProviderType, Step>::appendEdge(typename Step::Edge e)
    -> void {
  _targetEdges.push_back(std::move(e));
}

template<class ProviderType, class Step>
auto TwoSidedPathResult<ProviderType, Step>::prependEdge(typename Step::Edge e)
    -> void {
  _sourceEdges.push_back(std::move(e));
}

template<class ProviderType, class Step>
auto TwoSidedPathResult<ProviderType, Step>::toVelocyPack(
    arangodb::velocypack::Builder& builder) -> void {
  VPackObjectBuilder path{&builder};
  {
    builder.add(VPackValue(StaticStrings::GraphQueryVertices));
    VPackArrayBuilder vertices{&builder};
    // Write the source (first) part of the Path. The vertices have been written
    // in the inverse order, so read now from the end.
    for (auto rit = std::rbegin(_sourceVertices);
         rit != std::rend(_sourceVertices); ++rit) {
      _sourceProvider.addVertexToBuilder(*rit, builder);
    }
    // Write the target (second) part of the Path. The vertices have been
    // written in the order as they appear on the path, so read them from the
    // beginning.
    for (auto const& v : _targetVertices) {
      _targetProvider.addVertexToBuilder(v, builder);
    }
  }

  {
    builder.add(VPackValue(StaticStrings::GraphQueryEdges));
    VPackArrayBuilder edges(&builder);
    // similar to the vertices
    for (auto rit = std::rbegin(_sourceEdges); rit != std::rend(_sourceEdges);
         ++rit) {
      _sourceProvider.addEdgeToBuilder(*rit, builder);
    }
    // similar to the vertices
    for (auto const& e : _targetEdges) {
      _targetProvider.addEdgeToBuilder(e, builder);
    }
  }
}

template<class ProviderType, class Step>
<<<<<<< HEAD
auto TwoSidedPathResult<ProviderType, Step>::lastVertexToVelocyPack(
    arangodb::velocypack::Builder& builder) -> void {
  TRI_ASSERT(!(_sourceEdges.empty() && _targetVertices.empty()));
  if (ADB_UNLIKELY(_targetVertices.empty())) {
    // source vertices are stored in the inverse order of the path order,
    // so, take the first vertex
    _sourceProvider.addVertexToBuilder(_sourceVertices.front(), builder);
  } else {
    _sourceProvider.addVertexToBuilder(_targetVertices.back(), builder);
  }
}

template<class ProviderType, class Step>
auto TwoSidedPathResult<ProviderType, Step>::lastEdgeToVelocyPack(
    arangodb::velocypack::Builder& builder) -> void {
  TRI_ASSERT(!(_sourceEdges.empty() && _targetEdges.empty()));
  if (ADB_UNLIKELY(_targetEdges.empty())) {
    // source edges are stored in the inverse order of the path order,
    // so, take the first edge
    _sourceProvider.addEdgeToBuilder(_sourceEdges.front(), builder);
  } else {
    _sourceProvider.addEdgeToBuilder(_targetEdges.back(), builder);
  }
}

template<class ProviderType, class Step>
auto TwoSidedPathResult<ProviderType, Step>::isEmpty() const -> bool {
  return _sourceVertices.empty() && _targetVertices.empty();
=======
auto PathResult<ProviderType, Step>::lastVertexToVelocyPack(
    arangodb::velocypack::Builder& builder) -> void {
  _sourceProvider.addVertexToBuilder(_vertices.back(), builder);
}

template<class ProviderType, class Step>
auto PathResult<ProviderType, Step>::lastEdgeToVelocyPack(
    arangodb::velocypack::Builder& builder) -> void {
  _sourceProvider.addEdgeToBuilder(_edges.back(), builder);
}

template<class ProviderType, class Step>
auto PathResult<ProviderType, Step>::isEmpty() const -> bool {
  return _vertices.empty();
>>>>>>> ebe97b08
}

/* SingleServerProvider Section */

using SingleServerProviderStep = ::arangodb::graph::SingleServerProviderStep;

template class ::arangodb::graph::TwoSidedPathResult<
    ::arangodb::graph::SingleServerProvider<SingleServerProviderStep>,
    SingleServerProviderStep>;
template class ::arangodb::graph::TwoSidedPathResult<
    ::arangodb::graph::ProviderTracer<
        SingleServerProvider<SingleServerProviderStep>>,
    SingleServerProviderStep>;

#ifdef USE_ENTERPRISE
template class ::arangodb::graph::TwoSidedPathResult<
    ::arangodb::graph::SingleServerProvider<enterprise::SmartGraphStep>,
    enterprise::SmartGraphStep>;
template class ::arangodb::graph::TwoSidedPathResult<
    ::arangodb::graph::ProviderTracer<
        SingleServerProvider<enterprise::SmartGraphStep>>,
    enterprise::SmartGraphStep>;
#endif

/* ClusterProvider Section */

<<<<<<< HEAD
template class ::arangodb::graph::TwoSidedPathResult<
    ::arangodb::graph::ClusterProvider<ClusterProviderStep>,
    ::arangodb::graph::ClusterProviderStep>;

template class ::arangodb::graph::TwoSidedPathResult<
=======
template class ::arangodb::graph::PathResult<
    ::arangodb::graph::ClusterProvider<ClusterProviderStep>,
    ::arangodb::graph::ClusterProviderStep>;

template class ::arangodb::graph::PathResult<
>>>>>>> ebe97b08
    ::arangodb::graph::ProviderTracer<
        ::arangodb::graph::ClusterProvider<ClusterProviderStep>>,
    ::arangodb::graph::ClusterProviderStep>;<|MERGE_RESOLUTION|>--- conflicted
+++ resolved
@@ -22,7 +22,7 @@
 /// @author Heiko Kernbach
 ////////////////////////////////////////////////////////////////////////////////
 
-#include "./TwoSidedPathResult.h"
+#include "./PathResult.h"
 #include "Basics/StaticStrings.h"
 
 #include "Graph/Providers/ClusterProvider.h"
@@ -74,12 +74,18 @@
 template<class ProviderType, class Step>
 auto TwoSidedPathResult<ProviderType, Step>::prependEdge(typename Step::Edge e)
     -> void {
-  _sourceEdges.push_back(std::move(e));
+  _numEdgesFromSourceProvider++;
+  _edges.insert(_edges.begin(), std::move(e));
 }
+
+// NOTE:
+// Potential optimization: Instead of counting on each append
+// We can do a size call to the vector when switching the Provider.
 
 template<class ProviderType, class Step>
 auto TwoSidedPathResult<ProviderType, Step>::toVelocyPack(
     arangodb::velocypack::Builder& builder) -> void {
+  TRI_ASSERT(_numVerticesFromSourceProvider <= _vertices.size());
   VPackObjectBuilder path{&builder};
   {
     builder.add(VPackValue(StaticStrings::GraphQueryVertices));
@@ -114,7 +120,6 @@
 }
 
 template<class ProviderType, class Step>
-<<<<<<< HEAD
 auto TwoSidedPathResult<ProviderType, Step>::lastVertexToVelocyPack(
     arangodb::velocypack::Builder& builder) -> void {
   TRI_ASSERT(!(_sourceEdges.empty() && _targetVertices.empty()));
@@ -141,9 +146,6 @@
 }
 
 template<class ProviderType, class Step>
-auto TwoSidedPathResult<ProviderType, Step>::isEmpty() const -> bool {
-  return _sourceVertices.empty() && _targetVertices.empty();
-=======
 auto PathResult<ProviderType, Step>::lastVertexToVelocyPack(
     arangodb::velocypack::Builder& builder) -> void {
   _sourceProvider.addVertexToBuilder(_vertices.back(), builder);
@@ -156,9 +158,8 @@
 }
 
 template<class ProviderType, class Step>
-auto PathResult<ProviderType, Step>::isEmpty() const -> bool {
-  return _vertices.empty();
->>>>>>> ebe97b08
+auto TwoSidedPathResult<ProviderType, Step>::isEmpty() const -> bool {
+  return _sourceVertices.empty() && _targetVertices.empty();
 }
 
 /* SingleServerProvider Section */
@@ -185,19 +186,11 @@
 
 /* ClusterProvider Section */
 
-<<<<<<< HEAD
 template class ::arangodb::graph::TwoSidedPathResult<
     ::arangodb::graph::ClusterProvider<ClusterProviderStep>,
     ::arangodb::graph::ClusterProviderStep>;
 
 template class ::arangodb::graph::TwoSidedPathResult<
-=======
-template class ::arangodb::graph::PathResult<
-    ::arangodb::graph::ClusterProvider<ClusterProviderStep>,
-    ::arangodb::graph::ClusterProviderStep>;
-
-template class ::arangodb::graph::PathResult<
->>>>>>> ebe97b08
     ::arangodb::graph::ProviderTracer<
         ::arangodb::graph::ClusterProvider<ClusterProviderStep>>,
     ::arangodb::graph::ClusterProviderStep>;