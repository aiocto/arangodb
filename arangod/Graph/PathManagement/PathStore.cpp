////////////////////////////////////////////////////////////////////////////////
/// DISCLAIMER
///
/// Copyright 2014-2022 ArangoDB GmbH, Cologne, Germany
/// Copyright 2004-2014 triAGENS GmbH, Cologne, Germany
///
/// Licensed under the Apache License, Version 2.0 (the "License");
/// you may not use this file except in compliance with the License.
/// You may obtain a copy of the License at
///
///     http://www.apache.org/licenses/LICENSE-2.0
///
/// Unless required by applicable law or agreed to in writing, software
/// distributed under the License is distributed on an "AS IS" BASIS,
/// WITHOUT WARRANTIES OR CONDITIONS OF ANY KIND, either express or implied.
/// See the License for the specific language governing permissions and
/// limitations under the License.
///
/// Copyright holder is ArangoDB GmbH, Cologne, Germany
///
/// @author Heiko Kernbach
////////////////////////////////////////////////////////////////////////////////

#include "PathStore.h"
#include "Graph/PathManagement/TwoSidedPathResult.h"

#include "Graph/Providers/ClusterProvider.h"
#include "Graph/Providers/ProviderTracer.h"
#include "Graph/Providers/SingleServerProvider.h"
#include "Graph/Steps/SingleServerProviderStep.h"
#include "Graph/Types/ValidationResult.h"

#ifdef USE_ENTERPRISE
#include "Enterprise/Graph/Steps/SmartGraphStep.h"
#endif

#include <Logger/LogMacros.h>
#include <Logger/Logger.h>

using namespace arangodb;

namespace arangodb {

namespace aql {
struct AqlValue;
}

namespace graph {

template<class Step>
PathStore<Step>::PathStore(arangodb::ResourceMonitor& resourceMonitor)
    : _resourceMonitor(resourceMonitor) {
  // performance optimization: just reserve a little more as per default
  LOG_TOPIC("47891", TRACE, Logger::GRAPHS) << "<PathStore> Initialization.";
  _schreier.reserve(32);
}

template<class Step>
PathStore<Step>::~PathStore() {
  reset();
}

template<class Step>
void PathStore<Step>::reset() {
  LOG_TOPIC("8f726", TRACE, Logger::GRAPHS) << "<PathStore> Resetting.";
  if (!_schreier.empty()) {
    _resourceMonitor.decreaseMemoryUsage(_schreier.size() * sizeof(Step));
    _schreier.clear();
  }
}

template<class Step>
size_t PathStore<Step>::append(Step step) {
  LOG_TOPIC("45bf4", TRACE, Logger::GRAPHS)
      << "<PathStore> Adding step: " << step.toString();

  auto idx = _schreier.size();

  ResourceUsageScope guard(_resourceMonitor, sizeof(Step));
  _schreier.emplace_back(std::move(step));

  guard.steal();
  return idx;
}

template<class Step>
Step PathStore<Step>::getStep(size_t position) const {
  TRI_ASSERT(position <= size());
  Step step = _schreier.at(position);
  LOG_TOPIC("45bf5", TRACE, Logger::GRAPHS)
      << "<PathStore> Get step: " << step.toString();

  return step;
}

template<class Step>
Step& PathStore<Step>::getStepReference(size_t position) {
  TRI_ASSERT(position <= size());
  auto& step = _schreier.at(position);
  LOG_TOPIC("45bf6", TRACE, Logger::GRAPHS)
      << "<PathStore> Get step: " << step.toString();

  return step;
}

template<class Step>
template<class PathResultType>
auto PathStore<Step>::buildPath(Step const& vertex, PathResultType& path) const
    -> void {
  Step const* myStep = &vertex;

  while (!myStep->isFirst()) {
    path.prependVertex(myStep->getVertex());
    TRI_ASSERT(myStep->getEdge().isValid());
    path.prependEdge(myStep->getEdge());

    TRI_ASSERT(size() > myStep->getPrevious());
    myStep = &_schreier[myStep->getPrevious()];
  }
  path.prependVertex(myStep->getVertex());
}

template<class Step>
template<class ProviderType>
auto PathStore<Step>::reverseBuildPath(
    Step const& vertex, TwoSidedPathResult<ProviderType, Step>& path) const
    -> void {
  // For backward we just need to attach ourself
  // So everything until here should be done.
  // We never start with an empty path here, the other side should at least have
  // added the vertex
  TRI_ASSERT(!path.isEmpty());
  if (vertex.isFirst()) {
    // already started at the center.
    // Can stop here
    // The buildPath of the other side has included the vertex already
    return;
  }

  TRI_ASSERT(size() > vertex.getPrevious());
  // We have added the vertex, but we still need the edge on the other side of
  // the path

  TRI_ASSERT(vertex.getEdge().isValid());
  path.appendEdge(vertex.getEdge());

  Step const* myStep = &_schreier[vertex.getPrevious()];

  while (!myStep->isFirst()) {
    path.appendVertex(myStep->getVertex());
    TRI_ASSERT(myStep->getEdge().isValid());
    path.appendEdge(myStep->getEdge());

    TRI_ASSERT(size() > myStep->getPrevious());
    myStep = &_schreier[myStep->getPrevious()];
  }
  path.appendVertex(myStep->getVertex());
}

template<class Step>
auto PathStore<Step>::visitReversePath(
    Step const& step, std::function<bool(Step const&)> const& visitor) const
    -> bool {
  Step const* walker = &step;
  // Guaranteed to make progress, as the schreier vector contains a loop-free
  // tree.
  while (true) {
    bool cont = visitor(*walker);
    if (!cont) {
      // Aborted
      return false;
    }
    if (walker->isFirst()) {
      // Visited the full path
      return true;
    }
    walker = &_schreier.at(walker->getPrevious());
  }
}

template<class Step>
auto PathStore<Step>::modifyReversePath(
    Step& step, std::function<bool(Step&)> const& visitor) -> bool {
  Step* walker = &step;
  // Guaranteed to make progress, as the schreier vector contains a loop-free
  // tree.
  while (true) {
    bool cont = visitor(*walker);
    if (!cont) {
      // Aborted
      return false;
    }
    if (walker->isFirst()) {
      // Visited the full path
      return true;
    }
    walker = &_schreier.at(walker->getPrevious());
  }
}

/* SingleServerProvider Section */
using SingleServerProviderStep = ::arangodb::graph::SingleServerProviderStep;

template class PathStore<SingleServerProviderStep>;

template void PathStore<SingleServerProviderStep>::buildPath<TwoSidedPathResult<
    SingleServerProvider<SingleServerProviderStep>, SingleServerProviderStep>>(
    SingleServerProviderStep const& vertex,
    TwoSidedPathResult<SingleServerProvider<SingleServerProviderStep>,
                       SingleServerProviderStep>& path) const;

template void PathStore<SingleServerProviderStep>::reverseBuildPath<
    SingleServerProvider<SingleServerProviderStep>>(
    SingleServerProviderStep const& vertex,
    TwoSidedPathResult<SingleServerProvider<SingleServerProviderStep>,
                       SingleServerProviderStep>& path) const;

// Tracing

template void PathStore<SingleServerProviderStep>::buildPath<TwoSidedPathResult<
    ProviderTracer<SingleServerProvider<SingleServerProviderStep>>,
    ProviderTracer<SingleServerProvider<SingleServerProviderStep>>::Step>>(
    ProviderTracer<SingleServerProvider<SingleServerProviderStep>>::Step const&
        vertex,
    TwoSidedPathResult<
        ProviderTracer<SingleServerProvider<SingleServerProviderStep>>,
        ProviderTracer<SingleServerProvider<SingleServerProviderStep>>::Step>&
        path) const;

template void PathStore<
    ProviderTracer<SingleServerProvider<SingleServerProviderStep>>::Step>::
    reverseBuildPath<
        ProviderTracer<SingleServerProvider<SingleServerProviderStep>>>(
        ProviderTracer<
            SingleServerProvider<SingleServerProviderStep>>::Step const& vertex,
        TwoSidedPathResult<
            ProviderTracer<SingleServerProvider<SingleServerProviderStep>>,
            ProviderTracer<SingleServerProvider<SingleServerProviderStep>>::
                Step>& path) const;

#ifdef USE_ENTERPRISE
template class PathStore<enterprise::SmartGraphStep>;

template void PathStore<enterprise::SmartGraphStep>::buildPath<
    TwoSidedPathResult<SingleServerProvider<enterprise::SmartGraphStep>,
                       enterprise::SmartGraphStep>>(
    enterprise::SmartGraphStep const& vertex,
    TwoSidedPathResult<SingleServerProvider<enterprise::SmartGraphStep>,
                       enterprise::SmartGraphStep>& path) const;

template void PathStore<enterprise::SmartGraphStep>::reverseBuildPath<
    SingleServerProvider<enterprise::SmartGraphStep>>(
    enterprise::SmartGraphStep const& vertex,
    TwoSidedPathResult<SingleServerProvider<enterprise::SmartGraphStep>,
                       enterprise::SmartGraphStep>& path) const;

// Tracing

template void
PathStore<enterprise::SmartGraphStep>::buildPath<TwoSidedPathResult<
    ProviderTracer<SingleServerProvider<enterprise::SmartGraphStep>>,
    ProviderTracer<SingleServerProvider<enterprise::SmartGraphStep>>::Step>>(
    ProviderTracer<
        SingleServerProvider<enterprise::SmartGraphStep>>::Step const& vertex,
    TwoSidedPathResult<
        ProviderTracer<SingleServerProvider<enterprise::SmartGraphStep>>,
        ProviderTracer<SingleServerProvider<enterprise::SmartGraphStep>>::Step>&
        path) const;

template void PathStore<
    ProviderTracer<SingleServerProvider<enterprise::SmartGraphStep>>::Step>::
    reverseBuildPath<
        ProviderTracer<SingleServerProvider<enterprise::SmartGraphStep>>>(
        ProviderTracer<SingleServerProvider<enterprise::SmartGraphStep>>::
            Step const& vertex,
        TwoSidedPathResult<
            ProviderTracer<SingleServerProvider<enterprise::SmartGraphStep>>,
            ProviderTracer<SingleServerProvider<enterprise::SmartGraphStep>>::
                Step>& path) const;
#endif

/* ClusterProvider Section */

template class PathStore<ClusterProviderStep>;
<<<<<<< HEAD
template void PathStore<ClusterProviderStep>::buildPath<TwoSidedPathResult<
    ClusterProvider<ClusterProviderStep>, ClusterProviderStep>>(
    ClusterProviderStep const& vertex,
    TwoSidedPathResult<ClusterProvider<ClusterProviderStep>,
                       ClusterProviderStep>& path) const;
=======
template void PathStore<ClusterProviderStep>::buildPath<
    PathResult<ClusterProvider<ClusterProviderStep>, ClusterProviderStep>>(
    ClusterProviderStep const& vertex,
    PathResult<ClusterProvider<ClusterProviderStep>, ClusterProviderStep>& path)
    const;
>>>>>>> ebe97b08

template void PathStore<ClusterProviderStep>::reverseBuildPath<
    ClusterProvider<ClusterProviderStep>>(
    ClusterProviderStep const& vertex,
<<<<<<< HEAD
    TwoSidedPathResult<ClusterProvider<ClusterProviderStep>,
                       ClusterProviderStep>& path) const;

// Tracing
template void PathStore<ClusterProviderStep>::buildPath<TwoSidedPathResult<
    ProviderTracer<ClusterProvider<ClusterProviderStep>>,
    ProviderTracer<ClusterProvider<ClusterProviderStep>>::Step>>(
    ProviderTracer<ClusterProvider<ClusterProviderStep>>::Step const& vertex,
    TwoSidedPathResult<
        ProviderTracer<ClusterProvider<ClusterProviderStep>>,
        ProviderTracer<ClusterProvider<ClusterProviderStep>>::Step>& path)
    const;
=======
    PathResult<ClusterProvider<ClusterProviderStep>, ClusterProviderStep>& path)
    const;

// Tracing
template void PathStore<ClusterProviderStep>::buildPath<
    PathResult<ProviderTracer<ClusterProvider<ClusterProviderStep>>,
               ProviderTracer<ClusterProvider<ClusterProviderStep>>::Step>>(
    ProviderTracer<ClusterProvider<ClusterProviderStep>>::Step const& vertex,
    PathResult<ProviderTracer<ClusterProvider<ClusterProviderStep>>,
               ProviderTracer<ClusterProvider<ClusterProviderStep>>::Step>&
        path) const;
>>>>>>> ebe97b08

template void PathStore<ClusterProviderStep>::reverseBuildPath<
    ProviderTracer<ClusterProvider<ClusterProviderStep>>>(
    ProviderTracer<ClusterProvider<ClusterProviderStep>>::Step const& vertex,
<<<<<<< HEAD
    TwoSidedPathResult<
        ProviderTracer<ClusterProvider<ClusterProviderStep>>,
        ProviderTracer<ClusterProvider<ClusterProviderStep>>::Step>&
=======
    PathResult<ProviderTracer<ClusterProvider<ClusterProviderStep>>,
               ProviderTracer<ClusterProvider<ClusterProviderStep>>::Step>&
>>>>>>> ebe97b08
        path) const;

}  // namespace graph
}  // namespace arangodb<|MERGE_RESOLUTION|>--- conflicted
+++ resolved
@@ -256,8 +256,7 @@
 
 // Tracing
 
-template void
-PathStore<enterprise::SmartGraphStep>::buildPath<TwoSidedPathResult<
+template void PathStore<enterprise::SmartGraphStep>::buildPath<PathResult<
     ProviderTracer<SingleServerProvider<enterprise::SmartGraphStep>>,
     ProviderTracer<SingleServerProvider<enterprise::SmartGraphStep>>::Step>>(
     ProviderTracer<
@@ -282,24 +281,15 @@
 /* ClusterProvider Section */
 
 template class PathStore<ClusterProviderStep>;
-<<<<<<< HEAD
 template void PathStore<ClusterProviderStep>::buildPath<TwoSidedPathResult<
     ClusterProvider<ClusterProviderStep>, ClusterProviderStep>>(
     ClusterProviderStep const& vertex,
     TwoSidedPathResult<ClusterProvider<ClusterProviderStep>,
                        ClusterProviderStep>& path) const;
-=======
-template void PathStore<ClusterProviderStep>::buildPath<
-    PathResult<ClusterProvider<ClusterProviderStep>, ClusterProviderStep>>(
-    ClusterProviderStep const& vertex,
-    PathResult<ClusterProvider<ClusterProviderStep>, ClusterProviderStep>& path)
-    const;
->>>>>>> ebe97b08
 
 template void PathStore<ClusterProviderStep>::reverseBuildPath<
     ClusterProvider<ClusterProviderStep>>(
     ClusterProviderStep const& vertex,
-<<<<<<< HEAD
     TwoSidedPathResult<ClusterProvider<ClusterProviderStep>,
                        ClusterProviderStep>& path) const;
 
@@ -312,31 +302,13 @@
         ProviderTracer<ClusterProvider<ClusterProviderStep>>,
         ProviderTracer<ClusterProvider<ClusterProviderStep>>::Step>& path)
     const;
-=======
-    PathResult<ClusterProvider<ClusterProviderStep>, ClusterProviderStep>& path)
-    const;
-
-// Tracing
-template void PathStore<ClusterProviderStep>::buildPath<
-    PathResult<ProviderTracer<ClusterProvider<ClusterProviderStep>>,
-               ProviderTracer<ClusterProvider<ClusterProviderStep>>::Step>>(
-    ProviderTracer<ClusterProvider<ClusterProviderStep>>::Step const& vertex,
-    PathResult<ProviderTracer<ClusterProvider<ClusterProviderStep>>,
-               ProviderTracer<ClusterProvider<ClusterProviderStep>>::Step>&
-        path) const;
->>>>>>> ebe97b08
 
 template void PathStore<ClusterProviderStep>::reverseBuildPath<
     ProviderTracer<ClusterProvider<ClusterProviderStep>>>(
     ProviderTracer<ClusterProvider<ClusterProviderStep>>::Step const& vertex,
-<<<<<<< HEAD
     TwoSidedPathResult<
         ProviderTracer<ClusterProvider<ClusterProviderStep>>,
         ProviderTracer<ClusterProvider<ClusterProviderStep>>::Step>&
-=======
-    PathResult<ProviderTracer<ClusterProvider<ClusterProviderStep>>,
-               ProviderTracer<ClusterProvider<ClusterProviderStep>>::Step>&
->>>>>>> ebe97b08
         path) const;
 
 }  // namespace graph
