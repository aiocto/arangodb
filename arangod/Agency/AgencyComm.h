--- conflicted
+++ resolved
@@ -323,14 +323,11 @@
   void toGeneralBuilder(arangodb::velocypack::Builder& builder) const;
   AgencyOperationType type() const;
 
-<<<<<<< HEAD
 #ifdef ARANGODB_USE_GOOGLE_TESTS
   std::string const& key() const { return _key; }
 #endif
 
  public:
-=======
->>>>>>> c6d6a8d8
   uint64_t _ttl = 0;
 
  private:
