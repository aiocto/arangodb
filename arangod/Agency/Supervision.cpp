--- conflicted
+++ resolved
@@ -1390,12 +1390,7 @@
 }
 
 // Guarded by caller
-<<<<<<< HEAD
 std::string Supervision::serverHealth(std::string_view serverName) const {
-  _lock.assertLockedByCurrentThread();
-=======
-std::string Supervision::serverHealth(std::string const& serverName) {
->>>>>>> 1b698923
   return Supervision::serverHealthFunctional(snapshot(), serverName);
 }
 
@@ -2956,8 +2951,6 @@
 }
 
 void Supervision::checkCollectionGroups() {
-  _lock.assertLockedByCurrentThread();
-
   using namespace replication2::agency;
 
   // check if Target has replicated logs
@@ -3177,55 +3170,6 @@
   }
 }
 
-<<<<<<< HEAD
-=======
-void Supervision::cleanupReplicatedStates() {
-  using namespace replication2::agency;
-
-  // check if Plan has replicated logs
-  auto const& planNode = snapshot().hasAsNode(planRepStatePrefix);
-  if (!planNode) {
-    return;
-  }
-
-  auto const& targetNode = snapshot().hasAsNode(targetRepStatePrefix);
-
-  velocypack::Builder builder;
-  auto envelope = arangodb::agency::envelope::into_builder(builder);
-
-  for (auto const& [dbName, db] : planNode->get().children()) {
-    for (auto const& [idString, node] : db->children()) {
-      // check if this node has an owner and the owner is 'target'
-      if (auto owner = node->hasAsString("owner");
-          !owner.has_value() || owner != "target") {
-        continue;
-      }
-
-      // now check if there is a replicated log in target with that id
-      if (targetNode.has_value() &&
-          targetNode->get().has(std::vector{dbName, idString})) {
-        continue;
-      }
-
-      // delete plan and target
-      auto logId = replication2::LogId{basics::StringUtils::uint64(idString)};
-      envelope =
-          methods::deleteReplicatedLogTrx(std::move(envelope), dbName, logId);
-    }
-  }
-
-  envelope.done();
-  if (builder.slice().length() > 0) {
-    write_ret_t res = _agent->write(builder.slice());
-    if (!res.successful()) {
-      LOG_TOPIC("df4c4", WARN, Logger::SUPERVISION)
-          << "failed to update replicated log in agency. Will retry. "
-          << builder.toJson();
-    }
-  }
-}
-
->>>>>>> 1b698923
 // This is the functional version which actually does the work, it is
 // called by the private method Supervision::enforceReplication and the
 // unit tests:
