--- conflicted
+++ resolved
@@ -1795,18 +1795,10 @@
       << "Begin checkBrokenAnalyzers";
   checkBrokenAnalyzers();
 
-<<<<<<< HEAD
-=======
   LOG_TOPIC("2cd7b", TRACE, Logger::SUPERVISION)
       << "Begin checkUndoLeaderChangeActions";
   checkUndoLeaderChangeActions();
 
-  LOG_TOPIC("f7aa5", TRACE, Logger::SUPERVISION)
-      << "Begin checkReplicatedStates";
-  checkReplicatedStates();
-  updateSnapshot();  // make updates from replicated state visible
-
->>>>>>> c349b27c
   LOG_TOPIC("f7d05", TRACE, Logger::SUPERVISION) << "Begin checkReplicatedLogs";
   checkReplicatedLogs();
 
