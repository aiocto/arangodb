////////////////////////////////////////////////////////////////////////////////
/// DISCLAIMER
///
/// Copyright 2014-2023 ArangoDB GmbH, Cologne, Germany
/// Copyright 2004-2014 triAGENS GmbH, Cologne, Germany
///
/// Licensed under the Apache License, Version 2.0 (the "License");
/// you may not use this file except in compliance with the License.
/// You may obtain a copy of the License at
///
///     http://www.apache.org/licenses/LICENSE-2.0
///
/// Unless required by applicable law or agreed to in writing, software
/// distributed under the License is distributed on an "AS IS" BASIS,
/// WITHOUT WARRANTIES OR CONDITIONS OF ANY KIND, either express or implied.
/// See the License for the specific language governing permissions and
/// limitations under the License.
///
/// Copyright holder is ArangoDB GmbH, Cologne, Germany
///
/// @author Kaveh Vahedipour
////////////////////////////////////////////////////////////////////////////////

#include "Supervision.h"

#include "Agency/ActiveFailoverJob.h"
#include "Agency/AddFollower.h"
#include "Agency/Agent.h"
#include "Agency/CleanOutServer.h"
#include "Agency/FailedServer.h"
#include "Agency/Helpers.h"
#include "Agency/Job.h"
#include "Agency/JobContext.h"
#include "Agency/ReconfigureReplicatedLog.h"
#include "Agency/RemoveFollower.h"
#include "Agency/Store.h"
#include "Agency/NodeLoadInspector.h"
#include "AgencyPaths.h"
#include "ApplicationFeatures/ApplicationServer.h"
#include "Basics/StaticStrings.h"
#include "Basics/StringUtils.h"
#include "Basics/overload.h"
#include "Cluster/ClusterHelpers.h"
#include "Cluster/ServerState.h"
#include "Metrics/CounterBuilder.h"
#include "Metrics/HistogramBuilder.h"
#include "Metrics/LogScale.h"
#include "Metrics/MetricsFeature.h"
#include "Random/RandomGenerator.h"
#include "Replication2/AgencyMethods.h"
#include "Replication2/ReplicatedLog/AgencyLogSpecification.h"
#include "Replication2/ReplicatedLog/Algorithms.h"
#include "Replication2/ReplicatedLog/ParticipantsHealth.h"
#include "Replication2/ReplicatedLog/Supervision.h"
#include "Replication2/Supervision/CollectionGroupSupervision.h"
#include "Replication2/AgencyCollectionSpecificationInspectors.h"
#include "StorageEngine/HealthData.h"
#include "Basics/ScopeGuard.h"
#include "MoveShard.h"
#include "VocBase/LogicalCollection.h"

using namespace arangodb;
using namespace arangodb::consensus;
using namespace arangodb::application_features;
using namespace arangodb::cluster::paths;
using namespace arangodb::cluster::paths::aliases;

struct RuntimeScale {
  static metrics::LogScale<uint64_t> scale() { return {2, 50, 8000, 10}; }
};
struct WaitForReplicationScale {
  static metrics::LogScale<uint64_t> scale() { return {2, 10, 2000, 10}; }
};

DECLARE_COUNTER(arangodb_agency_supervision_failed_server_total,
                "Counter for FailedServer jobs");
DECLARE_HISTOGRAM(arangodb_agency_supervision_runtime_msec, RuntimeScale,
                  "Agency Supervision runtime histogram [ms]");
DECLARE_HISTOGRAM(arangodb_agency_supervision_runtime_wait_for_replication_msec,
                  WaitForReplicationScale,
                  "Agency Supervision wait for replication time [ms]");

struct HealthRecord {
  std::string shortName;
  std::string syncTime;
  std::string syncStatus;
  std::string status;
  std::string endpoint;
  std::string advertisedEndpoint;
  std::string lastAcked;
  std::string hostId;
  std::string serverVersion;
  std::string engine;
  size_t version;

  explicit HealthRecord() : version(0) {}

  HealthRecord(std::string const& sn, std::string const& ep,
               std::string const& ho, std::string const& en,
               std::string const& sv, std::string const& ae)
      : shortName(sn),
        endpoint(ep),
        advertisedEndpoint(ae),
        hostId(ho),
        serverVersion(sv),
        engine(en),
        version(0) {}

  explicit HealthRecord(Node const& node) { *this = node; }

  HealthRecord& operator=(Node const& node) {
    version = 0;
    if (auto newShortName = node.hasAsString("ShortName");
        shortName.empty() && newShortName) {
      shortName = newShortName.value();
    }
    if (auto newEndpoint = node.hasAsString("Endpoint");
        endpoint.empty() && newEndpoint) {
      endpoint = newEndpoint.value();
    }
    if (auto newHostId = node.hasAsString("Host");
        hostId.empty() && newHostId) {
      hostId = newHostId.value();
    }
    if (node.has("Status")) {
      status = node.hasAsString("Status").value();
      if (node.has("SyncStatus")) {  // New format
        version = 2;
        syncStatus = node.hasAsString("SyncStatus").value();
        if (node.has("SyncTime")) {
          syncTime = node.hasAsString("SyncTime").value();
        }
        if (node.has("LastAckedTime")) {
          lastAcked = node.hasAsString("LastAckedTime").value();
        }
        if (node.has("AdvertisedEndpoint")) {
          version = 3;
          advertisedEndpoint = node.hasAsString("AdvertisedEndpoint").value();
        } else {
          advertisedEndpoint.clear();
        }
        if (node.has("Engine") && node.has("Version")) {
          version = 4;
          engine = node.hasAsString("Engine").value();
          serverVersion = node.hasAsString("Version").value();
        } else {
          engine.clear();
          serverVersion.clear();
        }
      } else if (node.has("LastHeartbeatStatus")) {
        version = 1;
        syncStatus = node.hasAsString("LastHeartbeatStatus").value();
        if (node.has("LastHeartbeatSent")) {
          syncTime = node.hasAsString("LastHeartbeatSent").value();
        }
        if (node.has("LastHeartbeatAcked")) {
          lastAcked = node.hasAsString("LastHeartbeatAcked").value();
        }
      }
    }
    return *this;
  }

  void toVelocyPack(VPackBuilder& obj) const {
    TRI_ASSERT(obj.isOpenObject());
    obj.add("ShortName", VPackValue(shortName));
    obj.add("Endpoint", VPackValue(endpoint));
    obj.add("Host", VPackValue(hostId));
    obj.add("SyncStatus", VPackValue(syncStatus));
    obj.add("Status", VPackValue(status));
    obj.add("Version", VPackValue(serverVersion));
    obj.add("Engine", VPackValue(engine));
    if (!advertisedEndpoint.empty()) {
      obj.add("AdvertisedEndpoint", VPackValue(advertisedEndpoint));
    }
    obj.add("Timestamp",
            VPackValue(timepointToString(std::chrono::system_clock::now())));
    obj.add("SyncTime", VPackValue(syncTime));
    obj.add("LastAckedTime", VPackValue(lastAcked));
  }

  bool statusDiff(HealthRecord const& other) {
    return status != other.status || syncStatus != other.syncStatus ||
           advertisedEndpoint != other.advertisedEndpoint ||
           serverVersion != other.serverVersion || engine != other.engine ||
           hostId != other.hostId || endpoint != other.endpoint;
  }

  friend std::ostream& operator<<(std::ostream& o, HealthRecord const& hr) {
    VPackBuilder builder;
    {
      VPackObjectBuilder b(&builder);
      hr.toVelocyPack(builder);
    }
    o << builder.toJson();
    return o;
  }
};

// This is initialized in AgencyFeature:
std::string Supervision::_agencyPrefix = "/arango";

Supervision::Supervision(ArangodServer& server)
    : arangodb::Thread(server, "Supervision"),
      _agent(nullptr),
      _spearhead(server, _agent),
      _snapshot(nullptr),
      _transient("Transient"),
      _frequency(1.),
      _gracePeriod(10.),
      _okThreshold(5.),
      _delayAddFollower(0),
      _delayFailedFollower(0),
      _jobId(0),
      _jobIdMax(0),
      _lastUpdateIndex(0),
      _haveAborts(false),
      _upgraded(false),
      _nextServerCleanup(),
      _supervision_runtime_msec(
          server.getFeature<metrics::MetricsFeature>().add(
              arangodb_agency_supervision_runtime_msec{})),
      _supervision_runtime_wait_for_sync_msec(
          server.getFeature<metrics::MetricsFeature>().add(
              arangodb_agency_supervision_runtime_wait_for_replication_msec{})),
      _supervision_failed_server_counter(
          server.getFeature<metrics::MetricsFeature>().add(
              arangodb_agency_supervision_failed_server_total{})) {}

Supervision::~Supervision() { shutdown(); }

static std::string const syncPrefix = "/Sync/ServerStates/";
static std::string const supervisionPrefix = "/Supervision";
static std::string const supervisionMaintenance = "/Supervision/Maintenance";
static std::string const healthPrefix = "/Supervision/Health/";
static std::string const targetShortID = "/Target/MapUniqueToShortID/";
static std::string const currentServersRegisteredPrefix =
    "/Current/ServersRegistered";
static std::string const foxxmaster = "/Current/Foxxmaster";

void Supervision::upgradeOne(Builder& builder) {
  // "/arango/Agency/Definition" not exists or is 0
  if (!snapshot().has("Agency/Definition")) {
    {
      VPackArrayBuilder trx(&builder);
      {
        VPackObjectBuilder oper(&builder);
        builder.add("/Agency/Definition", VPackValue(1));
        builder.add(VPackValue("/Target/ToDo"));
        { VPackObjectBuilder empty(&builder); }
        builder.add(VPackValue("/Target/Pending"));
        { VPackObjectBuilder empty(&builder); }
      }
      {
        VPackObjectBuilder o(&builder);
        builder.add(VPackValue("/Agency/Definition"));
        {
          VPackObjectBuilder prec(&builder);
          builder.add("oldEmpty", VPackValue(true));
        }
      }
    }
  }
}

void Supervision::upgradeZero(Builder& builder) {
  // "/arango/Target/FailedServers" is still an array
  Slice fails = snapshot().hasAsSlice(failedServersPrefix).value();
  if (fails.isArray()) {
    {
      VPackArrayBuilder trx(&builder);
      {
        VPackObjectBuilder o(&builder);
        builder.add(VPackValue(failedServersPrefix));
        {
          VPackObjectBuilder oo(&builder);
          if (fails.length() > 0) {
            for (VPackSlice fail : VPackArrayIterator(fails)) {
              builder.add(VPackValue(fail.stringView()));
              { VPackArrayBuilder ooo(&builder); }
            }
          }
        }
      }
    }  // trx
  }
}

void Supervision::upgradeHealthRecords(Builder& builder) {
  // "/arango/Supervision/health" is in old format
  Builder b;
  size_t n = 0;

  if (snapshot().has(healthPrefix)) {
    HealthRecord hr;
    {
      VPackObjectBuilder oo(&b);
      for (auto const& recPair : *snapshot().hasAsChildren(healthPrefix)) {
        if (recPair.second->has("ShortName") &&
            recPair.second->has("Endpoint")) {
          hr = *recPair.second;
          if (hr.version == 1) {
            ++n;
            b.add(VPackValue(recPair.first));
            {
              VPackObjectBuilder ooo(&b);
              hr.toVelocyPack(b);
            }
          }
        }
      }
    }
  }

  if (n > 0) {
    {
      VPackArrayBuilder trx(&builder);
      {
        VPackObjectBuilder o(&builder);
        b.add(healthPrefix, b.slice());
      }
    }
  }
}

// Upgrade agency, guarded by wakeUp
void Supervision::upgradeAgency() {
  Builder builder;
  {
    VPackArrayBuilder trxs(&builder);
    upgradeZero(builder);
    upgradeOne(builder);
    upgradeHealthRecords(builder);
    upgradeMaintenance(builder);
    upgradeBackupKey(builder);
  }

  LOG_TOPIC("f7315", DEBUG, Logger::AGENCY)
      << "Upgrading the agency:" << builder.toJson();

  if (builder.slice().length() > 0) {
    generalTransaction(_agent, builder);
  }

  _upgraded = true;
}

void Supervision::upgradeMaintenance(VPackBuilder& builder) {
  if (snapshot().has(supervisionMaintenance)) {
    std::string maintenanceState;
    try {
      maintenanceState =
          snapshot().get(supervisionMaintenance)->getString().value();
    } catch (std::exception const& e) {
      LOG_TOPIC("cf235", ERR, Logger::SUPERVISION)
          << "Supervision maintenance key in agency is not a string. This "
             "should never happen and will prevent hot backups. "
          << e.what();
      return;
    }

    if (maintenanceState == "on") {
      VPackArrayBuilder trx(&builder);
      {
        VPackObjectBuilder o(&builder);
        builder.add(
            supervisionMaintenance,
            VPackValue(timepointToString(std::chrono::system_clock::now() +
                                         std::chrono::hours(1))));
      }
      {
        VPackObjectBuilder o(&builder);
        builder.add(supervisionMaintenance, VPackValue(maintenanceState));
      }
    }
  }
}

void Supervision::upgradeBackupKey(VPackBuilder& builder) {
  // Upgrade /arango/Target/HotBackup/Create from 0 to time out

  if (snapshot().has(HOTBACKUP_KEY)) {
    Node const& tmp = *snapshot().get(HOTBACKUP_KEY);
    if (tmp.isNumber()) {
      if (tmp.getInt() == 0) {
        VPackArrayBuilder trx(&builder);
        {
          VPackObjectBuilder o(&builder);
          builder.add(
              HOTBACKUP_KEY,
              VPackValue(timepointToString(std::chrono::system_clock::now() +
                                           std::chrono::hours(1))));
        }
        {
          VPackObjectBuilder o(&builder);
          builder.add(HOTBACKUP_KEY, VPackValue(0));
        }
      }
    }
  }
}

void handleOnStatusDBServer(
    Agent* agent, Node const& snapshot, HealthRecord& persisted,
    HealthRecord& transisted, std::string const& serverID,
    uint64_t const& jobId, std::shared_ptr<VPackBuilder>& envelope,
    std::unordered_set<std::string> const& dbServersInMaintenance,
    uint64_t delayFailedFollower, bool failedLeaderAddsFollower) {
  std::string failedServerPath = failedServersPrefix + "/" + serverID;
  // New condition GOOD:
  if (transisted.status == Supervision::HEALTH_STATUS_GOOD) {
    if (snapshot.has(failedServerPath)) {
      envelope = std::make_shared<VPackBuilder>();
      {
        VPackArrayBuilder a(envelope.get());
        {
          VPackObjectBuilder operations(envelope.get());
          envelope->add(VPackValue(failedServerPath));
          {
            VPackObjectBuilder ccc(envelope.get());
            envelope->add("op", VPackValue("delete"));
          }
        }
      }
    }
  } else if (  // New state: FAILED persisted: GOOD (-> BAD)
      persisted.status == Supervision::HEALTH_STATUS_GOOD &&
      transisted.status != Supervision::HEALTH_STATUS_GOOD) {
    transisted.status = Supervision::HEALTH_STATUS_BAD;
  } else if (  // New state: FAILED persisted: BAD (-> Job)
      persisted.status == Supervision::HEALTH_STATUS_BAD &&
      transisted.status == Supervision::HEALTH_STATUS_FAILED) {
    if (!snapshot.has(failedServerPath)) {
      if (!dbServersInMaintenance.contains(serverID)) {
        envelope = std::make_shared<VPackBuilder>();
        agent->supervision()._supervision_failed_server_counter.operator++();
        std::string notBefore;
        if (delayFailedFollower > 0) {
          auto now = std::chrono::system_clock::now();
          notBefore = timepointToString(
              now + std::chrono::seconds(delayFailedFollower));
        }
        FailedServer(snapshot, agent, std::to_string(jobId), "supervision",
                     serverID, notBefore, failedLeaderAddsFollower)
            .create(envelope);
      }
    }
  }
}

void handleOnStatusCoordinator(Agent* agent, Node const& snapshot,
                               HealthRecord& persisted,
                               HealthRecord& transisted,
                               std::string const& serverID) {
  if (transisted.status == Supervision::HEALTH_STATUS_FAILED) {
    VPackBuilder create;
    {
      VPackArrayBuilder tx(&create);
      {
        VPackObjectBuilder b(&create);
        // unconditionally increase reboot id and plan version
        Job::addIncreaseRebootId(create, serverID);

        // if the current foxxmaster server failed => reset the value to ""
        if (snapshot.hasAsString(foxxmaster).value() == serverID) {
          create.add(foxxmaster, VPackValue(""));
        }
      }
    }
    singleWriteTransaction(agent, create, false);
  }
}

void handleOnStatusSingle(Agent* agent, Node const& snapshot,
                          HealthRecord& persisted, HealthRecord& transisted,
                          std::string const& serverID, uint64_t const& jobId,
                          std::shared_ptr<VPackBuilder>& envelope) {
  std::string failedServerPath = failedServersPrefix + "/" + serverID;
  // New condition GOOD:
  if (transisted.status == Supervision::HEALTH_STATUS_GOOD) {
    if (snapshot.has(failedServerPath)) {
      envelope = std::make_shared<VPackBuilder>();
      {
        VPackArrayBuilder a(envelope.get());
        {
          VPackObjectBuilder operations(envelope.get());
          envelope->add(VPackValue(failedServerPath));
          {
            VPackObjectBuilder ccc(envelope.get());
            envelope->add("op", VPackValue("delete"));
          }
        }
      }
    }
  } else if (  // New state: FAILED persisted: GOOD (-> BAD)
      persisted.status == Supervision::HEALTH_STATUS_GOOD &&
      transisted.status != Supervision::HEALTH_STATUS_GOOD) {
    transisted.status = Supervision::HEALTH_STATUS_BAD;
  } else if (  // New state: FAILED persisted: BAD (-> Job)
      persisted.status == Supervision::HEALTH_STATUS_BAD &&
      transisted.status == Supervision::HEALTH_STATUS_FAILED) {
    if (!snapshot.has(failedServerPath)) {
      envelope = std::make_shared<VPackBuilder>();
      ActiveFailoverJob(snapshot, agent, std::to_string(jobId), "supervision",
                        serverID)
          .create(envelope);
    }
  }
}

void handleOnStatus(
    Agent* agent, Node const& snapshot, HealthRecord& persisted,
    HealthRecord& transisted, std::string const& serverID,
    uint64_t const& jobId, std::shared_ptr<VPackBuilder>& envelope,
    std::unordered_set<std::string> const& dbServersInMaintenance,
    uint64_t delayFailedFollower, bool failedLeaderAddsFollower) {
  if (ClusterHelpers::isDBServerName(serverID)) {
    handleOnStatusDBServer(agent, snapshot, persisted, transisted, serverID,
                           jobId, envelope, dbServersInMaintenance,
                           delayFailedFollower, failedLeaderAddsFollower);
  } else if (ClusterHelpers::isCoordinatorName(serverID)) {
    handleOnStatusCoordinator(agent, snapshot, persisted, transisted, serverID);
  } else if (serverID.starts_with("SNGL")) {
    handleOnStatusSingle(agent, snapshot, persisted, transisted, serverID,
                         jobId, envelope);
  } else {
    LOG_TOPIC("86191", ERR, Logger::SUPERVISION)
        << "Unknown server type. No supervision action taken. " << serverID;
  }
}

// Check all DB servers, guarded above doChecks
std::vector<check_t> Supervision::check(std::string const& type) {
  // Dead lock detection

  // Book keeping
  std::vector<check_t> ret;
  auto const& machinesPlanned =
      *snapshot().hasAsChildren(std::string("Plan/") + type);
  auto const& serversRegistered =
      *snapshot().hasAsNode(currentServersRegisteredPrefix);
  std::vector<std::string> todelete;
  for (auto const& machine : *snapshot().hasAsChildren(healthPrefix)) {
    if ((type == "DBServers" &&
         ClusterHelpers::isDBServerName(machine.first)) ||
        (type == "Coordinators" &&
         ClusterHelpers::isCoordinatorName(machine.first)) ||
        (type == "Singles" && machine.first.starts_with("SNGL"))) {
      // Put only those on list which are no longer planned:
      if (machinesPlanned.find(machine.first) == machinesPlanned.end()) {
        todelete.push_back(machine.first);
      }
    }
  }

  if (!todelete.empty()) {
    velocypack::Builder builder;
    buildRemoveTransaction(builder, todelete);
    _agent->write(builder.slice());
  }

  auto startTimeLoop = std::chrono::system_clock::now();

  // Do actual monitoring
  for (auto const& machine : machinesPlanned) {
    LOG_TOPIC("44252", TRACE, Logger::SUPERVISION)
        << "Checking health of server " << machine.first << " ...";
    std::string lastHeartbeatStatus, lastHeartbeatAcked, lastHeartbeatTime,
        lastStatus, serverID(machine.first), shortName;

    // short name arrives asynchronous to machine registering, make sure
    //  it has arrived before trying to use it
    auto tmp_shortName =
        snapshot().hasAsString(targetShortID + serverID + "/ShortName");
    if (tmp_shortName) {
      shortName = *tmp_shortName;

      // "/arango/Current/ServersRegistered/<server-id>/endpoint"
      std::string endpoint;
      std::string epPath = serverID + "/endpoint";
      if (serversRegistered.has(epPath)) {
        endpoint = serversRegistered.hasAsString(epPath).value();
      }
      // "/arango/Current/ServersRegistered/<server-id>/host"
      std::string hostId;
      std::string hoPath = serverID + "/host";
      if (serversRegistered.has(hoPath)) {
        hostId = serversRegistered.hasAsString(hoPath).value();
      }
      // "/arango/Current/ServersRegistered/<server-id>/serverVersion"
      std::string serverVersion;
      std::string svPath = serverID + "/versionString";
      if (serversRegistered.has(svPath)) {
        serverVersion = serversRegistered.hasAsString(svPath).value();
      }
      // "/arango/Current/ServersRegistered/<server-id>/engine"
      std::string engine;
      std::string enPath = serverID + "/engine";
      if (serversRegistered.has(enPath)) {
        engine = serversRegistered.hasAsString(enPath).value();
      }
      //"/arango/Current/<serverId>/externalEndpoint"
      std::string externalEndpoint;
      std::string extEndPath = serverID + "/advertisedEndpoint";
      if (serversRegistered.has(extEndPath)) {
        externalEndpoint = serversRegistered.hasAsString(extEndPath).value();
      }

      // Health records from persistence, from transience and a new one
      HealthRecord transist(shortName, endpoint, hostId, engine, serverVersion,
                            externalEndpoint);
      HealthRecord persist(shortName, endpoint, hostId, engine, serverVersion,
                           externalEndpoint);

      // Get last health entries from transient and persistent key value stores
      bool transientHealthRecordFound = true;
      if (_transient.has(healthPrefix + serverID)) {
        transist = *_transient.hasAsNode(healthPrefix + serverID);
      } else {
        // In this case this is the first time we look at this server during our
        // new leadership. So we do not touch the persisted health record and
        // only create a new transient health record.
        transientHealthRecordFound = false;
      }
      if (snapshot().has(healthPrefix + serverID)) {
        persist = *snapshot().hasAsNode(healthPrefix + serverID);
      }

      // Here is an important subtlety: We will derive the health status of this
      // server a bit further down by looking at the time when we saw the last
      // heartbeat. The heartbeat is stored in transient in `Sync/ServerStates`.
      // It has a timestamp, however, this was taken on the other server, so we
      // cannot trust this time stamp because of possible clock skew. Since we
      // do not actually know when this heartbeat came in, we have to proceed as
      // follows: We make a copy of the `syncTime` and store it into the health
      // record in transient `Supervision/Health`. If we detect a difference, it
      // is the first time we have seen the new heartbeat and we can then take
      // a reading of our local system clock and use that time. However, if we
      // do not yet have a previous reading in our transient health record,
      // we must not touch the persisted health record at all. This is what the
      // flag `transientHealthRecordFound` means.

      // New health record (start with old add current information from sync)
      // Sync.time is copied to Health.syncTime
      // Sync.status is copied to Health.syncStatus
      std::string syncTime;
      std::string syncStatus;

      // in recent versions of ArangoDB, servers can also report back
      // whether they are healthy or not, by sending in the "health"
      // struct with details. currently only DB servers do this, and
      // versions older than 3.8 don't send this at all. so it is an
      // optional attribute, and we cannot rely on it being present.
      // the assumption is thus that servers that do not send back any
      // health data should be considered healthy.
      // TODO: decide on how to exactly handle the "health" info here,
      // and then make use of it. it remains unused for now and is thus
      // specially marked.
      [[maybe_unused]] bool isHealthy = true;

      bool heartbeatVisible = _transient.has(syncPrefix + serverID);
      if (heartbeatVisible) {
        syncTime =
            _transient.hasAsString(syncPrefix + serverID + "/time").value();
        syncStatus =
            _transient.hasAsString(syncPrefix + serverID + "/status").value();
        // it is optional for servers to send health data, so we need to be
        // prepared for not receiving any.
        auto healthData =
            _transient.hasAsBuilder(syncPrefix + serverID + "/health");
        if (healthData) {
          VPackSlice healthSlice = healthData.value().slice();
          if (healthSlice.isObject()) {
            // check health status reported by server
            HealthData hd = HealthData::fromVelocyPack(healthSlice);

            LOG_TOPIC("c77f5", TRACE, Logger::SUPERVISION)
                << "server " << serverID
                << " sent health data: " << healthSlice.toJson()
                << ", ok: " << hd.res.ok()
                << ", message: " << hd.res.errorMessage()
                << ", bg error: " << hd.backgroundError
                << ", free disk bytes: " << hd.freeDiskSpaceBytes
                << ", free disk percent: " << hd.freeDiskSpacePercent;

            if (hd.res.fail()) {
              // server reported itself as unhealthy.
              // TODO: do something about this!
              isHealthy = false;
            }
          }
        }
      } else {
        syncTime = timepointToString(
            std::chrono::system_clock::time_point());  // beginning of time
        syncStatus = "UNKNOWN";
      }

      // Compute the time when we last discovered a new heartbeat from that
      // server:
      std::chrono::system_clock::time_point lastAckedTime;
      if (heartbeatVisible) {
        if (transientHealthRecordFound) {
          lastAckedTime = (syncTime != transist.syncTime)
                              ? startTimeLoop
                              : stringToTimepoint(transist.lastAcked);
        } else {
          // in this case we do no really know when this heartbeat came in,
          // however, it must have been after we became a leader, and since we
          // do not have a transient health record yet, we just assume that we
          // got it recently and set it to "now". Note that this will not make
          // a FAILED server "GOOD" again, since we do not touch the persisted
          // health record if we do not have a transient health record yet.
          lastAckedTime = startTimeLoop;
        }
      } else {
        lastAckedTime = std::chrono::system_clock::time_point();
      }
      transist.lastAcked = timepointToString(lastAckedTime);
      transist.syncTime = syncTime;
      transist.syncStatus = syncStatus;

      // update volatile values that may change
      transist.advertisedEndpoint = externalEndpoint;
      transist.serverVersion = serverVersion;
      transist.engine = engine;
      transist.hostId = hostId;
      transist.endpoint = endpoint;

      // We have now computed a new transient health record under all
      // circumstances.

      bool changed;
      if (transientHealthRecordFound) {
        // Calculate elapsed since lastAcked
        auto elapsed =
            std::chrono::duration<double>(startTimeLoop - lastAckedTime);

        if (elapsed.count() <= _okThreshold) {
          transist.status = Supervision::HEALTH_STATUS_GOOD;
        } else if (elapsed.count() <= _gracePeriod) {
          transist.status = Supervision::HEALTH_STATUS_BAD;
        } else {
          transist.status = Supervision::HEALTH_STATUS_FAILED;
        }

        // Status changed?
        changed = transist.statusDiff(persist);
      } else {
        transist.status = persist.status;
        changed = false;
      }

      // Take necessary actions if any
      std::shared_ptr<VPackBuilder> envelope;
      if (changed) {
        LOG_TOPIC("bbbde", DEBUG, Logger::SUPERVISION)
            << "Status of server " << serverID << " has changed from "
            << persist.status << " to " << transist.status;
        handleOnStatus(_agent, snapshot(), persist, transist, serverID, _jobId,
                       envelope, _DBServersInMaintenance, _delayFailedFollower,
                       _failedLeaderAddsFollower);
        persist =
            transist;  // Now copy Status, SyncStatus from transient to persited
      } else {
        LOG_TOPIC("44253", TRACE, Logger::SUPERVISION)
            << "Health of server " << machine.first << " remains "
            << transist.status;
      }

      // Transient report
      Builder tReport;
      {
        VPackArrayBuilder transaction(&tReport);  // Transist Transaction
        {
          VPackObjectBuilder operation(&tReport);  // Operation
          tReport.add(
              VPackValue(healthPrefix + serverID));  // Supervision/Health
          {
            VPackObjectBuilder oo(&tReport);
            transist.toVelocyPack(tReport);
          }
        }
      }  // Transaction

      // Persistent report
      Builder pReport;
      if (changed) {
        {
          VPackArrayBuilder transaction(&pReport);  // Persist Transaction
          {
            VPackObjectBuilder operation(&pReport);  // Operation
            pReport.add(
                VPackValue(healthPrefix + serverID));  // Supervision/Health
            {
              VPackObjectBuilder oo(&pReport);
              persist.toVelocyPack(pReport);
            }
            if (envelope != nullptr) {  // Failed server
              TRI_ASSERT(envelope->slice().isArray() &&
                         envelope->slice()[0].isObject());
              for (VPackObjectIterator::ObjectPair i :
                   VPackObjectIterator(envelope->slice()[0])) {
                pReport.add(i.key.stringView(), i.value);
              }
            }
          }  // Operation
          if (envelope != nullptr &&
              envelope->slice().length() > 1) {  // Preconditions(Job)
            TRI_ASSERT(envelope->slice().isArray() &&
                       envelope->slice()[1].isObject());
            pReport.add(envelope->slice()[1]);
          }
        }  // Transaction
      }

      if (!this->isStopping()) {
        // Replicate special event and only then transient store
        if (changed) {
          write_ret_t res = singleWriteTransaction(_agent, pReport, false);
          if (res.accepted && res.indices.front() != 0) {
            ++_jobId;  // Job was booked
            transient(_agent, tReport);
          }
        } else {  // Nothing special just transient store
          transient(_agent, tReport);
        }
      }
    } else {
      LOG_TOPIC("a55cd", INFO, Logger::SUPERVISION)
          << "Short name for " << serverID
          << " not yet available.  Skipping health check.";
    }  // else

  }  // for

  return ret;
}

bool Supervision::earlyBird() const {
  std::vector<std::string> tpath{"Sync", "ServerStates"};
  std::vector<std::string> pdbpath{"Plan", "DBServers"};
  std::vector<std::string> pcpath{"Plan", "Coordinators"};

  if (!snapshot().has(pdbpath)) {
    LOG_TOPIC("3206f", DEBUG, Logger::SUPERVISION)
        << "No Plan/DBServers key in persistent store";
    return false;
  }
  VPackBuilder dbserversB = snapshot().get(pdbpath)->toBuilder();
  VPackSlice dbservers = dbserversB.slice();

  if (!snapshot().has(pcpath)) {
    LOG_TOPIC("b0e08", DEBUG, Logger::SUPERVISION)
        << "No Plan/Coordinators key in persistent store";
    return false;
  }
  VPackBuilder coordinatorsB = snapshot().get(pcpath)->toBuilder();
  VPackSlice coordinators = coordinatorsB.slice();

  if (!_transient.has(tpath)) {
    LOG_TOPIC("fe42a", DEBUG, Logger::SUPERVISION)
        << "No Sync/ServerStates key in transient store";
    return false;
  }
  VPackBuilder serverStatesB = _transient.get(tpath)->toBuilder();
  VPackSlice serverStates = serverStatesB.slice();

  // every db server in plan accounted for in transient store?
  for (auto const& server : VPackObjectIterator(dbservers)) {
    auto serverId = server.key.stringView();
    if (!serverStates.hasKey(serverId)) {
      return false;
    }
  }
  // every db server in plan accounted for in transient store?
  for (auto const& server : VPackObjectIterator(coordinators)) {
    auto serverId = server.key.stringView();
    if (!serverStates.hasKey(serverId)) {
      return false;
    }
  }

  return true;
}

// Update local agency snapshot, guarded by callers
bool Supervision::updateSnapshot() {
  if (_agent == nullptr || this->isStopping()) {
    return false;
  }

  // ********************************** WARNING ********************************
  // Only change with utmost care. This is to be the sole location for modifying
  // _snapshot. All places, which need access to the _snapshot variable must use
  // the snapshot() member to avoid accessing a null pointer!
  // Furthermore, _snapshot must never be changed without considering its
  // consequences for _lastconfirmed!

  // Update once from agency's spearhead and keep updating using RAFT log from
  // there.
  if (_lastUpdateIndex == 0) {
    _agent->executeLockedRead([&]() {
      if (_agent->spearhead().has(_agencyPrefix)) {
        _spearhead = _agent->spearhead();
        if (_spearhead.has(_agencyPrefix)) {
          _lastUpdateIndex = _agent->confirmed();
          _snapshot = _spearhead.nodePtr(_agencyPrefix);
        } else {
          _lastUpdateIndex = 0;
          _snapshot = _spearhead.nodePtr();
        }
      }
    });
  } else {
    std::vector<log_t> logs;
    _agent->executeLockedRead(
        [&]() { logs = _agent->logs(_lastUpdateIndex + 1); });
    if (!logs.empty() &&
        !(logs.size() == 1 && _lastUpdateIndex == logs.front().index)) {
      _lastUpdateIndex = _spearhead.applyTransactions(logs);
      _snapshot = _spearhead.nodePtr(_agencyPrefix);
    }
  }
  // ***************************************************************************

  _agent->executeTransientLocked([&]() {
    if (_agent->transient().has(_agencyPrefix)) {
      _transient = _agent->transient().get(_agencyPrefix);
    }
  });

  return true;
}

// All checks, guarded by main thread
bool Supervision::doChecks() {
  TRI_ASSERT(ServerState::roleToAgencyListKey(ServerState::ROLE_DBSERVER) ==
             "DBServers");
  LOG_TOPIC("aadea", TRACE, Logger::SUPERVISION) << "Checking dbservers...";
  check(ServerState::roleToAgencyListKey(ServerState::ROLE_DBSERVER));
  TRI_ASSERT(ServerState::roleToAgencyListKey(ServerState::ROLE_COORDINATOR) ==
             "Coordinators");
  LOG_TOPIC("aadeb", TRACE, Logger::SUPERVISION) << "Checking coordinators...";
  check(ServerState::roleToAgencyListKey(ServerState::ROLE_COORDINATOR));
  TRI_ASSERT(ServerState::roleToAgencyListKey(ServerState::ROLE_SINGLE) ==
             "Singles");
  LOG_TOPIC("aadec", TRACE, Logger::SUPERVISION)
      << "Checking single servers (active failover)...";
  check(ServerState::roleToAgencyListKey(ServerState::ROLE_SINGLE));
  LOG_TOPIC("aaded", TRACE, Logger::SUPERVISION) << "Server checks done.";

  return true;
}

void Supervision::reportStatus(std::string const& status) {
  bool persist = false;

  {  // Do I have to report to agency under
    if (auto modeString = snapshot().hasAsString("/Supervision/State/Mode");
        !modeString || modeString.value() != status) {
      // This includes the case that the mode is not set, since status
      // is never empty
      persist = true;
    }
  }

  VPackBuilder report;
  {
    VPackArrayBuilder trx(&report);
    {
      VPackObjectBuilder br(&report);
      report.add(VPackValue("/Supervision/State"));
      {
        VPackObjectBuilder bbr(&report);
        report.add("Mode", VPackValue(status));
        report.add(
            "Timestamp",
            VPackValue(timepointToString(std::chrono::system_clock::now())));
      }
    }
  }

  // Important! No reporting in transient for Maintenance mode.
  if (status != "Maintenance") {
    transient(_agent, report);
  }

  if (persist) {
    write_ret_t res = singleWriteTransaction(_agent, report, false);
  }
}

void Supervision::updateDBServerMaintenance() {
  // This method checks all entries in /arango/Target/MaintenanceDBServers
  // and makes sure that /arango/Current/MaintenanceDBServers reflects
  // the state of the Target entries (including potentially run out
  // timeouts. Furthermore, it updates the set _DBServersInMaintenance,
  // which will be used for the rest of the supervision run.

  // Algorithm for each entry in Target:
  //   If Target says maintenance:
  //     if timeout reached:
  //       remove entry from Target
  //       stop
  //     else:
  //       if Current entry differs: copy over
  //       put server in _DBServersInMaintenance
  // Algorithm for each entry in Current:
  //   If Current says maintenance:
  //     if server not in _DBServersInMaintenance:
  //       remove entry

  velocypack::Builder builder;
  builder.openArray();

  auto ensureDBServerInCurrent = [&](std::string const& serverId, bool yes) {
    // This closure will copy the entry
    // /Target/MaintenanceDBServers/<serverId>
    // to /Current/MaintenanceDBServers/<serverId> if they differ and `yes`
    // is `true`. If `yes` is `false`, the entry will be removed.
    std::string targetPath =
        std::string(TARGET_MAINTENANCE_DBSERVERS) + "/" + serverId;
    std::string currentPath =
        std::string(CURRENT_MAINTENANCE_DBSERVERS) + "/" + serverId;
    auto current = snapshot().has(currentPath);
    if (yes == false) {
      if (current) {
        {
          VPackArrayBuilder ab(&builder);
          {
            VPackObjectBuilder ob(&builder);
            builder.add(VPackValue("/arango/" + currentPath));
            {
              VPackObjectBuilder ob2(&builder);
              builder.add("op", "delete");
            }
          }
        }
      }
      return;
    }
    auto target = snapshot().get(targetPath);
    if (target) {
      if (!current || (target != nullptr) != current) {
        {
          VPackArrayBuilder ab(&builder);
          {
            VPackObjectBuilder ob(&builder);
            builder.add(VPackValue("/arango/" + currentPath));
            {
              VPackObjectBuilder ob2(&builder);
              builder.add("op", "set");
              builder.add(VPackValue("new"));
              target->toBuilder(builder);
            }
          }
        }
      }
    }
  };

  std::unordered_set<std::string> newDBServersInMaintenance;
  auto target = snapshot().hasAsChildren(TARGET_MAINTENANCE_DBSERVERS);
  if (target) {
    // If the key is not there or there is no object there, nobody is in
    // maintenance.
    Node::Children const& targetServers = *target;
    for (auto const& p : targetServers) {
      std::string const& serverId = p.first;
      std::shared_ptr<Node> const& entry = p.second;
      auto mode = entry->hasAsString("Mode");
      if (mode) {
        std::string const& modeSt = mode.value();
        if (modeSt == "maintenance") {
          // Yes, it says maintenance, now check the timeout:
          auto timeout = entry->hasAsString("Until");
          if (timeout) {
            auto const maintenanceExpires = stringToTimepoint(timeout.value());
            if (maintenanceExpires < std::chrono::system_clock::now()) {
              // Need to switch off maintenance mode
              ensureDBServerInCurrent(serverId, false);
            } else {
              // Server is in maintenance mode:
              newDBServersInMaintenance.insert(serverId);
              ensureDBServerInCurrent(serverId, true);
            }
          }
        }
      }
    }
  }
  auto current = snapshot().hasAsChildren(CURRENT_MAINTENANCE_DBSERVERS);
  if (current) {
    Node::Children const& currentServers = *current;
    for (auto const& p : currentServers) {
      std::string const& serverId = p.first;
      if (newDBServersInMaintenance.find(serverId) ==
          newDBServersInMaintenance.end()) {
        ensureDBServerInCurrent(serverId, false);
      }
    }
  }
  _DBServersInMaintenance.swap(newDBServersInMaintenance);

  builder.close();
  if (builder.slice().length() > 0) {
    write_ret_t res = _agent->write(builder.slice());
    if (!res.successful()) {
      LOG_TOPIC("2d6fa", WARN, Logger::SUPERVISION)
          << "failed to update maintenance servers in agency. Will retry. "
          << builder.toJson();
    }
  }
}

void Supervision::step() {
  if (_jobId == 0 || _jobId == _jobIdMax) {
    getUniqueIds();  // cannot fail but only hang
  }
  LOG_TOPIC("edeee", TRACE, Logger::SUPERVISION) << "Begin updateSnapshot";
  updateSnapshot();
  LOG_TOPIC("aaabb", TRACE, Logger::SUPERVISION) << "Finished updateSnapshot";

  if (!_upgraded) {
    upgradeAgency();
  }

  bool maintenanceMode = false;
  if (snapshot().has(supervisionMaintenance)) {
    try {
      if (snapshot().get(supervisionMaintenance)->isString()) {
        std::string tmp =
            snapshot().get(supervisionMaintenance)->getString().value();
        if (tmp.size() < 18) {  // legacy behaviour
          maintenanceMode = true;
        } else {
          auto const maintenanceExpires = stringToTimepoint(tmp);
          if (maintenanceExpires >= std::chrono::system_clock::now()) {
            maintenanceMode = true;
          }
        }
      } else {  // legacy behaviour
        maintenanceMode = true;
      }
    } catch (std::exception const& e) {
      LOG_TOPIC("cf236", ERR, Logger::SUPERVISION)
          << "Supervision maintenance key in agency is not a string. "
             "This should never happen and will prevent hot backups. "
          << e.what();
      return;
    }
  }

  if (!maintenanceMode) {
    reportStatus("Normal");

    _haveAborts = false;

    // We now need to check for any changes in DBServer maintenance modes.
    // Note that if we confirm a switch to maintenance mode from
    // /arango/Target/MaintenanceDBServers in
    // /arango/Current/MaintenanceDBServers, then this maintenance mode
    // must already count for **this** run of the supervision. Therefore,
    // the following function not only updates the actual place in Current,
    // but also computes the list of DBServers in maintenance mode in
    // _DBServersInMaintenance, which can then be used in the rest of the
    // checks.
    updateDBServerMaintenance();

    if (_agent->leaderFor() > 55 || earlyBird()) {
      // 55 seconds is less than a minute, which fits to the
      // 60 seconds timeout in /_admin/cluster/health

      try {
        LOG_TOPIC("aa565", TRACE, Logger::SUPERVISION) << "Begin doChecks";
        doChecks();
        LOG_TOPIC("675fc", TRACE, Logger::SUPERVISION) << "Finished doChecks";
      } catch (std::exception const& e) {
        LOG_TOPIC("e0869", ERR, Logger::SUPERVISION) << e.what();
      } catch (...) {
        LOG_TOPIC("ac4c4", ERR, Logger::SUPERVISION)
            << "Supervision::doChecks() generated an uncaught "
               "exception.";
      }

      // wait 5 min or until next scheduled run
      if (_agent->leaderFor() > 300 &&
          _nextServerCleanup < std::chrono::system_clock::now()) {
        // Make sure that we have the latest and greatest information
        // about heartbeats in _transient. Note that after a long
        // Maintenance mode of the supervision, the `doChecks` above
        // might have updated /arango/Supervision/Health in the
        // transient store *just now above*. We need to reflect these
        // changes in _transient.
        _agent->executeTransientLocked([&]() {
          if (_agent->transient().has(_agencyPrefix)) {
            _transient = _agent->transient().get(_agencyPrefix);
          }
        });

        LOG_TOPIC("dcded", TRACE, Logger::SUPERVISION)
            << "Begin cleanupExpiredServers";
        cleanupExpiredServers(snapshot(), _transient);
        LOG_TOPIC("dedcd", TRACE, Logger::SUPERVISION)
            << "Finished cleanupExpiredServers";
      }

    } else {
      LOG_TOPIC("7928f", INFO, Logger::SUPERVISION)
          << "Postponing supervision for now, waiting for incoming "
             "heartbeats: "
          << _agent->leaderFor();
    }
    try {
      LOG_TOPIC("7895a", TRACE, Logger::SUPERVISION) << "Begin handleJobs";
      handleJobs();
      LOG_TOPIC("febbc", TRACE, Logger::SUPERVISION) << "Finished handleJobs";
    } catch (std::exception const& e) {
      LOG_TOPIC("76123", WARN, Logger::SUPERVISION)
          << "Caught exception in handleJobs(), error message: " << e.what();
    }
  } else {
    reportStatus("Maintenance");
  }
}

void Supervision::waitForIndexCommitted(index_t index) {
  if (index != 0) {
    auto wait_for_repl_start = std::chrono::steady_clock::now();

    while (!this->isStopping() && _agent->leading()) {
      auto result = _agent->waitFor(index);
      if (result == Agent::raft_commit_t::TIMEOUT) {  // Oh snap
        // Note that we can get UNKNOWN if we have lost leadership or
        // if we are shutting down. In both cases we just leave the
        // loop.
        LOG_TOPIC("c72b0", WARN, Logger::SUPERVISION)
            << "Waiting for commits to be done ... ";
        continue;
      } else {  // Good we can continue
        break;
      }
    }

    auto wait_for_repl_end = std::chrono::steady_clock::now();
    auto repl_ms = std::chrono::duration_cast<std::chrono::milliseconds>(
                       wait_for_repl_end - wait_for_repl_start)
                       .count();
    _supervision_runtime_wait_for_sync_msec.count(repl_ms);
  }
}

void Supervision::notify() noexcept {
  {
    std::lock_guard guard{_cv.mutex};
    _shouldRunAgain = true;
  }
  _cv.cv.notify_one();
}

void Supervision::waitForSupervisionNode() {
  // First wait until somebody has initialized the ArangoDB data, before
  // that running the supervision does not make sense and will indeed
  // lead to horrible errors:

  std::string const supervisionNode = _agencyPrefix + supervisionPrefix;

  while (!this->isStopping()) {
    {
      std::unique_lock guard{_cv.mutex};
      _cv.cv.wait_for(guard, std::chrono::microseconds{
                                 static_cast<uint64_t>(1000000 * _frequency)});
    }

    bool done = false;
    std::lock_guard locker{_lock};
    _agent->executeLockedRead([&]() {
      if (_agent->readDB().has(supervisionNode)) {
        try {
          auto const sn = _agent->readDB().get(supervisionNode);
          if (sn.children().size() > 0) {
            done = true;
          }
        } catch (...) {
          LOG_TOPIC("4bc80", WARN, Logger::SUPERVISION)
              << "Main node in agency gone. Contact your db administrator.";
        }
      }
    });

    if (done) {
      break;
    }

    LOG_TOPIC("9a79b", TRACE, Logger::SUPERVISION) << "Waiting for ArangoDB to "
                                                      "initialize its data.";
  }
}

void Supervision::run() {
  // wait for cluster bootstrap
  waitForSupervisionNode();

  bool shutdown = false;
  {
    std::unique_lock guard{_cv.mutex};
    TRI_ASSERT(_agent != nullptr);

    while (!this->isStopping()) {
      _shouldRunAgain =
          false;  // we start running, no reason to run again, yet.
      try {
        auto lapStart = std::chrono::steady_clock::now();
        {
          guard.unlock();
          ScopeGuard scopeGuard([&]() noexcept { guard.lock(); });

          {
            std::lock_guard locker{_lock};

            // Only modifiy this condition with extreme care:
            // Supervision needs to wait until the agent has finished leadership
            // preparation or else the local agency snapshot might be behind its
            // last state.
            if (_agent->leading() && _agent->getPrepareLeadership() == 0) {
              step();
            } else {
              // Once we lose leadership, we need to restart building our
              // snapshot
              if (_lastUpdateIndex > 0) {
                _lastUpdateIndex = 0;
              }
            }
          }

          // If anything was rafted, we need to wait until it is replicated,
          // otherwise it is not "committed" in the Raft sense. However, let's
          // only wait for our changes not for new ones coming in during the
          // wait.
          if (_agent->leading()) {
            waitForIndexCommitted(_agent->index());
          }
        }
        auto lapTime = std::chrono::duration_cast<std::chrono::microseconds>(
                           std::chrono::steady_clock::now() - lapStart)
                           .count();

        _supervision_runtime_msec.count(lapTime / 1000);

        if (!_shouldRunAgain && lapTime < 1000000) {
          // wait returns false if timeout was reached
          _cv.cv.wait_for(guard,
                          std::chrono::microseconds{static_cast<uint64_t>(
                              (1000000 - lapTime) * _frequency)});
        }
      } catch (std::exception const& ex) {
        LOG_TOPIC("f5af1", ERR, Logger::SUPERVISION)
            << "caught exception in supervision thread: " << ex.what();
        // continue without throwing
      } catch (...) {
        LOG_TOPIC("c82bb", ERR, Logger::SUPERVISION)
            << "caught unknown exception in supervision thread";
        // continue without throwing
      }
    }
  }

  if (shutdown) {
    _server.beginShutdown();
  }
}

std::string Supervision::serverHealthFunctional(Node const& snapshot,
                                                std::string_view serverName) {
  std::string const serverStatus(
      basics::StringUtils::concatT(healthPrefix, serverName, "/Status"));
  return (snapshot.has(serverStatus))
             ? snapshot.hasAsString(serverStatus).value()
             : std::string();
}

// Guarded by caller
std::string Supervision::serverHealth(std::string_view serverName) const {
  return Supervision::serverHealthFunctional(snapshot(), serverName);
}

//  Get all planned servers
//  If heartbeat in transient too old or missing
//    If heartbeat in snapshot older than 1 day
//      Remove coordinator everywhere
//      Remove DB server everywhere, if not leader of a shard

std::unordered_map<ServerID, std::string> deletionCandidates(
    Node const& snapshot, Node const& transient, std::string const& type) {
  using namespace std::chrono;
  std::unordered_map<ServerID, std::string> serverList;
  std::string const planPath = "/Plan/" + type;

  if (snapshot.has(planPath) && !snapshot.get(planPath)->children().empty()) {
    std::string persistedTimeStamp;

    for (auto const& serverId : snapshot.get(planPath)->children()) {
      auto const& transientHeartbeat =
          transient.hasAsNode("/Supervision/Health/" + serverId.first);
      try {
        // Do we have a transient heartbeat younger than a day?
        if (transientHeartbeat) {
          auto const t = stringToTimepoint(
              transientHeartbeat->get("Timestamp")->getString().value());
          if (t > system_clock::now() - hours(24)) {
            continue;
          }
        }
        // Else do we have a persistent heartbeat younger than a day?
        auto const& persistentHeartbeat =
            snapshot.hasAsNode("/Supervision/Health/" + serverId.first);
        if (persistentHeartbeat) {
          persistedTimeStamp =
              persistentHeartbeat->get("Timestamp")->getString().value();
          auto const t = stringToTimepoint(persistedTimeStamp);
          if (t > system_clock::now() - hours(24)) {
            continue;
          }
        } else {
          if (!persistedTimeStamp.empty()) {
            persistedTimeStamp.clear();
          }
        }
      } catch (std::exception const& e) {
        LOG_TOPIC("21a9e", DEBUG, Logger::SUPERVISION)
            << "Failing to analyze " << serverId << " as deletion candidate "
            << e.what();
      }

      // We are still here?
      serverList.emplace(serverId.first, persistedTimeStamp);
    }
  }

  // Clear shard DB servers from the deletion candidates
  if (type == "DBServers") {
    if (!serverList.empty()) {  // we need to go through all shard leaders :(
      for (auto const& database :
           snapshot.get("Plan/Collections")->children()) {
        for (auto const& collection : database.second->children()) {
          for (auto const& shard :
               (*collection.second).get("shards")->children()) {
            Slice const servers = (*shard.second).getArray().value();
            if (servers.length() > 0) {
              try {
                for (auto const& server : VPackArrayIterator(servers)) {
                  if (serverList.find(server.copyString()) !=
                      serverList.end()) {
                    serverList.erase(server.copyString());
                  }
                }
              } catch (std::exception const& e) {
                // TODO: this needs a little attention
                LOG_TOPIC("720a5", DEBUG, Logger::SUPERVISION) << e.what();
              }
            } else {
              return serverList;
            }
          }
        }
      }
    }
  }
  return serverList;
}

void Supervision::cleanupExpiredServers(Node const& snapshot,
                                        Node const& transient) {
  auto servers = deletionCandidates(snapshot, transient, "DBServers");
  auto const& currentDatabases = *snapshot.get("Current/Databases");

  VPackBuilder del;
  {
    VPackObjectBuilder d(&del);
    del.add("op", VPackValue("delete"));
  }

  velocypack::Builder trxs;
  {
    VPackArrayBuilder t(&trxs);
    for (auto const& server : servers) {
      {
        VPackArrayBuilder ta(&trxs);
        auto const serverName = server.first;
        LOG_TOPIC("fa76d", DEBUG, Logger::SUPERVISION)
            << "Removing long overdue db server " << serverName
            << "last seen: " << server.second;
        {
          VPackObjectBuilder oper(&trxs);  // Operation for one server
          trxs.add("/arango/Supervision/Health/" + serverName, del.slice());
          trxs.add("/arango/Plan/DBServers/" + serverName, del.slice());
          trxs.add("/arango/Current/DBServers/" + serverName, del.slice());
          trxs.add("/arango/Target/MapUniqueToShortID/" + serverName,
                   del.slice());
          trxs.add("/arango/Current/ServersKnown/" + serverName, del.slice());
          trxs.add("/arango/Current/ServersRegistered/" + serverName,
                   del.slice());
          for (auto const& j : currentDatabases.children()) {
            trxs.add("/arango/Current/Databases/" + j.first + "/" + serverName,
                     del.slice());
          }
        }
        if (!server.second
                 .empty()) {  // Timestamp unchanged only, if persistent entry
          VPackObjectBuilder prec(&trxs);
          trxs.add("/arango/Supervision/Health/" + serverName + "/Timestamp",
                   VPackValue(server.second));
        }
      }
    }
  }
  if (servers.size() > 0) {
    _nextServerCleanup =
        std::chrono::system_clock::now() + std::chrono::seconds(3600);
    _agent->write(trxs.slice());
  }

  trxs.clear();
  servers = deletionCandidates(snapshot, transient, "Coordinators");
  {
    VPackArrayBuilder t(&trxs);
    for (auto const& server : servers) {
      {
        VPackArrayBuilder ta(&trxs);
        auto const serverName = server.first;
        LOG_TOPIC("f6a7d", DEBUG, Logger::SUPERVISION)
            << "Removing long overdue coordinator " << serverName
            << "last seen: " << server.second;
        {
          VPackObjectBuilder ts(&trxs);
          trxs.add("/arango/Supervision/Health/" + serverName, del.slice());
          trxs.add("/arango/Plan/Coordinators/" + serverName, del.slice());
          trxs.add("/arango/Current/Coordinators/" + serverName, del.slice());
          trxs.add("/arango/Target/MapUniqueToShortID/" + serverName,
                   del.slice());
          trxs.add("/arango/Current/ServersKnown/" + serverName, del.slice());
          trxs.add("/arango/Current/ServersRegistered/" + serverName,
                   del.slice());
        }
        if (!server.second
                 .empty()) {  // Timestamp unchanged only, if persistent entry
          VPackObjectBuilder prec(&trxs);
          trxs.add("/arango/Supervision/Health/" + serverName + "/Timestamp",
                   VPackValue(server.second));
        }
      }
    }
  }
  if (servers.size() > 0) {
    _agent->write(trxs.slice());
  }
  _nextServerCleanup =
      std::chrono::system_clock::now() + std::chrono::seconds(3600);
}

void Supervision::cleanupLostCollections(Node const& snapshot,
                                         AgentInterface* agent,
                                         uint64_t& jobId) {
  // Search for failed server
  //  Could also use `Target/FailedServers`
  auto const& health = snapshot.hasAsChildren(healthPrefix);
  if (!health) {
    return;
  }

  std::unordered_set<std::string> failedServers;
  for (auto const& server : *health) {
    HealthRecord record(*server.second.get());

    if (record.status == Supervision::HEALTH_STATUS_FAILED) {
      failedServers.insert(server.first);
    }
  }

  if (failedServers.empty()) {
    return;
  }

  // Now iterate over all shards and look for failed leaders.
  auto const& collections = snapshot.hasAsChildren("/Current/Collections");
  if (!collections) {
    return;
  }

  velocypack::Builder builder;
  {
    VPackArrayBuilder trxs(&builder);

    for (auto const& database : *collections) {
      auto const& dbname = database.first;

      auto const& collections = database.second->children();

      for (auto const& collection : collections) {
        auto const& colname = collection.first;

        for (auto const& shard : collection.second->children()) {
          auto servers = shard.second->hasAsArray("servers").value();

          TRI_ASSERT(servers.isArray());

          if (servers.length() >= 1) {
            TRI_ASSERT(servers[0].isString());
            auto const& servername = servers[0].copyString();

            if (failedServers.find(servername) != failedServers.end()) {
              // potentially lost shard
              auto const& shardname = shard.first;

              auto const& planurlinsnapshot = "/Plan/Collections/" + dbname +
                                              "/" + colname + "/shards/" +
                                              shardname;

              auto const& planurl = "/arango" + planurlinsnapshot;
              auto const& currenturl = "/arango/Current/Collections/" + dbname +
                                       "/" + colname + "/" + shardname;
              auto const& healthurl =
                  "/arango/Supervision/Health/" + servername + "/Status";
              // check if it exists in Plan
              if (snapshot.has(planurlinsnapshot)) {
                continue;
              }
              LOG_TOPIC("89987", TRACE, Logger::SUPERVISION)
                  << "Found a lost shard: " << shard.first;
              // Now remove that shard
              {
                VPackArrayBuilder trx(&builder);
                {
                  VPackObjectBuilder update(&builder);
                  // remove the shard in current
                  builder.add(VPackValue(currenturl));
                  {
                    VPackObjectBuilder op(&builder);
                    builder.add("op", VPackValue("delete"));
                  }
                  // add a job done entry to "Target/Finished"
                  std::string jobIdStr = std::to_string(jobId++);
                  builder.add(
                      VPackValue("/arango/Target/Finished/" + jobIdStr));
                  {
                    VPackObjectBuilder op(&builder);
                    builder.add("op", VPackValue("set"));
                    builder.add(VPackValue("new"));
                    {
                      VPackObjectBuilder job(&builder);
                      builder.add("type", VPackValue("cleanUpLostCollection"));
                      builder.add("server", VPackValue(shardname));
                      builder.add("jobId", VPackValue(jobIdStr));
                      builder.add("creator", VPackValue("supervision"));
                      builder.add("timeCreated",
                                  VPackValue(timepointToString(
                                      std::chrono::system_clock::now())));
                    }
                  }
                  // increase current version
                  builder.add(VPackValue("/arango/Current/Version"));
                  {
                    VPackObjectBuilder op(&builder);
                    builder.add("op", VPackValue("increment"));
                  }
                }
                {
                  VPackObjectBuilder precon(&builder);
                  // pre condition:
                  //  still in current
                  //  not in plan
                  //  still failed
                  builder.add(VPackValue(planurl));
                  {
                    VPackObjectBuilder cond(&builder);
                    builder.add("oldEmpty", VPackValue(true));
                  }
                  builder.add(VPackValue(currenturl));
                  {
                    VPackObjectBuilder cond(&builder);
                    builder.add("oldEmpty", VPackValue(false));
                  }
                  builder.add(VPackValue(healthurl));
                  {
                    VPackObjectBuilder cond(&builder);
                    builder.add("old",
                                VPackValue(Supervision::HEALTH_STATUS_FAILED));
                  }
                }
              }
            }
          }
        }
      }
    }
  }

  if (builder.slice().length() > 0) {
    // do it! fire and forget!
    agent->write(builder.slice());
  }
}

// Remove expired hot backup lock if exists
void Supervision::unlockHotBackup() {
  if (snapshot().has(HOTBACKUP_KEY)) {
    Node const& tmp = *snapshot().get(HOTBACKUP_KEY);
    if (tmp.isString()) {
      if (std::chrono::system_clock::now() >
          stringToTimepoint(tmp.getString().value())) {
        VPackBuilder unlock;
        {
          VPackArrayBuilder trxs(&unlock);
          {
            VPackObjectBuilder u(&unlock);
            unlock.add(VPackValue(HOTBACKUP_KEY));
            {
              VPackObjectBuilder o(&unlock);
              unlock.add("op", VPackValue("delete"));
            }
          }
        }
        write_ret_t res = singleWriteTransaction(_agent, unlock, false);
      }
    }
  }
}

// Guarded by caller
void Supervision::handleJobs() {
  // Do supervision
  LOG_TOPIC("67eef", TRACE, Logger::SUPERVISION) << "Begin unlockHotBackup";
  unlockHotBackup();

  LOG_TOPIC("76ffe", TRACE, Logger::SUPERVISION) << "Begin shrinkCluster";
  shrinkCluster();

  LOG_TOPIC("43256", TRACE, Logger::SUPERVISION) << "Begin enforceReplication";
  enforceReplication();

  LOG_TOPIC("76190", TRACE, Logger::SUPERVISION)
      << "Begin cleanupLostCollections";
  cleanupLostCollections(snapshot(), _agent, _jobId);
  // Note that this function consumes job IDs, potentially many, so the member
  // is incremented inside the function. Furthermore, `cleanupLostCollections`
  // is static for unit testing purposes.

  LOG_TOPIC("00789", TRACE, Logger::SUPERVISION)
      << "Begin readyOrphanedIndexCreations";
  readyOrphanedIndexCreations();

  LOG_TOPIC("00790", TRACE, Logger::SUPERVISION)
      << "Begin checkBrokenCreatedDatabases";
  checkBrokenCreatedDatabases();

  LOG_TOPIC("69480", TRACE, Logger::SUPERVISION)
      << "Begin checkBrokenCollections";
  checkBrokenCollections();

  LOG_TOPIC("83402", TRACE, Logger::SUPERVISION)
      << "Begin checkBrokenAnalyzers";
  checkBrokenAnalyzers();

  LOG_TOPIC("2cd7b", TRACE, Logger::SUPERVISION)
      << "Begin checkUndoLeaderChangeActions";
  checkUndoLeaderChangeActions();

  LOG_TOPIC("13da7", TRACE, Logger::SUPERVISION)
      << "Begin checkCollectionGroups";
  checkCollectionGroups();
  updateSnapshot();  // make collection group write visible

  LOG_TOPIC("f7d05", TRACE, Logger::SUPERVISION) << "Begin checkReplicatedLogs";
  checkReplicatedLogs();

  LOG_TOPIC("83676", TRACE, Logger::SUPERVISION)
      << "Begin cleanupReplicatedLogs";
  cleanupReplicatedLogs();  // TODO do this only every x seconds?

  LOG_TOPIC("00aab", TRACE, Logger::SUPERVISION) << "Begin workJobs";
  workJobs();

  LOG_TOPIC("0892b", TRACE, Logger::SUPERVISION)
      << "Begin cleanupFinishedAndFailedJobs";
  cleanupFinishedAndFailedJobs();

  LOG_TOPIC("0892c", TRACE, Logger::SUPERVISION)
      << "Begin cleanupHotbackupTransferJobs";
  cleanupHotbackupTransferJobs();

  LOG_TOPIC("0892d", TRACE, Logger::SUPERVISION)
      << "Begin failBrokenHotbackupTransferJobs";
  failBrokenHotbackupTransferJobs();
}

// Guarded by caller
void Supervision::cleanupFinishedAndFailedJobs() {
  // This deletes old Supervision jobs in /Target/Finished and
  // /Target/Failed. We can be rather generous here since old
  // snapshots and log entries are kept for much longer.
  // We only keep up to 500 finished jobs and 1000 failed jobs.

  constexpr size_t maximalFinishedJobs = 500;
  constexpr size_t maximalFailedJobs = 1000;

  auto cleanup = [&](std::string const& prefix, size_t limit) {
    auto const& jobs = *snapshot().hasAsChildren(prefix);
    if (jobs.size() <= 2 * limit) {
      return;
    }
    typedef std::pair<std::string, std::string> keyDate;
    std::vector<keyDate> v;
    v.reserve(jobs.size());
    for (auto const& p : jobs) {
      auto created = p.second->hasAsString("timeCreated");
      if (created) {
        v.emplace_back(p.first, *created);
      } else {
        v.emplace_back(p.first, "1970");  // will be sorted very early
      }
    }
    std::sort(v.begin(), v.end(),
              [](keyDate const& a, keyDate const& b) -> bool {
                return a.second < b.second;
              });
    size_t toBeDeleted = v.size() - limit;  // known to be positive
    LOG_TOPIC("98451", INFO, Logger::AGENCY) << "Deleting " << toBeDeleted
                                             << " old jobs"
                                                " in "
                                             << prefix;
    VPackBuilder trx;  // We build a transaction here
    {                  // Pair for operation, no precondition here
      VPackArrayBuilder guard1(&trx);
      {
        VPackObjectBuilder guard2(&trx);
        for (auto it = v.begin(); toBeDeleted-- > 0 && it != v.end(); ++it) {
          trx.add(VPackValue(prefix + it->first));
          {
            VPackObjectBuilder guard2(&trx);
            trx.add("op", VPackValue("delete"));
          }
        }
      }
    }
    singleWriteTransaction(_agent, trx, false);  // do not care about the result
  };

  cleanup(finishedPrefix, maximalFinishedJobs);
  cleanup(failedPrefix, maximalFailedJobs);
}

// Guarded by caller
void arangodb::consensus::cleanupHotbackupTransferJobsFunctional(
    Node const& snapshot, std::shared_ptr<VPackBuilder> envelope) {
  // This deletes old Hotbackup transfer jobs in
  // /Target/HotBackup/TransferJobs according to their time stamp.
  // We keep at most 100 transfer jobs which are completed.
  // We also delete old hotbackup transfer job locks if needed.
  constexpr uint64_t maximalNumberTransferJobs = 100;
  constexpr char const* prefix = HOTBACKUP_TRANSFER_JOBS;

  auto static const noJobs = Node::Children{};
  auto jobs = snapshot.hasAsChildren(prefix);
  if (!jobs) {
    jobs = &noJobs;
  }
  auto locks = snapshot.hasAsChildren(HOTBACKUP_TRANSFER_LOCKS);
  bool locksFound = locks && locks->size() > 0;

  if (jobs->size() <= maximalNumberTransferJobs + 6 && !locksFound) {
    // We tolerate some more jobs before we take action. This
    // is to avoid that we go through all jobs every second. Oasis takes
    // a hotbackup every 2h, so this number 6 would lead to the list
    // being traversed approximately every 12h.
    // The locks are cleaned up if no jobs is ongoing and no cleanup is needed
    // for the jobs. To get to this code, we enter it every 60th time, even
    // if there is no need for it from the perspective of the transfer jobs.
    return;
  }
  typedef std::pair<std::string, std::string> keyDate;
  std::vector<keyDate> v;
  v.reserve(jobs->size());
  bool foundOngoing = false;
  for (auto const& p : *jobs) {
    auto const& dbservers = p.second->hasAsChildren("DBServers");
    if (!dbservers) {
      continue;
    }
    // Now check if everything is completed or failed, or if the job
    // has no status information whatsoever:
    bool completed = true;
    for (auto const& pp : *dbservers) {
      auto const& status = pp.second->hasAsString("Status");
      if (status) {
        if (status.value() != "COMPLETED" && status.value() != "FAILED") {
          // If we get here, we might be looking at an old leftover which
          // appears to be ongoing, or at a new style, properly ongoing
          // We ignore non-completedness of old crud and only consider
          // new jobs with a rebootId as incomplete:
          auto const& rebootId = pp.second->hasAsUInt(StaticStrings::RebootId);
          if (status.value() == "NEW" || rebootId) {
            completed = false;
          }
        }
      }
    }
    if (completed) {
      auto created = p.second->hasAsString("Timestamp");
      if (created) {
        v.emplace_back(p.first, *created);
      } else {
        v.emplace_back(p.first, "1970");  // will be sorted very early
      }
    } else {
      foundOngoing = true;
    }
  }
  std::sort(v.begin(), v.end(), [](keyDate const& a, keyDate const& b) -> bool {
    return a.second < b.second;
  });
  if (v.size() <= maximalNumberTransferJobs) {
    // Now check if anything was ongoing, if not, then we cleanup all locks
    // in /arango/Target/Hotbackup/Transfers, provided nothing has changed
    // with the transfer jobs:
    if (!foundOngoing) {
      VPackArrayBuilder guard(envelope.get());
      {
        // mutation part:
        VPackObjectBuilder guard2(envelope.get());
        envelope->add(VPackValue(HOTBACKUP_TRANSFER_LOCKS));
        {
          VPackObjectBuilder guard3(envelope.get());
          envelope->add("op", VPackValue("set"));
          envelope->add(VPackValue("new"));
          { VPackObjectBuilder guard4(envelope.get()); }
        }
      }
      {
        // precondition part:
        VPackObjectBuilder guard2(envelope.get());
        envelope->add(VPackValue(HOTBACKUP_TRANSFER_JOBS));
        {
          VPackObjectBuilder guard3(envelope.get());
          envelope->add(VPackValue("old"));
          auto oldJobs = snapshot.hasAsNode(HOTBACKUP_TRANSFER_JOBS);
          TRI_ASSERT(oldJobs);
          oldJobs->toBuilder(*envelope);
        }
      }
    }
    return;
  }
  size_t toBeDeleted =
      v.size() - maximalNumberTransferJobs;  // known to be positive
  LOG_TOPIC("98452", INFO, Logger::AGENCY) << "Deleting " << toBeDeleted
                                           << " old transfer jobs"
                                              " in "
                                           << prefix;
  // We build a single transaction here
  {
    VPackArrayBuilder guard(envelope.get());
    {
      VPackObjectBuilder guard2(envelope.get());
      for (auto it = v.begin(); toBeDeleted-- > 0 && it != v.end(); ++it) {
        envelope->add(VPackValue(prefix + it->first));
        {
          VPackObjectBuilder guard2(envelope.get());
          envelope->add("op", VPackValue("delete"));
        }
      }
    }
  }
}

// Guarded by caller
void arangodb::consensus::failBrokenHotbackupTransferJobsFunctional(
    Node const& snapshot, std::shared_ptr<VPackBuilder> envelope) {
  // This observes the hotbackup transfer jobs and declares those as failed
  // whose responsible dbservers have crashed or have been shut down.
  VPackArrayBuilder guard(envelope.get());
  constexpr char const* prefix = HOTBACKUP_TRANSFER_JOBS;
  auto const& jobs = snapshot.hasAsChildren(prefix);
  if (jobs) {
    for (auto const& p : *jobs) {
      auto const& dbservers = p.second->hasAsChildren("DBServers");
      if (!dbservers) {
        continue;
      }
      for (auto const& pp : *dbservers) {
        auto const& status = pp.second->hasAsString("Status");
        if (!status) {
          // Should not happen, just be cautious
          continue;
        }
        if (status.value() == "COMPLETED" || status.value() == "FAILED" ||
            status.value() == "CANCELLED") {
          // Nothing to do
          continue;
        }
        bool found = false;
        auto const& rebootId = pp.second->hasAsUInt(StaticStrings::RebootId);
        auto const& lockLocation =
            pp.second->hasAsString(StaticStrings::LockLocation);
        if (rebootId && lockLocation) {
          if (!Supervision::verifyServerRebootID(snapshot, pp.first,
                                                 rebootId.value(), found)) {
            // Cancel job, set status to FAILED and release lock:
            VPackArrayBuilder guard(envelope.get());
            // Action part:
            {
              VPackObjectBuilder guard2(envelope.get());
              envelope->add(VPackValue(prefix + p.first + "/DBServers/" +
                                       pp.first + "/Status"));
              {
                VPackObjectBuilder guard(envelope.get());
                envelope->add("op", VPackValue("set"));
                envelope->add("new", VPackValue("FAILED"));
              }
              envelope->add(VPackValue(std::string(HOTBACKUP_TRANSFER_LOCKS) +
                                       lockLocation.value()));
              {
                VPackObjectBuilder guard(envelope.get());
                envelope->add("op", VPackValue("delete"));
              }
            }
            // Precondition part: status is unchanged
            // This guards us against the case that a DBserver has finished a
            // job and was then shut down since we last renewed our snapshot.
            {
              VPackObjectBuilder guard2(envelope.get());
              envelope->add(
                  prefix + p.first + "/DBServers/" + pp.first + "/Status",
                  VPackValue(status.value()));
            }
          }
        }
      }
    }
  }
}

void Supervision::cleanupHotbackupTransferJobs() {
  auto envelope = std::make_shared<VPackBuilder>();
  arangodb::consensus::cleanupHotbackupTransferJobsFunctional(snapshot(),
                                                              envelope);
  if (envelope->size() > 0) {
    write_ret_t res = singleWriteTransaction(_agent, *envelope, false);

    if (!res.accepted || (res.indices.size() == 1 && res.indices[0] == 0)) {
      LOG_TOPIC("1232b", INFO, Logger::SUPERVISION)
          << "Failed to remove old transfer jobs or locks: "
          << envelope->toJson();
    }
  }
}

void Supervision::failBrokenHotbackupTransferJobs() {
  auto envelope = std::make_shared<VPackBuilder>();
  arangodb::consensus::failBrokenHotbackupTransferJobsFunctional(snapshot(),
                                                                 envelope);
  if (envelope->slice().length() > 0) {
    trans_ret_t res = generalTransaction(_agent, *envelope);

    bool good = true;
    VPackSlice resSlice = res.result->slice();
    if (res.accepted) {
      if (!resSlice.isArray()) {
        good = false;
      } else {
        for (size_t i = 0; i < resSlice.length(); ++i) {
          if (!resSlice[i].isNumber()) {
            good = false;
          } else {
            uint64_t j = resSlice[i].getNumber<uint64_t>();
            if (j == 0) {
              good = false;
            }
          }
        }
      }
    }
    if (!good) {
      LOG_TOPIC("1232c", INFO, Logger::SUPERVISION)
          << "Failed to fail bad transfer jobs: " << envelope->toJson()
          << ", response: "
          << (res.accepted ? resSlice.toJson() : std::string());
    }
  }
}

// Guarded by caller
void Supervision::workJobs() {
  bool dummy = false;
  // ATTENTION: It is necessary to copy the todos here, since we modify
  // below!
  auto todos = *snapshot().hasAsChildren(toDoPrefix);
  auto it = todos.begin();
  static std::string const FAILED = "failed";

  // In the case that there are a lot of jobs in ToDo or in Pending we cannot
  // afford to run through all of them before we do another Supervision round.
  // This is because only in a new round we discover things like a server
  // being good again. Currently, we manage to work through approx. 200 jobs
  // per second. Therefore, we have - for now - chosen to limit the number of
  // jobs actually worked on to 1000 in ToDo and 1000 in Pending. However,
  // since some jobs are just waiting, we cannot work on the same 1000
  // jobs in each round. This is where the randomization comes in. We work
  // on up to 1000 *random* jobs. This will eventually cover everything with
  // very high probability. Note that the snapshot does not change, so
  // `todos.size()` is constant for the loop, even though we do agency
  // transactions to remove ToDo jobs.
  size_t const maximalJobsPerRound = 1000;
  bool selectRandom = todos.size() > maximalJobsPerRound;

  LOG_TOPIC("00567", TRACE, Logger::SUPERVISION)
      << "Begin ToDos of type Failed*";
  bool doneFailedJob = false;
  while (it != todos.end()) {
    auto const& jobNode = *(it->second);
    if (jobNode.hasAsString("type").value().starts_with(FAILED)) {
      if (selectRandom && RandomGenerator::interval(static_cast<uint64_t>(
                              todos.size())) > maximalJobsPerRound) {
        LOG_TOPIC("675fe", TRACE, Logger::SUPERVISION) << "Skipped ToDo Job";
        ++it;
        continue;
      }

      LOG_TOPIC("87812", TRACE, Logger::SUPERVISION)
          << "Begin JobContext::run()";
      JobContext(TODO, jobNode.hasAsString("jobId").value(), snapshot(), _agent)
          .run(_haveAborts);
      LOG_TOPIC("98115", TRACE, Logger::SUPERVISION)
          << "Finish JobContext::run()";
      it = todos.erase(it);
      doneFailedJob = true;
    } else {
      ++it;
    }
  }

  // Do not start other jobs, if above resilience jobs aborted stuff
  if (!_haveAborts && !doneFailedJob) {
    LOG_TOPIC("00654", TRACE, Logger::SUPERVISION) << "Begin ToDos";
    for (auto const& todoEnt : todos) {
      if (selectRandom && RandomGenerator::interval(static_cast<uint64_t>(
                              todos.size())) > maximalJobsPerRound) {
        LOG_TOPIC("77889", TRACE, Logger::SUPERVISION) << "Skipped ToDo Job";
        continue;
      }
      auto const& jobNode = *todoEnt.second;
      if (!jobNode.hasAsString("type").value().starts_with(FAILED)) {
        LOG_TOPIC("aa667", TRACE, Logger::SUPERVISION)
            << "Begin JobContext::run()";
        JobContext(TODO, jobNode.hasAsString("jobId").value(), snapshot(),
                   _agent)
            .run(dummy);
        LOG_TOPIC("65bcd", TRACE, Logger::SUPERVISION)
            << "Finish JobContext::run()";
      }
    }
  }
  LOG_TOPIC("a55ce", TRACE, Logger::SUPERVISION)
      << "Updating snapshot after ToDo";
  updateSnapshot();

  LOG_TOPIC("08641", TRACE, Logger::SUPERVISION) << "Begin Pendings";
  auto const& pends = *snapshot().hasAsChildren(pendingPrefix);
  selectRandom = pends.size() > maximalJobsPerRound;

  for (auto const& pendEnt : pends) {
    if (selectRandom && RandomGenerator::interval(static_cast<uint64_t>(
                            pends.size())) > maximalJobsPerRound) {
      LOG_TOPIC("54310", TRACE, Logger::SUPERVISION) << "Skipped Pending Job";
      continue;
    }
    auto const& jobNode = *(pendEnt.second);
    LOG_TOPIC("009ba", TRACE, Logger::SUPERVISION) << "Begin JobContext::run()";
    JobContext(PENDING, jobNode.hasAsString("jobId").value(), snapshot(),
               _agent)
        .run(dummy);
    LOG_TOPIC("99006", TRACE, Logger::SUPERVISION)
        << "Finish JobContext::run()";
  }
}

bool Supervision::verifyServerRebootID(Node const& snapshot,
                                       std::string const& serverID,
                                       uint64_t wantedRebootID,
                                       bool& serverFound) {
  // check if the server exists in health
  std::string const& health = serverHealthFunctional(snapshot, serverID);
  LOG_TOPIC("44432", DEBUG, Logger::SUPERVISION)
      << "verifyServerRebootID: serverID=" << serverID << " health=" << health;

  // if the server is not found, health is an empty string
  serverFound = !health.empty();
  if (health != HEALTH_STATUS_GOOD && health != HEALTH_STATUS_BAD) {
    return false;
  }

  // now lookup reboot id
  std::optional<uint64_t> rebootID = snapshot.hasAsUInt(
      curServersKnown + serverID + "/" + StaticStrings::RebootId);
  LOG_TOPIC("54326", DEBUG, Logger::SUPERVISION)
      << "verifyServerRebootID: rebootId=" << rebootID.value_or(0)
      << " bool=" << rebootID.has_value();
  return rebootID && *rebootID == wantedRebootID;
}

void Supervision::deleteBrokenDatabase(AgentInterface* agent,
                                       std::string const& database,
                                       std::string const& coordinatorID,
                                       uint64_t rebootID,
                                       bool coordinatorFound) {
  velocypack::Builder envelope;
  {
    VPackArrayBuilder trxs(&envelope);
    {
      VPackArrayBuilder trx(&envelope);
      {
        VPackObjectBuilder operation(&envelope);

        // increment Plan Version
        {
          VPackObjectBuilder o(&envelope, _agencyPrefix + "/" + PLAN_VERSION);
          envelope.add("op", VPackValue("increment"));
        }

        // delete the database from Plan/Databases
        {
          VPackObjectBuilder o(&envelope,
                               _agencyPrefix + planDBPrefix + database);
          envelope.add("op", VPackValue("delete"));
        }

        // delete the database from Plan/Collections
        {
          VPackObjectBuilder o(&envelope,
                               _agencyPrefix + planColPrefix + database);
          envelope.add("op", VPackValue("delete"));
        }

        // delete the database from Plan/Analyzers
        {
          VPackObjectBuilder o(&envelope,
                               _agencyPrefix + planAnalyzersPrefix + database);
          envelope.add("op", VPackValue("delete"));
        }
      }
      {
        // precondition that this database is still in Plan and is building
        VPackObjectBuilder preconditions(&envelope);
        auto const databasesPath =
            plan()->databases()->database(database)->str();
        envelope.add(databasesPath + "/" + StaticStrings::AttrIsBuilding,
                     VPackValue(true));
        envelope.add(
            databasesPath + "/" + StaticStrings::AttrCoordinatorRebootId,
            VPackValue(rebootID));
        envelope.add(databasesPath + "/" + StaticStrings::AttrCoordinator,
                     VPackValue(coordinatorID));

        {
          VPackObjectBuilder precondition(
              &envelope, _agencyPrefix + healthPrefix + coordinatorID);
          envelope.add("oldEmpty", VPackValue(!coordinatorFound));
        }
      }
    }
  }

  write_ret_t res = agent->write(envelope.slice());

  if (!res.successful()) {
    LOG_TOPIC("38482", DEBUG, Logger::SUPERVISION)
        << "failed to delete broken database in agency. Will retry "
        << envelope.toJson();
  }
}

void Supervision::deleteBrokenCollection(AgentInterface* agent,
                                         std::string const& database,
                                         std::string const& collection,
                                         std::string const& coordinatorID,
                                         uint64_t rebootID,
                                         bool coordinatorFound) {
  velocypack::Builder envelope;
  {
    VPackArrayBuilder trxs(&envelope);
    {
      std::string collection_path = plan()
                                        ->collections()
                                        ->database(database)
                                        ->collection(collection)
                                        ->str();

      VPackArrayBuilder trx(&envelope);
      {
        VPackObjectBuilder operation(&envelope);
        // increment Plan Version
        {
          VPackObjectBuilder o(&envelope, _agencyPrefix + "/" + PLAN_VERSION);
          envelope.add("op", VPackValue("increment"));
        }
        // delete the collection from Plan/Collections/<db>
        {
          VPackObjectBuilder o(&envelope, collection_path);
          envelope.add("op", VPackValue("delete"));
        }
      }
      {
        // precondition that this collection is still in Plan and is building
        VPackObjectBuilder preconditions(&envelope);
        envelope.add(collection_path + "/" + StaticStrings::AttrIsBuilding,
                     VPackValue(true));
        envelope.add(
            collection_path + "/" + StaticStrings::AttrCoordinatorRebootId,
            VPackValue(rebootID));
        envelope.add(collection_path + "/" + StaticStrings::AttrCoordinator,
                     VPackValue(coordinatorID));

        {
          VPackObjectBuilder precondition(
              &envelope, _agencyPrefix + healthPrefix + "/" + coordinatorID);
          envelope.add("oldEmpty", VPackValue(!coordinatorFound));
        }
      }
    }
  }

  write_ret_t res = agent->write(envelope.slice());

  if (!res.successful()) {
    LOG_TOPIC("38485", DEBUG, Logger::SUPERVISION)
        << "failed to delete broken collection in agency. Will retry. "
        << envelope.toJson();
  }
}

void Supervision::restoreBrokenAnalyzersRevision(
    std::string const& database, AnalyzersRevision::Revision revision,
    AnalyzersRevision::Revision buildingRevision,
    std::string const& coordinatorID, uint64_t rebootID,
    bool coordinatorFound) {
  velocypack::Builder envelope;
  {
    VPackArrayBuilder trxs(&envelope);
    {
      std::string anPath = _agencyPrefix + planAnalyzersPrefix + database + "/";

      VPackArrayBuilder trx(&envelope);
      {
        VPackObjectBuilder operation(&envelope);
        // increment Plan Version
        {
          VPackObjectBuilder o(&envelope, _agencyPrefix + "/" + PLAN_VERSION);
          envelope.add("op", VPackValue("increment"));
        }
        // restore the analyzers revision from Plan/Analyzers/<db>/
        {
          VPackObjectBuilder o(
              &envelope, anPath + StaticStrings::AnalyzersBuildingRevision);
          envelope.add("op", VPackValue("decrement"));
        }
        {
          VPackObjectBuilder o(&envelope,
                               anPath + StaticStrings::AttrCoordinatorRebootId);
          envelope.add("op", VPackValue("delete"));
        }
        {
          VPackObjectBuilder o(&envelope,
                               anPath + StaticStrings::AttrCoordinator);
          envelope.add("op", VPackValue("delete"));
        }
      }
      {
        // precondition that this analyzers revision is still in Plan and is
        // building
        VPackObjectBuilder preconditions(&envelope);
        envelope.add(anPath + StaticStrings::AnalyzersRevision,
                     VPackValue(revision));
        envelope.add(anPath + StaticStrings::AnalyzersBuildingRevision,
                     VPackValue(buildingRevision));
        envelope.add(anPath + StaticStrings::AttrCoordinatorRebootId,
                     VPackValue(rebootID));
        envelope.add(anPath + StaticStrings::AttrCoordinator,
                     VPackValue(coordinatorID));
        {
          VPackObjectBuilder precondition(
              &envelope, _agencyPrefix + healthPrefix + "/" + coordinatorID);
          envelope.add("oldEmpty", VPackValue(!coordinatorFound));
        }
      }
    }
  }

  write_ret_t res = _agent->write(envelope.slice());
  if (!res.successful()) {
    LOG_TOPIC("e43cb", DEBUG, Logger::SUPERVISION)
        << "failed to restore broken analyzers revision in agency. Will retry. "
        << envelope.toJson();
  }
}

void Supervision::resourceCreatorLost(
    std::shared_ptr<Node> const& resource,
    std::function<void(ResourceCreatorLostEvent const&)> const& action) {
  //  check if the coordinator exists and its reboot is the same as specified
  auto rebootID = resource->hasAsUInt(StaticStrings::AttrCoordinatorRebootId);
  auto coordinatorID = resource->hasAsString(StaticStrings::AttrCoordinator);

  bool keepResource = true;
  bool coordinatorFound = false;

  if (rebootID && coordinatorID) {
    keepResource = verifyServerRebootID(snapshot(), *coordinatorID, *rebootID,
                                        coordinatorFound);
    // incomplete data, should not happen
  } else {
    //          v---- Please note this awesome log-id
    LOG_TOPIC("dbbad", WARN, Logger::SUPERVISION)
        << "resource has set `isBuilding` but is missing coordinatorId and "
           "rebootId";
  }

  if (!keepResource) {
    action(ResourceCreatorLostEvent{resource, *coordinatorID, *rebootID,
                                    coordinatorFound});
  }
}

void Supervision::ifResourceCreatorLost(
    std::shared_ptr<Node> const& resource,
    std::function<void(ResourceCreatorLostEvent const&)> const& action) {
  // check if isBuilding is set and it is true
  auto isBuilding = resource->hasAsBool(StaticStrings::AttrIsBuilding);
  if (isBuilding && isBuilding.value()) {
    // this database or collection is currently being built
    resourceCreatorLost(resource, action);
  }
}

void Supervision::checkBrokenCreatedDatabases() {
  // check if snapshot has databases
  auto databases = snapshot().hasAsNode(planDBPrefix);
  if (!databases) {
    return;
  }

  // dbpair is <std::string, std::shared_ptr<Node>>
  for (auto const& dbpair : databases->children()) {
    std::shared_ptr<Node> const& db = dbpair.second;

    LOG_TOPIC("24152", TRACE, Logger::SUPERVISION) << "checkBrokenDbs: " << *db;

    ifResourceCreatorLost(db, [&](ResourceCreatorLostEvent const& ev) {
      LOG_TOPIC("fe522", INFO, Logger::SUPERVISION)
          << "checkBrokenCreatedDatabases: removing skeleton database with "
             "name "
          << dbpair.first;
      // delete this database and all of its collections
      deleteBrokenDatabase(_agent, dbpair.first, ev.coordinatorId,
                           ev.coordinatorRebootId, ev.coordinatorFound);
    });
  }
}

void Supervision::checkBrokenCollections() {
  // check if snapshot has databases
  auto collections = snapshot().hasAsNode(planColPrefix);
  if (!collections) {
    return;
  }

  // dbpair is <std::string, std::shared_ptr<Node>>
  for (auto const& dbpair : collections->children()) {
    std::shared_ptr<Node> const& db = dbpair.second;

    for (auto const& collectionPair : db->children()) {
      // collectionPair.first is collection id
      auto collectionNamePair =
          collectionPair.second->hasAsString(StaticStrings::DataSourceName);
      if (!collectionNamePair || collectionNamePair.value().empty() ||
          collectionNamePair.value().front() == '_') {
        continue;
      }

      ifResourceCreatorLost(
          collectionPair.second, [&](ResourceCreatorLostEvent const& ev) {
            LOG_TOPIC("fe523", INFO, Logger::SUPERVISION)
                << "checkBrokenCollections: removing broken collection with "
                   "name "
                << dbpair.first;
            // delete this collection
            deleteBrokenCollection(_agent, dbpair.first, collectionPair.first,
                                   ev.coordinatorId, ev.coordinatorRebootId,
                                   ev.coordinatorFound);
          });

      // also check all indexes of the collection to see if they are abandoned
      if (collectionPair.second->has("indexes")) {
        Slice indexes =
            collectionPair.second->get("indexes")->getArray().value();
        // check if the coordinator which started creating this index is
        // still present...
        for (VPackSlice planIndex : VPackArrayIterator(indexes)) {
          if (VPackSlice isBuildingSlice =
                  planIndex.get(StaticStrings::AttrIsBuilding);
              !isBuildingSlice.isTrue()) {
            // we are only interested in indexes that are still building
            continue;
          }

          VPackSlice rebootIDSlice =
              planIndex.get(StaticStrings::AttrCoordinatorRebootId);
          VPackSlice coordinatorIDSlice =
              planIndex.get(StaticStrings::AttrCoordinator);

          if (rebootIDSlice.isNumber() && coordinatorIDSlice.isString()) {
            auto rebootID = rebootIDSlice.getUInt();
            auto coordinatorID = coordinatorIDSlice.copyString();

            bool coordinatorFound = false;
            bool keepResource = verifyServerRebootID(
                snapshot(), coordinatorID, rebootID, coordinatorFound);

            if (!keepResource) {
              // index creation still ongoing, but started by a coordinator that
              // has failed by now. delete this index
              deleteBrokenIndex(_agent, dbpair.first, collectionPair.first,
                                planIndex, coordinatorID, rebootID,
                                coordinatorFound);
            }
          }
        }
      }
    }
  }
}

void Supervision::checkBrokenAnalyzers() {
  // check if snapshot has analyzers
  auto node = snapshot().hasAsNode(planAnalyzersPrefix);
  if (!node) {
    return;
  }

  for (auto const& dbData : node->children()) {
    auto const& revisions = dbData.second;
    auto const revision =
        revisions->hasAsUInt(StaticStrings::AnalyzersRevision);
    auto const buildingRevision =
        revisions->hasAsUInt(StaticStrings::AnalyzersBuildingRevision);
    if (revision && buildingRevision && *revision != *buildingRevision) {
      resourceCreatorLost(
          revisions, [this, &dbData, &revision,
                      &buildingRevision](ResourceCreatorLostEvent const& ev) {
            LOG_TOPIC("ae5a3", INFO, Logger::SUPERVISION)
                << "checkBrokenAnalyzers: fixing broken analyzers revision "
                   "with database name "
                << dbData.first;
            restoreBrokenAnalyzersRevision(
                dbData.first, *revision, *buildingRevision, ev.coordinatorId,
                ev.coordinatorRebootId, ev.coordinatorFound);
          });
    }
  }
}

void Supervision::deleteBrokenIndex(AgentInterface* agent,
                                    std::string const& database,
                                    std::string const& collection,
                                    arangodb::velocypack::Slice index,
                                    std::string const& coordinatorID,
                                    uint64_t rebootID, bool coordinatorFound) {
  VPackBuilder envelope;
  {
    VPackArrayBuilder trxs(&envelope);
    {
      std::string collectionPath = plan()
                                       ->collections()
                                       ->database(database)
                                       ->collection(collection)
                                       ->str();
      std::string indexesPath = plan()
                                    ->collections()
                                    ->database(database)
                                    ->collection(collection)
                                    ->indexes()
                                    ->str();

      VPackArrayBuilder trx(&envelope);
      {
        VPackObjectBuilder operation(&envelope);
        // increment Plan Version
        {
          VPackObjectBuilder o(&envelope, _agencyPrefix + "/" + PLAN_VERSION);
          envelope.add("op", VPackValue("increment"));
        }
        // delete the index from Plan/Collections/<db>/<collection>
        {
          VPackObjectBuilder o(&envelope, indexesPath);
          envelope.add("op", VPackValue("erase"));
          envelope.add("val", index);
        }
      }
      {
        // precondition that the collection is still in Plan
        VPackObjectBuilder preconditions(&envelope);
        {
          VPackObjectBuilder precondition(&envelope, collectionPath);
          envelope.add("oldEmpty", VPackValue(false));
        }
      }
    }
  }

  write_ret_t res = agent->write(envelope.slice());

  if (!res.successful()) {
    LOG_TOPIC("01598", DEBUG, Logger::SUPERVISION)
        << "failed to delete broken index in agency. Will retry. "
        << envelope.toJson();
  }
}

namespace {
template<typename T>
auto parseSomethingFromNode(Node const& n) -> T {
  /*inspection::NodeUnsafeLoadInspector<> i{&n, {}};
  T result;
  if (auto status = i.apply(result); !status.ok()) {
    THROW_ARANGO_EXCEPTION_MESSAGE(
        TRI_ERROR_INTERNAL,
        std::string{"Error while reading from Agency node: "} + status.error() +
            "\nPath: " + status.path());
  }
  return result;*/
  VPackBuilder builder;
  n.toBuilder(builder);
  return deserialize<T>(builder.slice());
}

template<typename T>
auto parseIfExists(Node const& root, std::string const& url)
    -> std::optional<T> {
  if (auto node = root.get(url); node) {
    return parseSomethingFromNode<T>(*node);
  }
  return std::nullopt;
}

auto parseReplicatedLogAgency(Node const& root, std::string const& dbName,
                              std::string const& idString)
    -> std::optional<replication2::agency::Log> {
  auto targetPath =
      aliases::target()->replicatedLogs()->database(dbName)->log(idString);
  // first check if target exists
  if (auto targetNode = root.hasAsNode(targetPath->str(SkipComponents(1)));
      targetNode) {
    auto log = replication2::agency::Log{
        .target = parseSomethingFromNode<replication2::agency::LogTarget>(
            *targetNode),
        .plan = parseIfExists<LogPlanSpecification>(
            root, aliases::plan()
                      ->replicatedLogs()
                      ->database(dbName)
                      ->log(idString)
                      ->str(SkipComponents(1))),
        .current =
            parseIfExists<LogCurrent>(root, aliases::current()
                                                ->replicatedLogs()
                                                ->database(dbName)
                                                ->log(idString)
                                                ->str(SkipComponents(1)))};
    return log;
  } else {
    return std::nullopt;
  }
}

using namespace replication2::document::supervision;

auto parseCollectionGroupAgency(Node const& root, std::string const& dbName,
                                std::string const& gid)
    -> std::optional<replication2::document::supervision::CollectionGroup> {
  auto targetPath =
      aliases::target()->collectionGroups()->database(dbName)->group(gid);
  // first check if target exists
  if (auto targetNode = root.hasAsNode(targetPath->str(SkipComponents(1)));
      targetNode.has_value()) {
    replication2::document::supervision::CollectionGroup spec;
    spec.target =
        parseSomethingFromNode<CollectionGroupTargetSpecification>(*targetNode);
    spec.plan = parseIfExists<CollectionGroupPlanSpecification>(
        root,
        aliases::plan()->collectionGroups()->database(dbName)->group(gid)->str(
            SkipComponents(1)));
    spec.current = parseIfExists<CollectionGroupCurrentSpecification>(
        root, basics::StringUtils::concatT("/Current/CollectionGroups/", dbName,
                                           "/", gid));

    // lookup all target collections
    for (auto const& [cid, _] : spec.target.collections) {
      auto coll = parseIfExists<CollectionTargetSpecification>(
          root, basics::StringUtils::concatT("/Target/Collections/", dbName,
                                             "/", cid));
      if (coll.has_value()) {
        spec.targetCollections[cid] = std::move(*coll);
      }
    }

    if (spec.plan) {
      // lookup all replicated logs
      for (auto const& logId : spec.plan->shardSheaves) {
        std::optional<replication2::agency::Log> log;
        try {
          log = parseReplicatedLogAgency(root, dbName,
                                         to_string(logId.replicatedLog));
        } catch (std::exception const& ex) {
          LOG_TOPIC("46717", ERR, Logger::SUPERVISION)
              << "failed to parse replicated log " << dbName << "/"
              << logId.replicatedLog << ": " << ex.what();
          throw;
        }
        if (log.has_value()) {
          spec.logs[logId.replicatedLog] = std::move(*log);
        }
      }

      // lookup all plan collections
      for (auto const& [cid, _] : spec.plan->collections) {
        std::optional<CollectionPlanSpecification> coll;
        try {
          coll = parseIfExists<CollectionPlanSpecification>(
              root, basics::StringUtils::concatT("/Plan/Collections/", dbName,
                                                 "/", cid));
        } catch (std::exception const& ex) {
          LOG_TOPIC("46716", ERR, Logger::SUPERVISION)
              << "failed to parse plan collection " << dbName << "/" << cid
              << ": " << ex.what();
          throw;
        }
        if (coll.has_value()) {
          spec.planCollections[cid] = std::move(*coll);
        }

        // parse current collection
        {
          std::optional<CollectionCurrentSpecification> current;
          try {
            current = parseIfExists<CollectionCurrentSpecification>(
                root, basics::StringUtils::concatT("/Current/Collections/",
                                                   dbName, "/", cid));
          } catch (std::exception const& ex) {
            LOG_TOPIC("48716", ERR, Logger::SUPERVISION)
                << "failed to parse current collection " << dbName << "/" << cid
                << ": " << ex.what();
            throw;
          }
          if (current.has_value()) {
            spec.currentCollections[cid] = std::move(*current);
          }
        }
      }
    }

    return {std::move(spec)};
  } else {
    return std::nullopt;
  }
}

using namespace replication2::replicated_log;

auto replicatedLogOwnerGone(Node const& snapshot, Node const& node,
                            std::string const& dbName,
                            std::string const& idString) -> bool {
  if (auto owner = node.hasAsString("owner");
      !owner.has_value() || owner != "replicated-state") {
    return false;
  }

  auto const& targetNode = snapshot.hasAsNode(planRepStatePrefix);
  // now check if there is a replicated state in plan with that id
  if (targetNode && targetNode->has(std::vector{dbName, idString})) {
    return false;
  }
  return true;
}

auto handleReplicatedLog(Node const& snapshot, Node const& targetNode,
                         std::string const& dbName, std::string const& idString,
                         ParticipantsHealth const& health,
                         arangodb::agency::envelope envelope)
    -> arangodb::agency::envelope try {
  if (replicatedLogOwnerGone(snapshot, targetNode, dbName, idString)) {
    auto logId = replication2::LogId{basics::StringUtils::uint64(idString)};
    return methods::deleteReplicatedLogTrx(std::move(envelope), dbName, logId);
  }

  std::optional<replication2::agency::Log> maybeLog;
  try {
    maybeLog = parseReplicatedLogAgency(snapshot, dbName, idString);
  } catch (std::exception const& err) {
    LOG_TOPIC("fe14e", ERR, Logger::REPLICATION2)
        << "Supervision caught exception while parsing replicated log" << dbName
        << "/" << idString << ": " << err.what();
    return envelope;
  }
  if (maybeLog.has_value()) {
    try {
      auto& log = *maybeLog;
      return replication2::replicated_log::executeCheckReplicatedLog(
          dbName, idString, std::move(log), health, std::move(envelope));
    } catch (std::exception const& err) {
      LOG_TOPIC("b6d7e", ERR, Logger::REPLICATION2)
          << "Supervision caught exception while handling replicated log"
          << dbName << "/" << idString << ": " << err.what();
      throw;
    }
  } else {
    LOG_TOPIC("56a0d", ERR, Logger::REPLICATION2)
        << "Supervision could not parse Target node for replicated log "
        << dbName << "/" << idString;
    return envelope;
  }
} catch (std::exception const& err) {
  LOG_TOPIC("9f7fc", ERR, Logger::REPLICATION2)
      << "Supervision caught exception while working with replicated log"
      << dbName << "/" << idString << ": " << err.what();
  return envelope;
}

auto handleCollectionGroup(Node const& snapshot, Node const& targetNode,
                           std::string const& dbName,
                           std::string const& idString,
                           ParticipantsHealth const& health,
                           UniqueIdProvider& uniqid,
                           arangodb::agency::envelope envelope)
    -> arangodb::agency::envelope try {
  std::optional<replication2::document::supervision::CollectionGroup>
      maybeGroup;
  try {
    maybeGroup = parseCollectionGroupAgency(snapshot, dbName, idString);
  } catch (std::exception const& err) {
    LOG_TOPIC("fe14f", ERR, Logger::REPLICATION2)
        << "Supervision caught exception while parsing collection group "
        << dbName << "/" << idString << ": " << err.what();
    throw;
  }
  if (maybeGroup.has_value()) {
    try {
      auto& group = *maybeGroup;

      return replication2::document::supervision::executeCheckCollectionGroup(
          dbName, idString, group, health, uniqid, std::move(envelope));
    } catch (std::exception const& err) {
      LOG_TOPIC("b6d7d", ERR, Logger::REPLICATION2)
          << "Supervision caught exception while handling collection group "
          << dbName << "/" << idString << ": " << err.what();
      throw;
    }
  } else {
    LOG_TOPIC("56a0c", ERR, Logger::REPLICATION2)
        << "Supervision could not parse Target node for collection group  "
        << dbName << "/" << idString;
    return envelope;
  }
} catch (std::exception const& err) {
  LOG_TOPIC("9f7fb", ERR, Logger::REPLICATION2)
      << "Supervision caught exception while working with collection group "
      << dbName << "/" << idString << ": " << err.what();
  return envelope;
}

}  // namespace

auto Supervision::collectParticipantsHealth() const -> ParticipantsHealth {
  std::unordered_map<replication2::ParticipantId, ParticipantHealth> info;
  auto& dbservers = snapshot().hasAsChildren(plannedServers).value().get();
  for (auto const& [serverId, node] : dbservers) {
    bool const notIsFailed = (serverHealth(serverId) == HEALTH_STATUS_GOOD) or
                             (serverHealth(serverId) == HEALTH_STATUS_BAD);

    auto rebootID = snapshot().hasAsUInt(basics::StringUtils::concatT(
        curServersKnown, serverId, "/", StaticStrings::RebootId));
    if (rebootID) {
      info.emplace(serverId,
                   ParticipantHealth{RebootId{*rebootID}, notIsFailed});
    }
  }

  return ParticipantsHealth{info};
}

void Supervision::checkReplicatedLogs() {
  using namespace replication2::agency;

  // check if Target has replicated logs
  auto const& targetNode = snapshot().hasAsNode(targetRepStatePrefix);
  if (!targetNode) {
    return;
  }

  using namespace replication2::replicated_log;

<<<<<<< HEAD
  ParticipantsHealth participantsHealth = collectParticipantsHealth();
=======
  ParticipantsHealth participantsHealth = std::invoke([&] {
    std::unordered_map<replication2::ParticipantId, ParticipantHealth> info;
    auto& dbservers = *snapshot().hasAsChildren(plannedServers);
    for (auto const& [serverId, node] : dbservers) {
      bool const notIsFailed = (serverHealth(serverId) == HEALTH_STATUS_GOOD) or
                               (serverHealth(serverId) == HEALTH_STATUS_BAD);

      auto rebootID = snapshot().hasAsUInt(basics::StringUtils::concatT(
          curServersKnown, serverId, "/", StaticStrings::RebootId));
      if (rebootID) {
        info.emplace(serverId,
                     ParticipantHealth{RebootId{*rebootID}, notIsFailed});
      }
    }
    return ParticipantsHealth{info};
  });

>>>>>>> 6ebcb52d
  velocypack::Builder builder;
  auto envelope = arangodb::agency::envelope::into_builder(builder);

  for (auto const& [dbName, db] : targetNode->children()) {
    for (auto const& [idString, node] : db->children()) {
      envelope = handleReplicatedLog(snapshot(), *node, dbName, idString,
                                     participantsHealth, std::move(envelope));
    }
  }

  envelope.done();
  if (builder.slice().length() > 0) {
    _shouldRunAgain = true;
    write_ret_t res = _agent->write(builder.slice());
    if (!res.successful()) {
      LOG_TOPIC("12d36", WARN, Logger::SUPERVISION)
          << "failed to update replicated logs in agency. Will retry. "
          << builder.toJson();
    }
  }
}

void Supervision::checkCollectionGroups() {
  using namespace replication2::agency;

  // check if Target has replicated logs
  auto const& targetNode = snapshot().hasAsNode("/Target/CollectionGroups");
  if (!targetNode) {
    return;
  }

  using namespace replication2::replicated_log;

  struct SupervisionUniqueIdProvider : UniqueIdProvider {
    explicit SupervisionUniqueIdProvider(Supervision* supervision)
        : _supervision(supervision) {}
    auto next() noexcept -> std::uint64_t override {
      return _supervision->_jobId++;
    }
    Supervision* _supervision;
  };

  SupervisionUniqueIdProvider uniqid{this};

  ParticipantsHealth participantsHealth = collectParticipantsHealth();
  velocypack::Builder builder;
  auto envelope = arangodb::agency::envelope::into_builder(builder);

  for (auto const& [dbName, db] : targetNode->get().children()) {
    for (auto const& [gid, node] : db->children()) {
      envelope = handleCollectionGroup(snapshot(), *node, dbName, gid,
                                       participantsHealth, uniqid,
                                       std::move(envelope));
    }
  }

  envelope.done();
  if (builder.slice().length() > 0) {
    _shouldRunAgain = true;
    write_ret_t res = _agent->write(builder.slice());
    if (!res.successful()) {
      LOG_TOPIC("12f36", WARN, Logger::SUPERVISION)
          << "failed to update collection groups in agency. Will retry. "
          << builder.toJson();
    }
  }
}

void Supervision::readyOrphanedIndexCreations() {
  if (snapshot().has(planColPrefix) && snapshot().has(curColPrefix)) {
    auto const& plannedDBs = snapshot().get(planColPrefix)->children();
    auto const& currentDBs = *snapshot().get(curColPrefix);

    for (auto const& db : plannedDBs) {
      std::string const& dbname = db.first;
      auto const& database = *(db.second);
      auto const& plannedCols = database.children();
      for (auto const& col : plannedCols) {
        auto const& colname = col.first;
        std::string const& colPath = dbname + "/" + colname + "/";
        auto const& collection = *(col.second);
        std::unordered_set<std::string> built;
        Slice indexes;
        if (collection.has("indexes")) {
          indexes = collection.get("indexes")->getArray().value();
          if (indexes.length() > 0) {
            for (auto planIndex : VPackArrayIterator(indexes)) {
              if (planIndex.hasKey(StaticStrings::IndexIsBuilding) &&
                  collection.has("shards")) {
                auto const& planId = planIndex.get("id");
                auto const& shards = *collection.get("shards");
                if (collection.has("numberOfShards") &&
                    collection.get("numberOfShards")->isUInt()) {
                  auto nshards =
                      collection.get("numberOfShards")->getUInt().value();
                  if (nshards == 0) {
                    continue;
                  }
                  size_t nIndexes = 0;
                  for (auto const& sh : shards.children()) {
                    auto const& shname = sh.first;

                    if (currentDBs.has(colPath + shname + "/indexes")) {
                      auto curIndexes =
                          currentDBs.get(colPath + shname + "/indexes")
                              ->slice();
                      for (auto const& curIndex :
                           VPackArrayIterator(curIndexes)) {
                        VPackSlice errorSlice =
                            curIndex.get(StaticStrings::Error);
                        if (errorSlice.isTrue()) {
                          // index creation for this shard has failed - don't
                          // count it as valid!
                          continue;
                        }

                        auto const& curId = curIndex.get("id");
                        if (basics::VelocyPackHelper::equal(planId, curId,
                                                            false)) {
                          ++nIndexes;
                        }
                      }
                    }
                  }
                  if (nIndexes == nshards) {
                    built.emplace(planId.copyString());
                  }
                }
              }
            }
          }
        }

        // We have some indexes, that have been fully built and have their
        // isBuilding attribute still set.
        if (!built.empty()) {
          velocypack::Builder envelope;
          {
            VPackArrayBuilder trxs(&envelope);
            {
              VPackArrayBuilder trx(&envelope);
              {
                VPackObjectBuilder operation(&envelope);
                envelope.add(VPackValue(_agencyPrefix + "/" + PLAN_VERSION));
                {
                  VPackObjectBuilder o(&envelope);
                  envelope.add("op", VPackValue("increment"));
                }
                envelope.add(VPackValue(_agencyPrefix + planColPrefix +
                                        colPath + "indexes"));
                VPackArrayBuilder value(&envelope);
                for (auto planIndex : VPackArrayIterator(indexes)) {
                  if (built.find(planIndex.get("id").copyString()) !=
                      built.end()) {
                    {
                      VPackObjectBuilder props(&envelope);
                      for (auto prop : VPackObjectIterator(planIndex)) {
                        auto key = prop.key.stringView();
                        if (key != StaticStrings::IndexIsBuilding &&
                            key != StaticStrings::AttrCoordinator &&
                            key != StaticStrings::AttrCoordinatorRebootId) {
                          envelope.add(key, prop.value);
                        }
                      }
                    }
                  } else {
                    envelope.add(planIndex);
                  }
                }
              }
              {
                VPackObjectBuilder precondition(&envelope);
                envelope.add(VPackValue(_agencyPrefix + planColPrefix +
                                        colPath + "indexes"));
                envelope.add(indexes);
              }
            }
          }

          write_ret_t res = _agent->write(envelope.slice());
          if (!res.successful()) {
            LOG_TOPIC("3848f", DEBUG, Logger::SUPERVISION)
                << "failed to report ready index to agency. Will retry.";
          }
        }
      }
    }
  }
}

void Supervision::cleanupReplicatedLogs() {
  using namespace replication2::agency;

  // check if Plan has replicated logs
  auto const& planNode = snapshot().hasAsNode(planRepStatePrefix);
  if (!planNode) {
    return;
  }

  auto const& targetNode = snapshot().hasAsNode(targetRepStatePrefix);

  velocypack::Builder builder;
  auto envelope = arangodb::agency::envelope::into_builder(builder);

  for (auto const& [dbName, db] : planNode->children()) {
    for (auto const& [idString, node] : db->children()) {
      // check if this node has an owner and the owner is 'target'
      if (auto owner = node->hasAsString("owner");
          !owner.has_value() || owner != "target") {
        continue;
      }

      // now check if there is a replicated log in target with that id
      if (targetNode && targetNode->has(std::vector{dbName, idString})) {
        continue;
      }

      // delete plan and target
      auto logId = replication2::LogId{basics::StringUtils::uint64(idString)};
      envelope =
          methods::deleteReplicatedLogTrx(std::move(envelope), dbName, logId);
    }
  }

  envelope.done();
  if (builder.slice().length() > 0) {
    write_ret_t res = _agent->write(builder.slice());
    if (!res.successful()) {
      LOG_TOPIC("df4b1", WARN, Logger::SUPERVISION)
          << "failed to update replicated log in agency. Will retry. "
          << builder.toJson();
    }
  }
}

<<<<<<< HEAD
=======
void Supervision::cleanupReplicatedStates() {
  using namespace replication2::agency;

  // check if Plan has replicated logs
  auto const& planNode = snapshot().hasAsNode(planRepStatePrefix);
  if (!planNode) {
    return;
  }

  auto const& targetNode = snapshot().hasAsNode(targetRepStatePrefix);

  velocypack::Builder builder;
  auto envelope = arangodb::agency::envelope::into_builder(builder);

  for (auto const& [dbName, db] : planNode->children()) {
    for (auto const& [idString, node] : db->children()) {
      // check if this node has an owner and the owner is 'target'
      if (auto owner = node->hasAsString("owner");
          !owner.has_value() || owner != "target") {
        continue;
      }

      // now check if there is a replicated log in target with that id
      if (targetNode && targetNode->has(std::vector{dbName, idString})) {
        continue;
      }

      // delete plan and target
      auto logId = replication2::LogId{basics::StringUtils::uint64(idString)};
      envelope =
          methods::deleteReplicatedLogTrx(std::move(envelope), dbName, logId);
    }
  }

  envelope.done();
  if (builder.slice().length() > 0) {
    write_ret_t res = _agent->write(builder.slice());
    if (!res.successful()) {
      LOG_TOPIC("df4c4", WARN, Logger::SUPERVISION)
          << "failed to update replicated log in agency. Will retry. "
          << builder.toJson();
    }
  }
}

>>>>>>> 6ebcb52d
// This is the functional version which actually does the work, it is
// called by the private method Supervision::enforceReplication and the
// unit tests:
void arangodb::consensus::enforceReplicationFunctional(
    Node const& snapshot, uint64_t& jobId,
    std::shared_ptr<VPackBuilder> envelope, uint64_t delayAddFollower) {
  // First check the number of AddFollower and RemoveFollower jobs in ToDo:
  // We always maintain that we have at most maxNrAddRemoveJobsInTodo
  // AddFollower or RemoveFollower jobs in ToDo. These are all long-term
  // cleanup jobs, so they can be done over time. This is to ensure that
  // there is no overload on the Agency job system. Therefore, if this
  // number is at least maxNrAddRemoveJobsInTodo, we skip the rest of
  // the function:
  int const maxNrAddRemoveJobsInTodo = 50;

  auto const& todos = *snapshot.hasAsChildren(toDoPrefix);
  int nrAddRemoveJobsInTodo = 0;
  for (auto it = todos.begin(); it != todos.end(); ++it) {
    auto jobNode = *(it->second);
    auto t = jobNode.hasAsString("type");
    if (t && (t.value() == "addFollower" || t.value() == "removeFollower")) {
      if (++nrAddRemoveJobsInTodo >= maxNrAddRemoveJobsInTodo) {
        return;
      }
    }
  }

  // We will loop over plannedDBs, so we use hasAsChildren
  auto const& plannedDBs = *snapshot.hasAsChildren(planColPrefix);
  auto const& databaseProperties = *snapshot.hasAsChildren("/Plan/Databases");

  for (const auto& db_ : plannedDBs) {  // Planned databases
    if (isReplicationTwoDB(databaseProperties, db_.first)) {
      continue;
    }

    auto const& db = *(db_.second);
    for (const auto& col_ : db.children()) {  // Planned collections
      auto const& col = *(col_.second);

      size_t replicationFactor;
      auto replFact = col.hasAsUInt(StaticStrings::ReplicationFactor);
      if (replFact) {
        replicationFactor = replFact.value();
      } else {
        auto replFact2 = col.hasAsString(StaticStrings::ReplicationFactor);
        if (replFact2 && replFact2.value() == StaticStrings::Satellite) {
          // satellites => distribute to every server
          auto available = Job::availableServers(snapshot);
          replicationFactor =
              Job::countGoodOrBadServersInList(snapshot, available);
        } else {
          LOG_TOPIC("d3b54", DEBUG, Logger::SUPERVISION)
              << "no replicationFactor entry in " << col.toJson();
          continue;
        }
      }

      bool const clone = col.has(StaticStrings::DistributeShardsLike);
      bool const isBuilding = std::invoke([&col] {
        auto pair = col.hasAsBool(StaticStrings::AttrIsBuilding);
        // Return true if the attribute exists, is a bool, and that bool is
        // true. Return false otherwise.
        return pair && *pair;
      });

      if (!clone && !isBuilding) {
        for (auto const& shard_ : *col.hasAsChildren("shards")) {  // Pl shards
          auto const& shard = *(shard_.second);
          VPackBuilder onlyFollowers;
          {
            VPackArrayBuilder guard(&onlyFollowers);
            bool first = true;
            for (auto const& pp : VPackArrayIterator(shard.slice())) {
              if (!first) {
                onlyFollowers.add(pp);
              }
              first = false;
            }
          }
          size_t actualReplicationFactor =
              1 +
              Job::countGoodOrBadServersInList(snapshot, onlyFollowers.slice());
          // leader plus GOOD or BAD followers (not FAILED (except maintenance
          // servers))
          size_t apparentReplicationFactor = shard.slice().length();

          if (actualReplicationFactor != replicationFactor ||
              apparentReplicationFactor != replicationFactor) {
            // Check that there is not yet an addFollower or removeFollower
            // or moveShard job in ToDo for this shard:
            auto const& todo = *snapshot.hasAsChildren(toDoPrefix);
            bool found = false;
            for (auto const& pair : todo) {
              auto const& job = pair.second;
              auto tmp_type = job->hasAsString("type");
              auto tmp_shard = job->hasAsString("shard");
              if ((tmp_type == "addFollower" || tmp_type == "removeFollower" ||
                   tmp_type == "moveShard") &&
                  tmp_shard == shard_.first) {
                found = true;
                LOG_TOPIC("441b6", DEBUG, Logger::SUPERVISION)
                    << "already found "
                       "addFollower or removeFollower job in ToDo, not "
                       "scheduling "
                       "again for shard "
                    << shard_.first;
                break;
              }
            }
            // Check that shard is not locked:
            if (snapshot.has(blockedShardsPrefix + shard_.first)) {
              found = true;
            }
            if (!found) {
              auto shardsLikeMe =
                  Job::clones(snapshot, db_.first, col_.first, shard_.first);
              auto inSyncReplicas =
                  Job::findAllInSyncReplicas(snapshot, db_.first, shardsLikeMe);
              size_t inSyncReplicationFactor =
                  Job::countGoodOrBadServersInList(snapshot, inSyncReplicas);

              if (actualReplicationFactor < replicationFactor &&
                  apparentReplicationFactor < 2 + replicationFactor) {
                // Note: If apparentReplicationFactor is smaller than
                // replicationFactor, then there are fewer servers in the
                // plan than requested by the user. This means the AddFollower
                // job is not subject to the configurable delay and is
                // considered more urgent. This happens, if the
                // replicationFactor is increased by the user.
                std::string notBefore;
                if (apparentReplicationFactor >= replicationFactor) {
                  auto now = std::chrono::system_clock::now();
                  notBefore = timepointToString(
                      now + std::chrono::seconds(delayAddFollower));
                }
                AddFollower(snapshot, nullptr, std::to_string(jobId++),
                            "supervision", db_.first, col_.first, shard_.first,
                            notBefore)
                    .create(envelope);
                if (++nrAddRemoveJobsInTodo >= maxNrAddRemoveJobsInTodo) {
                  return;
                }
              } else if (apparentReplicationFactor > replicationFactor &&
                         inSyncReplicationFactor >= replicationFactor) {
                RemoveFollower(snapshot, nullptr, std::to_string(jobId++),
                               "supervision", db_.first, col_.first,
                               shard_.first)
                    .create(envelope);
                if (++nrAddRemoveJobsInTodo >= maxNrAddRemoveJobsInTodo) {
                  return;
                }
              }
            }
          }
        }
      }
    }
  }
}

void Supervision::enforceReplication() {
  auto envelope = std::make_shared<VPackBuilder>();
  {
    VPackArrayBuilder guard1(envelope.get());
    VPackObjectBuilder guard2(envelope.get());
    arangodb::consensus::enforceReplicationFunctional(
        snapshot(), _jobId, envelope, _delayAddFollower);
  }
  if (envelope->slice()[0].length() > 0) {
    write_ret_t res = singleWriteTransaction(_agent, *envelope, false);

    if (!res.accepted || (res.indices.size() == 1 && res.indices[0] == 0)) {
      LOG_TOPIC("1232a", INFO, Logger::SUPERVISION)
          << "Failed to insert jobs: " << envelope->toJson();
    }
  }
}

// Shrink cluster if applicable, guarded by caller
void Supervision::shrinkCluster() {
  auto const& todo = *snapshot().hasAsChildren(toDoPrefix);
  auto const& pending = *snapshot().hasAsChildren(pendingPrefix);

  if (!todo.empty() || !pending.empty()) {  // This is low priority
    return;
  }

  // Get servers from plan
  auto availServers = Job::availableServers(snapshot());

  // set by external service like Kubernetes / Starter / DCOS
  size_t targetNumDBServers;
  std::string const NDBServers("/Target/NumberOfDBServers");

  if (snapshot().hasAsUInt(NDBServers)) {
    targetNumDBServers = snapshot().hasAsUInt(NDBServers).value();
  } else {
    LOG_TOPIC("7aa3b", TRACE, Logger::SUPERVISION)
        << "Targeted number of DB servers not set yet";
    return;
  }

  // Only if number of servers in target is smaller than the available
  if (targetNumDBServers < availServers.size()) {
    // Minimum 1 DB server must remain
    if (availServers.size() == 1) {
      LOG_TOPIC("4ced8", DEBUG, Logger::SUPERVISION)
          << "Only one db server left for operation";
      return;
    }

    /**
     * mop: TODO instead of using Plan/Collections we should watch out for
     * Plan/ReplicationFactor and Current...when the replicationFactor is not
     * fullfilled we should add a follower to the plan
     * When seeing more servers in Current than replicationFactor we should
     * remove a server.
     * RemoveServer then should be changed so that it really just kills a
     *server after a while... this way we would have implemented changing the
     *replicationFactor and have an awesome new feature
     **/
    // Find greatest replication factor among all collections
    uint64_t maxReplFact = 1;
    auto const& databases = *snapshot().hasAsChildren(planColPrefix);
    for (auto const& database : databases) {
      for (auto const& collptr : database.second->children()) {
        auto const& node = *collptr.second;
        if (node.hasAsUInt("replicationFactor")) {
          auto replFact = node.hasAsUInt("replicationFactor").value();
          if (replFact > maxReplFact) {
            maxReplFact = replFact;
          }
        }
        // Note that this could be a SatelliteCollection, in any case, ignore:
      }
    }

    // mop: do not account any failedservers in this calculation..the ones
    // having
    // a state of failed still have data of interest to us! We wait
    // indefinitely for them to recover or for the user to remove them
    if (maxReplFact < availServers.size()) {
      // Clean out as long as number of available servers is bigger
      // than maxReplFactor and bigger than targeted number of db servers
      if (availServers.size() > maxReplFact &&
          availServers.size() > targetNumDBServers) {
        // Sort servers by name
        std::sort(availServers.begin(), availServers.end());

        // Schedule last server for cleanout
        bool dummy;
        CleanOutServer(snapshot(), _agent, std::to_string(_jobId++),
                       "supervision", availServers.back())
            .run(dummy);
      }
    }
  }
}

// Start thread
bool Supervision::start() {
  Thread::start();
  return true;
}

// Start thread with agent
bool Supervision::start(Agent* agent) {
  _agent = agent;
  _frequency = _agent->config().supervisionFrequency();
  _okThreshold = _agent->config().supervisionOkThreshold();
  _gracePeriod = _agent->config().supervisionGracePeriod();
  _delayAddFollower = _agent->config().supervisionDelayAddFollower();
  _delayFailedFollower = _agent->config().supervisionDelayFailedFollower();
  _failedLeaderAddsFollower =
      _agent->config().supervisionFailedLeaderAddsFollower();
  return start();
}

void Supervision::getUniqueIds() {
  int64_t n = 10000;

  std::string path = _agencyPrefix + "/Sync/LatestID";
  velocypack::Builder builder;
  {
    VPackArrayBuilder a(&builder);
    {
      VPackArrayBuilder b(&builder);
      {
        VPackObjectBuilder c(&builder);
        {
          builder.add(VPackValue(path));
          VPackObjectBuilder b(&builder);
          builder.add("op", VPackValue("increment"));
          builder.add("step", VPackValue(n));
        }
      }
    }
    {
      VPackArrayBuilder a(&builder);
      builder.add(VPackValue(path));
    }
  }  // [[{path:{"op":"increment","step":n}}],[path]]

  auto ret = _agent->transact(builder.slice());
  if (ret.accepted) {
    try {
      _jobIdMax =
          ret.result->slice()[1]
              .get(std::vector<std::string>({"arango", "Sync", "LatestID"}))
              .getUInt();
      _jobId = _jobIdMax - n;
    } catch (std::exception const& e) {
      LOG_TOPIC("4da4b", ERR, Logger::SUPERVISION)
          << "Failed to acquire job IDs from agency: " << e.what();
    }
  }
}

void Supervision::beginShutdown() {
  // Personal hygiene
  Thread::beginShutdown();

  std::lock_guard guard{_cv.mutex};
  _cv.cv.notify_all();
}

Node const& Supervision::snapshot() const {
  if (_snapshot == nullptr) {
    _snapshot = (_spearhead.has(_agencyPrefix))
                    ? _spearhead.nodePtr(_agencyPrefix)
                    : _spearhead.nodePtr();
  }
  return *_snapshot;
}

void Supervision::buildRemoveTransaction(
    velocypack::Builder& del, std::vector<std::string> const& todelete) {
  VPackArrayBuilder trxs(&del);
  {
    VPackArrayBuilder trx(&del);
    {
      VPackObjectBuilder server(&del);
      for (auto const& srv : todelete) {
        del.add(VPackValue(Supervision::agencyPrefix() +
                           arangodb::consensus::healthPrefix + srv));
        {
          VPackObjectBuilder oper(&del);
          del.add("op", VPackValue("delete"));
        }
      }
    }
  }
}

void Supervision::checkUndoLeaderChangeActions() {
  auto const databases = snapshot().hasAsChildren(PLAN_DATABASES);

  auto const isReplication2 = [&](std::string const& database) -> bool {
    if (not databases) {
      return false;
    }
    return consensus::isReplicationTwoDB(*databases, database);
  };

  struct UndoAction {
    struct UndoMoveShardR1 {
      DatabaseID database;
      CollectionID collection;
      ShardID shard;
      ServerID fromServer;
      ServerID toServer;
    };

    struct UndoMoveShardR2 {
      DatabaseID database;
      CollectionID collection;
      ShardID shard;
      ServerID fromServer;
      ServerID toServer;
      replication2::LogId logId;
    };

    struct UndoSetLeaderR2 {
      DatabaseID database;
      ServerID server;
      replication2::LogId logId;
    };

    std::variant<UndoMoveShardR1, UndoMoveShardR2, UndoSetLeaderR2> action;
    std::optional<std::string> deadline;
    std::optional<std::string> started;
    std::optional<std::string> jobId;
    std::optional<RebootId> rebootId;
  };

  auto const buildUndoActionFromNode =
      [&](std::string const& id, Node const& undoOp) -> ResultT<UndoAction> {
    auto deadline = undoOp.hasAsString("removeIfNotStartedBy");
    auto started = undoOp.hasAsString("started");
    auto jobId = undoOp.hasAsString("jobId");
    auto rebootId = std::invoke([&]() -> std::optional<RebootId> {
      if (auto tmpRebootId = undoOp.hasAsUInt("rebootId");
          tmpRebootId.has_value()) {
        return RebootId{tmpRebootId.value()};
      }
      return std::nullopt;
    });

    if (auto jobOpt = undoOp.hasAsNode("moveShard"); jobOpt.has_value()) {
      Node const& job(jobOpt.value());

      auto fromServer = job.hasAsString("fromServer");
      if (!fromServer) {
        return Result{TRI_ERROR_BAD_PARAMETER, "fromServer missing"};
      }

      auto toServer = job.hasAsString("toServer");
      if (!toServer) {
        return Result{TRI_ERROR_BAD_PARAMETER, "toServer missing"};
      }

      auto database = job.hasAsString("database");
      if (!database) {
        return Result{TRI_ERROR_BAD_PARAMETER, "database missing"};
      }

      auto collection = job.hasAsString("collection");
      if (!collection) {
        return Result{TRI_ERROR_BAD_PARAMETER, "collection missing"};
      }

      if (isReplication2(*database)) {
        auto stateId =
            Job::getReplicatedStateId(snapshot(), *database, *collection, id);
        if (!stateId.has_value()) {
          return Result{TRI_ERROR_BAD_PARAMETER,
                        fmt::format("replicated log with ID {} missing", id)};
        }

        return UndoAction{
            UndoAction::UndoMoveShardR2{
                std::move(*database), std::move(*collection), id,
                std::move(*fromServer), std::move(*toServer), stateId.value()},
            deadline, started, jobId, rebootId};
      }

      return UndoAction{UndoAction::UndoMoveShardR1{
                            std::move(*database), std::move(*collection), id,
                            std::move(*fromServer), std::move(*toServer)},
                        deadline, started, jobId, rebootId};
    } else if (jobOpt = undoOp.hasAsNode("reconfigureReplicatedLog");
               jobOpt.has_value()) {
      Node const& job(jobOpt.value());

      auto database = job.hasAsString("database");
      if (!database) {
        return Result{TRI_ERROR_BAD_PARAMETER, "database missing"};
      }

      auto server = job.hasAsString("server");
      if (!server) {
        return Result{TRI_ERROR_BAD_PARAMETER, "server missing"};
      }

      if (!isReplication2(*database)) {
        auto result = Result{TRI_ERROR_BAD_PARAMETER,
                             "reconfigureReplicatedLog "
                             "job for non-replication2 "
                             "database"};
        TRI_ASSERT(false) << result;
        return result;
      }

      auto logId = replication2::LogId::fromString(id);
      if (!logId.has_value()) {
        auto result = Result{TRI_ERROR_BAD_PARAMETER,
                             fmt::format("Malformed replicated log ID {}", id)};
        TRI_ASSERT(false) << result;
        return result;
      }

      return UndoAction{UndoAction::UndoSetLeaderR2{std::move(*database),
                                                    std::move(*server), *logId},
                        deadline, started, jobId, rebootId};
    }

    return Result{TRI_ERROR_BAD_PARAMETER, "unknown undo action"};
  };

  auto const isServerInPlan =
      [&](std::string_view database, std::string_view collection,
          std::string_view shard, std::string_view server) -> bool {
    auto path = basics::StringUtils::joinT("/", "Plan/Collections", database,
                                           collection, "shards", shard);
    auto servers = snapshot().hasAsArray(path);
    if (not servers) {
      return false;
    }
    TRI_ASSERT(servers->isArray() && servers->length() > 0);
    for (size_t i = 0; i < servers->length(); ++i) {
      if (server == servers->at(i).stringView()) {
        return true;
      }
    }
    return false;
  };

  auto const checkDeletion = [&](UndoAction const& undo) -> bool {
    // First check some conditions under which we simply get rid of the
    // entry:
    //  - deadline exceeded (and not yet started)
    //  - dependent MoveShard/ReconfigureReplicatedLog gone (and started)
    //  - fromServer no longer in Plan

    std::string now(timepointToString(std::chrono::system_clock::now()));
    if (undo.deadline) {
      if (!undo.started && now > *undo.deadline) {
        return true;
      }
    }

    if (undo.started) {
      if (undo.jobId) {
        auto inTodo = snapshot().hasAsNode(toDoPrefix + *undo.jobId);
        auto inPending = snapshot().hasAsNode(pendingPrefix + *undo.jobId);
        if (!inTodo && !inPending) {
          return true;
        }
      } else {
        return true;
        // This should not happen, since if started is there, we have a
        // jobId.
      }
    }

    return std::visit(
        overload{//
                 [&](UndoAction::UndoMoveShardR1 const& action) {
                   if (!isServerInPlan(action.database, action.collection,
                                       action.shard, action.fromServer)) {
                     LOG_TOPIC("dce3d", DEBUG, Logger::SUPERVISION)
                         << "deleting undo job because server "
                         << action.fromServer << " is not in plan";
                     return true;
                   }
                   return false;
                 },
                 [&](UndoAction::UndoMoveShardR2 const& action) {
                   // Check that the removed server is not already in target.
                   auto target = Job::readStateTarget(
                       snapshot(), action.database, action.logId);
                   if (!target.has_value() ||
                       !target->participants.contains(action.fromServer)) {
                     LOG_TOPIC("39e32", DEBUG, Logger::SUPERVISION)
                         << "deleting undo job because server "
                         << action.fromServer << " is not in target";
                     return true;
                   }
                   return false;
                 },
                 [&](UndoAction::UndoSetLeaderR2 const& action) {
                   // Check that the removed server is not already leader in
                   // target.
                   auto target = Job::readStateTarget(
                       snapshot(), action.database, action.logId);
                   if (!target.has_value() || target->leader == action.server) {
                     LOG_TOPIC("308c0", DEBUG, Logger::SUPERVISION)
                         << "deleting job because server " << action.server
                         << " is already leader in target for log "
                         << action.logId;
                     return true;
                   }
                   return false;
                 }},
        undo.action);
  };

  auto const isServerInSync =
      [&](std::string_view database, std::string_view collection,
          std::string_view shard, std::string_view server) -> bool {
    auto path = basics::StringUtils::joinT("/", "Current/Collections", database,
                                           collection, shard, "servers");
    auto servers = snapshot().hasAsArray(path);
    if (not servers) {
      return false;
    }
    TRI_ASSERT(servers->isArray() && servers->length() > 0);
    for (size_t i = 1; i < servers->length(); ++i) {
      if (server == servers->at(i).stringView()) {
        return true;
      }
    }
    return false;
  };

  auto const shouldFireJob = [&](UndoAction const& undo) {
    // We need to check if:
    //  - it is not yet started
    //  - the server is GOOD
    //  - the current rebootId of the server is larger than the stored one
    if (undo.started) {
      return false;
    }

    auto const& server =
        std::visit(overload{//
                            [&](UndoAction::UndoSetLeaderR2 const& action) {
                              return action.server;
                            },
                            [&](auto&& action) { return action.fromServer; }},
                   undo.action);

    if (serverHealth(server) != HEALTH_STATUS_GOOD) {
      return false;
    }

    // For the undo operation to continue, the current reboot ID must be
    // greater than the one stored in the undo action.
    auto rebootId = snapshot().hasAsUInt(basics::StringUtils::concatT(
        curServersKnown, server, "/", StaticStrings::RebootId));
    if (!rebootId) {
      return false;
    }
<<<<<<< HEAD
    if (undo.rebootId.has_value() &&
        undo.rebootId.value() >= RebootId{*rebootId}) {
      return false;
=======
    Node const& job(*jobOpt);
    auto database = job.hasAsString("database");
    auto collection = job.hasAsString("collection");
    auto server = job.hasAsString("fromServer");
    if (!server) {
      return true;
    } else {
      if (isReplication2(*database)) {
        auto stateId = LogicalCollection::shardIdToStateId(shard);
        auto target = Job::readStateTarget(snapshot(), *database, stateId);
        if (!target.has_value() || !target->participants.contains(*server)) {
          return true;
        }
      } else {
        if (!isServerInPlan(database.value(), collection.value(), shard,
                            server.value())) {
          return true;
        }
      }
>>>>>>> 6ebcb52d
    }

    return std::visit(overload{//
                               [&](UndoAction::UndoMoveShardR1 const& action) {
                                 // For replication1, make sure the server is in
                                 // sync for the shard (and all
                                 // distributeShardsLike shards).
                                 return isServerInSync(
                                     action.database, action.collection,
                                     action.shard, action.fromServer);
                               },
                               [&](auto&&) {
                                 // No additional checks required.
                                 return true;
                               }},
                      undo.action);
  };

  auto const createUndoJob = [&](std::shared_ptr<VPackBuilder> const& trx,
                                 UndoAction const& undo,
                                 std::string const& returnLeadershipId) {
    auto jobId = std::to_string(_jobId++);
    std::visit(overload{[&](UndoAction::UndoSetLeaderR2 const& action) {
                          ReconfigureReplicatedLog(
                              *_snapshot, _agent, jobId, "supervision",
                              action.database, action.logId,
                              {consensus::ReconfigureOperation{
                                  consensus::ReconfigureOperation::SetLeader{
                                      .participant = action.server}}})
                              .create(trx);
                        },
                        [&](auto&& action) {
                          MoveShard(*_snapshot, _agent, jobId, "supervision",
                                    action.database, action.collection,
                                    action.shard, action.toServer,
                                    action.fromServer,
                                    /*isLeader*/ true, /*remainsFollower*/ true,
                                    /*tryUndo*/ false)
                              .create(trx);
                        }},
               undo.action);
    std::string now(timepointToString(std::chrono::system_clock::now()));
    std::string path = returnLeadershipPrefix + returnLeadershipId + "/";
    trx->add(path + "started", VPackValue(now));
    trx->add(path + "jobId", std::move(jobId));
  };

  auto undos = snapshot().hasAsChildren("Target/ReturnLeadership");
  if (not undos) {
    return;
  }

  // Collect a transaction:
  auto trx = std::make_shared<VPackBuilder>();
  {
    VPackArrayBuilder guard(trx.get());
    VPackObjectBuilder guard2(trx.get());

<<<<<<< HEAD
    // For replication1, id is always the shard id.
    // For replication2, id could be a shard id or a log id, depending on
    // the job type.
    for (auto const& [id, entry] : undos->get()) {
=======
    for (auto const& [shard, entry] : *undos) {
      // First check some conditions under which we simply get rid of the
      // entry:
      //  - deadline exceeded (and not yet started)
      //  - dependent MoveShard gone (and started)
      //  - fromServer no longer in Plan
>>>>>>> 6ebcb52d
      TRI_ASSERT(entry != nullptr);

      auto undoRes = buildUndoActionFromNode(id, *entry);
      if (undoRes.fail() || checkDeletion(undoRes.get())) {
        if (undoRes.fail()) {
          LOG_TOPIC("f8ef0", ERR, Logger::SUPERVISION)
              << "Failed to build undo action from node: " << undoRes.result()
              << " " << entry->toJson();
        }
        // Let's remove the entry:
        trx->add(VPackValue(returnLeadershipPrefix + id));
        {
          VPackObjectBuilder guard3(trx.get());
          trx->add("op", VPackValue("delete"));
        }
        continue;
      }

<<<<<<< HEAD
      auto undo = undoRes.get();
      if (shouldFireJob(undo)) {
        createUndoJob(trx, undo, id);
=======
      // Now the job is still valid, let's see if it fires. Note that we
      // do not get here, if the job is not found!
      auto jobOpt = entry->hasAsNode("moveShard");
      TRI_ASSERT(jobOpt);
      Node const& job = *jobOpt;

      // We need to check if:
      //  - it is not yet started
      //  - the fromServer is GOOD
      //  - it is in sync for the shard (and all distributeShardsLike shards)
      //  - its current rebootId is larger than the stored one
      auto started = entry->hasAsString("started");
      if (started) {
        continue;
      }

      auto database = job.hasAsString("database");
      auto collection = job.hasAsString("collection");
      auto fromServer = job.hasAsString("fromServer");
      auto toServer = job.hasAsString("toServer");
      TRI_ASSERT(fromServer && toServer && database && collection);

      // get server health
      if (serverHealth(fromServer.value()) != HEALTH_STATUS_GOOD) {
        continue;
      }

      if (not isReplication2(*database)) {
        if (!isServerInSync(database.value(), collection.value(), shard,
                            fromServer.value())) {
          continue;
        }
      }

      // get current reboot id
      auto rebootId = snapshot().hasAsUInt(basics::StringUtils::concatT(
          curServersKnown, fromServer.value(), "/", StaticStrings::RebootId));
      if (!rebootId) {
        continue;
      }

      // check if reboot id is bigger than the stored one
      auto storedRebootId = entry->hasAsUInt("rebootId");
      if (!storedRebootId || storedRebootId.value() < rebootId.value()) {
        reclaimShard(trx, database.value(), collection.value(), shard,
                     toServer.value(), fromServer.value());
>>>>>>> 6ebcb52d
      }
    }
  }

  // And finally write out the transaction:
  if (trx->slice()[0].length() > 0) {
    write_ret_t res = singleWriteTransaction(_agent, *trx, false);

    if (!res.accepted || (res.indices.size() == 1 && res.indices[0] == 0)) {
      LOG_TOPIC("fad4b", INFO, Logger::SUPERVISION)
          << "Failed to modify returnLeadership jobs: " << trx->toJson();
    }
  }
}<|MERGE_RESOLUTION|>--- conflicted
+++ resolved
@@ -2689,7 +2689,7 @@
       aliases::target()->collectionGroups()->database(dbName)->group(gid);
   // first check if target exists
   if (auto targetNode = root.hasAsNode(targetPath->str(SkipComponents(1)));
-      targetNode.has_value()) {
+      targetNode) {
     replication2::document::supervision::CollectionGroup spec;
     spec.target =
         parseSomethingFromNode<CollectionGroupTargetSpecification>(*targetNode);
@@ -2879,7 +2879,7 @@
 
 auto Supervision::collectParticipantsHealth() const -> ParticipantsHealth {
   std::unordered_map<replication2::ParticipantId, ParticipantHealth> info;
-  auto& dbservers = snapshot().hasAsChildren(plannedServers).value().get();
+  auto& dbservers = *snapshot().hasAsChildren(plannedServers);
   for (auto const& [serverId, node] : dbservers) {
     bool const notIsFailed = (serverHealth(serverId) == HEALTH_STATUS_GOOD) or
                              (serverHealth(serverId) == HEALTH_STATUS_BAD);
@@ -2906,27 +2906,7 @@
 
   using namespace replication2::replicated_log;
 
-<<<<<<< HEAD
   ParticipantsHealth participantsHealth = collectParticipantsHealth();
-=======
-  ParticipantsHealth participantsHealth = std::invoke([&] {
-    std::unordered_map<replication2::ParticipantId, ParticipantHealth> info;
-    auto& dbservers = *snapshot().hasAsChildren(plannedServers);
-    for (auto const& [serverId, node] : dbservers) {
-      bool const notIsFailed = (serverHealth(serverId) == HEALTH_STATUS_GOOD) or
-                               (serverHealth(serverId) == HEALTH_STATUS_BAD);
-
-      auto rebootID = snapshot().hasAsUInt(basics::StringUtils::concatT(
-          curServersKnown, serverId, "/", StaticStrings::RebootId));
-      if (rebootID) {
-        info.emplace(serverId,
-                     ParticipantHealth{RebootId{*rebootID}, notIsFailed});
-      }
-    }
-    return ParticipantsHealth{info};
-  });
-
->>>>>>> 6ebcb52d
   velocypack::Builder builder;
   auto envelope = arangodb::agency::envelope::into_builder(builder);
 
@@ -2975,7 +2955,7 @@
   velocypack::Builder builder;
   auto envelope = arangodb::agency::envelope::into_builder(builder);
 
-  for (auto const& [dbName, db] : targetNode->get().children()) {
+  for (auto const& [dbName, db] : targetNode->children()) {
     for (auto const& [gid, node] : db->children()) {
       envelope = handleCollectionGroup(snapshot(), *node, dbName, gid,
                                        participantsHealth, uniqid,
@@ -3162,54 +3142,6 @@
   }
 }
 
-<<<<<<< HEAD
-=======
-void Supervision::cleanupReplicatedStates() {
-  using namespace replication2::agency;
-
-  // check if Plan has replicated logs
-  auto const& planNode = snapshot().hasAsNode(planRepStatePrefix);
-  if (!planNode) {
-    return;
-  }
-
-  auto const& targetNode = snapshot().hasAsNode(targetRepStatePrefix);
-
-  velocypack::Builder builder;
-  auto envelope = arangodb::agency::envelope::into_builder(builder);
-
-  for (auto const& [dbName, db] : planNode->children()) {
-    for (auto const& [idString, node] : db->children()) {
-      // check if this node has an owner and the owner is 'target'
-      if (auto owner = node->hasAsString("owner");
-          !owner.has_value() || owner != "target") {
-        continue;
-      }
-
-      // now check if there is a replicated log in target with that id
-      if (targetNode && targetNode->has(std::vector{dbName, idString})) {
-        continue;
-      }
-
-      // delete plan and target
-      auto logId = replication2::LogId{basics::StringUtils::uint64(idString)};
-      envelope =
-          methods::deleteReplicatedLogTrx(std::move(envelope), dbName, logId);
-    }
-  }
-
-  envelope.done();
-  if (builder.slice().length() > 0) {
-    write_ret_t res = _agent->write(builder.slice());
-    if (!res.successful()) {
-      LOG_TOPIC("df4c4", WARN, Logger::SUPERVISION)
-          << "failed to update replicated log in agency. Will retry. "
-          << builder.toJson();
-    }
-  }
-}
-
->>>>>>> 6ebcb52d
 // This is the functional version which actually does the work, it is
 // called by the private method Supervision::enforceReplication and the
 // unit tests:
@@ -3619,8 +3551,8 @@
       return std::nullopt;
     });
 
-    if (auto jobOpt = undoOp.hasAsNode("moveShard"); jobOpt.has_value()) {
-      Node const& job(jobOpt.value());
+    if (auto jobOpt = undoOp.hasAsNode("moveShard"); jobOpt != nullptr) {
+      Node const& job(*jobOpt);
 
       auto fromServer = job.hasAsString("fromServer");
       if (!fromServer) {
@@ -3662,8 +3594,8 @@
                             std::move(*fromServer), std::move(*toServer)},
                         deadline, started, jobId, rebootId};
     } else if (jobOpt = undoOp.hasAsNode("reconfigureReplicatedLog");
-               jobOpt.has_value()) {
-      Node const& job(jobOpt.value());
+               jobOpt != nullptr) {
+      Node const& job(*jobOpt);
 
       auto database = job.hasAsString("database");
       if (!database) {
@@ -3834,31 +3766,9 @@
     if (!rebootId) {
       return false;
     }
-<<<<<<< HEAD
     if (undo.rebootId.has_value() &&
         undo.rebootId.value() >= RebootId{*rebootId}) {
       return false;
-=======
-    Node const& job(*jobOpt);
-    auto database = job.hasAsString("database");
-    auto collection = job.hasAsString("collection");
-    auto server = job.hasAsString("fromServer");
-    if (!server) {
-      return true;
-    } else {
-      if (isReplication2(*database)) {
-        auto stateId = LogicalCollection::shardIdToStateId(shard);
-        auto target = Job::readStateTarget(snapshot(), *database, stateId);
-        if (!target.has_value() || !target->participants.contains(*server)) {
-          return true;
-        }
-      } else {
-        if (!isServerInPlan(database.value(), collection.value(), shard,
-                            server.value())) {
-          return true;
-        }
-      }
->>>>>>> 6ebcb52d
     }
 
     return std::visit(overload{//
@@ -3917,19 +3827,10 @@
     VPackArrayBuilder guard(trx.get());
     VPackObjectBuilder guard2(trx.get());
 
-<<<<<<< HEAD
     // For replication1, id is always the shard id.
     // For replication2, id could be a shard id or a log id, depending on
     // the job type.
-    for (auto const& [id, entry] : undos->get()) {
-=======
-    for (auto const& [shard, entry] : *undos) {
-      // First check some conditions under which we simply get rid of the
-      // entry:
-      //  - deadline exceeded (and not yet started)
-      //  - dependent MoveShard gone (and started)
-      //  - fromServer no longer in Plan
->>>>>>> 6ebcb52d
+    for (auto const& [id, entry] : *undos) {
       TRI_ASSERT(entry != nullptr);
 
       auto undoRes = buildUndoActionFromNode(id, *entry);
@@ -3948,58 +3849,9 @@
         continue;
       }
 
-<<<<<<< HEAD
       auto undo = undoRes.get();
       if (shouldFireJob(undo)) {
         createUndoJob(trx, undo, id);
-=======
-      // Now the job is still valid, let's see if it fires. Note that we
-      // do not get here, if the job is not found!
-      auto jobOpt = entry->hasAsNode("moveShard");
-      TRI_ASSERT(jobOpt);
-      Node const& job = *jobOpt;
-
-      // We need to check if:
-      //  - it is not yet started
-      //  - the fromServer is GOOD
-      //  - it is in sync for the shard (and all distributeShardsLike shards)
-      //  - its current rebootId is larger than the stored one
-      auto started = entry->hasAsString("started");
-      if (started) {
-        continue;
-      }
-
-      auto database = job.hasAsString("database");
-      auto collection = job.hasAsString("collection");
-      auto fromServer = job.hasAsString("fromServer");
-      auto toServer = job.hasAsString("toServer");
-      TRI_ASSERT(fromServer && toServer && database && collection);
-
-      // get server health
-      if (serverHealth(fromServer.value()) != HEALTH_STATUS_GOOD) {
-        continue;
-      }
-
-      if (not isReplication2(*database)) {
-        if (!isServerInSync(database.value(), collection.value(), shard,
-                            fromServer.value())) {
-          continue;
-        }
-      }
-
-      // get current reboot id
-      auto rebootId = snapshot().hasAsUInt(basics::StringUtils::concatT(
-          curServersKnown, fromServer.value(), "/", StaticStrings::RebootId));
-      if (!rebootId) {
-        continue;
-      }
-
-      // check if reboot id is bigger than the stored one
-      auto storedRebootId = entry->hasAsUInt("rebootId");
-      if (!storedRebootId || storedRebootId.value() < rebootId.value()) {
-        reclaimShard(trx, database.value(), collection.value(), shard,
-                     toServer.value(), fromServer.value());
->>>>>>> 6ebcb52d
       }
     }
   }
