////////////////////////////////////////////////////////////////////////////////
/// DISCLAIMER
///
/// Copyright 2014-2022 ArangoDB GmbH, Cologne, Germany
/// Copyright 2004-2014 triAGENS GmbH, Cologne, Germany
///
/// Licensed under the Apache License, Version 2.0 (the "License");
/// you may not use this file except in compliance with the License.
/// You may obtain a copy of the License at
///
///     http://www.apache.org/licenses/LICENSE-2.0
///
/// Unless required by applicable law or agreed to in writing, software
/// distributed under the License is distributed on an "AS IS" BASIS,
/// WITHOUT WARRANTIES OR CONDITIONS OF ANY KIND, either express or implied.
/// See the License for the specific language governing permissions and
/// limitations under the License.
///
/// Copyright holder is ArangoDB GmbH, Cologne, Germany
///
/// @author Kaveh Vahedipour
////////////////////////////////////////////////////////////////////////////////

#include <algorithm>
#include <chrono>
#include <cstdint>
#include <iterator>
#include <numeric>
#include <unordered_map>
#include <utility>

#include "Job.h"

#include "Agency/AgentInterface.h"
#include "Agency/Node.h"
#include "Agency/Supervision.h"
#include "AgencyStrings.h"
#include "Basics/Exceptions.h"
#include "Basics/StringUtils.h"
#include "Basics/TimeString.h"
#include "Basics/debugging.h"
#include "Basics/voc-errors.h"
#include "Logger/LogMacros.h"
#include "Logger/Logger.h"
#include "Logger/LoggerStream.h"
#include "Random/RandomGenerator.h"
#include "Helpers.h"
#include "Replication2/ReplicatedLog/LogCommon.h"
#include "Replication2/ReplicatedLog/AgencyLogSpecification.h"
#include "Replication2/ReplicatedLog/AgencySpecificationInspectors.h"

#include <velocypack/Iterator.h>
#include <velocypack/Slice.h>

namespace {
std::vector<std::string> const jobStatus{"ToDo", "Pending", "Finished",
                                         "Failed"};
}

namespace arangodb::consensus {

std::string const mapUniqueToShortID = "/Target/MapUniqueToShortID/";
std::string const pendingPrefix = "/Target/Pending/";
std::string const failedPrefix = "/Target/Failed/";
std::string const finishedPrefix = "/Target/Finished/";
std::string const toDoPrefix = "/Target/ToDo/";
std::string const cleanedPrefix = "/Target/CleanedServers";
std::string const toBeCleanedPrefix = "/Target/ToBeCleanedServers";
std::string const failedServersPrefix = "/Target/FailedServers";
std::string const planColPrefix = "/Plan/Collections/";
std::string const targetRepStatePrefix = "/Target/ReplicatedLogs/";
std::string const planRepStatePrefix = "/Plan/ReplicatedLogs/";
std::string const planDBPrefix = "/Plan/Databases/";
std::string const curServersKnown = "/Current/ServersKnown/";
std::string const curColPrefix = "/Current/Collections/";
std::string const blockedServersPrefix = "/Supervision/DBServers/";
std::string const blockedShardsPrefix = "/Supervision/Shards/";
std::string const planVersion = "/Plan/Version";
std::string const currentVersion = "/Current/Version";
std::string const plannedServers = "/Plan/DBServers";
std::string const healthPrefix = "/Supervision/Health/";
std::string const maintenancePrefix = "/Current/MaintenanceDBServers/";
std::string const asyncReplLeader = "/Plan/AsyncReplication/Leader";
std::string const asyncReplTransientPrefix = "/AsyncReplication/";
std::string const planAnalyzersPrefix = "/Plan/Analyzers/";

write_ret_t singleWriteTransaction(AgentInterface* _agent,
                                   velocypack::Builder const& transaction,
                                   bool waitForCommit) {
  velocypack::Builder envelope;

  velocypack::Slice trx = transaction.slice();
  try {
    {
      VPackArrayBuilder listOfTrxs(&envelope);
      VPackArrayBuilder onePair(&envelope);
      {
        VPackObjectBuilder mutationPart(&envelope);
        for (auto pair : VPackObjectIterator(trx[0])) {
          envelope.add("/" + Job::agencyPrefix + pair.key.copyString(),
                       pair.value);
        }
      }
      if (trx.length() > 1) {
        VPackObjectBuilder preconditionPart(&envelope);
        for (auto pair : VPackObjectIterator(trx[1])) {
          envelope.add("/" + Job::agencyPrefix + pair.key.copyString(),
                       pair.value);
        }
      }
    }
  } catch (std::exception const& e) {
    LOG_TOPIC("5be90", ERR, Logger::SUPERVISION)
        << "Supervision failed to build single-write transaction: " << e.what();
  }

  auto ret = _agent->write(envelope.slice());
  if (waitForCommit && !ret.indices.empty()) {
    auto maximum = *std::max_element(ret.indices.begin(), ret.indices.end());
    if (maximum > 0) {  // some baby has worked
      _agent->waitFor(maximum);
    }
  }
  return ret;
}

trans_ret_t generalTransaction(AgentInterface* _agent,
                               velocypack::Builder const& transaction) {
  velocypack::Builder envelope;
  velocypack::Slice trx = transaction.slice();

  try {
    {
      VPackArrayBuilder listOfTrxs(&envelope);
      for (auto singleTrans : VPackArrayIterator(trx)) {
        TRI_ASSERT(singleTrans.isArray() && singleTrans.length() > 0);
        if (singleTrans[0].isObject()) {
          VPackArrayBuilder onePair(&envelope);
          {
            VPackObjectBuilder mutationPart(&envelope);
            for (auto pair : VPackObjectIterator(singleTrans[0])) {
              envelope.add("/" + Job::agencyPrefix + pair.key.copyString(),
                           pair.value);
            }
          }
          if (singleTrans.length() > 1) {
            VPackObjectBuilder preconditionPart(&envelope);
            for (auto pair : VPackObjectIterator(singleTrans[1])) {
              envelope.add("/" + Job::agencyPrefix + pair.key.copyString(),
                           pair.value);
            }
          }
        } else if (singleTrans[0].isString()) {
          VPackArrayBuilder reads(&envelope);
          for (auto path : VPackArrayIterator(singleTrans)) {
            envelope.add(
                VPackValue("/" + Job::agencyPrefix + path.copyString()));
          }
        }
      }
    }
  } catch (std::exception const& e) {
    LOG_TOPIC("aae99", ERR, Logger::SUPERVISION)
        << "Supervision failed to build transaction: " << e.what();
  }

  auto ret = _agent->transact(envelope.slice());

  // This is for now disabled to speed up things. We wait after a full
  // Supervision run, which is good enough.
  // if (ret.maxind > 0) {
  //   _agent->waitFor(ret.maxind);
  // }

  return ret;
}

trans_ret_t transient(AgentInterface* _agent,
                      velocypack::Builder const& transaction) {
  velocypack::Builder envelope;

  velocypack::Slice trx = transaction.slice();
  try {
    {
      VPackArrayBuilder listOfTrxs(&envelope);
      VPackArrayBuilder onePair(&envelope);
      {
        VPackObjectBuilder mutationPart(&envelope);
        for (auto pair : VPackObjectIterator(trx[0])) {
          envelope.add("/" + Job::agencyPrefix + pair.key.copyString(),
                       pair.value);
        }
      }
      if (trx.length() > 1) {
        VPackObjectBuilder preconditionPart(&envelope);
        for (auto pair : VPackObjectIterator(trx[1])) {
          envelope.add("/" + Job::agencyPrefix + pair.key.copyString(),
                       pair.value);
        }
      }
    }
  } catch (std::exception const& e) {
    LOG_TOPIC("d03d5", ERR, Logger::SUPERVISION)
        << "Supervision failed to build transaction for transient: "
        << e.what();
  }

  return _agent->transient(envelope.slice());
}

}  // namespace arangodb::consensus

using namespace arangodb::basics;
using namespace arangodb::consensus;

Job::Job(JOB_STATUS status, Node const& snapshot, AgentInterface* agent,
         std::string const& jobId, std::string const& creator)
    : _status(status),
      _snapshot(snapshot),
      _agent(agent),
      _jobId(jobId),
      _creator(creator),
      _jb(nullptr) {}

Job::~Job() = default;

// this will be initialized in the AgencyFeature
std::string Job::agencyPrefix = "arango";

bool Job::considerCancellation() {
  // Allow for cancellation of shard moves
  auto val = _snapshot.hasAsBool(
      std::string("/Target/") + ::jobStatus[_status] + "/" + _jobId + "/abort");
  auto cancelled = val && val.value();
  if (cancelled) {
    abort("Killed via API");
  }
  return cancelled;
}

void Job::runHelper(std::string const& server, std::string const& shard,
                    bool& aborts) {
  if (_status == FAILED) {  // happens when the constructor did not work
    return;
  }
  try {
    status();  // This runs everything to to with state PENDING if needed!
  } catch (std::exception const& e) {
    LOG_TOPIC("e2d06", WARN, Logger::AGENCY)
        << "Exception caught in status() method: " << e.what();
    finish(server, shard, false, e.what());
  }
  try {
    if (_status == TODO) {
      start(aborts);
    } else if (_status == NOTFOUND) {
      if (create(nullptr)) {
        start(aborts);
      }
    }
  } catch (std::exception const& e) {
    LOG_TOPIC("5ac04", WARN, Logger::AGENCY)
        << "Exception caught in create() or "
           "start() method: "
        << e.what();
    finish("", "", false, e.what());
  }
}

bool Job::finish(std::string const& server, std::string const& shard,
                 bool success, std::string const& reason,
                 query_t const& payload) {
  try {  // protect everything, just in case

    // Get todo entry
    bool started = false;
    VPackBuilder pending;
    {
      VPackArrayBuilder guard(&pending);
      if (_snapshot.exists(pendingPrefix + _jobId).size() == 3) {
        std::ignore = _snapshot.hasAsBuilder(pendingPrefix + _jobId, pending);
        started = true;
      } else if (_snapshot.exists(toDoPrefix + _jobId).size() == 3) {
        std::ignore = _snapshot.hasAsBuilder(toDoPrefix + _jobId, pending);
      } else {
        LOG_TOPIC("54fde", DEBUG, Logger::AGENCY)
            << "Nothing in pending to finish up for job " << _jobId;
        return false;
      }
    }

    std::string jobType;
    try {
      jobType = pending.slice()[0].get("type").copyString();
    } catch (std::exception const&) {
      LOG_TOPIC("76352", WARN, Logger::AGENCY)
          << "Failed to obtain type of job " << _jobId;
    }

    // Additional payload, which is to be executed in the finish transaction
    Slice operations = Slice::emptyObjectSlice();
    Slice preconditions = Slice::emptyObjectSlice();

    if (payload != nullptr) {
      Slice slice = payload->slice();
      TRI_ASSERT(slice.isObject() || slice.isArray());
      if (slice.isObject()) {  // opers only
        operations = slice;
        TRI_ASSERT(operations.isObject());
      } else {
        TRI_ASSERT(slice.length() < 3);  // opers + precs only
        if (slice.length() > 0) {
          operations = slice[0];
          TRI_ASSERT(operations.isObject());
          if (slice.length() > 1) {
            preconditions = slice[1];
            TRI_ASSERT(preconditions.isObject());
          }
        }
      }
    }

    // Prepare pending entry, block toserver
    VPackBuilder finished;
    {
      VPackArrayBuilder guard(&finished);

      {  // operations --
        VPackObjectBuilder operguard(&finished);

        addPutJobIntoSomewhere(finished, success ? "Finished" : "Failed",
                               pending.slice()[0], reason);

        addRemoveJobFromSomewhere(finished, "ToDo", _jobId);
        addRemoveJobFromSomewhere(finished, "Pending", _jobId);

        if (operations.length() > 0) {
          for (auto oper : VPackObjectIterator(operations)) {
            finished.add(oper.key.stringView(), oper.value);
          }
        }

        // --- Remove blocks if specified:
        if (started && !server.empty()) {
          addReleaseServer(finished, server);
        }
        if (started && !shard.empty()) {
          addReleaseShard(finished, shard);
        }

      }  // -- operations

      if (preconditions.isObject() &&
          preconditions.length() > 0) {  // preconditions --
        VPackObjectBuilder precguard(&finished);
        for (auto prec : VPackObjectIterator(preconditions)) {
          finished.add(prec.key.stringView(), prec.value);
        }
      }  // -- preconditions
    }

    write_ret_t res = singleWriteTransaction(_agent, finished, false);
    if (res.accepted && res.indices.size() == 1 && res.indices[0]) {
      LOG_TOPIC("21362", DEBUG, Logger::AGENCY)
          << "Successfully finished job " << jobType << "(" << _jobId << ")";
      _status = (success ? FINISHED : FAILED);
      return true;
    }
  } catch (std::exception const& e) {
    LOG_TOPIC("1fead", WARN, Logger::AGENCY)
        << "Caught exception in finish, message: " << e.what();
  } catch (...) {
    LOG_TOPIC("7762f", WARN, Logger::AGENCY)
        << "Caught unspecified exception in finish.";
  }
  return false;
}

std::string Job::randomIdleAvailableServer(
    Node const& snap, std::vector<std::string> const& exclude) {
  std::vector<std::string> as = availableServers(snap);
  std::string ret;

  // Prefer good servers over bad servers
  std::vector<std::string> good;

  // Only take good servers as valid server.
  try {
    for (auto const& srv : snap.hasAsChildren(healthPrefix).value().get()) {
      // ignore excluded servers
      if (std::find(std::begin(exclude), std::end(exclude), srv.first) !=
          std::end(exclude)) {
        continue;
      }
      if (snap.has(maintenancePrefix + srv.first)) {
        continue;  // ignore servers in maintenance mode
      }

      // ignore servers not in availableServers above:
      if (std::find(std::begin(as), std::end(as), srv.first) == std::end(as)) {
        continue;
      }

      std::string const status = (*srv.second).hasAsString("Status").value();
      if (status == "GOOD") {
        good.push_back(srv.first);
      }
    }
  } catch (...) {
  }

  if (good.empty()) {
    return ret;
  }

  // Choose random server from rest
  if (good.size() == 1) {
    ret = good[0];
    return ret;
  }
  uint16_t interval = static_cast<uint16_t>(good.size() - 1);
  uint16_t random = RandomGenerator::interval(interval);
  ret = good.at(random);
  return ret;
}

// The following counts in a given server list how many of the servers are
// in Status "GOOD" or "BAD".
size_t Job::countGoodOrBadServersInList(Node const& snap,
                                        VPackSlice serverList) {
  size_t count = 0;
  if (!serverList.isArray()) {
    // No array, strange, return 0
    return count;
  }
  auto const& health = snap.hasAsChildren(healthPrefix);
  auto const& maintenanceSet = snap.hasAsChildren(maintenancePrefix);
  // Do we have a Health substructure?
  if (health) {
    Node::Children const& healthData = *health;  // List of servers in Health
    for (VPackSlice serverName : VPackArrayIterator(serverList)) {
      if (serverName.isString()) {
        // serverName not a string? Then don't count
        std::string serverStr = serverName.copyString();
        // Ignore a potential _ prefix, which can occur on leader resign:
        if (serverStr.size() > 0 && serverStr[0] == '_') {
          serverStr.erase(0, 1);  // remove trailing _
        }
        // Now look up this server:
        auto it = healthData.find(serverStr);
        if (it != healthData.end()) {
          // Only check if found
          std::shared_ptr<Node> healthNode = it->second;
          // Check its status:

          if (auto status = healthNode->hasAsString("Status");
              status && (status.value() == "GOOD" || status.value() == "BAD")) {
            ++count;
            // check is server is maintenance mode, if so, consider as good
          } else if (maintenanceSet.has_value() &&
                     maintenanceSet->get().contains(serverStr)) {
            ++count;
          }
        }
      }
    }
  }
  return count;
}

// The following counts in a given server list how many of the servers are
// in Status "GOOD" or "BAD".
size_t Job::countGoodOrBadServersInList(
    Node const& snap, std::vector<std::string> const& serverList) {
  size_t count = 0;
  auto const& health = snap.hasAsChildren(healthPrefix);
  // Do we have a Health substructure?
  if (health) {
    Node::Children const& healthData = *health;  // List of servers in Health
    for (auto& serverStr : serverList) {
      // Now look up this server:
      auto it = healthData.find(serverStr);
      if (it != healthData.end()) {
        // Only check if found
        std::shared_ptr<Node> healthNode = it->second;
        // Check its status:
        if (auto status = healthNode->hasAsString("Status");
            status && (status.value() == "GOOD" || status.value() == "BAD")) {
          ++count;
        }
      }
    }
  }
  return count;
}

/// @brief Check if a server is cleaned or to be cleaned out:
bool Job::isInServerList(Node const& snap, std::string const& prefix,
                         std::string const& server, bool isArray) {
  bool found = false;
  if (isArray) {
    auto slice = snap.hasAsSlice(prefix);
    if (slice && slice->isArray()) {
      for (VPackSlice srv : VPackArrayIterator(*slice)) {
        if (srv.isEqualString(server)) {
          found = true;
          break;
        }
      }
    }
  } else {  // an object
    auto const& children = snap.hasAsChildren(prefix);
    if (children) {
      for (auto const& srv : children->get()) {
        if (srv.first == server) {
          found = true;
          break;
        }
      }
    }
  }
  return found;
}

/// @brief Get servers from plan, which are not failed or (to be) cleaned out
std::vector<std::string> Job::availableServers(Node const& snapshot) {
  std::vector<std::string> ret;

  // Get servers from plan
  Node::Children const& dbservers =
      snapshot.hasAsChildren(plannedServers).value().get();
  for (auto const& srv : dbservers) {
    ret.push_back(srv.first);
  }

  auto excludePrefix = [&ret, &snapshot](std::string const& prefix,
                                         bool isArray) {
    if (isArray) {
      auto slice = snapshot.hasAsSlice(prefix);
      if (slice) {
        for (VPackSlice srv : VPackArrayIterator(*slice)) {
          ret.erase(std::remove(ret.begin(), ret.end(), srv.copyString()),
                    ret.end());
        }
      }
    } else {
      auto const& children = snapshot.hasAsChildren(prefix);
      if (children) {
        for (auto const& srv : children->get()) {
          ret.erase(std::remove(ret.begin(), ret.end(), srv.first), ret.end());
        }
      }
    }
  };

  // Remove (to be) cleaned and failed servers from the list
  excludePrefix(cleanedPrefix, true);
  excludePrefix(failedServersPrefix, false);
  excludePrefix(toBeCleanedPrefix, true);

  return ret;
}

/// @brief Get servers from Supervision with health status GOOD
std::vector<std::string> Job::healthyServers(
    arangodb::consensus::Node const& snapshot) {
  std::vector<std::string> ret;
  for (auto const& srv : snapshot.get(healthPrefix).value().get().children()) {
    auto healthState = srv.second->hasAsString("Status");
    if (healthState && healthState.value() == Supervision::HEALTH_STATUS_GOOD) {
      ret.emplace_back(srv.first);
    }
  }
  return ret;
}

template<typename T>
std::vector<size_t> idxsort(const std::vector<T>& v) {
  std::vector<size_t> idx(v.size());

  std::iota(idx.begin(), idx.end(), 0);
  std::sort(idx.begin(), idx.end(),
            [&v](size_t i, size_t j) { return v[i] < v[j]; });

  return idx;
}

std::vector<std::string> sortedShardList(Node const& shards) {
  std::vector<size_t> sids;
  auto const& shardMap = shards.children();
  for (auto const& shard : shardMap) {
    sids.push_back(StringUtils::uint64(shard.first.substr(1)));
  }

  std::vector<size_t> idx(idxsort(sids));
  std::vector<std::string> sorted;
  for (auto const& i : idx) {
    auto x = shardMap.begin();
    std::advance(x, i);
    sorted.push_back(x->first);
  }

  return sorted;
}

std::vector<Job::shard_t> Job::clones(Node const& snapshot,
                                      std::string const& database,
                                      std::string const& collection,
                                      std::string const& shard) {
  std::vector<shard_t> ret;
  ret.emplace_back(collection, shard);  // add (collection, shard) as first item
  // typedef std::unordered_map<std::string, std::shared_ptr<Node>> UChildren;

  std::string databasePath = planColPrefix + database,
              planPath = databasePath + "/" + collection + "/shards";

  auto myshards = sortedShardList(snapshot.hasAsNode(planPath).value());
  auto steps = std::distance(
      myshards.begin(), std::find(myshards.begin(), myshards.end(), shard));

  for (auto const& colptr :
       snapshot.hasAsChildren(databasePath).value().get()) {  // collections

    auto const& col = *colptr.second;
    auto const& otherCollection = colptr.first;

    if (otherCollection != collection &&
        col.has("distributeShardsLike") &&  // use .has() form to prevent
                                            // logging of missing
        col.hasAsSlice("distributeShardsLike").value().stringView() ==
            collection) {
      auto const& theirshards =
          sortedShardList(col.hasAsNode("shards").value().get());
      if (theirshards.size() > 0) {  // do not care about virtual collections
        if (theirshards.size() == myshards.size()) {
          ret.emplace_back(otherCollection, theirshards[steps]);
        } else {
          LOG_TOPIC("3092e", ERR, Logger::SUPERVISION)
              << "Shard distribution of clone(" << otherCollection
              << ") does not match ours (" << collection << ")";
        }
      }
    }
  }

  return ret;
}

std::string
Job::findNonblockedCommonHealthyInSyncFollower(  // Which is in "GOOD" health
    Node const& snap, std::string const& db, std::string const& col,
    std::string const& shrd, std::string const& serverToAvoid) {
  // serverToAvoid is the leader for which we are seeking a replacement. Note
  // that it is not a given that this server is the first one in Current/servers
  // or Current/failoverCandidates. Futhermore servers in
  // /Current/MaintenanceDBServers/ are not considered as well.
  auto cs = clones(snap, db, col, shrd);  // clones
  auto nclones = cs.size();               // #clones
  std::unordered_map<std::string, bool> good;

  for (auto const& i : snap.hasAsChildren(healthPrefix).value().get()) {
    good[i.first] = ((*i.second).hasAsString("Status").value() == "GOOD");
  }

  std::unordered_map<std::string, size_t> currentServers;
  for (auto const& clone : cs) {
    auto sharedPath = db + "/" + clone.collection + "/";
    auto currentShardPath =
        curColPrefix + sharedPath + clone.shard + "/servers";
    auto currentFailoverCandidatesPath =
        curColPrefix + sharedPath + clone.shard + "/failoverCandidates";
    auto plannedShardPath =
        planColPrefix + sharedPath + "shards/" + clone.shard;

    // start up race condition  ... current might not have everything in plan
    if (!snap.has(currentShardPath) || !snap.has(plannedShardPath)) {
      --nclones;
      continue;
    }  // if

    // If we do have failover candidates, we should use them
    auto serverList = snap.hasAsArray(currentFailoverCandidatesPath);
    if (!serverList.has_value()) {
      // We have old DBServers that do not report failover candidates,
      // Need to rely on current
      serverList = snap.hasAsArray(currentShardPath);
      TRI_ASSERT(serverList.has_value());
      if (!serverList.has_value()) {
        THROW_ARANGO_EXCEPTION_MESSAGE(
            TRI_ERROR_SUPERVISION_GENERAL_FAILURE,
            "Could not find common insync server for: " + currentShardPath +
                ", value is not an array.");
      }
    }
    // Guaranteed by if above
    TRI_ASSERT(serverList->isArray());

    for (auto server : VPackArrayIterator(*serverList)) {
      auto id = server.copyString();
      if (id == serverToAvoid) {
        // Skip current leader for which we are seeking a replacement
        continue;
      }

      if (!good[id]) {
        // Skip unhealthy servers
        continue;
      }

      if (snap.has(blockedServersPrefix + id)) {
        // server is blocked
        continue;
      }

      if (snap.has(maintenancePrefix + id)) {
        // server is in maintenance mode
        continue;
      }

      // check if it is also part of the plan...because if not the soon-to-be
      // leader will drop the collection
      bool found = false;
      for (auto const& plannedServer :
           VPackArrayIterator(snap.hasAsArray(plannedShardPath).value())) {
        if (plannedServer.isEqualString(server.stringView())) {
          found = true;
          break;
        }
      }

      if (!found) {
        continue;
      }

      // increment a counter for this server
      // and in case it is applicable for ALL our distributeLikeShards
      // finally return it :)
      if (++currentServers[id] == nclones) {
        return id;
      }
    }
  }

  return std::string();
}

/// @brief The shard must be one of a collection without
/// `distributeShardsLike`. This returns all servers which
/// are in sync for this shard and for all of its clones.
std::vector<std::string> Job::findAllInSyncReplicas(
    Node const& snap, std::string const& db,
    std::vector<Job::shard_t> const& shardsLikeMe) {
  std::vector<std::string> result;

  bool first = true;
  for (auto const& clone : shardsLikeMe) {
    auto sharedPath = db + "/" + clone.collection + "/";
    auto currentPath = curColPrefix + sharedPath + clone.shard + "/servers";
    // If we do have failover candidates, we should use them
    auto serverList = snap.hasAsArray(currentPath);
    if (serverList) {
      std::unordered_set<std::string> setHere;
      for (auto server : VPackArrayIterator(*serverList)) {
        auto id = server.copyString();
        if (first) {
          result.push_back(id);
        } else {
          setHere.insert(id);
        }
      }
      if (!first) {
        // result = result intersect setHere:
        for (auto it = result.begin(); it != result.end();) {
          if (setHere.find(*it) == setHere.end()) {
            it = result.erase(it);
          } else {
            ++it;
          }
        }
      }
    }
    first = false;
  }

  return result;
}

/// @brief The shard must be one of a collection without
/// `distributeShardsLike`. This returns all servers which
/// are in `failoverCandidates` for this shard or for any of its clones.
std::unordered_set<std::string> Job::findAllFailoverCandidates(
    Node const& snap, std::string const& db,
    std::vector<Job::shard_t> const& shardsLikeMe) {
  std::unordered_set<std::string> result;

  for (auto const& clone : shardsLikeMe) {
    auto sharedPath = db + "/" + clone.collection + "/";
    auto currentFailoverCandidatesPath =
        curColPrefix + sharedPath + clone.shard + "/failoverCandidates";
    // If we do have failover candidates, we should use them
    auto serverList = snap.hasAsArray(currentFailoverCandidatesPath);
    if (serverList) {
      for (auto server : VPackArrayIterator(*serverList)) {
        result.insert(server.copyString());
      }
    }
  }

  return result;
}

std::string Job::uuidLookup(std::string const& shortID) {
  for (auto const& uuid :
       _snapshot.hasAsChildren(mapUniqueToShortID).value().get()) {
    if ((*uuid.second).hasAsString("ShortName").value() == shortID) {
      return uuid.first;
    }
  }
  return std::string();
}

std::string Job::id(std::string const& idOrShortName) {
  std::string id = uuidLookup(idOrShortName);
  if (!id.empty()) {
    return id;
  }
  return idOrShortName;
}

bool Job::abortable(Node const& snapshot, std::string const& jobId) {
  if (!snapshot.has(pendingPrefix + jobId)) {
    return false;
  }
  auto const& job = snapshot.hasAsNode(pendingPrefix + jobId);
  if (!job || !job->get().has("type")) {
    return false;
  }
  auto const& tmp_type = job->get().hasAsString("type");
  if (!tmp_type) {
    return false;
  }
  std::string const& type = tmp_type.value();
  if (type == "failedServer" || type == "failedLeader" ||
      type == "activeFailover") {
    return false;
  } else if (type == "addFollower" || type == "moveShard" ||
             type == "cleanOutServer" || type == "resignLeadership") {
    return true;
  }

  // We should never get here
  TRI_ASSERT(false);
  return false;
}

void Job::doForAllShards(
    Node const& snapshot, std::string& database, std::vector<shard_t>& shards,
    std::function<void(Slice plan, Slice current, std::string& planPath,
                       std::string& curPath)>
        worker) {
  for (auto const& collShard : shards) {
    std::string shard = collShard.shard;
    std::string collection = collShard.collection;

    std::string planPath =
        planColPrefix + database + "/" + collection + "/shards/" + shard;
    std::string curPath =
        curColPrefix + database + "/" + collection + "/" + shard + "/servers";

    Slice plan = snapshot.hasAsSlice(planPath).value();
    Slice current = snapshot.hasAsSlice(curPath).value_or(Slice::noneSlice());

    worker(plan, current, planPath, curPath);
  }
}

void Job::addIncreasePlanVersion(Builder& trx) {
  trx.add(VPackValue(planVersion));
  {
    VPackObjectBuilder guard(&trx);
    trx.add("op", VPackValue("increment"));
  }
}

void Job::addIncreaseCurrentVersion(Builder& trx) {
  trx.add(VPackValue(currentVersion));
  {
    VPackObjectBuilder guard(&trx);
    trx.add("op", VPackValue("increment"));
  }
}

void Job::addIncreaseRebootId(Builder& trx, std::string const& server) {
  trx.add(VPackValue(curServersKnown + server + "/rebootId"));
  {
    VPackObjectBuilder guard(&trx);
    trx.add("op", VPackValue("increment"));
  }
  addIncreaseCurrentVersion(trx);
}

void Job::addRemoveJobFromSomewhere(Builder& trx, std::string const& where,
                                    std::string const& jobId) {
  trx.add(VPackValue("/Target/" + where + "/" + jobId));
  {
    VPackObjectBuilder guard(&trx);
    trx.add("op", VPackValue("delete"));
  }
}

void Job::addPutJobIntoSomewhere(Builder& trx, std::string const& where,
                                 Slice job, std::string const& reason) {
  Slice jobIdSlice = job.get("jobId");
  TRI_ASSERT(jobIdSlice.isString());
  std::string jobId = jobIdSlice.copyString();
  trx.add(VPackValue("/Target/" + where + "/" + jobId));
  {
    VPackObjectBuilder guard(&trx);
    if (where == "Pending") {
      trx.add("timeStarted",
              VPackValue(timepointToString(std::chrono::system_clock::now())));
    } else {
      trx.add("timeFinished",
              VPackValue(timepointToString(std::chrono::system_clock::now())));
    }
    for (auto obj : VPackObjectIterator(job)) {
      trx.add(obj.key.stringView(), obj.value);
    }
    if (!reason.empty()) {
      trx.add("reason", VPackValue(reason));
    }
  }
}

void Job::addPreconditionCurrentReplicaShardGroup(
    Builder& pre, std::string const& database,
    std::vector<shard_t> const& shardGroup, std::string const& serverId) {
  for (auto const& sh : shardGroup) {
    std::string const curPath = curColPrefix + database + "/" + sh.collection +
                                "/" + sh.shard + "/servers";
    pre.add(VPackValue(curPath));
    {
      VPackObjectBuilder guard(&pre);
      pre.add("in", VPackValue(serverId));
    }
  }
}

void Job::addPreconditionCollectionStillThere(Builder& pre,
                                              std::string const& database,
                                              std::string const& collection) {
  std::string planPath = planColPrefix + database + "/" + collection;
  pre.add(VPackValue(planPath));
  {
    VPackObjectBuilder guard(&pre);
    pre.add("oldEmpty", VPackValue(false));
  }
}

void Job::addPreconditionServerNotBlocked(Builder& pre,
                                          std::string const& server) {
  pre.add(VPackValue(blockedServersPrefix + server));
  {
    VPackObjectBuilder serverLockEmpty(&pre);
    pre.add("oldEmpty", VPackValue(true));
  }
}

void Job::addPreconditionServerHealth(Builder& pre, std::string const& server,
                                      std::string_view health) {
  pre.add(VPackValue(healthPrefix + server + "/Status"));
  {
    VPackObjectBuilder serverGood(&pre);
    pre.add("old", VPackValue(health));
  }
}

void Job::addPreconditionShardNotBlocked(Builder& pre,
                                         std::string const& shard) {
  pre.add(VPackValue(blockedShardsPrefix + shard));
  {
    VPackObjectBuilder shardLockEmpty(&pre);
    pre.add("oldEmpty", VPackValue(true));
  }
}

void Job::addPreconditionUnchanged(Builder& pre, std::string_view key,
                                   Slice value) {
  pre.add(VPackValue(key));
  {
    VPackObjectBuilder guard(&pre);
    pre.add("old", value);
  }
}

void Job::addBlockServer(Builder& trx, std::string const& server,
                         std::string_view jobId) {
  trx.add(blockedServersPrefix + server, VPackValue(jobId));
}

void Job::addBlockShard(Builder& trx, std::string const& shard,
                        std::string_view jobId) {
  trx.add(blockedShardsPrefix + shard, VPackValue(jobId));
}

void Job::addReleaseServer(Builder& trx, std::string const& server) {
  trx.add(VPackValue(blockedServersPrefix + server));
  {
    VPackObjectBuilder guard(&trx);
    trx.add("op", VPackValue("delete"));
  }
}

void Job::addReleaseShard(Builder& trx, std::string const& shard) {
  trx.add(VPackValue(blockedShardsPrefix + shard));
  {
    VPackObjectBuilder guard(&trx);
    trx.add("op", VPackValue("delete"));
  }
}

void Job::addPreconditionJobStillInPending(Builder& pre,
                                           std::string const& jobId) {
  pre.add(VPackValue("/Target/Pending/" + jobId));
  {
    VPackObjectBuilder guard(&pre);
    pre.add("oldEmpty", VPackValue(false));
  }
}

std::string Job::checkServerHealth(Node const& snapshot,
                                   std::string const& server) {
  auto status = snapshot.hasAsString(healthPrefix + server + "/Status");

  if (!status) {
    return "UNCLEAR";
  }
  return status.value();
}

void Job::addReadLockServer(Builder& trx, std::string const& server,
                            std::string const& jobId) {
  trx.add(VPackValue(blockedServersPrefix + server));
  {
    VPackObjectBuilder guard(&trx);
    trx.add("op", VPackValue(OP_READ_LOCK));
    trx.add("by", VPackValue(jobId));
  }
}
void Job::addWriteLockServer(Builder& trx, std::string const& server,
                             std::string const& jobId) {
  trx.add(VPackValue(blockedServersPrefix + server));
  {
    VPackObjectBuilder guard(&trx);
    trx.add("op", VPackValue(OP_WRITE_LOCK));
    trx.add("by", VPackValue(jobId));
  }
}

void Job::addReadUnlockServer(Builder& trx, std::string const& server,
                              std::string const& jobId) {
  trx.add(VPackValue(blockedServersPrefix + server));
  {
    VPackObjectBuilder guard(&trx);
    trx.add("op", VPackValue(OP_READ_UNLOCK));
    trx.add("by", VPackValue(jobId));
  }
}

void Job::addWriteUnlockServer(Builder& trx, std::string const& server,
                               std::string const& jobId) {
  trx.add(VPackValue(blockedServersPrefix + server));
  {
    VPackObjectBuilder guard(&trx);
    trx.add("op", VPackValue(OP_WRITE_UNLOCK));
    trx.add("by", VPackValue(jobId));
  }
}

void Job::addPreconditionServerReadLockable(Builder& pre,
                                            std::string const& server,
                                            std::string const& jobId) {
  pre.add(VPackValue(blockedServersPrefix + server));
  {
    VPackObjectBuilder shardLockEmpty(&pre);
    pre.add(PREC_CAN_READ_LOCK, VPackValue(jobId));
  }
}

void Job::addPreconditionServerReadLocked(Builder& pre,
                                          std::string const& server,
                                          std::string const& jobId) {
  pre.add(VPackValue(blockedServersPrefix + server));
  {
    VPackObjectBuilder shardLockEmpty(&pre);
    pre.add(PREC_IS_READ_LOCKED, VPackValue(jobId));
  }
}

void Job::addPreconditionServerWriteLockable(Builder& pre,
                                             std::string const& server,
                                             std::string const& jobId) {
  pre.add(VPackValue(blockedServersPrefix + server));
  {
    VPackObjectBuilder shardLockEmpty(&pre);
    pre.add(PREC_CAN_WRITE_LOCK, VPackValue(jobId));
  }
}

void Job::addPreconditionServerWriteLocked(Builder& pre,
                                           std::string const& server,
                                           std::string const& jobId) {
  pre.add(VPackValue(blockedServersPrefix + server));
  {
    VPackObjectBuilder shardLockEmpty(&pre);
    pre.add(PREC_IS_WRITE_LOCKED, VPackValue(jobId));
  }
}

auto Job::isReplication2Database(std::string_view database) -> bool {
  auto dbs = _snapshot.hasAsChildren(PLAN_DATABASES);
  if (!dbs) {
    return false;
  }
  return isReplicationTwoDB(dbs->get(), std::string{database});
}

bool Job::isServerLeaderForState(const Node& snap, std::string const& db,
                                 arangodb::replication2::LogId stateId,
                                 const std::string& server) {
  auto target = readStateTarget(snap, db, stateId);
  if (not target) {
    return false;
  }
  if (target->leader == server) {
    return true;
  }
  auto plan = readLogPlan(snap, db, stateId);
  if (not plan) {
    return false;
  }
  return plan->currentTerm.has_value() and plan->currentTerm->leader and
         plan->currentTerm->leader->serverId == server;
}

bool Job::isServerParticipantForState(const Node& snap, std::string const& db,
                                      arangodb::replication2::LogId stateId,
                                      const std::string& server) {
  auto target = readStateTarget(snap, db, stateId);
  if (target) {
    return target->participants.contains(server);
  }

  return false;
}

std::optional<arangodb::replication2::agency::LogTarget> Job::readStateTarget(
    Node const& snap, std::string const& db, replication2::LogId stateId) {
  auto targetPath = "/Target/ReplicatedLogs/" + db + "/" + to_string(stateId);
  auto targetNode = snap.get(targetPath);
  if (not targetNode.has_value()) {
    return std::nullopt;
  }
<<<<<<< HEAD
  auto target =
      velocypack::deserialize<arangodb::replication2::agency::LogTarget>(
          targetNode->get().toBuilder().slice());
  return std::move(target);
}

=======
  auto target = velocypack::deserialize<
      arangodb::replication2::replicated_state::agency::Target>(
      targetNode->get().toBuilder().slice());
  return target;
}

std::optional<arangodb::replication2::replicated_state::agency::Plan>
Job::readStatePlan(Node const& snap, std::string const& db,
                   replication2::LogId stateId) {
  auto planPath = "/Plan/ReplicatedStates/" + db + "/" + to_string(stateId);
  auto planNode = snap.get(planPath);
  if (not planNode.has_value()) {
    return std::nullopt;
  }
  auto plan = velocypack::deserialize<
      arangodb::replication2::replicated_state::agency::Plan>(
      planNode->get().toBuilder().slice());
  return plan;
}

>>>>>>> 25033dfe
std::optional<arangodb::replication2::agency::LogPlanSpecification>
Job::readLogPlan(Node const& snap, std::string const& db,
                 replication2::LogId stateId) {
  auto planPath = "/Plan/ReplicatedLogs/" + db + "/" + to_string(stateId);
  auto planNode = snap.get(planPath);
  if (not planNode.has_value()) {
    return std::nullopt;
  }
  auto plan = velocypack::deserialize<
      arangodb::replication2::agency::LogPlanSpecification>(
      planNode->get().toBuilder().slice());
  return plan;
}

std::string Job::findOtherHealthyParticipant(Node const& snap,
                                             std::string const& db,
                                             replication2::LogId stateId,
                                             std::string const& serverToAvoid) {
  auto target = readStateTarget(snap, db, stateId);
  if (not target) {
    return {};
  }
  std::unordered_map<std::string, bool> good;
  for (const auto& i : snap.hasAsChildren(healthPrefix).value().get()) {
    good[i.first] = ((*i.second).hasAsString("Status").value() == "GOOD");
  }

  for (const auto& [id, participantData] : target->participants) {
    if (id == serverToAvoid) {
      // Skip current leader for which we are seeking a replacement
      continue;
    }

    if (not good[id]) {
      // Skip unhealthy servers
      continue;
    }

    if (snap.has(blockedServersPrefix + id)) {
      // server is blocked
      continue;
    }

    if (snap.has(maintenancePrefix + id)) {
      // server is in maintenance mode
      continue;
    }

    return id;
  }

  return {};
}<|MERGE_RESOLUTION|>--- conflicted
+++ resolved
@@ -1161,17 +1161,9 @@
   if (not targetNode.has_value()) {
     return std::nullopt;
   }
-<<<<<<< HEAD
   auto target =
       velocypack::deserialize<arangodb::replication2::agency::LogTarget>(
           targetNode->get().toBuilder().slice());
-  return std::move(target);
-}
-
-=======
-  auto target = velocypack::deserialize<
-      arangodb::replication2::replicated_state::agency::Target>(
-      targetNode->get().toBuilder().slice());
   return target;
 }
 
@@ -1189,7 +1181,6 @@
   return plan;
 }
 
->>>>>>> 25033dfe
 std::optional<arangodb::replication2::agency::LogPlanSpecification>
 Job::readLogPlan(Node const& snap, std::string const& db,
                  replication2::LogId stateId) {
