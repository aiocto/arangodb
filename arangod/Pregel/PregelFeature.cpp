////////////////////////////////////////////////////////////////////////////////
/// DISCLAIMER
///
/// Copyright 2014-2023 ArangoDB GmbH, Cologne, Germany
/// Copyright 2004-2014 triAGENS GmbH, Cologne, Germany
///
/// Licensed under the Apache License, Version 2.0 (the "License");
/// you may not use this file except in compliance with the License.
/// You may obtain a copy of the License at
///
///     http://www.apache.org/licenses/LICENSE-2.0
///
/// Unless required by applicable law or agreed to in writing, software
/// distributed under the License is distributed on an "AS IS" BASIS,
/// WITHOUT WARRANTIES OR CONDITIONS OF ANY KIND, either express or implied.
/// See the License for the specific language governing permissions and
/// limitations under the License.
///
/// Copyright holder is ArangoDB GmbH, Cologne, Germany
///
/// @author Simon Grätzer
////////////////////////////////////////////////////////////////////////////////

#include "PregelFeature.h"
#include <velocypack/SharedSlice.h>

#include <atomic>
#include <unordered_set>

#include "ApplicationFeatures/ApplicationServer.h"
#include "Basics/FileUtils.h"
#include "Basics/MutexLocker.h"
#include "Basics/NumberOfCores.h"
#include "Basics/StringUtils.h"
#include "Basics/VelocyPackHelper.h"
#include "Basics/application-exit.h"
#include "Basics/debugging.h"
#include "Basics/files.h"
#include "Cluster/ClusterFeature.h"
#include "Cluster/ClusterInfo.h"
#include "Cluster/ServerState.h"
#include "GeneralServer/AuthenticationFeature.h"
#include "Graph/GraphManager.h"
#include "Inspection/VPackWithErrorT.h"
#include "Metrics/CounterBuilder.h"
#include "Metrics/GaugeBuilder.h"
#include "Network/Methods.h"
#include "Network/NetworkFeature.h"
#include "Pregel/AlgoRegistry.h"
#include "Pregel/Algorithm.h"
#include "Pregel/Conductor/Actor.h"
#include "Pregel/Conductor/Conductor.h"
#include "Pregel/Conductor/Messages.h"
#include "Pregel/Conductor/ExecutionStates/DatabaseCollectionLookup.h"
#include "Pregel/ExecutionNumber.h"
#include "Pregel/PregelOptions.h"
#include "Pregel/ResultActor.h"
#include "Pregel/SpawnActor.h"
#include "Pregel/Utils.h"
#include "Pregel/Worker/Messages.h"
#include "Pregel/Worker/Worker.h"
#include "RestServer/DatabasePathFeature.h"
#include "Scheduler/Scheduler.h"
#include "Scheduler/SchedulerFeature.h"
#include "Utils/ExecContext.h"
#include "VocBase/vocbase.h"
#include "VocBase/LogicalCollection.h"
#include "VocBase/ticks.h"
#include "Metrics/MetricsFeature.h"

using namespace arangodb;
using namespace arangodb::options;
using namespace arangodb::pregel;

namespace {

// locations for Pregel's temporary files
std::unordered_set<std::string> const tempLocationTypes{
    {"temp-directory", "database-directory", "custom"}};

size_t availableCores() {
  return std::max<size_t>(1, NumberOfCores::getValue());
}

size_t defaultParallelism() {
  size_t procNum = std::min<size_t>(availableCores() / 4, 16);
  return procNum < 1 ? 1 : procNum;
}

bool authorized(std::string const& user) {
  auto const& exec = arangodb::ExecContext::current();
  if (exec.isSuperuser()) {
    return true;
  }
  return (user == exec.user());
}

network::Headers buildHeaders() {
  auto auth = AuthenticationFeature::instance();

  network::Headers headers;
  if (auth != nullptr && auth->isActive()) {
    headers.try_emplace(StaticStrings::Authorization,
                        "bearer " + auth->tokenCache().jwtToken());
  }
  return headers;
}

std::vector<ShardID> getShardIds(TRI_vocbase_t& vocbase,
                                 ShardID const& collection) {
  ClusterInfo& ci = vocbase.server().getFeature<ClusterFeature>().clusterInfo();

  std::vector<ShardID> result;
  try {
    std::shared_ptr<LogicalCollection> lc =
        ci.getCollection(vocbase.name(), collection);
    std::shared_ptr<std::vector<ShardID>> shardIDs =
        ci.getShardList(std::to_string(lc->id().id()));
    result.reserve(shardIDs->size());
    for (auto const& it : *shardIDs) {
      result.emplace_back(it);
    }
  } catch (...) {
    result.clear();
  }

  return result;
}

}  // namespace

ResultT<ExecutionNumber> PregelFeature::startExecution(TRI_vocbase_t& vocbase,
                                                       PregelOptions options) {
  if (isStopping() || _softShutdownOngoing.load(std::memory_order_relaxed)) {
    return Result{TRI_ERROR_SHUTTING_DOWN, "pregel system not available"};
  }

  // // extract the collections
  std::vector<std::string> vertexCollections;
  std::vector<std::string> edgeCollections;
  std::unordered_map<std::string, std::vector<std::string>>
      edgeCollectionRestrictions;

  if (std::holds_alternative<GraphCollectionNames>(
          options.graphSource.graphOrCollections)) {
    auto collectionNames =
        std::get<GraphCollectionNames>(options.graphSource.graphOrCollections);
    vertexCollections = collectionNames.vertexCollections;
    edgeCollections = collectionNames.edgeCollections;
    edgeCollectionRestrictions =
        options.graphSource.edgeCollectionRestrictions.items;
  } else {
    auto graphName =
        std::get<GraphName>(options.graphSource.graphOrCollections);
    if (graphName.graph == "") {
      return Result{TRI_ERROR_BAD_PARAMETER, "expecting graphName as string"};
    }

    graph::GraphManager gmngr{vocbase};
    auto graphRes = gmngr.lookupGraphByName(graphName.graph);
    if (graphRes.fail()) {
      return std::move(graphRes).result();
    }
    std::unique_ptr<graph::Graph> graph = std::move(graphRes.get());

    auto const& gv = graph->vertexCollections();
    for (auto const& v : gv) {
      vertexCollections.push_back(v);
    }

    auto const& ge = graph->edgeCollections();
    for (auto const& e : ge) {
      edgeCollections.push_back(e);
    }

    auto const& ed = graph->edgeDefinitions();
    for (auto const& e : ed) {
      auto const& from = e.second.getFrom();
      // intentionally create map entry
      for (auto const& f : from) {
        auto& restrictions = edgeCollectionRestrictions[f];
        restrictions.push_back(e.second.getName());
      }
    }
  }

  ServerState* ss = ServerState::instance();

  std::unordered_map<std::string, std::vector<std::string>>
      edgeCollectionRestrictionsPerShard;
  if (ss->isSingleServer()) {
    edgeCollectionRestrictionsPerShard = std::move(edgeCollectionRestrictions);
  } else {
    for (auto const& [vertexCollection, edgeCollections] :
         edgeCollectionRestrictions) {
      for (auto const& shardId : getShardIds(vocbase, vertexCollection)) {
        // intentionally create key in map
        auto& restrictions = edgeCollectionRestrictionsPerShard[shardId];
        for (auto const& edgeCollection : edgeCollections) {
          for (auto const& edgeShardId : getShardIds(vocbase, edgeCollection)) {
            restrictions.push_back(edgeShardId);
          }
        }
      }
    }
  }

  // check the access rights to collections
  ExecContext const& exec = ExecContext::current();
  if (!exec.isSuperuser()) {
    // TODO get rid of that when we have a pregel parameter struct
    TRI_ASSERT(options.userParameters.slice().isObject());
    VPackSlice storeSlice = options.userParameters.slice().get("store");
    bool storeResults = !storeSlice.isBool() || storeSlice.getBool();

    for (std::string const& vc : vertexCollections) {
      bool canWrite = exec.canUseCollection(vc, auth::Level::RW);
      bool canRead = exec.canUseCollection(vc, auth::Level::RO);
      if ((storeResults && !canWrite) || !canRead) {
        return Result{TRI_ERROR_FORBIDDEN};
      }
    }
    for (std::string const& ec : edgeCollections) {
      bool canWrite = exec.canUseCollection(ec, auth::Level::RW);
      bool canRead = exec.canUseCollection(ec, auth::Level::RO);
      if ((storeResults && !canWrite) || !canRead) {
        return Result{TRI_ERROR_FORBIDDEN};
      }
    }
  }

  for (std::string const& name : vertexCollections) {
    if (ss->isCoordinator()) {
      try {
        auto& ci = vocbase.server().getFeature<ClusterFeature>().clusterInfo();
        auto coll = ci.getCollection(vocbase.name(), name);

        if (coll->system()) {
          return Result{TRI_ERROR_BAD_PARAMETER,
                        "Cannot use pregel on system collection"};
        }

        if (coll->deleted()) {
          return Result{TRI_ERROR_ARANGO_DATA_SOURCE_NOT_FOUND, name};
        }
      } catch (...) {
        return Result{TRI_ERROR_ARANGO_DATA_SOURCE_NOT_FOUND, name};
      }
    } else if (ss->getRole() == ServerState::ROLE_SINGLE) {
      auto coll = vocbase.lookupCollection(name);

      if (coll == nullptr || coll->deleted()) {
        return Result{TRI_ERROR_ARANGO_DATA_SOURCE_NOT_FOUND, name};
      }
    } else {
      return Result{TRI_ERROR_INTERNAL};
    }
  }

  std::vector<CollectionID> edgeColls;

  // load edge collection
  for (std::string const& name : edgeCollections) {
    if (ss->isCoordinator()) {
      try {
        auto& ci = vocbase.server().getFeature<ClusterFeature>().clusterInfo();
        auto coll = ci.getCollection(vocbase.name(), name);

        if (coll->system()) {
          return Result{TRI_ERROR_BAD_PARAMETER,
                        "Cannot use pregel on system collection"};
        }

        if (!coll->isSmart()) {
          std::vector<std::string> eKeys = coll->shardKeys();

          // TODO get rid of that when we have a pregel parameter struct
          std::string shardKeyAttribute =
              options.userParameters.slice().hasKey("shardKeyAttribute")
                  ? options.userParameters.slice()
                        .get("shardKeyAttribute")
                        .copyString()
                  : "vertex";

          if (eKeys.size() != 1 || eKeys[0] != shardKeyAttribute) {
            return Result{
                TRI_ERROR_BAD_PARAMETER,
                "Edge collection needs to be sharded "
                "by shardKeyAttribute parameter ('" +
                    shardKeyAttribute +
                    "'), or use SmartGraphs. The current shardKey is: " +
                    (eKeys.empty() ? "undefined" : "'" + eKeys[0] + "'")

            };
          }
        }

        if (coll->deleted()) {
          return Result{TRI_ERROR_ARANGO_DATA_SOURCE_NOT_FOUND, name};
        }

        // smart edge collections contain multiple actual collections
        std::vector<std::string> actual = coll->realNamesForRead();

        edgeColls.insert(edgeColls.end(), actual.begin(), actual.end());
      } catch (...) {
        return Result{TRI_ERROR_ARANGO_DATA_SOURCE_NOT_FOUND, name};
      }
    } else if (ss->getRole() == ServerState::ROLE_SINGLE) {
      auto coll = vocbase.lookupCollection(name);

      if (coll == nullptr || coll->deleted()) {
        return Result{TRI_ERROR_ARANGO_DATA_SOURCE_NOT_FOUND, name};
      }
      std::vector<std::string> actual = coll->realNamesForRead();
      edgeColls.insert(edgeColls.end(), actual.begin(), actual.end());
    } else {
      return Result{TRI_ERROR_INTERNAL};
    }
  }

  uint64_t maxSuperstep = basics::VelocyPackHelper::getNumericValue(
      options.userParameters.slice(), Utils::maxGSS, 500);
  if (options.userParameters.slice().hasKey(Utils::maxNumIterations)) {
    // set to "infinity"
    maxSuperstep = std::numeric_limits<uint64_t>::max();
  }
  auto useMemoryMapsVar = basics::VelocyPackHelper::getBooleanValue(
      options.userParameters.slice(), Utils::useMemoryMapsKey, useMemoryMaps());

  auto storeResults = basics::VelocyPackHelper::getBooleanValue(
      options.userParameters.slice(), "store", true);

  auto parallelismVar = parallelism(options.userParameters.slice());

  // time-to-live for finished/failed Pregel jobs before garbage collection.
  // default timeout is 10 minutes for each conductor
  auto ttl = TTL{.duration = std::chrono::seconds(
                     basics::VelocyPackHelper::getNumericValue(
                         options.userParameters.slice(), "ttl", 600))};
  auto algorithmName = std::move(options.algorithm);
  std::transform(algorithmName.begin(), algorithmName.end(),
                 algorithmName.begin(), ::tolower);

  auto en = createExecutionNumber();

  auto executionSpecifications = ExecutionSpecifications{
      .executionNumber = en,
      .algorithm = std::move(algorithmName),
      .vertexCollections = std::move(vertexCollections),
      .edgeCollections = std::move(edgeColls),
      .edgeCollectionRestrictions =
          std::move(edgeCollectionRestrictionsPerShard),
      .maxSuperstep = maxSuperstep,
      .useMemoryMaps = useMemoryMapsVar,
      .storeResults = storeResults,
      .ttl = ttl,
      .parallelism = parallelismVar,
      .userParameters = std::move(options.userParameters)};

  // TODO needs to be part of the conductor state
  auto c = std::make_shared<pregel::Conductor>(executionSpecifications, vocbase,
                                               *this);
  addConductor(std::move(c), en);
  TRI_ASSERT(conductor(en));
  conductor(en)->start();

  auto vocbaseLookupInfo =
      std::make_unique<conductor::DatabaseCollectionLookup>(
          vocbase, executionSpecifications.vertexCollections,
          executionSpecifications.edgeCollections);
<<<<<<< HEAD
  auto spawnActorID = _actorRuntime->spawn<SpawnActor>(
      vocbase.name(), std::make_unique<SpawnState>(vocbase),
=======

  auto resultActorID = _actorRuntime->spawn<ResultActor>(
      vocbase.name(), std::make_unique<ResultState>(),
      message::ResultMessages{message::ResultStart{}});
  auto resultActorPID = actor::ActorPID{
      .server = ss->getId(), .database = vocbase.name(), .id = resultActorID};
  _resultActor.emplace(en, resultActorPID);

  auto spawnActorID = _actorRuntime->spawn<SpawnActor>(
      vocbase.name(), std::make_unique<SpawnState>(vocbase, resultActorPID),
>>>>>>> 23eaa9cd
      message::SpawnMessages{message::SpawnStart{}});
  auto spawnActor = actor::ActorPID{
      .server = ss->getId(), .database = vocbase.name(), .id = spawnActorID};
  auto algorithm = AlgoRegistry::createAlgorithmNew(
      executionSpecifications.algorithm,
      executionSpecifications.userParameters.slice());
  if (not algorithm.has_value()) {
    return Result{TRI_ERROR_BAD_PARAMETER,
                  fmt::format("Unsupported Algorithm: {}",
                              executionSpecifications.algorithm)};
  }
  _actorRuntime->spawn<conductor::ConductorActor>(
      vocbase.name(),
      std::make_unique<conductor::ConductorState>(
          std::move(algorithm.value()), executionSpecifications,
<<<<<<< HEAD
          std::move(vocbaseLookupInfo), std::move(spawnActor)),
=======
          std::move(vocbaseLookupInfo), std::move(spawnActor),
          std::move(resultActorPID)),
>>>>>>> 23eaa9cd
      conductor::message::ConductorStart{});

  return en;
}

ExecutionNumber PregelFeature::createExecutionNumber() {
  return ExecutionNumber{TRI_NewServerSpecificTick()};
}

PregelFeature::PregelFeature(Server& server)
    : ArangodFeature{server, *this},
      _defaultParallelism(::defaultParallelism()),
      _minParallelism(1),
      _maxParallelism(::availableCores()),
      _tempLocationType("temp-directory"),
      _useMemoryMaps(true),
      _softShutdownOngoing(false),
      _metrics(std::make_shared<PregelMetrics>(
          server.getFeature<metrics::MetricsFeature>())),
      _actorRuntime(nullptr) {
  static_assert(
      Server::isCreatedAfter<PregelFeature, metrics::MetricsFeature>());
  setOptional(true);
  startsAfter<DatabaseFeature>();
  startsAfter<application_features::V8FeaturePhase>();
}

PregelFeature::~PregelFeature() {
  TRI_ASSERT(_conductors.empty());
  TRI_ASSERT(_workers.empty());
}

void PregelFeature::scheduleGarbageCollection() {
  if (isStopping()) {
    return;
  }

  // GC will be run every 20 seconds
  std::chrono::seconds offset = std::chrono::seconds(20);

  TRI_ASSERT(SchedulerFeature::SCHEDULER != nullptr);
  Scheduler* scheduler = SchedulerFeature::SCHEDULER;
  auto handle = scheduler->queueDelayed("pregel-gc", RequestLane::INTERNAL_LOW,
                                        offset, [this](bool canceled) {
                                          if (!canceled) {
                                            garbageCollectConductors();
                                            scheduleGarbageCollection();
                                          }
                                        });

  MUTEX_LOCKER(guard, _mutex);
  _gcHandle = std::move(handle);
}

void PregelFeature::collectOptions(std::shared_ptr<ProgramOptions> options) {
  options->addSection("pregel", "Pregel jobs");

  options
      ->addOption("--pregel.parallelism",
                  "The default parallelism to use in a Pregel job if none is "
                  "specified.",
                  new SizeTParameter(&_defaultParallelism),
                  arangodb::options::makeFlags(
                      arangodb::options::Flags::Dynamic,
                      arangodb::options::Flags::DefaultNoComponents,
                      arangodb::options::Flags::OnCoordinator,
                      arangodb::options::Flags::OnSingle))
      .setIntroducedIn(31000)
      .setLongDescription(R"(The default parallelism for a Pregel job is only
used if you start a job without setting the `parallelism` attribute.

Defaults to the number of available cores divided by 4. The result is limited to
a value between 1 and 16.)");

  options
      ->addOption("--pregel.min-parallelism",
                  "The minimum parallelism usable in a Pregel job.",
                  new SizeTParameter(&_minParallelism),
                  arangodb::options::makeFlags(
                      arangodb::options::Flags::DefaultNoComponents,
                      arangodb::options::Flags::OnCoordinator,
                      arangodb::options::Flags::OnSingle))
      .setIntroducedIn(31000)
      .setLongDescription(R"(Increasing the value of this option forces each
Pregel job to run with at least this level of parallelism. In a cluster
deployment, the limit applies per DB-Server.)");

  options
      ->addOption("--pregel.max-parallelism",
                  "The maximum parallelism usable in a Pregel job.",
                  new SizeTParameter(&_maxParallelism),
                  arangodb::options::makeFlags(
                      arangodb::options::Flags::Dynamic,
                      arangodb::options::Flags::DefaultNoComponents,
                      arangodb::options::Flags::OnCoordinator,
                      arangodb::options::Flags::OnSingle))
      .setIntroducedIn(31000)
      .setLongDescription(R"(This option effectively limits the parallelism of
each Pregel job to the specified value. In a cluster deployment, the limit
applies per DB-Server.

Defaults to the number of available cores.)");

  options
      ->addOption(
          "--pregel.memory-mapped-files",
          "Whether to use memory mapped files for storing Pregel "
          "temporary data (as opposed to storing it in RAM) by default.",
          new BooleanParameter(&_useMemoryMaps),
          arangodb::options::makeFlags(
              arangodb::options::Flags::DefaultNoComponents,
              arangodb::options::Flags::OnCoordinator,
              arangodb::options::Flags::OnSingle))
      .setIntroducedIn(31000)
      .setLongDescription(R"(If set to `true`, Pregel jobs store their
temporary data in disk-backed memory-mapped files. If set to `false`, the
temporary data of Pregel jobs is buffered in main memory.

Memory-mapped files are used by default. This has the advantage of a lower RAM
utilization, which reduces the likelihood of out-of-memory situations. However,
storing the files on disk requires a certain disk capacity, so that instead of
running out of RAM, it is possible to run out of a disk space. Make sure to use
a suitable storage location.

You can override this option for each Pregel job by setting the `useMemoryMaps`
attribute of the job.)");

  options
      ->addOption("--pregel.memory-mapped-files-location-type",
                  "The location for Pregel's temporary files.",
                  new DiscreteValuesParameter<StringParameter>(
                      &_tempLocationType, ::tempLocationTypes),
                  arangodb::options::makeFlags(
                      arangodb::options::Flags::DefaultNoComponents,
                      arangodb::options::Flags::OnDBServer,
                      arangodb::options::Flags::OnSingle))
      .setIntroducedIn(31000)
      .setLongDescription(R"(You can configure the location for the
memory-mapped files written by Pregel with this option. This option is only
meaningful if you use memory-mapped files.

The option can have one of the following values:

- `temp-directory`: store memory-mapped files in the temporary directory, as
  configured via `--temp.path`. If `--temp.path` is not set, the system's
  temporary directory is used.
- `database-directory`: store memory-mapped files in a separate directory
  underneath the database directory.
- `custom`: use a custom directory location for memory-mapped files. You can set
  the location via the `--pregel.memory-mapped-files-custom-path` option.

The default location for Pregel's memory-mapped files is the temporary directory 
(`--temp.path`), which may not provide enough capacity for larger Pregel jobs.
It may be more sensible to configure a custom directory for memory-mapped files
and provide the necessary disk space there (`custom`). 
Such custom directory can be mounted on ephemeral storage, as the files are only 
needed temporarily. If a custom directory location is used, you need to specify 
the actual location via the `--pregel.memory-mapped-files-custom-path`
parameter.

You can also use a subdirectory of the database directory as the storage
location for the memory-mapped files (`--database.directory`). The database
directory often provides a lot of disk space capacity, but when Pregel's
temporary files are stored in there too, it has to provide enough capacity to
store both the regular database data and the Pregel files.)");

  options
      ->addOption("--pregel.memory-mapped-files-custom-path",
                  "Custom path for Pregel's temporary files. Only used if "
                  "`--pregel.memory-mapped-files-location` is \"custom\".",
                  new StringParameter(&_tempLocationCustomPath),
                  arangodb::options::makeFlags(
                      arangodb::options::Flags::DefaultNoComponents,
                      arangodb::options::Flags::OnDBServer,
                      arangodb::options::Flags::OnSingle))
      .setIntroducedIn(31000)
      .setLongDescription(R"(If you use this option, you need to specify the
storage directory location as an absolute path.)");
}

void PregelFeature::validateOptions(std::shared_ptr<ProgramOptions> options) {
  if (!_tempLocationCustomPath.empty() && _tempLocationType != "custom") {
    LOG_TOPIC("0dd1d", FATAL, Logger::PREGEL)
        << "invalid settings for Pregel's temporary files: if a custom path is "
           "provided, "
        << "`--pregel.memory-mapped-files-location-type` must have a value of "
           "'custom'";
    FATAL_ERROR_EXIT();
  } else if (_tempLocationCustomPath.empty() && _tempLocationType == "custom") {
    LOG_TOPIC("9b378", FATAL, Logger::PREGEL)
        << "invalid settings for Pregel's temporary files: if "
           "`--pregel.memory-mapped-files-location-type` is 'custom', a custom "
           "directory must be provided via "
           "`--pregel.memory-mapped-files-custom-path`";
    FATAL_ERROR_EXIT();
  }

  if (_minParallelism > _maxParallelism ||
      _defaultParallelism < _minParallelism ||
      _defaultParallelism > _maxParallelism || _minParallelism == 0 ||
      _maxParallelism == 0) {
    // parallelism values look somewhat odd in relation to each other. fix
    // them and issue a warning about it.
    _minParallelism = std::max<size_t>(1, _minParallelism);
    _maxParallelism = std::max<size_t>(_minParallelism, _maxParallelism);
    _defaultParallelism = std::clamp<size_t>(_defaultParallelism,
                                             _minParallelism, _maxParallelism);

    LOG_TOPIC("5a607", WARN, Logger::PREGEL)
        << "invalid values for Pregel paralellism values. adjusting them to: "
           "min: "
        << _minParallelism << ", max: " << _maxParallelism
        << ", default: " << _defaultParallelism;
  }

  TRI_ASSERT(::tempLocationTypes.contains(_tempLocationType));

  // these assertions should always hold
  TRI_ASSERT(_minParallelism > 0 && _minParallelism <= _maxParallelism);
  TRI_ASSERT(_defaultParallelism > 0 &&
             _defaultParallelism >= _minParallelism &&
             _defaultParallelism <= _maxParallelism);
}

void PregelFeature::start() {
  std::string tempDirectory = tempPath();

  if (!tempDirectory.empty()) {
    TRI_ASSERT(_tempLocationType == "custom" ||
               _tempLocationType == "database-directory");

    // if the target directory for temporary files does not yet exist, create it
    // on the fly! in case we want the temporary files to be created underneath
    // the database's data directory, create the directory once. if a custom
    // temporary directory was given, we can assume it to be reasonably stable
    // across restarts, so it is fine to create it. if we want to store
    // temporary files in the temporary directory, we should not create it upon
    // startup, simply because the temporary directory can change with every
    // instance start.
    if (!basics::FileUtils::isDirectory(tempDirectory)) {
      std::string systemErrorStr;
      long errorNo;

      auto res = TRI_CreateRecursiveDirectory(tempDirectory.c_str(), errorNo,
                                              systemErrorStr);

      if (res != TRI_ERROR_NO_ERROR) {
        LOG_TOPIC("eb2da", FATAL, arangodb::Logger::PREGEL)
            << "unable to create directory for Pregel temporary files '"
            << tempDirectory << "': " << systemErrorStr;
        FATAL_ERROR_EXIT();
      }
    } else {
      // temp directory already existed at startup.
      // now, if it is underneath the database path, we own it and can
      // wipe its contents. if it is not underneath the database path,
      // we cannot assume ownership for the files in it and better leave
      // the files alone.
      if (_tempLocationType == "database-directory") {
        auto files = basics::FileUtils::listFiles(tempDirectory);
        for (auto const& f : files) {
          std::string fqn = basics::FileUtils::buildFilename(tempDirectory, f);

          LOG_TOPIC("876fd", INFO, Logger::PREGEL)
              << "removing Pregel temporary file '" << fqn << "' at startup";

          ErrorCode res = basics::FileUtils::remove(fqn);

          if (res != TRI_ERROR_NO_ERROR) {
            LOG_TOPIC("cae59", INFO, Logger::PREGEL)
                << "unable to remove Pregel temporary file '" << fqn
                << "': " << TRI_last_error();
          }
        }
      }
    }
  }

  LOG_TOPIC("a0eb6", DEBUG, Logger::PREGEL)
      << "using Pregel default parallelism " << _defaultParallelism
      << " (min: " << _minParallelism << ", max: " << _maxParallelism << ")"
      << ", memory mapping: " << (_useMemoryMaps ? "on" : "off")
      << ", temp path: " << tempDirectory;

  if (!ServerState::instance()->isAgent()) {
    scheduleGarbageCollection();
  }

  // TODO needs to go here for now because server feature has not startd in
  // pregel feature constructor
  _actorRuntime = std::make_shared<
      actor::Runtime<PregelScheduler, ArangoExternalDispatcher>>(
      ServerState::instance()->getId(), "PregelFeature",
      std::make_shared<PregelScheduler>(),
      std::make_shared<ArangoExternalDispatcher>(
          "/_api/pregel/actor", server().getFeature<NetworkFeature>().pool(),
          network::Timeout{5.0 * 60}));
}

void PregelFeature::beginShutdown() {
  TRI_ASSERT(isStopping());

  MUTEX_LOCKER(guard, _mutex);
  _gcHandle.reset();

  // cancel all conductors and workers
  for (auto& it : _conductors) {
    it.second.conductor->_shutdown = true;
    it.second.conductor->cancel();
  }
  for (auto it : _workers) {
    it.second.second->cancelGlobalStep(VPackSlice());
  }
}

void PregelFeature::unprepare() {
  garbageCollectConductors();

  MUTEX_LOCKER(guard, _mutex);
  decltype(_conductors) cs = std::move(_conductors);
  decltype(_workers) ws = std::move(_workers);
  guard.unlock();

  // all pending tasks should have been finished by now, and all references
  // to conductors and workers been dropped!
#ifdef ARANGODB_ENABLE_MAINTAINER_MODE
  for (auto& it : cs) {
    TRI_ASSERT(it.second.conductor.use_count() == 1);
  }

  for (auto it : _workers) {
    TRI_ASSERT(it.second.second.use_count() == 1);
  }
#endif
}

bool PregelFeature::isStopping() const noexcept {
  return server().isStopping();
}

std::string PregelFeature::tempPath() const {
  if (_tempLocationType == "database-directory") {
    auto& databasePathFeature = server().getFeature<DatabasePathFeature>();
    return databasePathFeature.subdirectoryName("pregel");
  }
  if (_tempLocationType == "custom") {
    TRI_ASSERT(!_tempLocationCustomPath.empty());
    return _tempLocationCustomPath;
  }

  TRI_ASSERT(_tempLocationType == "temp-directory");
  return "";
}

size_t PregelFeature::defaultParallelism() const noexcept {
  return _defaultParallelism;
}

size_t PregelFeature::minParallelism() const noexcept {
  return _minParallelism;
}

size_t PregelFeature::maxParallelism() const noexcept {
  return _maxParallelism;
}

size_t PregelFeature::parallelism(VPackSlice params) const noexcept {
  size_t parallelism = defaultParallelism();
  if (params.isObject()) {
    // then update parallelism value from user config
    if (VPackSlice parallel = params.get(Utils::parallelismKey);
        parallel.isInteger()) {
      // limit parallelism to configured bounds
      parallelism = std::clamp(parallel.getNumber<size_t>(), minParallelism(),
                               maxParallelism());
    }
  }
  return parallelism;
}

bool PregelFeature::useMemoryMaps() const noexcept { return _useMemoryMaps; }

void PregelFeature::addConductor(std::shared_ptr<Conductor>&& c,
                                 ExecutionNumber executionNumber) {
  if (isStopping() || _softShutdownOngoing.load(std::memory_order_relaxed)) {
    THROW_ARANGO_EXCEPTION(TRI_ERROR_SHUTTING_DOWN);
  }

  std::string user = ExecContext::current().user();
  MUTEX_LOCKER(guard, _mutex);
  _conductors.try_emplace(
      executionNumber,
      ConductorEntry{std::move(user), std::chrono::steady_clock::time_point{},
                     std::move(c)});
}

std::shared_ptr<Conductor> PregelFeature::conductor(
    ExecutionNumber executionNumber) {
  MUTEX_LOCKER(guard, _mutex);
  auto it = _conductors.find(executionNumber);
  return (it != _conductors.end() && ::authorized(it->second.user))
             ? it->second.conductor
             : nullptr;
}

void PregelFeature::garbageCollectConductors() try {
  // iterate over all conductors and remove the ones which can be
  // garbage-collected
  std::vector<std::shared_ptr<Conductor>> conductors;

  // copy out shared-ptrs of Conductors under the mutex
  {
    MUTEX_LOCKER(guard, _mutex);
    for (auto const& it : _conductors) {
      if (it.second.conductor->canBeGarbageCollected()) {
        if (conductors.empty()) {
          conductors.reserve(8);
        }
        conductors.emplace_back(it.second.conductor);
      }
    }
  }

  // cancel and kill conductors without holding the mutex
  // permanently
  for (auto& c : conductors) {
    c->cancel();
  }

  MUTEX_LOCKER(guard, _mutex);
  for (auto& c : conductors) {
    ExecutionNumber executionNumber = c->executionNumber();

    _conductors.erase(executionNumber);
    _workers.erase(executionNumber);
  }
} catch (...) {
}

void PregelFeature::addWorker(std::shared_ptr<IWorker>&& w,
                              ExecutionNumber executionNumber) {
  if (isStopping()) {
    THROW_ARANGO_EXCEPTION(TRI_ERROR_SHUTTING_DOWN);
  }

  std::string user = ExecContext::current().user();
  MUTEX_LOCKER(guard, _mutex);
  _workers.try_emplace(executionNumber, std::move(user), std::move(w));
}

std::shared_ptr<IWorker> PregelFeature::worker(
    ExecutionNumber executionNumber) {
  MUTEX_LOCKER(guard, _mutex);
  auto it = _workers.find(executionNumber);
  return (it != _workers.end() && ::authorized(it->second.first))
             ? it->second.second
             : nullptr;
}

ResultT<PregelResults> PregelFeature::getResults(ExecutionNumber execNr) {
  if (!_resultActor.contains(execNr)) {
    return Result{
        TRI_ERROR_HTTP_NOT_FOUND,
        fmt::format("Cannot locate results for pregel run {}.", execNr)};
  }
  auto actorPID = _resultActor.at(execNr);
  auto state = _actorRuntime->getActorStateByID<ResultActor>(actorPID.id);
  if (!state.has_value()) {
    return Result{
        TRI_ERROR_HTTP_NOT_FOUND,
        fmt::format("Cannot find results for pregel run {}.", execNr)};
  }
  if (state.value().finished) {
    return state.value().results;
  }
  return Result{
      TRI_ERROR_INTERNAL,
      fmt::format("Pregel results for run {} are not yet available.", execNr)};
}

void PregelFeature::cleanupConductor(ExecutionNumber executionNumber) {
  MUTEX_LOCKER(guard, _mutex);
  _conductors.erase(executionNumber);
  _workers.erase(executionNumber);
}

void PregelFeature::cleanupWorker(ExecutionNumber executionNumber) {
  // unmapping etc might need a few seconds
  TRI_ASSERT(SchedulerFeature::SCHEDULER != nullptr);
  Scheduler* scheduler = SchedulerFeature::SCHEDULER;
  scheduler->queue(RequestLane::INTERNAL_LOW, [this, executionNumber] {
    MUTEX_LOCKER(guard, _mutex);
    _workers.erase(executionNumber);
  });
}

void PregelFeature::handleConductorRequest(TRI_vocbase_t& vocbase,
                                           std::string const& path,
                                           VPackSlice const& body,
                                           VPackBuilder& outBuilder) {
  if (isStopping()) {
    return;  // shutdown ongoing
  }

  VPackSlice sExecutionNum = body.get(Utils::executionNumberKey);
  if (!sExecutionNum.isInteger() && !sExecutionNum.isString()) {
    LOG_TOPIC("8410a", ERR, Logger::PREGEL) << "Invalid execution number";
  }
  auto exeNum = ExecutionNumber{0};
  if (sExecutionNum.isInteger()) {
    exeNum = ExecutionNumber{sExecutionNum.getUInt()};
  } else if (sExecutionNum.isString()) {
    exeNum = ExecutionNumber{
        basics::StringUtils::uint64(sExecutionNum.copyString())};
  }
  std::shared_ptr<Conductor> co = conductor(exeNum);
  if (!co) {
    if (path == Utils::finishedWorkerFinalizationPath) {
      // conductor not found, but potentially already garbage-collected
      return;
    }
    THROW_ARANGO_EXCEPTION_MESSAGE(
        TRI_ERROR_CURSOR_NOT_FOUND,
        fmt::format("Conductor not found, invalid execution number: {}",
                    exeNum));
  }

  if (path == Utils::statusUpdatePath) {
    auto message = inspection::deserializeWithErrorT<StatusUpdated>(
        velocypack::SharedSlice({}, body));
    if (!message.ok()) {
      THROW_ARANGO_EXCEPTION_MESSAGE(
          TRI_ERROR_INTERNAL,
          fmt::format("Cannot deserialize StatusUpdated message: {}",
                      message.error().error()));
    }
    co->workerStatusUpdate(std::move(message.get()));
  } else if (path == Utils::finishedStartupPath) {
    auto message = inspection::deserializeWithErrorT<GraphLoaded>(
        velocypack::SharedSlice({}, body));
    if (!message.ok()) {
      THROW_ARANGO_EXCEPTION_MESSAGE(
          TRI_ERROR_INTERNAL,
          fmt::format("Cannot deserialize GraphLoaded message: {}",
                      message.error().error()));
    }
    co->finishedWorkerStartup(message.get());
  } else if (path == Utils::finishedWorkerStepPath) {
    auto message = inspection::deserializeWithErrorT<GlobalSuperStepFinished>(
        velocypack::SharedSlice({}, body));
    if (!message.ok()) {
      THROW_ARANGO_EXCEPTION_MESSAGE(
          TRI_ERROR_INTERNAL,
          fmt::format("Cannot deserialize GlobalSuperStepFinished message: {}",
                      message.error().error()));
    }
    co->finishedWorkerStep(message.get());
  } else if (path == Utils::finishedWorkerFinalizationPath) {
    auto message = inspection::deserializeWithErrorT<Finished>(
        velocypack::SharedSlice({}, body));
    if (!message.ok()) {
      THROW_ARANGO_EXCEPTION_MESSAGE(
          TRI_ERROR_INTERNAL,
          fmt::format("Cannot deserialize Finished message: {}",
                      message.error().error()));
    }
    co->finishedWorkerFinalize(message.get());
  }
}

void PregelFeature::handleWorkerRequest(TRI_vocbase_t& vocbase,
                                        std::string const& path,
                                        VPackSlice const& body,
                                        VPackBuilder& outBuilder) {
  if (isStopping() && path != Utils::finalizeExecutionPath) {
    return;  // shutdown ongoing
  }

  VPackSlice sExecutionNum = body.get(Utils::executionNumberKey);

  if (!sExecutionNum.isInteger()) {
    THROW_ARANGO_EXCEPTION_MESSAGE(
        TRI_ERROR_INTERNAL, "Worker not found, invalid execution number");
  }

  auto exeNum = ExecutionNumber{sExecutionNum.getUInt()};

  std::shared_ptr<IWorker> w = worker(exeNum);

  // create a new worker instance if necessary
  if (path == Utils::startExecutionPath) {
    if (w) {
      THROW_ARANGO_EXCEPTION_MESSAGE(
          TRI_ERROR_INTERNAL,
          "Worker with this execution number already exists.");
    }
    auto createWorker =
        inspection::deserializeWithErrorT<worker::message::CreateWorker>(
            velocypack::SharedSlice({}, body));
    if (!createWorker.ok()) {
      THROW_ARANGO_EXCEPTION_MESSAGE(
          TRI_ERROR_INTERNAL,
          fmt::format("Cannot deserialize CreateWorker message: {}",
                      createWorker.error().error()));
    }

    addWorker(AlgoRegistry::createWorker(vocbase, createWorker.get(), *this),
              exeNum);
    worker(exeNum)->setupWorker();  // will call conductor

    return;
  } else if (!w) {
    // any other call should have a working worker instance
    if (path == Utils::finalizeExecutionPath) {
      // except this is a cleanup call, and cleanup has already happened
      // because of garbage collection
      return;
    }
    LOG_TOPIC("41788", WARN, Logger::PREGEL)
        << "Handling " << path << ", worker " << exeNum << " does not exist";
    THROW_ARANGO_EXCEPTION_FORMAT(
        TRI_ERROR_CURSOR_NOT_FOUND,
        "Handling request %s, but worker %lld does not exist.", path.c_str(),
        exeNum);
  }

  if (path == Utils::prepareGSSPath) {
    auto message = inspection::deserializeWithErrorT<PrepareGlobalSuperStep>(
        velocypack::SharedSlice({}, body));
    if (!message.ok()) {
      THROW_ARANGO_EXCEPTION_MESSAGE(
          TRI_ERROR_INTERNAL,
          fmt::format("Cannot deserialize PrepareGlobalSuperStep message: {}",
                      message.error().error()));
    }
    auto prepared = w->prepareGlobalStep(message.get());
    auto response = inspection::serializeWithErrorT(prepared);
    if (!response.ok()) {
      THROW_ARANGO_EXCEPTION_MESSAGE(
          TRI_ERROR_INTERNAL,
          fmt::format("Cannot serialize GlobalSuperStepPrepared message: {}",
                      message.error().error()));
    }
    outBuilder.add(response.get().slice());
  } else if (path == Utils::startGSSPath) {
    auto message = inspection::deserializeWithErrorT<RunGlobalSuperStep>(
        velocypack::SharedSlice({}, body));
    if (!message.ok()) {
      THROW_ARANGO_EXCEPTION_MESSAGE(
          TRI_ERROR_INTERNAL,
          fmt::format("Cannot deserialize RunGlobalSuperStep message: {}",
                      message.error().error()));
    }
    w->startGlobalStep(message.get());
  } else if (path == Utils::messagesPath) {
    auto message =
        inspection::deserializeWithErrorT<worker::message::PregelMessage>(
            velocypack::SharedSlice({}, body));
    if (!message.ok()) {
      THROW_ARANGO_EXCEPTION_MESSAGE(
          TRI_ERROR_INTERNAL,
          fmt::format("Cannot deserialize PregelMessage message: {}",
                      message.error().error()));
    }
    w->receivedMessages(message.get());
  } else if (path == Utils::finalizeExecutionPath) {
    auto message = inspection::deserializeWithErrorT<FinalizeExecution>(
        velocypack::SharedSlice({}, body));
    if (!message.ok()) {
      THROW_ARANGO_EXCEPTION_MESSAGE(
          TRI_ERROR_INTERNAL,
          fmt::format("Cannot deserialize FinalizeExecution message: {}",
                      message.error().error()));
    }
    w->finalizeExecution(message.get(),
                         [this, exeNum]() { cleanupWorker(exeNum); });
  } else if (path == Utils::aqlResultsPath) {
    auto message = inspection::deserializeWithErrorT<CollectPregelResults>(
        velocypack::SharedSlice({}, body));
    if (!message.ok()) {
      THROW_ARANGO_EXCEPTION_MESSAGE(
          TRI_ERROR_INTERNAL,
          fmt::format("Cannot deserialize CollectPregelResults message: {}",
                      message.error().error()));
    }
    auto results = w->aqlResult(message.get().withId);
    auto response = inspection::serializeWithErrorT(results);
    if (!response.ok()) {
      THROW_ARANGO_EXCEPTION_MESSAGE(
          TRI_ERROR_INTERNAL,
          fmt::format("Cannot serialize PregelResults message: {}",
                      response.error().error()));
    }
    outBuilder.add(response.get().slice());
  }
}

uint64_t PregelFeature::numberOfActiveConductors() const {
  MUTEX_LOCKER(guard, _mutex);
  uint64_t nr{0};
  for (auto const& p : _conductors) {
    std::shared_ptr<Conductor> const& c = p.second.conductor;
    if (c->_state == ExecutionState::DEFAULT ||
        c->_state == ExecutionState::LOADING ||
        c->_state == ExecutionState::RUNNING ||
        c->_state == ExecutionState::STORING) {
      ++nr;
      LOG_TOPIC("41564", WARN, Logger::PREGEL)
          << fmt::format("Conductor for executionNumber {} is in state {}.",
                         c->executionNumber(), ExecutionStateNames[c->_state]);
    }
  }
  return nr;
}

Result PregelFeature::toVelocyPack(TRI_vocbase_t& vocbase,
                                   arangodb::velocypack::Builder& result,
                                   bool allDatabases, bool fanout) const {
  std::vector<std::shared_ptr<Conductor>> conductors;

  // make a copy of all conductor shared-ptrs under the mutex
  {
    MUTEX_LOCKER(guard, _mutex);
    conductors.reserve(_conductors.size());

    for (auto const& p : _conductors) {
      auto const& ce = p.second;
      if (!::authorized(ce.user)) {
        continue;
      }

      conductors.emplace_back(ce.conductor);
    }
  }

  // release lock, and now velocypackify all conductors
  result.openArray();
  for (auto const& c : conductors) {
    c->toVelocyPack(result);
  }

  Result res;

  if (ServerState::instance()->isCoordinator() && fanout) {
    // coordinator case, fan out to other coordinators!
    NetworkFeature const& nf = vocbase.server().getFeature<NetworkFeature>();
    network::ConnectionPool* pool = nf.pool();
    if (pool == nullptr) {
      THROW_ARANGO_EXCEPTION(TRI_ERROR_SHUTTING_DOWN);
    }

    std::vector<network::FutureRes> futures;

    network::RequestOptions options;
    options.timeout = network::Timeout(30.0);
    options.database = vocbase.name();
    options.param("local", "true");
    options.param("all", allDatabases ? "true" : "false");

    std::string const url = "/_api/control_pregel";

    auto& ci = vocbase.server().getFeature<ClusterFeature>().clusterInfo();
    for (auto const& coordinator : ci.getCurrentCoordinators()) {
      if (coordinator == ServerState::instance()->getId()) {
        // ourselves!
        continue;
      }

      auto f = network::sendRequestRetry(
          pool, "server:" + coordinator, fuerte::RestVerb::Get, url,
          VPackBuffer<uint8_t>{}, options, ::buildHeaders());
      futures.emplace_back(std::move(f));
    }

    if (!futures.empty()) {
      auto responses = futures::collectAll(futures).get();
      for (auto const& it : responses) {
        auto& resp = it.get();
        res.reset(resp.combinedResult());
        if (res.is(TRI_ERROR_ARANGO_DATABASE_NOT_FOUND)) {
          // it is expected in a multi-coordinator setup that a coordinator is
          // not aware of a database that was created very recently.
          res.reset();
        }
        if (res.fail()) {
          break;
        }
        auto slice = resp.slice();
        // copy results from other coordinators
        if (slice.isArray()) {
          for (auto const& entry : VPackArrayIterator(slice)) {
            result.add(entry);
          }
        }
      }
    }
  }

  result.close();

  return res;
}<|MERGE_RESOLUTION|>--- conflicted
+++ resolved
@@ -369,10 +369,6 @@
       std::make_unique<conductor::DatabaseCollectionLookup>(
           vocbase, executionSpecifications.vertexCollections,
           executionSpecifications.edgeCollections);
-<<<<<<< HEAD
-  auto spawnActorID = _actorRuntime->spawn<SpawnActor>(
-      vocbase.name(), std::make_unique<SpawnState>(vocbase),
-=======
 
   auto resultActorID = _actorRuntime->spawn<ResultActor>(
       vocbase.name(), std::make_unique<ResultState>(),
@@ -383,7 +379,6 @@
 
   auto spawnActorID = _actorRuntime->spawn<SpawnActor>(
       vocbase.name(), std::make_unique<SpawnState>(vocbase, resultActorPID),
->>>>>>> 23eaa9cd
       message::SpawnMessages{message::SpawnStart{}});
   auto spawnActor = actor::ActorPID{
       .server = ss->getId(), .database = vocbase.name(), .id = spawnActorID};
@@ -399,12 +394,8 @@
       vocbase.name(),
       std::make_unique<conductor::ConductorState>(
           std::move(algorithm.value()), executionSpecifications,
-<<<<<<< HEAD
-          std::move(vocbaseLookupInfo), std::move(spawnActor)),
-=======
           std::move(vocbaseLookupInfo), std::move(spawnActor),
           std::move(resultActorPID)),
->>>>>>> 23eaa9cd
       conductor::message::ConductorStart{});
 
   return en;
