--- conflicted
+++ resolved
@@ -77,22 +77,16 @@
   E _data;
 
  public:
-<<<<<<< HEAD
   void setToKey(std::string_view toKey) { _toKey = toKey; }
-  std::string_view toKey() const { return std::string_view(_toKey); }
+  [[nodiscard]] std::string_view toKey() const {
+    return std::string_view(_toKey);
+  }
   void setTargetShard(PregelShard targetShard) { _targetShard = targetShard; }
-  PregelShard targetShard() const noexcept { return _targetShard; }
-
-  E& data() noexcept { return _data; }
-=======
-  [[nodiscard]] std::string_view toKey() const {
-    return {_toKey, _toKeyLength};
-  }
-  E& data() noexcept { return _data; }
   [[nodiscard]] PregelShard targetShard() const noexcept {
     return _targetShard;
   }
->>>>>>> 97931561
+
+  E& data() noexcept { return _data; }
 };
 
 template<typename V, typename E>
@@ -181,29 +175,15 @@
     _key = std::string(key, keyLength);
   }
 
-<<<<<<< HEAD
-  uint16_t keyLength() const noexcept {
+  [[nodiscard]] uint16_t keyLength() const noexcept {
     return static_cast<uint16_t>(_key.size());
   }
 
-  std::string_view key() const { return std::string_view(_key); }
+  [[nodiscard]] std::string_view key() const { return std::string_view(_key); }
   V const& data() const& { return _data; }
   V& data() & { return _data; }
 
-  PregelID pregelId() const { return PregelID(_shard, _key); }
-=======
-  [[nodiscard]] uint16_t keyLength() const noexcept { return _keyLength; }
-
-  [[nodiscard]] std::string_view key() const {
-    return std::string_view(_key, keyLength());
-  }
-  V const& data() const& { return _data; }
-  V& data() & { return _data; }
-
-  [[nodiscard]] PregelID pregelId() const {
-    return PregelID{_shard, std::string(_key, keyLength())};
-  }
->>>>>>> 97931561
+  [[nodiscard]] PregelID pregelId() const { return PregelID(_shard, _key); }
 };
 
 }  // namespace arangodb::pregel
