////////////////////////////////////////////////////////////////////////////////
/// DISCLAIMER
///
/// Copyright 2014-2022 ArangoDB GmbH, Cologne, Germany
/// Copyright 2004-2014 triAGENS GmbH, Cologne, Germany
///
/// Licensed under the Apache License, Version 2.0 (the "License");
/// you may not use this file except in compliance with the License.
/// You may obtain a copy of the License at
///
///     http://www.apache.org/licenses/LICENSE-2.0
///
/// Unless required by applicable law or agreed to in writing, software
/// distributed under the License is distributed on an "AS IS" BASIS,
/// WITHOUT WARRANTIES OR CONDITIONS OF ANY KIND, either express or implied.
/// See the License for the specific language governing permissions and
/// limitations under the License.
///
/// Copyright holder is ArangoDB GmbH, Cologne, Germany
///
/// @author Simon Grätzer
////////////////////////////////////////////////////////////////////////////////

#include <chrono>
#include <memory>
#include <string_view>
#include <thread>
#include <variant>

#include <fmt/core.h>
#include <fmt/ostream.h>

#include "Basics/voc-errors.h"
#include "Conductor.h"

#include "Pregel/Aggregator.h"
#include "Pregel/AggregatorHandler.h"
#include "Pregel/AlgoRegistry.h"
#include "Pregel/Algorithm.h"
#include "Pregel/Conductor/CanceledState.h"
#include "Pregel/Conductor/ComputingState.h"
#include "Pregel/Conductor/DoneState.h"
#include "Pregel/Conductor/FatalErrorState.h"
#include "Pregel/Conductor/InErrorState.h"
#include "Pregel/Conductor/LoadingState.h"
#include "Pregel/Conductor/RecoveringState.h"
#include "Pregel/Conductor/State.h"
#include "Pregel/Conductor/StoringState.h"
#include "Pregel/MasterContext.h"
#include "Pregel/PregelFeature.h"
#include "Pregel/Recovery.h"
#include "Pregel/Status/ConductorStatus.h"
#include "Pregel/Status/Status.h"
#include "Pregel/Utils.h"
<<<<<<< HEAD
#include "Pregel/WorkerConductorMessages.h"
=======
>>>>>>> 15611cd6

#include "ApplicationFeatures/ApplicationServer.h"
#include "Basics/FunctionUtils.h"
#include "Basics/MutexLocker.h"
#include "Basics/StringUtils.h"
#include "Basics/TimeString.h"
#include "Basics/VelocyPackHelper.h"
#include "Cluster/ClusterInfo.h"
#include "Cluster/ServerState.h"
#include "Futures/Utilities.h"
#include "Metrics/Counter.h"
#include "Metrics/Gauge.h"
#include "Network/Methods.h"
#include "Network/NetworkFeature.h"
#include "Scheduler/Scheduler.h"
#include "Scheduler/SchedulerFeature.h"
#include "VocBase/LogicalCollection.h"
#include "VocBase/ticks.h"
#include "VocBase/vocbase.h"
#include "velocypack/Builder.h"

#include <Inspection/VPack.h>
#include <velocypack/Iterator.h>
#include <fmt/core.h>

using namespace arangodb;
using namespace arangodb::pregel;
using namespace arangodb::basics;

#define LOG_PREGEL(logId, level)          \
  LOG_TOPIC(logId, level, Logger::PREGEL) \
      << fmt::format("[job {}]", _executionNumber)

Conductor::Conductor(
    ExecutionNumber executionNumber, TRI_vocbase_t& vocbase,
    std::vector<CollectionID> const& vertexCollections,
    std::vector<CollectionID> const& edgeCollections,
    std::unordered_map<std::string, std::vector<std::string>> const&
        edgeCollectionRestrictions,
    std::string const& algoName, VPackSlice const& config,
    PregelFeature& feature)
    : _feature(feature),
      _created(std::chrono::system_clock::now()),
      _vocbaseGuard(vocbase),
      _executionNumber(executionNumber),
      _algorithm(
          AlgoRegistry::createAlgorithm(vocbase.server(), algoName, config)),
      _vertexCollections(vertexCollections),
      _edgeCollections(edgeCollections) {
  if (!config.isObject()) {
    _userParams.add(VPackSlice::emptyObjectSlice());
  } else {
    _userParams.add(config);
  }

  // handle edge collection restrictions
  if (ServerState::instance()->isCoordinator()) {
    for (auto const& it : edgeCollectionRestrictions) {
      for (auto const& shardId : getShardIds(it.first)) {
        // intentionally create key in map
        auto& restrictions = _edgeCollectionRestrictions[shardId];
        for (auto const& cn : it.second) {
          for (auto const& edgeShardId : getShardIds(cn)) {
            restrictions.push_back(edgeShardId);
          }
        }
      }
    }
  } else {
    _edgeCollectionRestrictions = edgeCollectionRestrictions;
  }

  if (!_algorithm) {
    THROW_ARANGO_EXCEPTION_MESSAGE(TRI_ERROR_BAD_PARAMETER,
                                   "Algorithm not found");
  }
  _masterContext.reset(_algorithm->masterContext(config));
  _aggregators = std::make_unique<AggregatorHandler>(_algorithm.get());

  _maxSuperstep =
      VelocyPackHelper::getNumericValue(config, "maxGSS", _maxSuperstep);
  // configure the async mode as off by default
  VPackSlice async = _userParams.slice().get("async");
  _asyncMode =
      _algorithm->supportsAsyncMode() && async.isBool() && async.getBoolean();
  _useMemoryMaps = VelocyPackHelper::getBooleanValue(
      _userParams.slice(), Utils::useMemoryMapsKey, _feature.useMemoryMaps());

  VPackSlice storeSlice = config.get("store");
  _storeResults = !storeSlice.isBool() || storeSlice.getBool();

  // time-to-live for finished/failed Pregel jobs before garbage collection.
  // default timeout is 10 minutes for each conductor
  uint64_t ttl = 600;
  _ttl = std::chrono::seconds(
      VelocyPackHelper::getNumericValue(config, "ttl", ttl));

  _feature.metrics()->pregelConductorsNumber->fetch_add(1);

  LOG_PREGEL("00f5f", INFO)
      << "Starting " << _algorithm->name() << " in database '" << vocbase.name()
      << "', ttl: " << _ttl.count() << "s"
      << ", async: " << (_asyncMode ? "yes" : "no") << ", parallelism: "
      << WorkerConfig::parallelism(_feature, _userParams.slice())
      << ", memory mapping: " << (_useMemoryMaps ? "yes" : "no")
      << ", store: " << (_storeResults ? "yes" : "no")
      << ", config: " << _userParams.slice().toJson();
}

Conductor::~Conductor() {
  if (_state != ExecutionState::CANCELED && _state != ExecutionState::DEFAULT) {
    try {
      this->cancel();
    } catch (...) {
      // must not throw exception from here
    }
  }
  _feature.metrics()->pregelConductorsNumber->fetch_sub(1);
}

void Conductor::start() {
  MUTEX_LOCKER(guard, _callbackMutex);
  _timing.total.start();
  state->run();
}

// only called by the conductor, is protected by the
// mutex locked in finishedGlobalStep
bool Conductor::_startGlobalStep() {
  if (_feature.isStopping()) {
    THROW_ARANGO_EXCEPTION(TRI_ERROR_SHUTTING_DOWN);
  }

  _callbackMutex.assertLockedByCurrentThread();
  // send prepare GSS notice
  auto prepareGssCommand = PrepareGss{.executionNumber = _executionNumber,
                                      .gss = _globalSuperstep,
                                      .vertexCount = _totalVerticesCount,
                                      .edgeCount = _totalEdgesCount};

  /// collect the aggregators
  _aggregators->resetValues();
  _statistics.resetActiveCount();
  _totalVerticesCount = 0;  // might change during execution
  _totalEdgesCount = 0;

  auto response = _sendToAllDBServers<GssPrepared>(Utils::prepareGSSPath,
                                                   prepareGssCommand);
  if (response.fail()) {
    LOG_PREGEL("04189", ERR)
        << "Seems there is at least one worker out of order";
    changeState(conductor::StateType::InError);
    return false;
  }
  VPackBuilder messagesFromWorkers;
  for (auto const& message : response.get()) {
    _aggregators->aggregateValues(message.aggregators.slice());
    messagesFromWorkers.add(message.messages.slice());
    _statistics.accumulateActiveCounts(message.senderId, message.activeCount);
    _totalVerticesCount += message.vertexCount;
    _totalEdgesCount += message.edgeCount;
  }

  // workers are done if all messages were processed and no active vertices
  // are left to process
  bool activateAll = false;
  bool done = _globalSuperstep > 0 && _statistics.noActiveVertices() &&
              _statistics.allMessagesProcessed();
  bool proceed = true;
  if (_masterContext &&
      _globalSuperstep > 0) {  // ask algorithm to evaluate aggregated values
    _masterContext->_globalSuperstep = _globalSuperstep - 1;
    _masterContext->_enterNextGSS = false;
    _masterContext->_reports = &_reports;
    _masterContext->postGlobalSuperstepMessage(messagesFromWorkers.slice());
    proceed = _masterContext->postGlobalSuperstep();
    if (!proceed) {
      LOG_PREGEL("0aa8e", DEBUG) << "Master context ended execution";
    }
    if (proceed) {
      switch (_masterContext->postGlobalSuperstep(done)) {
        case MasterContext::ContinuationResult::ACTIVATE_ALL:
          activateAll = true;
          [[fallthrough]];
        case MasterContext::ContinuationResult::CONTINUE:
          done = false;
          break;
        case MasterContext::ContinuationResult::ERROR_ABORT:
          _inErrorAbort = true;
          [[fallthrough]];
        case MasterContext::ContinuationResult::ABORT:
          proceed = false;
          break;
        case MasterContext::ContinuationResult::DONT_CARE:
          break;
      }
    }
  }

  // TODO make maximum configurable
  if (!proceed || done || _globalSuperstep >= _maxSuperstep) {
    if (_storeResults) {
      changeState(conductor::StateType::Storing);
      return false;
    }
    if (_inErrorAbort) {
      changeState(conductor::StateType::FatalError);
      return false;
    }
    changeState(conductor::StateType::Done);
    return false;
  }

  if (_masterContext) {
    _masterContext->_globalSuperstep = _globalSuperstep;
    _masterContext->_vertexCount = _totalVerticesCount;
    _masterContext->_edgeCount = _totalEdgesCount;
    _masterContext->_reports = &_reports;
    if (!_masterContext->preGlobalSuperstepWithResult()) {
      changeState(conductor::StateType::FatalError);
      return false;
    }
  }

  auto startGssCommand = _startGssEvent(activateAll);

  VPackBuilder startCommand;
  serialize(startCommand, startGssCommand);
  LOG_PREGEL("d98de", DEBUG)
      << "Initiate starting GSS: " << startCommand.slice().toJson();
  _timing.gss.emplace_back(Duration{._start = std::chrono::steady_clock::now(),
                                    ._finish = std::nullopt});

  auto startResponse =
      _sendToAllDBServers<GssStarted>(Utils::startGSSPath, startGssCommand);
  if (startResponse.fail()) {
    LOG_PREGEL("f34bb", ERR)
        << "Conductor could not start GSS " << _globalSuperstep;
    changeState(conductor::StateType::InError);
    return false;
  }
  LOG_PREGEL("411a5", DEBUG)
      << "Conductor started new gss " << _globalSuperstep;
  return true;
}

auto Conductor::_startGssEvent(bool activateAll) const -> StartGss {
  VPackBuilder toWorkerMessages;
  {
    VPackObjectBuilder ob(&toWorkerMessages);
    if (_masterContext) {
      _masterContext->preGlobalSuperstepMessage(toWorkerMessages);
    }
  }
  VPackBuilder aggregators;
  {
    VPackObjectBuilder ob(&aggregators);
    _aggregators->serializeValues(aggregators);
  }
  return StartGss{.executionNumber = _executionNumber,
                  .gss = _globalSuperstep,
                  .vertexCount = _totalVerticesCount,
                  .edgeCount = _totalEdgesCount,
                  .activateAll = activateAll,
                  .toWorkerMessages = std::move(toWorkerMessages),
                  .aggregators = std::move(aggregators)};
}

// ============ Conductor callbacks ===============

// The worker can (and should) periodically call back
// to update its status
void Conductor::workerStatusUpdate(VPackSlice const& data) {
  MUTEX_LOCKER(guard, _callbackMutex);
  // TODO: for these updates we do not care about uniqueness of responses
  // _ensureUniqueResponse(data);

  auto event = deserialize<StatusUpdated>(data);

  LOG_PREGEL("76632", DEBUG)
      << fmt::format("Update received {}", data.toJson());

  _status.updateWorkerStatus(event.senderId, std::move(event.status));
}

void Conductor::finishedWorkerStartup(VPackSlice const& data) {
  MUTEX_LOCKER(guard, _callbackMutex);

<<<<<<< HEAD
  auto loadedEvent = deserialize<GraphLoaded>(data);
=======
  ServerID sender = data.get(Utils::senderKey).copyString();
  LOG_PREGEL("08142", WARN)
      << fmt::format("finishedWorkerStartup, got response from {}.", sender);

  _totalVerticesCount += data.get(Utils::vertexCountKey).getUInt();
  _totalEdgesCount += data.get(Utils::edgeCountKey).getUInt();
  if (_respondedServers.size() != _dbServers.size()) {
    return;
  }
>>>>>>> 15611cd6

  state->receive(loadedEvent);
}

/// Will optionally send a response, to notify the worker of converging
/// aggregator
/// values which can be coninually updated (in async mode)
VPackBuilder Conductor::finishedWorkerStep(VPackSlice const& data) {
  MUTEX_LOCKER(guard, _callbackMutex);

  auto finishedEvent = deserialize<GssFinished>(data);
  // this method can be called multiple times in a superstep depending on
  // whether we are in the async mode
  uint64_t gss = finishedEvent.gss;
  if (gss != _globalSuperstep || !(_state == ExecutionState::RUNNING ||
                                   _state == ExecutionState::CANCELED)) {
    LOG_PREGEL("dc904", WARN)
        << "Conductor did received a callback from the wrong superstep";
    return VPackBuilder();
  }

  if (auto reports = finishedEvent.reports.slice(); reports.isArray()) {
    _reports.appendFromSlice(reports);
  }

  // track message counts to decide when to halt or add global barriers.
  // In normal mode this will wait for a response from each worker,
  // in async mode this will wait until all messages were processed
  _statistics.accumulateMessageStats(finishedEvent.senderId,
                                     finishedEvent.messageStats.slice());
  if (_asyncMode == false) {  // in async mode we wait for all responded
<<<<<<< HEAD
    _ensureUniqueResponse(finishedEvent.senderId);
=======
    _ensureUniqueResponse(data);
    ServerID sender = data.get(Utils::senderKey).copyString();
    LOG_PREGEL("08142", WARN)
        << fmt::format("finishedWorkerStep, got response from {}.", sender);

>>>>>>> 15611cd6
    // wait for the last worker to respond
    if (_respondedServers.size() != _dbServers.size()) {
      return VPackBuilder();
    }
  } else if (_statistics.clientCount() < _dbServers.size() ||  // no messages
             !_statistics.allMessagesProcessed()) {  // haven't received msgs
    VPackBuilder response;
    _aggregators->aggregateValues(finishedEvent.aggregators.slice());
    if (_masterContext) {
      _masterContext->postLocalSuperstep();
    }
    response.openObject();
    _aggregators->serializeValues(response);
    if (_masterContext && _masterContext->_enterNextGSS) {
      response.add(Utils::enterNextGSSKey, VPackValue(true));
    }
    response.close();
    return response;
  }

  state->receive(finishedEvent);

  return VPackBuilder();
}

void Conductor::finishedRecoveryStep(VPackSlice const& data) {
  MUTEX_LOCKER(guard, _callbackMutex);

  auto event = deserialize<RecoveryFinished>(data);

  receive(event);
}

void Conductor::cancel() {
  MUTEX_LOCKER(guard, _callbackMutex);
  changeState(conductor::StateType::Canceled);
}

void Conductor::startRecovery() {
  MUTEX_LOCKER(guard, _callbackMutex);
  state->recover();
}

// resolves into an ordered list of shards for each collection on each server
static void resolveInfo(
    TRI_vocbase_t* vocbase, CollectionID const& collectionID,
    std::map<CollectionID, std::string>& collectionPlanIdMap,
    std::map<ServerID, std::map<CollectionID, std::vector<ShardID>>>& serverMap,
    std::vector<ShardID>& allShards) {
  ServerState* ss = ServerState::instance();
  if (!ss->isRunningInCluster()) {  // single server mode
    auto lc = vocbase->lookupCollection(collectionID);

    if (lc == nullptr || lc->deleted()) {
      THROW_ARANGO_EXCEPTION_MESSAGE(TRI_ERROR_ARANGO_DATA_SOURCE_NOT_FOUND,
                                     collectionID);
    }

    collectionPlanIdMap.try_emplace(collectionID,
                                    std::to_string(lc->planId().id()));
    allShards.push_back(collectionID);
    serverMap[ss->getId()][collectionID].push_back(collectionID);

  } else if (ss->isCoordinator()) {  // we are in the cluster

    ClusterInfo& ci =
        vocbase->server().getFeature<ClusterFeature>().clusterInfo();
    std::shared_ptr<LogicalCollection> lc =
        ci.getCollection(vocbase->name(), collectionID);
    if (lc->deleted()) {
      THROW_ARANGO_EXCEPTION_MESSAGE(TRI_ERROR_ARANGO_DATA_SOURCE_NOT_FOUND,
                                     collectionID);
    }
    collectionPlanIdMap.try_emplace(collectionID,
                                    std::to_string(lc->planId().id()));

    std::shared_ptr<std::vector<ShardID>> shardIDs =
        ci.getShardList(std::to_string(lc->id().id()));
    allShards.insert(allShards.end(), shardIDs->begin(), shardIDs->end());

    for (auto const& shard : *shardIDs) {
      std::shared_ptr<std::vector<ServerID> const> servers =
          ci.getResponsibleServer(shard);
      if (servers->size() > 0) {
        serverMap[(*servers)[0]][lc->name()].push_back(shard);
      }
    }
  } else {
    THROW_ARANGO_EXCEPTION(TRI_ERROR_CLUSTER_ONLY_ON_COORDINATOR);
  }
}

/// should cause workers to start a new execution or begin with recovery
/// proceedings
ErrorCode Conductor::_initializeWorkers(std::string const& suffix,
                                        VPackSlice additional) {
  _callbackMutex.assertLockedByCurrentThread();

  std::string const path = Utils::baseUrl(Utils::workerPrefix) + suffix;

  // int64_t vertexCount = 0, edgeCount = 0;
  std::map<CollectionID, std::string> collectionPlanIdMap;
  std::map<ServerID, std::map<CollectionID, std::vector<ShardID>>> vertexMap,
      edgeMap;
  std::vector<ShardID> shardList;

  // resolve plan id's and shards on the servers
  for (CollectionID const& collectionID : _vertexCollections) {
    resolveInfo(&(_vocbaseGuard.database()), collectionID, collectionPlanIdMap,
                vertexMap,
                shardList);  // store or
  }
  for (CollectionID const& collectionID : _edgeCollections) {
    resolveInfo(&(_vocbaseGuard.database()), collectionID, collectionPlanIdMap,
                edgeMap,
                shardList);  // store or
  }

  _dbServers.clear();
  for (auto const& pair : vertexMap) {
    _dbServers.push_back(pair.first);
  }
  _status = ConductorStatus::forWorkers(_dbServers);
  // do not reload all shard id's, this list must stay in the same order
  if (_allShards.size() == 0) {
    _allShards = shardList;
  }

  std::string coordinatorId = ServerState::instance()->getId();
  auto const& nf =
      _vocbaseGuard.database().server().getFeature<NetworkFeature>();
  network::ConnectionPool* pool = nf.pool();
  std::vector<futures::Future<network::Response>> responses;

  for (auto const& it : vertexMap) {
    ServerID const& server = it.first;
    std::map<CollectionID, std::vector<ShardID>> const& vertexShardMap =
        it.second;
    std::map<CollectionID, std::vector<ShardID>> const& edgeShardMap =
        edgeMap[it.first];

    VPackBuffer<uint8_t> buffer;
    VPackBuilder b(buffer);
    b.openObject();
    b.add(Utils::executionNumberKey, VPackValue(_executionNumber.value));
    b.add(Utils::globalSuperstepKey, VPackValue(_globalSuperstep));
    b.add(Utils::algorithmKey, VPackValue(_algorithm->name()));
    b.add(Utils::userParametersKey, _userParams.slice());
    b.add(Utils::coordinatorIdKey, VPackValue(coordinatorId));
    b.add(Utils::asyncModeKey, VPackValue(_asyncMode));
    b.add(Utils::useMemoryMapsKey, VPackValue(_useMemoryMaps));
    if (additional.isObject()) {
      for (auto pair : VPackObjectIterator(additional)) {
        b.add(pair.key.copyString(), pair.value);
      }
    }

    // edge collection restrictions
    b.add(Utils::edgeCollectionRestrictionsKey,
          VPackValue(VPackValueType::Object));
    for (auto const& pair : _edgeCollectionRestrictions) {
      b.add(pair.first, VPackValue(VPackValueType::Array));
      for (ShardID const& shard : pair.second) {
        b.add(VPackValue(shard));
      }
      b.close();
    }
    b.close();

    b.add(Utils::vertexShardsKey, VPackValue(VPackValueType::Object));
    for (auto const& pair : vertexShardMap) {
      b.add(pair.first, VPackValue(VPackValueType::Array));
      for (ShardID const& shard : pair.second) {
        b.add(VPackValue(shard));
      }
      b.close();
    }
    b.close();
    b.add(Utils::edgeShardsKey, VPackValue(VPackValueType::Object));
    for (auto const& pair : edgeShardMap) {
      b.add(pair.first, VPackValue(VPackValueType::Array));
      for (ShardID const& shard : pair.second) {
        b.add(VPackValue(shard));
      }
      b.close();
    }

    b.close();
    b.add(Utils::collectionPlanIdMapKey, VPackValue(VPackValueType::Object));
    for (auto const& pair : collectionPlanIdMap) {
      b.add(pair.first, VPackValue(pair.second));
    }
    b.close();
    b.add(Utils::globalShardListKey, VPackValue(VPackValueType::Array));
    for (std::string const& shard : _allShards) {
      b.add(VPackValue(shard));
    }
    b.close();
    b.close();

    // hack for single server
    if (ServerState::instance()->getRole() == ServerState::ROLE_SINGLE) {
      TRI_ASSERT(vertexMap.size() == 1);
      if (_feature.isStopping()) {
        THROW_ARANGO_EXCEPTION(TRI_ERROR_SHUTTING_DOWN);
      }
      std::shared_ptr<IWorker> worker = _feature.worker(_executionNumber);

      if (worker) {
        THROW_ARANGO_EXCEPTION_MESSAGE(
            TRI_ERROR_INTERNAL,
            "a worker with this execution number already exists.");
      }

      auto created = AlgoRegistry::createWorker(_vocbaseGuard.database(),
                                                b.slice(), _feature);

      TRI_ASSERT(created.get() != nullptr);
      _feature.addWorker(std::move(created), _executionNumber);
      worker = _feature.worker(_executionNumber);
      TRI_ASSERT(worker);
      worker->setupWorker();

      return TRI_ERROR_NO_ERROR;
    } else {
      network::RequestOptions reqOpts;
      reqOpts.timeout = network::Timeout(5.0 * 60.0);
      reqOpts.database = _vocbaseGuard.database().name();

      responses.emplace_back(network::sendRequestRetry(
          pool, "server:" + server, fuerte::RestVerb::Post, path,
          std::move(buffer), reqOpts));

      LOG_PREGEL("6ae66", DEBUG) << "Initializing Server " << server;
    }
  }

  size_t nrGood = 0;
  futures::collectAll(responses)
      .thenValue([&nrGood, this](auto const& results) {
        for (auto const& tryRes : results) {
          network::Response const& r =
              tryRes.get();  // throws exceptions upwards
          if (r.ok() && r.statusCode() < 400) {
            nrGood++;
          } else {
            LOG_PREGEL("6ae67", ERR)
                << "received error from worker: '"
                << (r.ok() ? r.slice().toJson() : fuerte::to_string(r.error))
                << "'";
          }
        }
      })
      .wait();

  return nrGood == responses.size() ? TRI_ERROR_NO_ERROR : TRI_ERROR_FAILED;
}

void Conductor::cleanup() {
  _callbackMutex.assertLockedByCurrentThread();

  if (_masterContext) {
    _masterContext->postApplication();
  }

  // stop monitoring shards
  RecoveryManager* mngr = _feature.recoveryManager();
  if (mngr) {
    mngr->stopMonitoring(this);
  }
}

void Conductor::finishedWorkerFinalize(VPackSlice data) {
  MUTEX_LOCKER(guard, _callbackMutex);

<<<<<<< HEAD
  auto event = deserialize<CleanupFinished>(data);
=======
  ServerID sender = data.get(Utils::senderKey).copyString();
  LOG_PREGEL("08142", WARN)
      << fmt::format("finishedWorkerFinalize, got response from {}.", sender);

  _ensureUniqueResponse(data);

  if (_respondedServers.size() != _dbServers.size()) {
    return;
  }
>>>>>>> 15611cd6

  state->receive(event);
}

bool Conductor::canBeGarbageCollected() const {
  // we don't want to block other operations for longer, so if we can't
  // immediately acuqire the mutex here, we assume a conductor cannot be
  // garbage-collected. the same conductor will be probed later anyway, so we
  // should be fine
  TRY_MUTEX_LOCKER(guard, _callbackMutex);
  if (!guard.isLocked()) {
    return false;
  }

  auto expiration = state->getExpiration();
  return expiration.has_value() &&
         expiration.value() <= std::chrono::system_clock::now();
}

auto Conductor::collectAQLResults(bool withId) -> PregelResults {
  MUTEX_LOCKER(guard, _callbackMutex);
  if (_storeResults) {
    VPackBuilder results;
    { VPackArrayBuilder ab(&results); }
    return PregelResults{.results = results};
  }
  return state->getResults(withId);
}

void Conductor::toVelocyPack(VPackBuilder& result) const {
  MUTEX_LOCKER(guard, _callbackMutex);

  result.openObject();
  result.add("id", VPackValue(std::to_string(_executionNumber.value)));
  result.add("database", VPackValue(_vocbaseGuard.database().name()));
  if (_algorithm != nullptr) {
    result.add("algorithm", VPackValue(_algorithm->name()));
  }
  result.add("created", VPackValue(timepointToString(_created)));
  if (auto expiration = state->getExpiration(); expiration.has_value()) {
    result.add("expires", VPackValue(timepointToString(expiration.value())));
  }
  result.add("ttl", VPackValue(_ttl.count()));
  result.add("state", VPackValue(state->name()));
  result.add("gss", VPackValue(_globalSuperstep));

  if (_timing.total.hasStarted()) {
    result.add("totalRuntime",
               VPackValue(_timing.total.elapsedSeconds().count()));
  }
  if (_timing.loading.hasStarted()) {
    result.add("startupTime",
               VPackValue(_timing.loading.elapsedSeconds().count()));
  }
  if (_timing.computation.hasStarted()) {
    result.add("computationTime",
               VPackValue(_timing.computation.elapsedSeconds().count()));
  }
  if (_timing.storing.hasStarted()) {
    result.add("storageTime",
               VPackValue(_timing.storing.elapsedSeconds().count()));
  }
  {
    result.add(VPackValue("gssTimes"));
    VPackArrayBuilder array(&result);
    for (auto const& gssTime : _timing.gss) {
      result.add(VPackValue(gssTime.elapsedSeconds().count()));
    }
  }
  _aggregators->serializeValues(result);
  _statistics.serializeValues(result);
  result.add(VPackValue("reports"));
  _reports.intoBuilder(result);
  result.add("vertexCount", VPackValue(_totalVerticesCount));
  result.add("edgeCount", VPackValue(_totalEdgesCount));
  VPackSlice p = _userParams.slice().get(Utils::parallelismKey);
  if (!p.isNone()) {
    result.add("parallelism", p);
  }
  if (_masterContext) {
    VPackObjectBuilder ob(&result, "masterContext");
    _masterContext->serializeValues(result);
  }
  result.add("useMemoryMaps", VPackValue(_useMemoryMaps));

  result.add(VPackValue("detail"));
  auto conductorStatus = _status.accumulate();
  serialize(result, conductorStatus);

  result.close();
}

// currently: returns immediate - blocking - messages
template<typename OutType, typename InType>
auto Conductor::_sendToAllDBServers(std::string const& path,
                                    InType const& message)
    -> ResultT<std::vector<OutType>> {
  _callbackMutex.assertLockedByCurrentThread();
  _respondedServers.clear();

  VPackBuilder in;
  serialize(in, message);

  // to support the single server case, we handle it without optimizing it
  if (!ServerState::instance()->isRunningInCluster()) {
    // blocking at the moment
    VPackBuilder out;
    _feature.handleWorkerRequest(_vocbaseGuard.database(), path, in.slice(),
                                 out);
    auto result = deserialize<OutType>(out.slice());
    return {{result}};
  }

  if (_dbServers.empty()) {
    LOG_PREGEL("a14fa", WARN) << "No servers registered";
    return Result{TRI_ERROR_FAILED, "No servers registered"};
  }

  std::string base = Utils::baseUrl(Utils::workerPrefix);

  VPackBuffer<uint8_t> buffer;
  buffer.append(in.slice().begin(), in.slice().byteSize());

  network::RequestOptions reqOpts;
  reqOpts.database = _vocbaseGuard.database().name();
  reqOpts.timeout = network::Timeout(5.0 * 60.0);
  reqOpts.skipScheduler = true;

  auto const& nf =
      _vocbaseGuard.database().server().getFeature<NetworkFeature>();
  network::ConnectionPool* pool = nf.pool();
  std::vector<futures::Future<network::Response>> responses;

  for (auto const& server : _dbServers) {
    responses.emplace_back(network::sendRequestRetry(
        pool, "server:" + server, fuerte::RestVerb::Post, base + path, buffer,
        reqOpts));
  }

  std::vector<OutType> workerResponses;
  futures::collectAll(responses)
      .thenValue([&](auto results) {
        for (auto const& tryRes : results) {
          network::Response const& res = tryRes.get();
          if (res.ok() && res.statusCode() < 400) {
            try {
              auto response = deserialize<OutType>(res.slice());
              workerResponses.emplace_back(response);
            } catch (Exception& e) {
              LOG_PREGEL("56187", ERR)
                  << "Conductor received unknown message: " << e.message();
            }
          }
        }
        return workerResponses;
      })
      .wait();

  if (workerResponses.size() != responses.size()) {
    return Result{TRI_ERROR_FAILED, "Not all workers responded"};
  }

  return {workerResponses};
}

void Conductor::_ensureUniqueResponse(std::string const& sender) {
  _callbackMutex.assertLockedByCurrentThread();

  // check if this the only time we received this
  if (_respondedServers.find(sender) != _respondedServers.end()) {
    LOG_PREGEL("c38b8", ERR) << "Received response already from " << sender;
    THROW_ARANGO_EXCEPTION(TRI_ERROR_ARANGO_CONFLICT);
  }
  _respondedServers.insert(sender);
}

std::vector<ShardID> Conductor::getShardIds(ShardID const& collection) const {
  TRI_vocbase_t& vocbase = _vocbaseGuard.database();
  ClusterInfo& ci = vocbase.server().getFeature<ClusterFeature>().clusterInfo();

  std::vector<ShardID> result;
  try {
    std::shared_ptr<LogicalCollection> lc =
        ci.getCollection(vocbase.name(), collection);
    std::shared_ptr<std::vector<ShardID>> shardIDs =
        ci.getShardList(std::to_string(lc->id().id()));
    result.reserve(shardIDs->size());
    for (auto const& it : *shardIDs) {
      result.emplace_back(it);
    }
  } catch (...) {
    result.clear();
  }

  return result;
}

void Conductor::updateState(ExecutionState state) { _state = state; }

auto Conductor::changeState(conductor::StateType name) -> void {
  switch (name) {
    case conductor::StateType::Loading:
      state = std::make_unique<conductor::Loading>(*this);
      break;
    case conductor::StateType::Computing:
      state = std::make_unique<conductor::Computing>(*this);
      break;
    case conductor::StateType::Storing:
      state = std::make_unique<conductor::Storing>(*this);
      break;
    case conductor::StateType::Canceled:
      state = std::make_unique<conductor::Canceled>(*this, _ttl);
      break;
    case conductor::StateType::Done:
      state = std::make_unique<conductor::Done>(*this, _ttl);
      break;
    case conductor::StateType::InError:
      state = std::make_unique<conductor::InError>(*this, _ttl);
      break;
    case conductor::StateType::Recovering:
      state = std::make_unique<conductor::Recovering>(*this, _ttl);
      break;
    case conductor::StateType::FatalError:
      state = std::make_unique<conductor::FatalError>(*this, _ttl);
      break;
  };
  run();
}

template auto Conductor::_sendToAllDBServers(std::string const& path,
                                             PrepareGss const& message)
    -> ResultT<std::vector<GssPrepared>>;
template auto Conductor::_sendToAllDBServers(
    std::string const& path, CollectPregelResults const& message)
    -> ResultT<std::vector<PregelResults>>;

template auto Conductor::_sendToAllDBServers(std::string const& path,
                                             StartGss const& message)
    -> ResultT<std::vector<GssStarted>>;

template auto Conductor::_sendToAllDBServers(std::string const& path,
                                             StartCleanup const& message)
    -> ResultT<std::vector<CleanupStarted>>;
template auto Conductor::_sendToAllDBServers(std::string const& path,
                                             CancelGss const& message)
    -> ResultT<std::vector<GssCanceled>>;
template auto Conductor::_sendToAllDBServers(std::string const& path,
                                             FinalizeRecovery const& message)
    -> ResultT<std::vector<RecoveryFinalized>>;
template auto Conductor::_sendToAllDBServers(std::string const& path,
                                             ContinueRecovery const& message)
    -> ResultT<std::vector<RecoveryContinued>>;<|MERGE_RESOLUTION|>--- conflicted
+++ resolved
@@ -52,11 +52,7 @@
 #include "Pregel/Status/ConductorStatus.h"
 #include "Pregel/Status/Status.h"
 #include "Pregel/Utils.h"
-<<<<<<< HEAD
 #include "Pregel/WorkerConductorMessages.h"
-=======
->>>>>>> 15611cd6
-
 #include "ApplicationFeatures/ApplicationServer.h"
 #include "Basics/FunctionUtils.h"
 #include "Basics/MutexLocker.h"
@@ -344,19 +340,9 @@
 void Conductor::finishedWorkerStartup(VPackSlice const& data) {
   MUTEX_LOCKER(guard, _callbackMutex);
 
-<<<<<<< HEAD
   auto loadedEvent = deserialize<GraphLoaded>(data);
-=======
-  ServerID sender = data.get(Utils::senderKey).copyString();
-  LOG_PREGEL("08142", WARN)
-      << fmt::format("finishedWorkerStartup, got response from {}.", sender);
-
-  _totalVerticesCount += data.get(Utils::vertexCountKey).getUInt();
-  _totalEdgesCount += data.get(Utils::edgeCountKey).getUInt();
-  if (_respondedServers.size() != _dbServers.size()) {
-    return;
-  }
->>>>>>> 15611cd6
+  LOG_PREGEL("08142", WARN) << fmt::format(
+      "finishedWorkerStartup, got response from {}.", loadedEvent.senderId);
 
   state->receive(loadedEvent);
 }
@@ -388,15 +374,9 @@
   _statistics.accumulateMessageStats(finishedEvent.senderId,
                                      finishedEvent.messageStats.slice());
   if (_asyncMode == false) {  // in async mode we wait for all responded
-<<<<<<< HEAD
     _ensureUniqueResponse(finishedEvent.senderId);
-=======
-    _ensureUniqueResponse(data);
-    ServerID sender = data.get(Utils::senderKey).copyString();
-    LOG_PREGEL("08142", WARN)
-        << fmt::format("finishedWorkerStep, got response from {}.", sender);
-
->>>>>>> 15611cd6
+    LOG_PREGEL("08142", WARN) << fmt::format(
+        "finishedWorkerStep, got response from {}.", finishedEvent.senderId);
     // wait for the last worker to respond
     if (_respondedServers.size() != _dbServers.size()) {
       return VPackBuilder();
@@ -672,19 +652,9 @@
 void Conductor::finishedWorkerFinalize(VPackSlice data) {
   MUTEX_LOCKER(guard, _callbackMutex);
 
-<<<<<<< HEAD
   auto event = deserialize<CleanupFinished>(data);
-=======
-  ServerID sender = data.get(Utils::senderKey).copyString();
-  LOG_PREGEL("08142", WARN)
-      << fmt::format("finishedWorkerFinalize, got response from {}.", sender);
-
-  _ensureUniqueResponse(data);
-
-  if (_respondedServers.size() != _dbServers.size()) {
-    return;
-  }
->>>>>>> 15611cd6
+  LOG_PREGEL("08142", WARN) << fmt::format(
+      "finishedWorkerFinalize, got response from {}.", event.senderId);
 
   state->receive(event);
 }
