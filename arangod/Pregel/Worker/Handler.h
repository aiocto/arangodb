////////////////////////////////////////////////////////////////////////////////
/// DISCLAIMER
///
/// Copyright 2014-2022 ArangoDB GmbH, Cologne, Germany
/// Copyright 2004-2014 triAGENS GmbH, Cologne, Germany
///
/// Licensed under the Apache License, Version 2.0 (the "License");
/// you may not use this file except in compliance with the License.
/// You may obtain a copy of the License at
///
///     http://www.apache.org/licenses/LICENSE-2.0
///
/// Unless required by applicable law or agreed to in writing, software
/// distributed under the License is distributed on an "AS IS" BASIS,
/// WITHOUT WARRANTIES OR CONDITIONS OF ANY KIND, either express or implied.
/// See the License for the specific language governing permissions and
/// limitations under the License.
///
/// Copyright holder is ArangoDB GmbH, Cologne, Germany
///
/// @author Julia Volmer
////////////////////////////////////////////////////////////////////////////////
#pragma once

#include <memory>
#include "Actor/HandlerBase.h"
#include "Pregel/Worker/Messages.h"
#include "Pregel/Worker/State.h"
#include "Pregel/Conductor/Messages.h"
#include "Pregel/ResultMessages.h"

namespace arangodb::pregel::worker {

template<typename V, typename E, typename M, typename Runtime>
struct WorkerHandler : actor::HandlerBase<Runtime, WorkerState<V, E, M>> {
  auto operator()(message::WorkerStart start)
      -> std::unique_ptr<WorkerState<V, E, M>> {
    LOG_TOPIC("cd696", INFO, Logger::PREGEL) << fmt::format(
        "Worker Actor {} started with state {}", this->self, *this->state);
    // TODO GORDO-1556
    // _feature.metrics()->pregelWorkersNumber->fetch_add(1);
    this->template dispatch<conductor::message::ConductorMessages>(
        this->state->conductor, ResultT<conductor::message::WorkerCreated>{});
    return std::move(this->state);
  }

  auto operator()(message::LoadGraph start)
      -> std::unique_ptr<WorkerState<V, E, M>> {
    LOG_TOPIC("cd69c", INFO, Logger::PREGEL)
        << fmt::format("Worker Actor {} is loading", this->self);
    std::function<void()> statusUpdateCallback =
        [/*self = shared_from_this(),*/ this] {
          // TODO
          this->template dispatch<conductor::message::ConductorMessages>(
              this->state->conductor,
              conductor::message::StatusUpdate{
<<<<<<< HEAD
                  .executionNumber =
                      this->state->executionSpecifications.executionNumber,
=======
                  .executionNumber = this->state->config->executionNumber(),
>>>>>>> 23eaa9cd
                  .status = this->state->observeStatus()});
        };

    // TODO GORDO-1510
    // _feature.metrics()->pregelWorkersLoadingNumber->fetch_add(1);

    auto graphLoaded = [/*self = shared_from_this(),*/ this]()
        -> ResultT<conductor::message::GraphLoaded> {
      try {
        // TODO GORDO-1546
        // add graph store to state
<<<<<<< HEAD
        // this->state->graphStore->loadShards(&_config, statusUpdateCallback,
        // []() {});
        return {conductor::message::GraphLoaded{
            .executionNumber =
                this->state->executionSpecifications.executionNumber,
=======
        // this->state->graphStore->loadShards(_config, statusUpdateCallback,
        // []() {});
        return {conductor::message::GraphLoaded{
            .executionNumber = this->state->config->executionNumber(),
>>>>>>> 23eaa9cd
            .vertexCount = 0,  // TODO GORDO-1546
                               // this->state->graphStore->localVertexCount(),
            .edgeCount = 0,    // TODO GORDO-1546
                               // this->state->_graphStore->localEdgeCount()
        }};
        LOG_TOPIC("5206c", WARN, Logger::PREGEL)
            << fmt::format("Worker {} has finished loading.", this->self);
      } catch (std::exception const& ex) {
        return Result{
            TRI_ERROR_INTERNAL,
            fmt::format("caught exception in loadShards: {}", ex.what())};
      } catch (...) {
        return Result{TRI_ERROR_INTERNAL,
                      "caught unknown exception exception in loadShards"};
      }
    };
    this->template dispatch<conductor::message::ConductorMessages>(
        this->state->conductor, graphLoaded());
    // TODO GORDO-1510
    // _feature.metrics()->pregelWorkersLoadingNumber->fetch_sub(1);
    return std::move(this->state);
  }

<<<<<<< HEAD
=======
  // ----- computing -----

  auto operator()(message::RunGlobalSuperStep message)
      -> std::unique_ptr<WorkerState<V, E, M>> {
    LOG_TOPIC("0f658", INFO, Logger::PREGEL)
        << fmt::format("Worker Actor {} is computing", this->self);
    // prepare
    // process vertices in threads
    // finish
    return std::move(this->state);
  }

  auto operator()(message::PregelMessage message)
      -> std::unique_ptr<WorkerState<V, E, M>> {
    LOG_TOPIC("80709", INFO, Logger::PREGEL) << fmt::format(
        "Worker Actor {} received message {}", this->self, message);
    if (message.gss != this->state->config->globalSuperstep() &&
        message.gss != this->state->config->globalSuperstep() + 1) {
      LOG_TOPIC("da39a", ERR, Logger::PREGEL)
          << "Expected: " << this->state->config->globalSuperstep()
          << " Got: " << message.gss;
      this->template dispatch<conductor::message::ConductorMessages>(
          this->state->conductor,
          ResultT<conductor::message::GlobalSuperStepFinished>::error(
              TRI_ERROR_BAD_PARAMETER, "Superstep out of sync"));
    }
    // queue message if read and write cache are not swapped yet, otherwise you
    // will loose this message
    if (message.gss == this->state->config->globalSuperstep() + 1 ||
        // if config->gss == 0 and _computationStarted == false: read and write
        // cache are not swapped yet, config->gss is currently 0 only due to its
        // initialization
        (this->state->config->globalSuperstep() == 0 &&
         !this->state->computationStarted)) {
      this->state->messagesForNextGss.push_back(message);
    } else {
      this->state->writeCache->parseMessages(message);
    }

    return std::move(this->state);
  }

  // ------ end computing ----

  auto operator()(message::ProduceResults msg)
      -> std::unique_ptr<WorkerState<V, E, M>> {
    std::string tmp;

    VPackBuilder results;
    results.openArray(/*unindexed*/ true);
    // TODO: re-enable as soon as we do have access to the config and graphstore
    //  Ticket: [GORDO-1546] see details here.
    /*for (auto& vertex : this->state->graphStore->quiver()) {
      TRI_ASSERT(vertex.shard().value <
                 this->state->config->globalShardIDs().size());
      ShardID const& shardId =
          this->state->config->globalShardID(vertex.shard());

      results.openObject(true);

      if (msg.withID) {
        std::string const& cname =
            this->state->config->shardIDToCollectionName(shardId);
        if (!cname.empty()) {
          tmp.clear();
          tmp.append(cname);
          tmp.push_back('/');
          tmp.append(vertex.key().data(), vertex.key().size());
          results.add(StaticStrings::IdString, VPackValue(tmp));
        }
      }

      results.add(StaticStrings::KeyString,
                  VPackValuePair(vertex.key().data(), vertex.key().size(),
                                 VPackValueType::String));

      V const& data = vertex.data();
      if (auto res =
              this->state->graphStore->graphFormat()->buildVertexDocument(
                  results, &data);
          !res) {
        std::string const failureString = "Failed to build vertex document";
        LOG_TOPIC("eee4d", ERR, Logger::PREGEL) << failureString;
        this->template dispatch<message::WorkerMessages>(
            this->state->resultActor,
            pregel::message::SaveResults{
                .results = Result(TRI_ERROR_INTERNAL, failureString)});
        return;
      }
      results.close();
    }*/
    results.close();

    this->template dispatch<pregel::message::ResultMessages>(
        this->state->resultActor,
        pregel::message::SaveResults{.results = {PregelResults{results}}});
    this->template dispatch<pregel::conductor::message::ConductorMessages>(
        this->state->conductor, pregel::conductor::message::ResultCreated{
                                    .results = {PregelResults{results}}});

    return std::move(this->state);
  }

>>>>>>> 23eaa9cd
  auto operator()(actor::message::UnknownMessage unknown)
      -> std::unique_ptr<WorkerState<V, E, M>> {
    LOG_TOPIC("7ee4d", INFO, Logger::PREGEL) << fmt::format(
        "Worker Actor: Error - sent unknown message to {}", unknown.receiver);
    return std::move(this->state);
  }

  auto operator()(actor::message::ActorNotFound notFound)
      -> std::unique_ptr<WorkerState<V, E, M>> {
    LOG_TOPIC("2d647", INFO, Logger::PREGEL) << fmt::format(
        "Worker Actor: Error - receiving actor {} not found", notFound.actor);
    return std::move(this->state);
  }

  auto operator()(actor::message::NetworkError notFound)
      -> std::unique_ptr<WorkerState<V, E, M>> {
    LOG_TOPIC("1c3d9", INFO, Logger::PREGEL) << fmt::format(
        "Worker Actor: Error - network error {}", notFound.message);
    return std::move(this->state);
  }

  auto operator()(auto&& rest) -> std::unique_ptr<WorkerState<V, E, M>> {
    LOG_TOPIC("8b81a", INFO, Logger::PREGEL)
        << fmt::format("Worker Actor: Got unhandled message: {}", rest);
    return std::move(this->state);
  }
};

}  // namespace arangodb::pregel::worker<|MERGE_RESOLUTION|>--- conflicted
+++ resolved
@@ -54,12 +54,7 @@
           this->template dispatch<conductor::message::ConductorMessages>(
               this->state->conductor,
               conductor::message::StatusUpdate{
-<<<<<<< HEAD
-                  .executionNumber =
-                      this->state->executionSpecifications.executionNumber,
-=======
                   .executionNumber = this->state->config->executionNumber(),
->>>>>>> 23eaa9cd
                   .status = this->state->observeStatus()});
         };
 
@@ -71,18 +66,10 @@
       try {
         // TODO GORDO-1546
         // add graph store to state
-<<<<<<< HEAD
-        // this->state->graphStore->loadShards(&_config, statusUpdateCallback,
-        // []() {});
-        return {conductor::message::GraphLoaded{
-            .executionNumber =
-                this->state->executionSpecifications.executionNumber,
-=======
         // this->state->graphStore->loadShards(_config, statusUpdateCallback,
         // []() {});
         return {conductor::message::GraphLoaded{
             .executionNumber = this->state->config->executionNumber(),
->>>>>>> 23eaa9cd
             .vertexCount = 0,  // TODO GORDO-1546
                                // this->state->graphStore->localVertexCount(),
             .edgeCount = 0,    // TODO GORDO-1546
@@ -106,8 +93,6 @@
     return std::move(this->state);
   }
 
-<<<<<<< HEAD
-=======
   // ----- computing -----
 
   auto operator()(message::RunGlobalSuperStep message)
@@ -211,7 +196,6 @@
     return std::move(this->state);
   }
 
->>>>>>> 23eaa9cd
   auto operator()(actor::message::UnknownMessage unknown)
       -> std::unique_ptr<WorkerState<V, E, M>> {
     LOG_TOPIC("7ee4d", INFO, Logger::PREGEL) << fmt::format(
