////////////////////////////////////////////////////////////////////////////////
/// DISCLAIMER
///
/// Copyright 2014-2022 ArangoDB GmbH, Cologne, Germany
/// Copyright 2004-2014 triAGENS GmbH, Cologne, Germany
///
/// Licensed under the Apache License, Version 2.0 (the "License");
/// you may not use this file except in compliance with the License.
/// You may obtain a copy of the License at
///
///     http://www.apache.org/licenses/LICENSE-2.0
///
/// Unless required by applicable law or agreed to in writing, software
/// distributed under the License is distributed on an "AS IS" BASIS,
/// WITHOUT WARRANTIES OR CONDITIONS OF ANY KIND, either express or implied.
/// See the License for the specific language governing permissions and
/// limitations under the License.
///
/// Copyright holder is ArangoDB GmbH, Cologne, Germany
///
/// @author Julia Volmer
////////////////////////////////////////////////////////////////////////////////
#pragma once

#include <memory>
#include "Actor/ActorPID.h"
#include "Actor/HandlerBase.h"
#include "Containers/Enumerate.h"
#include "Logger/LogMacros.h"
#include "Pregel/GraphStore/GraphLoader.h"
#include "Pregel/GraphStore/GraphStorer.h"
#include "Pregel/GraphStore/GraphVPackBuilderStorer.h"
#include "Pregel/VertexComputation.h"
#include "Pregel/Worker/Messages.h"
#include "Pregel/Worker/State.h"
#include "Pregel/Conductor/Messages.h"
#include "Pregel/ResultMessages.h"
#include "Pregel/SpawnMessages.h"

namespace arangodb::pregel::worker {

struct VerticesProcessed {
  std::unordered_map<actor::ActorPID, uint64_t> sendCountPerActor;
  size_t activeCount;
};

template<typename V, typename E, typename M, typename Runtime>
struct WorkerHandler : actor::HandlerBase<Runtime, WorkerState<V, E, M>> {
  auto operator()(message::WorkerStart start)
      -> std::unique_ptr<WorkerState<V, E, M>> {
    LOG_TOPIC("cd696", INFO, Logger::PREGEL) << fmt::format(
        "Worker Actor {} started with state {}", this->self, *this->state);
    // TODO GORDO-1556
    // _feature.metrics()->pregelWorkersNumber->fetch_add(1);
    this->template dispatch<conductor::message::ConductorMessages>(
        this->state->conductor, ResultT<conductor::message::WorkerCreated>{});
    return std::move(this->state);
  }

  auto operator()(message::LoadGraph msg)
      -> std::unique_ptr<WorkerState<V, E, M>> {
    LOG_TOPIC("cd69c", INFO, Logger::PREGEL)
        << fmt::format("Worker Actor {} is loading", this->self);

<<<<<<< HEAD
    auto dispatch = [this](actor::ActorPID actor,
                           worker::message::PregelMessage message) -> void {
      this->template dispatch<worker::message::WorkerMessages>(actor, message);
    };
    for (auto& cache : this->state->outCaches) {
      cache->setDispatch(dispatch);
      cache->setResponsibleActorPerShard(msg.responsibleActorPerShard);
    }
=======
    this->state->outCache->setDispatch(
        [this](actor::ActorPID actor,
               worker::message::PregelMessage message) -> void {
          this->template dispatch<worker::message::WorkerMessages>(actor,
                                                                   message);
        });
    this->state->outCache->setResponsibleActorPerShard(
        msg.responsibleActorPerShard);
>>>>>>> dcbb35ef

    // TODO GORDO-1510
    // _feature.metrics()->pregelWorkersLoadingNumber->fetch_add(1);

    auto graphLoaded = [this]() -> ResultT<conductor::message::GraphLoaded> {
      std::function<void()> statusUpdateCallback = [] {
        // TODO GORDO-1584 send update to status actor
        // this->template dispatch<conductor::message::ConductorMessages>(
        //     this->state->conductor,
        //     conductor::message::StatusUpdate{
        //         .executionNumber = this->state->config->executionNumber(),
        //         .status = this->state->observeStatus()});
      };
      try {
        auto loader = GraphLoader(this->state->config,
                                  this->state->algorithm->inputFormat(),
                                  std::move(statusUpdateCallback));
        this->state->quivers = loader.load();

        LOG_TOPIC("5206c", WARN, Logger::PREGEL)
            << fmt::format("Worker {} has finished loading.", this->self);

        size_t totalAmountOfVertices = 0;
        size_t totalAmountOfEdges = 0;
        for (auto const& quiver : this->state->quivers) {
          totalAmountOfVertices += quiver->numberOfVertices();
          totalAmountOfEdges += quiver->numberOfEdges();
        }

        return {conductor::message::GraphLoaded{
            .executionNumber = this->state->config->executionNumber(),
            .vertexCount = totalAmountOfVertices,
            .edgeCount = totalAmountOfEdges}};
      } catch (std::exception const& ex) {
        return Result{
            TRI_ERROR_INTERNAL,
            fmt::format("caught exception when loading graph: {}", ex.what())};
      } catch (...) {
        return Result{TRI_ERROR_INTERNAL,
                      "caught unknown exception when loading graph"};
      }
    };
    this->template dispatch<conductor::message::ConductorMessages>(
        this->state->conductor, graphLoaded());
    // TODO GORDO-1510
    // _feature.metrics()->pregelWorkersLoadingNumber->fetch_sub(1);
    return std::move(this->state);
  }

  // ----- computing -----

  auto prepareGlobalSuperStep(message::RunGlobalSuperStep message) -> void {
    // write cache becomes the readable cache
    TRI_ASSERT(this->state->readCache->containedMessageCount() == 0);
    std::swap(this->state->readCache, this->state->writeCache);
    this->state->config->_globalSuperstep = message.gss;
    this->state->config->_localSuperstep = message.gss;
    if (message.gss == 0) {
      // now config.gss is set explicitely to 0 and the computation started
      this->state->computationStarted = true;
    }

    this->state->workerContext->_vertexCount = message.vertexCount;
    this->state->workerContext->_edgeCount = message.edgeCount;
    if (message.gss == 0) {
      this->state->workerContext->preApplication();
    }
    this->state->workerContext->_writeAggregators->resetValues();
    this->state->workerContext->_readAggregators->setAggregatedValues(
        message.aggregators.slice());
    this->state->workerContext->preGlobalSuperstep(message.gss);
  }

  void initializeVertexContext(VertexContext<V, E, M>* ctx) {
    ctx->_gss = this->state->config->globalSuperstep();
    ctx->_lss = this->state->config->localSuperstep();
    ctx->_context = this->state->workerContext.get();
    ctx->_quivers = this->state->quivers;
    ctx->_readAggregators = this->state->workerContext->_readAggregators.get();
  }

  [[nodiscard]] auto processVertices(size_t idx,
                                     std::shared_ptr<Quiver<V, E>> quiver)
      -> futures::Future<ResultT<VerticesProcessed>> {
    // _feature.metrics()->pregelWorkersRunningNumber->fetch_add(1);

    double start = TRI_microtime();

    InCache<M>* inCache = this->state->inCaches[idx].get();
    OutCache<M>* outCache = this->state->outCaches[idx].get();
    outCache->setBatchSize(this->state->messageBatchSize);
    outCache->setLocalCache(inCache);

    AggregatorHandler workerAggregator(this->state->algorithm.get());

    std::unique_ptr<VertexComputation<V, E, M>> vertexComputation(
        this->state->algorithm->createComputation(this->state->config));
    initializeVertexContext(vertexComputation.get());
    vertexComputation->_writeAggregators = &workerAggregator;
    vertexComputation->_cache = outCache;

    size_t activeCount = 0;
    for (auto& vertexEntry : *quiver) {
      MessageIterator<M> messages = this->state->readCache->getMessages(
          vertexEntry.shard(), vertexEntry.key());
      this->state->currentGssObservables.messagesReceived += messages.size();
      this->state->currentGssObservables.memoryBytesUsedForMessages +=
          messages.size() * sizeof(M);

      if (messages.size() > 0 || vertexEntry.active()) {
        vertexComputation->_vertexEntry = &vertexEntry;
        vertexComputation->compute(messages);
        if (vertexEntry.active()) {
          activeCount++;
        }
      }

      ++this->state->currentGssObservables.verticesProcessed;
      if (this->state->currentGssObservables.verticesProcessed %
              Utils::batchOfVerticesProcessedBeforeUpdatingStatus ==
          0) {
        this->dispatch(
            this->state->conductor,
            conductor::message::StatusUpdate{
                .executionNumber = this->state->config->executionNumber(),
                .status = this->state->observeStatus()});
      }
    }

    outCache->flushMessages();

    this->state->writeCache->mergeCache(this->state->config, inCache);
    // _feature.metrics()->pregelMessagesSent->count(outCache->sendCount());

    MessageStats stats;
    stats.sendCount = outCache->sendCount();
    this->state->currentGssObservables.messagesSent += outCache->sendCount();
    this->state->currentGssObservables.memoryBytesUsedForMessages +=
        outCache->sendCount() * sizeof(M);
    stats.superstepRuntimeSecs = TRI_microtime() - start;

    auto out =
        VerticesProcessed{.sendCountPerActor = outCache->sendCountPerActor(),
                          .activeCount = activeCount};

    inCache->clear();
    outCache->clear();

    // merge the thread local stats and aggregators
    this->state->workerContext->_writeAggregators->aggregateValues(
        workerAggregator);
    this->state->messageStats.accumulate(stats);

    return out;
  }

  [[nodiscard]] auto finishProcessing(
      std::vector<VerticesProcessed> verticesProcessed)
      -> conductor::message::GlobalSuperStepFinished {
    // _feature.metrics()->pregelWorkersRunningNumber->fetch_sub(1);

    this->state->workerContext->postGlobalSuperstep(
        this->state->config->_globalSuperstep);

    // count all received messages
    this->state->messageStats.receivedCount =
        this->state->readCache->containedMessageCount();
    // _feature.metrics()->pregelMessagesReceived->count(
    //     _readCache->containedMessageCount());

    this->state->allGssStatus.push(
        this->state->currentGssObservables.observe());
    this->state->currentGssObservables.zero();
    this->template dispatch<conductor::message::ConductorMessages>(
        this->state->conductor,
        conductor::message::StatusUpdate{
            .executionNumber = this->state->config->executionNumber(),
            .status = this->state->observeStatus()});

    this->state->readCache->clear();
    this->state->config->_localSuperstep++;

    VPackBuilder aggregators;
    {
      VPackObjectBuilder ob(&aggregators);
      this->state->workerContext->_writeAggregators->serializeValues(
          aggregators);
    }

    size_t totalActiveCount = 0;
    std::unordered_map<actor::ActorPID, uint64_t> totalSendCountPerActor = {};

    for (auto vP : verticesProcessed) {
      totalActiveCount += vP.activeCount;

      for (auto [actorPid, count] : vP.sendCountPerActor) {
        // Either creates the entry and initializes with count or in case it
        // already exists, it will just simply increment by count.
        totalSendCountPerActor[actorPid] += count;
      }
    }

    size_t totalAmountOfVertices = 0;
    size_t totalAmountOfEdges = 0;
    for (auto const& quiver : this->state->quivers) {
      totalAmountOfVertices += quiver->numberOfVertices();
      totalAmountOfEdges += quiver->numberOfEdges();
    }

    auto gssFinishedEvent = conductor::message::GlobalSuperStepFinished{
        this->state->messageStats, totalSendCountPerActor, totalActiveCount,
        totalAmountOfVertices,     totalAmountOfEdges,     aggregators};
    LOG_TOPIC("ade5b", DEBUG, Logger::PREGEL)
        << fmt::format("Finished GSS: {}", gssFinishedEvent);

    uint64_t tn = this->state->config->parallelism();
    uint64_t s = this->state->messageStats.sendCount / tn / 2UL;
    this->state->messageBatchSize = s > 1000 ? (uint32_t)s : 1000;
    this->state->messageStats.reset();
    LOG_TOPIC("a3dbf", TRACE, Logger::PREGEL)
        << fmt::format("Message batch size: {}", this->state->messageBatchSize);

    return gssFinishedEvent;
  }

  auto operator()(message::RunGlobalSuperStep message)
      -> std::unique_ptr<WorkerState<V, E, M>> {
    LOG_TOPIC("0f658", INFO, Logger::PREGEL)
        << fmt::format("Worker Actor {} is computing", this->self);

    // check if worker is in expected gss (previous gss of conductor)
    if (message.gss != 0 &&
        message.gss != this->state->config->globalSuperstep() + 1) {
      this->template dispatch<conductor::message::ConductorMessages>(
          this->state->conductor,
          ResultT<conductor::message::GlobalSuperStepFinished>::error(
              TRI_ERROR_INTERNAL,
              fmt::format("Expected gss {}, but received message with gss {}",
                          this->state->config->globalSuperstep() + 1,
                          message.gss)));
      return std::move(this->state);
    }

    // check if worker received all messages send to it from other workers
    // if not: send message back to itself such that in between it can receive
    // missing messages
    if (message.sendCount != this->state->writeCache->containedMessageCount()) {
      this->template dispatch<worker::message::WorkerMessages>(this->self,
                                                               message);
      return std::move(this->state);
    }

    prepareGlobalSuperStep(std::move(message));

    // resend all queued messages that were dedicatd to this gss
    for (auto const& messageNextGss : this->state->messagesForNextGss) {
      this->template dispatch<worker::message::PregelMessage>(this->self,
                                                              messageNextGss);
    }
    this->state->messagesForNextGss.clear();

    std::vector<futures::Future<ResultT<VerticesProcessed>>> futures;
    // first build up all future requests
    /*
    for (auto [idx, quiver] : enumerate(this->state->quivers)) {
      futures.emplace_back(futures::makeFuture(
          [idx, quiver]() { return processVertices(idx, quiver); }));
    }
*/
    std::vector<VerticesProcessed> verticesProcessed = {};

    if (!futures.empty()) {
      // wait for all futures to finalize
      auto futureResponses = futures::collectAll(futures).get();
      for (auto const& fResponse : futureResponses) {
        auto& result = fResponse.get();
        if (result.fail()) {
          LOG_TOPIC("ee2ab", WARN, Logger::PREGEL) << fmt::format(
              "Worker {} execution aborted prematurely.", this->self);
          // TODO: How to handle an error here properly. Currently I do not see
          //  any ConductorErrorState message been implemented.
          this->template dispatch<conductor::message::ConductorMessages>(
              this->state->conductor,
              ResultT<conductor::message::GlobalSuperStepFinished>::error(
                  TRI_ERROR_INTERNAL,
                  fmt::format("Worker {} execution aborted prematurely.",
                              this->self)));
          return std::move(this->state);
        } else {
          verticesProcessed.emplace_back(result.get());
        }
      }
    }

    auto out = finishProcessing(verticesProcessed);
    this->template dispatch<conductor::message::ConductorMessages>(
        this->state->conductor,
        ResultT<conductor::message::GlobalSuperStepFinished>::success(
            std::move(out)));

    return std::move(this->state);
  }

  auto operator()(message::PregelMessage message)
      -> std::unique_ptr<WorkerState<V, E, M>> {
    LOG_TOPIC("80709", INFO, Logger::PREGEL) << fmt::format(
        "Worker Actor {} received message {}", this->self, message);
    if (message.gss != this->state->config->globalSuperstep() &&
        message.gss != this->state->config->globalSuperstep() + 1) {
      LOG_TOPIC("da39a", ERR, Logger::PREGEL)
          << "Expected: " << this->state->config->globalSuperstep()
          << " Got: " << message.gss;
      this->template dispatch<conductor::message::ConductorMessages>(
          this->state->conductor,
          ResultT<conductor::message::GlobalSuperStepFinished>::error(
              TRI_ERROR_BAD_PARAMETER, "Superstep out of sync"));
    }
    // queue message if read and write cache are not swapped yet, otherwise
    // you will loose this message
    if (message.gss == this->state->config->globalSuperstep() + 1 ||
        // if config->gss == 0 and _computationStarted == false: read and
        // write cache are not swapped yet, config->gss is currently 0 only
        // due to its initialization
        (this->state->config->globalSuperstep() == 0 &&
         !this->state->computationStarted)) {
      this->state->messagesForNextGss.push_back(message);
    } else {
      this->state->writeCache->parseMessages(message);
    }

    return std::move(this->state);
  }

  // ------ end computing ----

  auto operator()(message::Store msg) -> std::unique_ptr<WorkerState<V, E, M>> {
    LOG_TOPIC("980d9", INFO, Logger::PREGEL)
        << fmt::format("Worker Actor {} is storing", this->self);

    // TODO GORDO-1510
    // _feature.metrics()->pregelWorkersStoringNumber->fetch_add(1);

    auto graphStored = [this]() -> ResultT<conductor::message::Stored> {
      std::function<void()> statusUpdateCallback = [] {
        // TODO GORDO-1584 send update to status actor
        // this->template dispatch<conductor::message::ConductorMessages>(
        //     this->state->conductor,
        //     conductor::message::StatusUpdate{
        //         .executionNumber = this->state->config->executionNumber(),
        //         .status = this->state->observeStatus()});
      };
      try {
        auto storer = GraphStorer<V, E>(this->state->config,
                                        this->state->algorithm->inputFormat(),
                                        this->state->config->globalShardIDs(),
                                        std::move(statusUpdateCallback));
        storer.store(this->state->quivers);
        return conductor::message::Stored{};
      } catch (std::exception const& ex) {
        return Result{
            TRI_ERROR_INTERNAL,
            fmt::format("caught exception when storing graph: {}", ex.what())};
      } catch (...) {
        return Result{TRI_ERROR_INTERNAL,
                      "caught unknown exception when storing graph"};
      }
    };

    // TODO GORDO-1510
    // _feature.metrics()->pregelWorkersStoringNumber->fetch_sub(1);

    this->finish();

    this->template dispatch<conductor::message::ConductorMessages>(
        this->state->conductor, graphStored());

    return std::move(this->state);
  }

  auto operator()(message::ProduceResults msg)
      -> std::unique_ptr<WorkerState<V, E, M>> {
    auto getResults = [this, msg]() -> ResultT<PregelResults> {
      std::function<void()> statusUpdateCallback = [] {
        // TODO GORDO-1584 send update to status actor
        // this->template dispatch<conductor::message::ConductorMessages>(
        //     this->state->conductor,
        //     conductor::message::StatusUpdate{
        //         .executionNumber = this->state->config->executionNumber(),
        //         .status = this->state->observeStatus()});
      };
      try {
        auto storer =
            GraphVPackBuilderStorer<V, E>(msg.withID, this->state->config,
                                          this->state->algorithm->inputFormat(),
                                          std::move(statusUpdateCallback));
        // TODO GORDO-1599: Parallel store
        storer.store(this->state->quivers);
        return PregelResults{*storer.result};
      } catch (std::exception const& ex) {
        return Result{TRI_ERROR_INTERNAL,
                      fmt::format("caught exception when receiving results: {}",
                                  ex.what())};
      } catch (...) {
        return Result{TRI_ERROR_INTERNAL,
                      "caught unknown exception when receiving results"};
      }
    };
    auto results = getResults();
    this->template dispatch<pregel::message::ResultMessages>(
        this->state->resultActor,
        pregel::message::SaveResults{.results = {results}});
    this->template dispatch<pregel::conductor::message::ConductorMessages>(
        this->state->conductor,
        pregel::conductor::message::ResultCreated{.results = {results}});

    return std::move(this->state);
  }

  auto operator()(message::Cleanup msg)
      -> std::unique_ptr<WorkerState<V, E, M>> {
    LOG_TOPIC("664f5", INFO, Logger::PREGEL)
        << fmt::format("Worker Actor {} is cleaned", this->self);

    this->finish();

    this->template dispatch<pregel::message::SpawnMessages>(
        this->state->spawnActor, pregel::message::SpawnCleanup{});
    this->template dispatch<pregel::conductor::message::ConductorMessages>(
        this->state->conductor, pregel::conductor::message::CleanupFinished{});

    return std::move(this->state);
  }

  auto operator()(actor::message::UnknownMessage unknown)
      -> std::unique_ptr<WorkerState<V, E, M>> {
    LOG_TOPIC("7ee4d", INFO, Logger::PREGEL) << fmt::format(
        "Worker Actor: Error - sent unknown message to {}", unknown.receiver);
    return std::move(this->state);
  }

  auto operator()(actor::message::ActorNotFound notFound)
      -> std::unique_ptr<WorkerState<V, E, M>> {
    LOG_TOPIC("2d647", INFO, Logger::PREGEL) << fmt::format(
        "Worker Actor: Error - receiving actor {} not found", notFound.actor);
    return std::move(this->state);
  }

  auto operator()(actor::message::NetworkError notFound)
      -> std::unique_ptr<WorkerState<V, E, M>> {
    LOG_TOPIC("1c3d9", INFO, Logger::PREGEL) << fmt::format(
        "Worker Actor: Error - network error {}", notFound.message);
    return std::move(this->state);
  }

  auto operator()(auto&& rest) -> std::unique_ptr<WorkerState<V, E, M>> {
    LOG_TOPIC("8b81a", INFO, Logger::PREGEL)
        << fmt::format("Worker Actor: Got unhandled message: {}", rest);
    return std::move(this->state);
  }
};

}  // namespace arangodb::pregel::worker<|MERGE_RESOLUTION|>--- conflicted
+++ resolved
@@ -62,25 +62,15 @@
     LOG_TOPIC("cd69c", INFO, Logger::PREGEL)
         << fmt::format("Worker Actor {} is loading", this->self);
 
-<<<<<<< HEAD
-    auto dispatch = [this](actor::ActorPID actor,
-                           worker::message::PregelMessage message) -> void {
-      this->template dispatch<worker::message::WorkerMessages>(actor, message);
-    };
     for (auto& cache : this->state->outCaches) {
-      cache->setDispatch(dispatch);
+      cache->setDispatch(
+          [this](actor::ActorPID actor,
+                 worker::message::PregelMessage message) -> void {
+            this->template dispatch<worker::message::WorkerMessages>(actor,
+                                                                     message);
+          });
       cache->setResponsibleActorPerShard(msg.responsibleActorPerShard);
     }
-=======
-    this->state->outCache->setDispatch(
-        [this](actor::ActorPID actor,
-               worker::message::PregelMessage message) -> void {
-          this->template dispatch<worker::message::WorkerMessages>(actor,
-                                                                   message);
-        });
-    this->state->outCache->setResponsibleActorPerShard(
-        msg.responsibleActorPerShard);
->>>>>>> dcbb35ef
 
     // TODO GORDO-1510
     // _feature.metrics()->pregelWorkersLoadingNumber->fetch_add(1);
