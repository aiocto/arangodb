--- conflicted
+++ resolved
@@ -109,14 +109,9 @@
             resultActorPID);
 
         _pregel._actorRuntime->spawn<SpawnActor>(
-<<<<<<< HEAD
-            _vocbase.name(), std::make_unique<SpawnState>(_vocbase),
-            velocypack::SharedSlice({}, msg.get().payload.slice()));
-=======
             _vocbase.name(),
             std::make_unique<SpawnState>(_vocbase, resultActorPID),
             spawnMessage.get());
->>>>>>> 23eaa9cd
         generateResult(rest::ResponseCode::OK, VPackBuilder().slice());
         return RestStatus::DONE;
       } else {
