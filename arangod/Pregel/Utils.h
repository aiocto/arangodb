--- conflicted
+++ resolved
@@ -128,18 +128,10 @@
   /// only send by the conductor
   static std::string const enterNextGSSKey;
 
-<<<<<<< HEAD
-  /// Algorithms parameter
-  static std::string const maxGSS;
-
-  /// Algorithms parameter
-  static std::string const maxNumIterations;
-=======
   /// Algorithms parameters
   static std::string const maxGSS;
   static std::string const maxNumIterations;
   static std::string const threshold;
->>>>>>> f90d48a7
 
   static std::string const compensate;
   static std::string const rollback;
