////////////////////////////////////////////////////////////////////////////////
/// DISCLAIMER
///
/// Copyright 2014-2023 ArangoDB GmbH, Cologne, Germany
/// Copyright 2004-2014 triAGENS GmbH, Cologne, Germany
///
/// Licensed under the Apache License, Version 2.0 (the "License");
/// you may not use this file except in compliance with the License.
/// You may obtain a copy of the License at
///
///     http://www.apache.org/licenses/LICENSE-2.0
///
/// Unless required by applicable law or agreed to in writing, software
/// distributed under the License is distributed on an "AS IS" BASIS,
/// WITHOUT WARRANTIES OR CONDITIONS OF ANY KIND, either express or implied.
/// See the License for the specific language governing permissions and
/// limitations under the License.
///
/// Copyright holder is ArangoDB GmbH, Cologne, Germany
///
/// @author Simon Grätzer
////////////////////////////////////////////////////////////////////////////////

#include <chrono>

#include <fmt/core.h>

#include "Cluster/ClusterFeature.h"
#include "Conductor.h"

#include "Inspection/VPackWithErrorT.h"
#include "Logger/LogMacros.h"
#include "Pregel/AggregatorHandler.h"
#include "Pregel/AlgoRegistry.h"
#include "Pregel/Algorithm.h"
#include "Pregel/Conductor/Messages.h"
#include "Pregel/MasterContext.h"
#include "Pregel/PregelOptions.h"
#include "Pregel/PregelFeature.h"
#include "Pregel/Status/ConductorStatus.h"
#include "Pregel/Status/Status.h"
#include "Pregel/Utils.h"
#include "Pregel/Worker/Messages.h"

#include "ApplicationFeatures/ApplicationServer.h"
#include "Basics/FunctionUtils.h"
#include "Basics/MutexLocker.h"
#include "Basics/TimeString.h"
#include "Cluster/ClusterInfo.h"
#include "Cluster/ServerState.h"
#include "Futures/Utilities.h"
#include "Metrics/Counter.h"
#include "Metrics/Gauge.h"
#include "Network/Methods.h"
#include "Network/NetworkFeature.h"
#include "Pregel/StatusWriter/CollectionStatusWriter.h"
#include "Scheduler/Scheduler.h"
#include "Scheduler/SchedulerFeature.h"
#include "VocBase/LogicalCollection.h"
#include "VocBase/vocbase.h"
#include "velocypack/Builder.h"

#include <Inspection/VPack.h>
#include <velocypack/Iterator.h>
#include <velocypack/SharedSlice.h>

using namespace arangodb;
using namespace arangodb::pregel;
using namespace arangodb::basics;

#define LOG_PREGEL(logId, level)          \
  LOG_TOPIC(logId, level, Logger::PREGEL) \
      << "[job " << _specifications.executionNumber.value << "] "

const char* arangodb::pregel::ExecutionStateNames[9] = {
    "none", "loading", "running", "storing", "done", "canceled", "fatal error"};

Conductor::Conductor(ExecutionSpecifications const& specifications,
                     TRI_vocbase_t& vocbase, PregelFeature& feature)
    : _feature(feature),
      _vocbaseGuard(vocbase),
      _specifications(specifications),
      _algorithm(AlgoRegistry::createAlgorithm(
          specifications.algorithm, specifications.userParameters.slice())),
      _created(std::chrono::system_clock::now()) {
  if (!_algorithm) {
    THROW_ARANGO_EXCEPTION_MESSAGE(TRI_ERROR_BAD_PARAMETER,
                                   "Algorithm not found");
  }
  _masterContext.reset(_algorithm->masterContext(
      std::make_unique<AggregatorHandler>(_algorithm.get()),
      specifications.userParameters.slice()));

  _feature.metrics()->pregelConductorsNumber->fetch_add(1);

  LOG_PREGEL("00f5f", INFO) << fmt::format(
      "Starting pregel in database {} with {}", vocbase.name(), specifications);
}

Conductor::~Conductor() {
  if (_state != ExecutionState::CANCELED && _state != ExecutionState::DEFAULT) {
    try {
      this->cancel();
    } catch (...) {
      // must not throw exception from here
    }
  }
  _feature.metrics()->pregelConductorsNumber->fetch_sub(1);
}

void Conductor::start() {
  MUTEX_LOCKER(guard, _callbackMutex);
  _timing.total.start();
  _timing.loading.start();

  _globalSuperstep = 0;

  updateState(ExecutionState::LOADING);
  _feature.metrics()->pregelConductorsLoadingNumber->fetch_add(1);

  LOG_PREGEL("3a255", DEBUG) << "Telling workers to load the data";
  auto res = _initializeWorkers();
  if (res != TRI_ERROR_NO_ERROR) {
    updateState(ExecutionState::CANCELED);
    _feature.metrics()->pregelConductorsRunningNumber->fetch_sub(1);
    LOG_PREGEL("30171", ERR) << "Not all DBServers started the execution";
  }
}

// only called by the conductor, is protected by the
// mutex locked in finishedGlobalStep
bool Conductor::_startGlobalStep() {
  updateState(ExecutionState::RUNNING);
  if (_feature.isStopping()) {
    THROW_ARANGO_EXCEPTION(TRI_ERROR_SHUTTING_DOWN);
  }

  _callbackMutex.assertLockedByCurrentThread();

  /// collect the aggregators
  _masterContext->_aggregators->resetValues();
  _statistics.resetActiveCount();
  _totalVerticesCount = 0;  // might change during execution
  _totalEdgesCount = 0;

  auto prepareGss =
      PrepareGlobalSuperStep{.executionNumber = _specifications.executionNumber,
                             .gss = _globalSuperstep,
                             .vertexCount = _totalVerticesCount,
                             .edgeCount = _totalEdgesCount};
  auto serialized = inspection::serializeWithErrorT(prepareGss);
  if (!serialized.ok()) {
    THROW_ARANGO_EXCEPTION_MESSAGE(
        TRI_ERROR_INTERNAL,
        fmt::format("Cannot serialize PrepareGlobalSuperStep message: {}",
                    serialized.error().error()));
  }

  // we are explicitly expecting an response containing the aggregated
  // values as well as the count of active vertices
  auto prepareRes = _sendToAllDBServers(
      Utils::prepareGSSPath, VPackBuilder(serialized.get().slice()),
      [&](VPackSlice const& payload) {
        auto prepared =
            inspection::deserializeWithErrorT<GlobalSuperStepPrepared>(
                velocypack::SharedSlice({}, payload));
        if (!prepared.ok()) {
          THROW_ARANGO_EXCEPTION_MESSAGE(
              TRI_ERROR_INTERNAL,
              fmt::format(
                  "Cannot deserialize GlobalSuperStepPrepared message: {}",
                  prepared.error().error()));
        }
        _masterContext->_aggregators->aggregateValues(
            prepared.get().aggregators.slice());
        _statistics.accumulateActiveCounts(prepared.get().sender,
                                           prepared.get().activeCount);
        _totalVerticesCount += prepared.get().vertexCount;
        _totalEdgesCount += prepared.get().edgeCount;
      });

  if (prepareRes != TRI_ERROR_NO_ERROR) {
    updateState(ExecutionState::FATAL_ERROR);
    LOG_PREGEL("04189", ERR)
        << "Seems there is at least one worker out of order";
    return false;
  }

  // workers are done if all messages were processed and no active vertices
  // are left to process
  bool done = _globalSuperstep > 0 && _statistics.noActiveVertices() &&
              _statistics.allMessagesProcessed();
  bool proceed = true;
  if (_masterContext &&
      _globalSuperstep > 0) {  // ask algorithm to evaluate aggregated values
    _masterContext->_globalSuperstep = _globalSuperstep - 1;
    proceed = _masterContext->postGlobalSuperstep();
    if (!proceed) {
      LOG_PREGEL("0aa8e", DEBUG) << "Master context ended execution";
    }
  }

  // TODO make maximum configurable
  if (!proceed || done || _globalSuperstep >= _specifications.maxSuperstep) {
    // tells workers to store / discard results
    _timing.computation.finish();
    _feature.metrics()->pregelConductorsRunningNumber->fetch_sub(1);
    if (_specifications.storeResults) {
      updateState(ExecutionState::STORING);
      _feature.metrics()->pregelConductorsStoringNumber->fetch_add(1);
      _timing.storing.start();
      _finalizeWorkers();
    } else {  // just stop the timer
      updateState(ExecutionState::DONE);
      _timing.total.finish();
      LOG_PREGEL("9e82c", INFO)
          << "Done, execution took: " << _timing.total.elapsedSeconds().count()
          << " s";
    }
    return false;
  }

  if (_masterContext) {
    _masterContext->_globalSuperstep = _globalSuperstep;
    _masterContext->_vertexCount = _totalVerticesCount;
    _masterContext->_edgeCount = _totalEdgesCount;
    if (!_masterContext->preGlobalSuperstepWithResult()) {
      updateState(ExecutionState::FATAL_ERROR);
      return false;
    }
  }

  VPackBuilder agg;
  {
    VPackObjectBuilder ob(&agg);
    _masterContext->_aggregators->serializeValues(agg);
  }
  auto runGss =
      RunGlobalSuperStep{.executionNumber = _specifications.executionNumber,
                         .gss = _globalSuperstep,
                         .vertexCount = _totalVerticesCount,
                         .edgeCount = _totalEdgesCount,
                         .aggregators = agg};

  LOG_PREGEL("d98de", DEBUG) << fmt::format("Start gss: {}", runGss);
  _timing.gss.emplace_back(Duration{._start = std::chrono::steady_clock::now(),
                                    ._finish = std::nullopt});

  // start vertex level operations, does not get a response
  auto serializedRun = inspection::serializeWithErrorT(runGss);
  if (!serializedRun.ok()) {
    THROW_ARANGO_EXCEPTION_MESSAGE(
        TRI_ERROR_INTERNAL,
        fmt::format("Cannot serialize RunGlobalSuperStep: {}",
                    serializedRun.error().error()));
  }
  auto startRes = _sendToAllDBServers(
      Utils::startGSSPath,
      VPackBuilder(serializedRun.get().slice()));  // call me maybe
  if (startRes != TRI_ERROR_NO_ERROR) {
    updateState(ExecutionState::FATAL_ERROR);
    LOG_PREGEL("f34bb", ERR)
        << "Conductor could not start GSS " << _globalSuperstep;
  } else {
    LOG_PREGEL("411a5", DEBUG)
        << "Conductor started new gss " << _globalSuperstep;
  }
  return startRes == TRI_ERROR_NO_ERROR;
}

// ============ Conductor callbacks ===============

// The worker can (and should) periodically call back
// to update its status
void Conductor::workerStatusUpdate(StatusUpdated&& update) {
  MUTEX_LOCKER(guard, _callbackMutex);

  LOG_PREGEL("76632", TRACE) << fmt::format("Update received {}", update);

  _status.updateWorkerStatus(update.sender, std::move(update.status));
}

void Conductor::finishedWorkerStartup(GraphLoaded const& graphLoaded) {
  MUTEX_LOCKER(guard, _callbackMutex);

  _ensureUniqueResponse(graphLoaded.sender);

  if (_state != ExecutionState::LOADING) {
    LOG_PREGEL("10f48", WARN)
        << "We are not in a state where we expect a response";
    return;
  }
  LOG_PREGEL("08142", WARN) << fmt::format(
      "finishedWorkerStartup, got response from {}.", graphLoaded.sender);

  _totalVerticesCount += graphLoaded.vertexCount;
  _totalEdgesCount += graphLoaded.edgeCount;
  if (_respondedServers.size() != _dbServers.size()) {
    return;
  }

  LOG_PREGEL("76631", INFO)
      << "Running Pregel " << _algorithm->name() << " with "
      << _totalVerticesCount << " vertices, " << _totalEdgesCount << " edges";
  if (_masterContext) {
    _masterContext->_globalSuperstep = 0;
    _masterContext->_vertexCount = _totalVerticesCount;
    _masterContext->_edgeCount = _totalEdgesCount;
    _masterContext->preApplication();
  }

  _timing.loading.finish();
  _timing.computation.start();

  _feature.metrics()->pregelConductorsLoadingNumber->fetch_sub(1);
  _feature.metrics()->pregelConductorsRunningNumber->fetch_add(1);
  _startGlobalStep();
}

/// Will optionally send a response, to notify the worker of converging
/// aggregator values
void Conductor::finishedWorkerStep(GlobalSuperStepFinished const& data) {
  MUTEX_LOCKER(guard, _callbackMutex);
  if (data.gss != _globalSuperstep || !(_state == ExecutionState::RUNNING ||
                                        _state == ExecutionState::CANCELED)) {
    LOG_PREGEL("dc904", WARN)
        << "Conductor did received a callback from the wrong superstep";
    return;
  }

  // track message counts to decide when to halt or add global barriers.
  // this will wait for a response from each worker
  _statistics.accumulateMessageStats(data.sender, data.messageStats);
  _ensureUniqueResponse(data.sender);
  LOG_PREGEL("faeb0", WARN)
      << fmt::format("finishedWorkerStep, got response from {}.", data.sender);
  // wait for the last worker to respond
  if (_respondedServers.size() != _dbServers.size()) {
    return;
  }

  _timing.gss.back().finish();
  LOG_PREGEL("39385", DEBUG)
      << "Finished gss " << _globalSuperstep << " in "
      << _timing.gss.back().elapsedSeconds().count() << "s";
  _globalSuperstep++;

  TRI_ASSERT(SchedulerFeature::SCHEDULER != nullptr);
  Scheduler* scheduler = SchedulerFeature::SCHEDULER;
  // don't block the response for workers waiting on this callback
  // this should allow workers to go into the IDLE state
  scheduler->queue(RequestLane::INTERNAL_LOW, [this,
                                               self = shared_from_this()] {
    MUTEX_LOCKER(guard, _callbackMutex);

    if (_state == ExecutionState::RUNNING) {
      _startGlobalStep();  // trigger next superstep
    } else if (_state == ExecutionState::CANCELED) {
      LOG_PREGEL("dd721", WARN)
          << "Execution was canceled, results will be discarded.";
      _finalizeWorkers();  // tells workers to store / discard results
    } else {  // this prop shouldn't occur unless we are recovering or in error
      LOG_PREGEL("923db", WARN)
          << "No further action taken after receiving all responses";
    }
  });
  return;
}

void Conductor::cancel() {
  MUTEX_LOCKER(guard, _callbackMutex);
  cancelNoLock();
}

void Conductor::cancelNoLock() {
  _callbackMutex.assertLockedByCurrentThread();
  updateState(ExecutionState::CANCELED);
  bool ok = basics::function_utils::retryUntilTimeout(
      [this]() -> bool { return (_finalizeWorkers() != TRI_ERROR_QUEUE_FULL); },
      Logger::PREGEL, "cancel worker execution");
  if (!ok) {
    LOG_PREGEL("f8b3c", ERR)
        << "Failed to cancel worker execution for five minutes, giving up.";
  }
  _workHandle.reset();
}

// resolves into an ordered list of shards for each collection on each server
static void resolveInfo(
    TRI_vocbase_t* vocbase, CollectionID const& collectionID,
    std::unordered_map<CollectionID, std::string>& collectionPlanIdMap,
    std::map<ServerID, std::map<CollectionID, std::vector<ShardID>>>& serverMap,
    std::vector<ShardID>& allShards) {
  ServerState* ss = ServerState::instance();
  if (!ss->isRunningInCluster()) {  // single server mode
    auto lc = vocbase->lookupCollection(collectionID);

    if (lc == nullptr || lc->deleted()) {
      THROW_ARANGO_EXCEPTION_MESSAGE(TRI_ERROR_ARANGO_DATA_SOURCE_NOT_FOUND,
                                     collectionID);
    }

    collectionPlanIdMap.try_emplace(collectionID,
                                    std::to_string(lc->planId().id()));
    allShards.push_back(collectionID);
    serverMap[ss->getId()][collectionID].push_back(collectionID);

  } else if (ss->isCoordinator()) {  // we are in the cluster

    ClusterInfo& ci =
        vocbase->server().getFeature<ClusterFeature>().clusterInfo();
    std::shared_ptr<LogicalCollection> lc =
        ci.getCollection(vocbase->name(), collectionID);
    if (lc->deleted()) {
      THROW_ARANGO_EXCEPTION_MESSAGE(TRI_ERROR_ARANGO_DATA_SOURCE_NOT_FOUND,
                                     collectionID);
    }
    collectionPlanIdMap.try_emplace(collectionID,
                                    std::to_string(lc->planId().id()));

    std::shared_ptr<std::vector<ShardID>> shardIDs =
        ci.getShardList(std::to_string(lc->id().id()));
    allShards.insert(allShards.end(), shardIDs->begin(), shardIDs->end());

    for (auto const& shard : *shardIDs) {
      std::shared_ptr<std::vector<ServerID> const> servers =
          ci.getResponsibleServer(shard);
      if (servers->size() > 0) {
        serverMap[(*servers)[0]][lc->name()].push_back(shard);
      }
    }
  } else {
    THROW_ARANGO_EXCEPTION(TRI_ERROR_CLUSTER_ONLY_ON_COORDINATOR);
  }
}

/// should cause workers to start a new execution
ErrorCode Conductor::_initializeWorkers() {
  _callbackMutex.assertLockedByCurrentThread();

  std::unordered_map<CollectionID, std::string> collectionPlanIdMap;
  std::map<ServerID, std::map<CollectionID, std::vector<ShardID>>> vertexMap,
      edgeMap;
  std::vector<ShardID> shardList;

  // resolve plan id's and shards on the servers
  for (CollectionID const& collectionID : _specifications.vertexCollections) {
    resolveInfo(&(_vocbaseGuard.database()), collectionID, collectionPlanIdMap,
                vertexMap,
                shardList);  // store or
  }
  for (CollectionID const& collectionID : _specifications.edgeCollections) {
    resolveInfo(&(_vocbaseGuard.database()), collectionID, collectionPlanIdMap,
                edgeMap,
                shardList);  // store or
  }

  _dbServers.clear();
  for (auto const& pair : vertexMap) {
    _dbServers.push_back(pair.first);
  }
  _status = ConductorStatus::forWorkers(_dbServers);

  std::string coordinatorId = ServerState::instance()->getId();
  auto const& nf =
      _vocbaseGuard.database().server().getFeature<NetworkFeature>();
  network::ConnectionPool* pool = nf.pool();
  std::vector<futures::Future<network::Response>> responses;

  for (auto const& [server, vertexShardMap] : vertexMap) {
    auto const& edgeShardMap = edgeMap[server];

<<<<<<< HEAD
    auto createWorker =
        CreateWorker{.executionNumber = _specifications.executionNumber,
                     .algorithm = std::string{_algorithm->name()},
                     .userParameters = _specifications.userParameters,
                     .coordinatorId = coordinatorId,
                     .useMemoryMaps = _specifications.useMemoryMaps,
                     .edgeCollectionRestrictions =
                         _specifications.edgeCollectionRestrictions,
                     .vertexShards = vertexShardMap,
                     .edgeShards = edgeShardMap,
                     .collectionPlanIds = collectionPlanIdMap,
                     .allShards = shardList};
=======
    auto createWorker = worker::message::CreateWorker{
        .executionNumber = _specifications.executionNumber,
        .algorithm = std::string{_algorithm->name()},
        .userParameters = _specifications.userParameters,
        .coordinatorId = coordinatorId,
        .useMemoryMaps = _specifications.useMemoryMaps,
        .parallelism = _specifications.parallelism,
        .edgeCollectionRestrictions =
            _specifications.edgeCollectionRestrictions,
        .vertexShards = vertexShardMap,
        .edgeShards = edgeShardMap,
        .collectionPlanIds = collectionPlanIdMap,
        .allShards = shardList};
>>>>>>> 23eaa9cd

    // hack for single server
    if (ServerState::instance()->getRole() == ServerState::ROLE_SINGLE) {
      TRI_ASSERT(vertexMap.size() == 1);
      if (_feature.isStopping()) {
        THROW_ARANGO_EXCEPTION(TRI_ERROR_SHUTTING_DOWN);
      }
      std::shared_ptr<IWorker> worker =
          _feature.worker(_specifications.executionNumber);

      if (worker) {
        THROW_ARANGO_EXCEPTION_MESSAGE(
            TRI_ERROR_INTERNAL,
            "a worker with this execution number already exists.");
      }

      auto created = AlgoRegistry::createWorker(_vocbaseGuard.database(),
                                                createWorker, _feature);

      TRI_ASSERT(created.get() != nullptr);
      _feature.addWorker(std::move(created), _specifications.executionNumber);
      worker = _feature.worker(_specifications.executionNumber);
      TRI_ASSERT(worker);
      worker->setupWorker();

      return TRI_ERROR_NO_ERROR;
    } else {
      network::RequestOptions reqOpts;
      reqOpts.timeout = network::Timeout(5.0 * 60.0);
      reqOpts.database = _vocbaseGuard.database().name();
      std::string const path =
          Utils::baseUrl(Utils::workerPrefix) + Utils::startExecutionPath;

      auto serialized = inspection::serializeWithErrorT(createWorker);
      if (!serialized.ok()) {
        return TRI_ERROR_FAILED;
      }
      VPackBuilder v;
      v.add(serialized.get());
      responses.emplace_back(network::sendRequestRetry(
          pool, "server:" + server, fuerte::RestVerb::Post, path,
          std::move(v.bufferRef()), reqOpts));

      LOG_PREGEL("6ae66", DEBUG) << "Initializing Server " << server;
    }
  }

  size_t nrGood = 0;
  futures::collectAll(responses)
      .thenValue([&nrGood, this](auto const& results) {
        for (auto const& tryRes : results) {
          network::Response const& r =
              tryRes.get();  // throws exceptions upwards
          if (r.ok() && r.statusCode() < 400) {
            nrGood++;
          } else {
            LOG_PREGEL("6ae67", ERR)
                << "received error from worker: '"
                << (r.ok() ? r.slice().toJson() : fuerte::to_string(r.error))
                << "'";
          }
        }
      })
      .wait();

  return nrGood == responses.size() ? TRI_ERROR_NO_ERROR : TRI_ERROR_FAILED;
}

ErrorCode Conductor::_finalizeWorkers() {
  _callbackMutex.assertLockedByCurrentThread();

  bool store = _state == ExecutionState::STORING;

  LOG_PREGEL("fc187", DEBUG) << "Finalizing workers";
  auto finalize = FinalizeExecution{
      .executionNumber = _specifications.executionNumber, .store = store};
  auto serialized = inspection::serializeWithErrorT(finalize);
  if (!serialized.ok()) {
    return TRI_ERROR_FAILED;
  }
  return _sendToAllDBServers(Utils::finalizeExecutionPath,
                             VPackBuilder(serialized.get().slice()));
}

void Conductor::finishedWorkerFinalize(Finished const& data) {
  MUTEX_LOCKER(guard, _callbackMutex);

  LOG_PREGEL("60f0c", WARN) << fmt::format(
      "finishedWorkerFinalize, got response from {}.", data.sender);

  _ensureUniqueResponse(data.sender);

  if (_respondedServers.size() != _dbServers.size()) {
    return;
  }

  // do not swap an error state to done
  bool didStore = false;
  if (_state == ExecutionState::STORING) {
    updateState(ExecutionState::DONE);
    didStore = true;
    _timing.storing.finish();
    _feature.metrics()->pregelConductorsStoringNumber->fetch_sub(1);
    _timing.total.finish();
  }

  VPackBuilder debugOut;
  debugOut.openObject();
  debugOut.add("stats", VPackValue(VPackValueType::Object));
  _statistics.serializeValues(debugOut);
  debugOut.close();
  _masterContext->_aggregators->serializeValues(debugOut);
  debugOut.close();

  LOG_PREGEL("063b5", INFO)
      << "Done. We did " << _globalSuperstep << " rounds."
      << (_timing.loading.hasStarted()
              ? fmt::format("Startup time: {}s",
                            _timing.loading.elapsedSeconds().count())
              : "")
      << (_timing.computation.hasStarted()
              ? fmt::format(", computation time: {}s",
                            _timing.computation.elapsedSeconds().count())
              : "")
      << (didStore ? fmt::format(", storage time: {}s",
                                 _timing.storing.elapsedSeconds().count())
                   : "")
      << ", overall: " << _timing.total.elapsedSeconds().count() << "s"
      << ", stats: " << debugOut.slice().toJson();

  // always try to cleanup
  if (_state == ExecutionState::CANCELED) {
    auto* scheduler = SchedulerFeature::SCHEDULER;
    if (scheduler) {
      auto exe = _specifications.executionNumber;
      scheduler->queue(RequestLane::CLUSTER_AQL,
                       [this, exe, self = shared_from_this()] {
                         _feature.cleanupConductor(exe);
                       });
    }
  }
}

bool Conductor::canBeGarbageCollected() const {
  // we don't want to block other operations for longer, so if we can't
  // immediately acuqire the mutex here, we assume a conductor cannot be
  // garbage-collected. the same conductor will be probed later anyway, so we
  // should be fine
  TRY_MUTEX_LOCKER(guard, _callbackMutex);

  if (guard.isLocked()) {
    if (_state == ExecutionState::CANCELED || _state == ExecutionState::DONE ||
        _state == ExecutionState::FATAL_ERROR ||
        _state == ExecutionState::FATAL_ERROR) {
      return (_expires != std::chrono::system_clock::time_point{} &&
              _expires <= std::chrono::system_clock::now());
    }
  }

  return false;
}

void Conductor::collectAQLResults(VPackBuilder& outBuilder, bool withId) {
  MUTEX_LOCKER(guard, _callbackMutex);

  if (_state != ExecutionState::DONE && _state != ExecutionState::FATAL_ERROR) {
    return;
  }

  if (_specifications.storeResults) {
    return;
  }

  auto collectResults = CollectPregelResults{
      .executionNumber = _specifications.executionNumber, .withId = withId};
  auto serialized = inspection::serializeWithErrorT(collectResults);
  if (!serialized.ok()) {
    THROW_ARANGO_EXCEPTION_MESSAGE(
        TRI_ERROR_FAILED,
        fmt::format("Cannot serialize CollectPregelResults message: {}",
                    serialized.error().error()));
  }
  // merge results from DBServers
  outBuilder.openArray();
  auto res = _sendToAllDBServers(
      Utils::aqlResultsPath, VPackBuilder(serialized.get().slice()),
      [&](VPackSlice const& payload) {
        auto results = inspection::deserializeWithErrorT<PregelResults>(
            velocypack::SharedSlice({}, payload));
        if (!results.ok()) {
          THROW_ARANGO_EXCEPTION_MESSAGE(
              TRI_ERROR_FAILED,
              fmt::format("Cannot deserialize PregelResults message: {}",
                          results.error().error()));
        }
        outBuilder.add(VPackArrayIterator(results.get().results.slice()));
      });
  outBuilder.close();
  if (res != TRI_ERROR_NO_ERROR) {
    THROW_ARANGO_EXCEPTION(res);
  }
}

void Conductor::toVelocyPack(VPackBuilder& result) const {
  MUTEX_LOCKER(guard, _callbackMutex);

  result.openObject();
  result.add("id",
             VPackValue(std::to_string(_specifications.executionNumber.value)));
  result.add("database", VPackValue(_vocbaseGuard.database().name()));
  if (_algorithm != nullptr) {
    result.add("algorithm", VPackValue(_algorithm->name()));
  }
  result.add("created", VPackValue(timepointToString(_created)));
  if (_expires != std::chrono::system_clock::time_point{}) {
    result.add("expires", VPackValue(timepointToString(_expires)));
  }
  result.add("ttl", VPackValue(_specifications.ttl.duration.count()));
  result.add("state", VPackValue(pregel::ExecutionStateNames[_state]));
  result.add("gss", VPackValue(_globalSuperstep));

  if (_timing.total.hasStarted()) {
    result.add("totalRuntime",
               VPackValue(_timing.total.elapsedSeconds().count()));
  }
  if (_timing.loading.hasStarted()) {
    result.add("startupTime",
               VPackValue(_timing.loading.elapsedSeconds().count()));
  }
  if (_timing.computation.hasStarted()) {
    result.add("computationTime",
               VPackValue(_timing.computation.elapsedSeconds().count()));
  }
  if (_timing.storing.hasStarted()) {
    result.add("storageTime",
               VPackValue(_timing.storing.elapsedSeconds().count()));
  }
  {
    result.add(VPackValue("gssTimes"));
    VPackArrayBuilder array(&result);
    for (auto const& gssTime : _timing.gss) {
      result.add(VPackValue(gssTime.elapsedSeconds().count()));
    }
  }
  _masterContext->_aggregators->serializeValues(result);
  _statistics.serializeValues(result);
  if (_state != ExecutionState::RUNNING || ExecutionState::LOADING) {
    result.add("vertexCount", VPackValue(_totalVerticesCount));
    result.add("edgeCount", VPackValue(_totalEdgesCount));
  }
  result.add("parallelism", VPackValue(_specifications.parallelism));
  if (_masterContext) {
    VPackObjectBuilder ob(&result, "masterContext");
    _masterContext->serializeValues(result);
  }
  result.add("useMemoryMaps", VPackValue(_specifications.useMemoryMaps));

  result.add(VPackValue("detail"));
  auto conductorStatus = _status.accumulate();
  serialize(result, conductorStatus);

  result.close();
}

void Conductor::persistPregelState(ExecutionState state) {
  // Persist current pregel state into historic pregel system collection.

  statuswriter::CollectionStatusWriter cWriter{_vocbaseGuard.database(),
                                               _specifications.executionNumber};
  // Replace this later
  // TODO: ongoing <WIP>
  // Note: I wanted to just use the toVelocyPack method. This fails because of
  // the mutex there. Therefore temporarly, I'll write data that works for now.
  // VPackBuilder b;
  // toVelocyPack(b);

  VPackBuilder debugOut;
  debugOut.openObject();
  debugOut.add("state", VPackValue(pregel::ExecutionStateNames[_state]));
  debugOut.add("stats", VPackValue(VPackValueType::Object));
  _statistics.serializeValues(debugOut);
  debugOut.close();
  _masterContext->_aggregators->serializeValues(debugOut);
  debugOut.close();
  // Replace this later

  TRI_ASSERT(state != ExecutionState::DEFAULT);
  if (state == ExecutionState::LOADING) {
    // During state LOADING we need to initially create the document in the
    // collection
    auto storeResult = cWriter.createResult(debugOut.slice());
    if (storeResult.ok()) {
      LOG_PREGEL("063x1", INFO)
          << "Stored result into: \"" << StaticStrings::PregelCollection
          << "\" collection for PID: " << executionNumber();
    } else {
      LOG_PREGEL("063x2", INFO)
          << "Could not store result into: \""
          << StaticStrings::PregelCollection
          << "\" collection for PID: " << executionNumber();
    }
  } else {
    // During all other states, we will just simply update the already created
    // document
    auto updateResult = cWriter.updateResult(debugOut.slice());
    if (updateResult.ok()) {
      LOG_PREGEL("063x3", INFO)
          << "Updated state into: \"" << StaticStrings::PregelCollection
          << "\" collection for PID: " << executionNumber();
    } else {
      LOG_PREGEL("063x4", INFO)
          << "Could not store result into: \""
          << StaticStrings::PregelCollection
          << "\" collection for PID: " << executionNumber();
    }
  }
}

ErrorCode Conductor::_sendToAllDBServers(std::string const& path,
                                         VPackBuilder const& message) {
  return _sendToAllDBServers(path, message, std::function<void(VPackSlice)>());
}

ErrorCode Conductor::_sendToAllDBServers(
    std::string const& path, VPackBuilder const& message,
    std::function<void(VPackSlice)> handle) {
  _callbackMutex.assertLockedByCurrentThread();
  _respondedServers.clear();

  // to support the single server case, we handle it without optimizing it
  if (!ServerState::instance()->isRunningInCluster()) {
    if (handle) {
      VPackBuilder response;
      _feature.handleWorkerRequest(_vocbaseGuard.database(), path,
                                   message.slice(), response);
      handle(response.slice());
    } else {
      TRI_ASSERT(SchedulerFeature::SCHEDULER != nullptr);
      Scheduler* scheduler = SchedulerFeature::SCHEDULER;
      scheduler->queue(RequestLane::INTERNAL_LOW, [this, path, message,
                                                   self = shared_from_this()] {
        TRI_vocbase_t& vocbase = _vocbaseGuard.database();
        VPackBuilder response;
        _feature.handleWorkerRequest(vocbase, path, message.slice(), response);
      });
    }
    return TRI_ERROR_NO_ERROR;
  }

  if (_dbServers.empty()) {
    LOG_PREGEL("a14fa", WARN) << "No servers registered";
    return TRI_ERROR_FAILED;
  }

  std::string base = Utils::baseUrl(Utils::workerPrefix);

  VPackBuffer<uint8_t> buffer;
  buffer.append(message.slice().begin(), message.slice().byteSize());

  network::RequestOptions reqOpts;
  reqOpts.database = _vocbaseGuard.database().name();
  reqOpts.timeout = network::Timeout(5.0 * 60.0);
  reqOpts.skipScheduler = true;

  auto const& nf =
      _vocbaseGuard.database().server().getFeature<NetworkFeature>();
  network::ConnectionPool* pool = nf.pool();
  std::vector<futures::Future<network::Response>> responses;

  for (auto const& server : _dbServers) {
    responses.emplace_back(network::sendRequestRetry(
        pool, "server:" + server, fuerte::RestVerb::Post, base + path, buffer,
        reqOpts));
  }

  size_t nrGood = 0;

  futures::collectAll(responses)
      .thenValue([&](auto results) {
        for (auto const& tryRes : results) {
          network::Response const& res =
              tryRes.get();  // throws exceptions upwards
          if (res.ok() && res.statusCode() < 400) {
            nrGood++;
            if (handle) {
              handle(res.slice());
            }
          }
        }
      })
      .wait();

  return nrGood == responses.size() ? TRI_ERROR_NO_ERROR : TRI_ERROR_FAILED;
}

void Conductor::_ensureUniqueResponse(std::string const& sender) {
  _callbackMutex.assertLockedByCurrentThread();

  // check if this the only time we received this
  if (_respondedServers.find(sender) != _respondedServers.end()) {
    LOG_PREGEL("c38b8", ERR) << "Received response already from " << sender;
    THROW_ARANGO_EXCEPTION(TRI_ERROR_ARANGO_CONFLICT);
  }
  _respondedServers.insert(sender);
}

void Conductor::updateState(ExecutionState state) {
  _state = state;
  if (_state == ExecutionState::CANCELED || _state == ExecutionState::DONE ||
      _state == ExecutionState::FATAL_ERROR) {
    _expires = std::chrono::system_clock::now() + _specifications.ttl.duration;
  }

  if (!_shutdown) {
    // Only persist the state if we're not in shutdown phase.
    persistPregelState(state);
  }
}<|MERGE_RESOLUTION|>--- conflicted
+++ resolved
@@ -470,20 +470,6 @@
   for (auto const& [server, vertexShardMap] : vertexMap) {
     auto const& edgeShardMap = edgeMap[server];
 
-<<<<<<< HEAD
-    auto createWorker =
-        CreateWorker{.executionNumber = _specifications.executionNumber,
-                     .algorithm = std::string{_algorithm->name()},
-                     .userParameters = _specifications.userParameters,
-                     .coordinatorId = coordinatorId,
-                     .useMemoryMaps = _specifications.useMemoryMaps,
-                     .edgeCollectionRestrictions =
-                         _specifications.edgeCollectionRestrictions,
-                     .vertexShards = vertexShardMap,
-                     .edgeShards = edgeShardMap,
-                     .collectionPlanIds = collectionPlanIdMap,
-                     .allShards = shardList};
-=======
     auto createWorker = worker::message::CreateWorker{
         .executionNumber = _specifications.executionNumber,
         .algorithm = std::string{_algorithm->name()},
@@ -497,7 +483,6 @@
         .edgeShards = edgeShardMap,
         .collectionPlanIds = collectionPlanIdMap,
         .allShards = shardList};
->>>>>>> 23eaa9cd
 
     // hack for single server
     if (ServerState::instance()->getRole() == ServerState::ROLE_SINGLE) {
