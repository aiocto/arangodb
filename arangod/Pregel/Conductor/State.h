--- conflicted
+++ resolved
@@ -34,32 +34,20 @@
 struct Initial;
 
 struct ConductorState {
-<<<<<<< HEAD
-  ConductorState(ExecutionSpecifications specifications, TRI_vocbase_t& vocbase)
-      : specifications{std::move(specifications)}, vocbaseGuard{vocbase} {}
-=======
   ConductorState(ExecutionSpecifications specifications,
                  std::unique_ptr<CollectionLookup>&& lookupInfo)
-      : _specifications{std::move(specifications)},
-        _lookupInfo(std::move(lookupInfo)) {}
->>>>>>> b6015638
+      : specifications{std::move(specifications)},
+        lookupInfo(std::move(lookupInfo)) {}
 
   ExecutionTimings timing;
   uint64_t globalSuperstep = 0;
   std::unique_ptr<ExecutionState> executionState = std::make_unique<Initial>();
   // TODO how to update metrics in feature (needed for 'loading' and subsequent
   // states)
-<<<<<<< HEAD
   ConductorStatus status;
   std::vector<actor::ActorPID> workers;
   const ExecutionSpecifications specifications;
-  const DatabaseGuard vocbaseGuard;
-=======
-  ConductorStatus _status;
-  std::vector<actor::ActorPID> _workers;
-  const ExecutionSpecifications _specifications;
-  std::unique_ptr<CollectionLookup> _lookupInfo;
->>>>>>> b6015638
+  std::unique_ptr<CollectionLookup> lookupInfo;
 };
 
 template<typename Inspector>
