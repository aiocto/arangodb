--- conflicted
+++ resolved
@@ -49,11 +49,7 @@
     */
     auto createWorkers =
         static_cast<CreateWorkers*>(this->state->executionState.get());
-<<<<<<< HEAD
-    auto messages = createWorkers->messages();
-=======
     auto messages = createWorkers->messagesToServers();
->>>>>>> 23eaa9cd
     for (auto& [server, message] : messages) {
       this->dispatch(
           this->state->spawnActor,
@@ -71,22 +67,6 @@
         << fmt::format("Conductor Actor: Worker {} was created", this->sender);
     auto newExecutionState =
         this->state->executionState->receive(this->sender, std::move(start));
-<<<<<<< HEAD
-    if (newExecutionState.has_value()) {
-      changeState(std::move(newExecutionState.value()));
-      sendMessageToWorkers();
-    }
-    return std::move(this->state);
-  }
-
-  auto operator()(ResultT<message::GraphLoaded> start)
-      -> std::unique_ptr<ConductorState> {
-    LOG_TOPIC("1791c", INFO, Logger::PREGEL) << fmt::format(
-        "Conductor Actor: Graph was loaded in worker {}", this->sender);
-    auto newExecutionState =
-        this->state->executionState->receive(this->sender, std::move(start));
-=======
->>>>>>> 23eaa9cd
     if (newExecutionState.has_value()) {
       changeState(std::move(newExecutionState.value()));
       sendMessages();
@@ -162,15 +142,9 @@
                        this->state->executionState->name());
   }
 
-<<<<<<< HEAD
-  auto sendMessageToWorkers() -> void {
-    auto message = this->state->executionState->message();
-    for (auto& worker : this->state->workers) {
-=======
   auto sendMessages() -> void {
     auto messages = this->state->executionState->messages();
     for (auto const& [worker, message] : messages) {
->>>>>>> 23eaa9cd
       this->dispatch(worker, message);
     }
   }
