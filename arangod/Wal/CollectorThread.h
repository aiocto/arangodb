--- conflicted
+++ resolved
@@ -38,10 +38,6 @@
 struct TRI_collection_t;
 struct TRI_datafile_t;
 struct TRI_df_marker_t;
-<<<<<<< HEAD
-struct TRI_document_collection_t;
-=======
->>>>>>> cc51773a
 
 namespace arangodb {
 namespace wal {
