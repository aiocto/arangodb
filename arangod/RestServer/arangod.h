--- conflicted
+++ resolved
@@ -149,15 +149,13 @@
 namespace pregel {
 
 class PregelFeature;
-<<<<<<< HEAD
-}
+
+}  // namespace pregel
 namespace pregel3 {
+
 class Pregel3Feature;
-}
-=======
-
-}  // namespace pregel
->>>>>>> 6e793664
+
+}  // namespace pregel3
 namespace iresearch {
 
 class IResearchAnalyzerFeature;
@@ -192,29 +190,6 @@
     ServerFeaturePhase,
     V8FeaturePhase,
     // Adding the features
-<<<<<<< HEAD
-    metrics::MetricsFeature,  // MetricsFeature must go first
-    VersionFeature, ActionFeature, AgencyFeature, AqlFeature,
-    AuthenticationFeature, BootstrapFeature, CacheManagerFeature,
-    CheckVersionFeature, ClusterFeature, ClusterUpgradeFeature, ConfigFeature,
-    ConsoleFeature, CpuUsageFeature, DatabaseFeature, DatabasePathFeature,
-    HttpEndpointProvider, EngineSelectorFeature, EnvironmentFeature,
-    FlushFeature, FortuneFeature, FoxxFeature, FrontendFeature,
-    GeneralServerFeature, GreetingsFeature, InitDatabaseFeature,
-    LanguageCheckFeature, LanguageFeature, TimeZoneFeature, LockfileFeature,
-    LogBufferFeature, LoggerFeature, MaintenanceFeature, MaxMapCountFeature,
-    NetworkFeature, NonceFeature, PrivilegeFeature, QueryRegistryFeature,
-    RandomFeature, ReplicationFeature, ReplicatedLogFeature,
-    ReplicationMetricsFeature, ReplicationTimeoutFeature, SchedulerFeature,
-    ScriptFeature, ServerFeature, ServerIdFeature, ServerSecurityFeature,
-    ShardingFeature, SharedPRNGFeature, ShellColorsFeature, ShutdownFeature,
-    SoftShutdownFeature, SslFeature, StatisticsFeature, StorageEngineFeature,
-    SystemDatabaseFeature, TempFeature, TtlFeature, UpgradeFeature,
-    V8DealerFeature, V8PlatformFeature, V8SecurityFeature,
-    transaction::ManagerFeature, ViewTypesFeature, aql::AqlFunctionFeature,
-    aql::OptimizerRulesFeature, pregel::PregelFeature, pregel3::Pregel3Feature,
-    RocksDBOptionFeature, RocksDBRecoveryManager,
-=======
     metrics::MetricsFeature, // metrics::MetricsFeature must go first
     metrics::ClusterMetricsFeature,
     VersionFeature,
@@ -284,9 +259,9 @@
     aql::AqlFunctionFeature,
     aql::OptimizerRulesFeature,
     pregel::PregelFeature,
+    pregel3::Pregel3Feature,
     RocksDBOptionFeature,
     RocksDBRecoveryManager,
->>>>>>> 6e793664
 #ifdef _WIN32
     WindowsServiceFeature,
 #endif
