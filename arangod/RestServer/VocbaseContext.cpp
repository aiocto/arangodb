////////////////////////////////////////////////////////////////////////////////
/// DISCLAIMER
///
/// Copyright 2014-2016 ArangoDB GmbH, Cologne, Germany
/// Copyright 2004-2014 triAGENS GmbH, Cologne, Germany
///
/// Licensed under the Apache License, Version 2.0 (the "License");
/// you may not use this file except in compliance with the License.
/// You may obtain a copy of the License at
///
///     http://www.apache.org/licenses/LICENSE-2.0
///
/// Unless required by applicable law or agreed to in writing, software
/// distributed under the License is distributed on an "AS IS" BASIS,
/// WITHOUT WARRANTIES OR CONDITIONS OF ANY KIND, either express or implied.
/// See the License for the specific language governing permissions and
/// limitations under the License.
///
/// Copyright holder is ArangoDB GmbH, Cologne, Germany
///
/// @author Dr. Frank Celler
////////////////////////////////////////////////////////////////////////////////

#include "VocbaseContext.h"

#include <chrono>

#include <velocypack/Builder.h>
#include <velocypack/Exception.h>
#include <velocypack/Parser.h>
#include <velocypack/velocypack-aliases.h>

#include "Basics/MutexLocker.h"
#include "Basics/tri-strings.h"
#include "Cluster/ServerState.h"
#include "Endpoint/ConnectionInfo.h"
#include "Logger/Logger.h"
<<<<<<< HEAD
#include "RestServer/RestServerFeature.h"
#include "VocBase/AuthInfo.h"
=======
#include "Ssl/SslInterface.h"
#include "VocBase/auth.h"
>>>>>>> 74719c76
#include "VocBase/server.h"
#include "VocBase/vocbase.h"

using namespace arangodb;
using namespace arangodb::basics;
using namespace arangodb::rest;

double VocbaseContext::ServerSessionTtl =
    60.0 * 60.0 * 24 * 60;  // 2 month session timeout

<<<<<<< HEAD
VocbaseContext::VocbaseContext(HttpRequest* request, TRI_vocbase_t* vocbase)
    : RequestContext(request), _vocbase(vocbase) {}
=======
  auto const& sids = (*it).second;
  auto it2 = sids.find(sid);

  if (it2 == sids.end()) {
    return 0.0;
  }

  return (*it2).second.second;
}

VocbaseContext::VocbaseContext(HttpRequest* request, TRI_server_t* server,
                               TRI_vocbase_t* vocbase, std::string const& jwtSecret)
    : RequestContext(request), _server(server), _vocbase(vocbase), _jwtSecret(jwtSecret) {
  TRI_ASSERT(_server != nullptr);
  TRI_ASSERT(_vocbase != nullptr);
}

VocbaseContext::~VocbaseContext() { TRI_ReleaseVocBase(_vocbase); }
>>>>>>> 74719c76

////////////////////////////////////////////////////////////////////////////////
/// @brief whether or not to use special cluster authentication
////////////////////////////////////////////////////////////////////////////////

bool VocbaseContext::useClusterAuthentication() const {
  auto role = ServerState::instance()->getRole();

  if (ServerState::instance()->isDBServer(role)) {
    return true;
  }

  if (ServerState::instance()->isCoordinator(role)) {
    std::string const& s = _request->requestPath();

    if (s == "/_api/shard-comm" || s == "/_admin/shutdown") {
      return true;
    }
  }

  return false;
}

////////////////////////////////////////////////////////////////////////////////
/// @brief checks the authentication
////////////////////////////////////////////////////////////////////////////////

GeneralResponse::ResponseCode VocbaseContext::authenticate() {
  TRI_ASSERT(_vocbase != nullptr);

  if (!_vocbase->_settings.requireAuthentication) {
    // no authentication required at all
    return GeneralResponse::ResponseCode::OK;
  }
  
  std::string const& path = _request->requestPath();
  // mop: inside authenticateRequest() _request->user will be populated
  GeneralResponse::ResponseCode result = authenticateRequest();
  if (result == GeneralResponse::ResponseCode::UNAUTHORIZED || result == GeneralResponse::ResponseCode::FORBIDDEN) {
    if (StringUtils::isPrefix(path, "/_open/") ||
      StringUtils::isPrefix(path, "/_admin/aardvark/") || path == "/") {
      // mop: these paths are always callable...they will be able to check req.user when it could be validated
      result = GeneralResponse::ResponseCode::OK;
    }
  }
  return result;
}

GeneralResponse::ResponseCode VocbaseContext::authenticateRequest() {
#ifdef ARANGODB_HAVE_DOMAIN_SOCKETS
  // check if we need to run authentication for this type of
  // endpoint
  ConnectionInfo const& ci = _request->connectionInfo();

  if (ci.endpointType == Endpoint::DomainType::UNIX &&
      !_vocbase->_settings.requireAuthenticationUnixSockets) {
    // no authentication required for unix socket domain connections
    return GeneralResponse::ResponseCode::OK;
  }
#endif

  std::string const& path = _request->requestPath();

  if (_vocbase->_settings.authenticateSystemOnly) {
    // authentication required, but only for /_api, /_admin etc.

    if (!path.empty()) {
      // check if path starts with /_
      if (path[0] != '/') {
        return GeneralResponse::ResponseCode::OK;
      }

      if (path[0] != '\0' && path[1] != '_') {
        return GeneralResponse::ResponseCode::OK;
      }
    }
  }

  // .............................................................................
  // authentication required
  // .............................................................................

  bool found;
  std::string const& auth =
      _request->header(StaticStrings::Authorization, found);

<<<<<<< HEAD
=======
    auto it = SidCache.find(_vocbase->_name);

    if (it != SidCache.end()) {
      auto& sids = (*it).second;
      auto it2 = sids.find(sid);

      if (it2 != sids.end()) {
        _request->setUser((*it2).second.first);
        double const now = TRI_microtime() * 1000.0;
        // fetch last access date of session
        double const lastAccess = (*it2).second.second;

        // check if session has expired
        if (lastAccess + (ServerSessionTtl * 1000.0) < now) {
          // session has expired
          sids.erase(sid);
          return GeneralResponse::ResponseCode::UNAUTHORIZED;
        }

        (*it2).second.second = now;
        return GeneralResponse::ResponseCode::OK;
      }
    }

    // no cookie found. fall-through to regular HTTP authentication
  }

  std::string const& authStr = _request->header(StaticStrings::Authorization, found);
  
>>>>>>> 74719c76
  if (!found) {
    return GeneralResponse::ResponseCode::UNAUTHORIZED;
  }

<<<<<<< HEAD
=======
  size_t methodPos = authStr.find_first_of(' ');
  if (methodPos == std::string::npos) {
    return GeneralResponse::ResponseCode::UNAUTHORIZED;
  }
  
  // skip over "basic "
  char const* auth = authStr.c_str() + methodPos;
  while (*auth == ' ') {
    ++auth;
  }

  LOG(DEBUG) << "Authorization header: " << authStr;

  if (TRI_CaseEqualString(authStr.c_str(), "basic ", 6)) {
    return basicAuthentication(auth);
  } else if (TRI_CaseEqualString(authStr.c_str(), "bearer ", 7)) {
    return jwtAuthentication(std::string(auth));
  } else {
    // mop: hmmm is 403 the correct status code? or 401? or 400? :S
    return GeneralResponse::ResponseCode::UNAUTHORIZED;
  }
}

////////////////////////////////////////////////////////////////////////////////
/// @brief checks the authentication via basic
////////////////////////////////////////////////////////////////////////////////

GeneralResponse::ResponseCode VocbaseContext::basicAuthentication(const char* auth) {
>>>>>>> 74719c76
  if (useClusterAuthentication()) {
    std::string const expected = ServerState::instance()->getAuthentication();

    if (expected.substr(6) != std::string(auth)) {
      return GeneralResponse::ResponseCode::UNAUTHORIZED;
    }

    // TODO should support other authentications (currently only "basic ")
    std::string const up = StringUtils::decodeBase64(auth.substr(6));
    std::string::size_type n = up.find(':', 0);

    if (n == std::string::npos || n == 0 || n + 1 > up.size()) {
      LOG(TRACE) << "invalid authentication data found, cannot extract "
                    "username/password";

      return GeneralResponse::ResponseCode::BAD;
    }

    _request->setUser(up.substr(0, n));

    return GeneralResponse::ResponseCode::OK;
  }

  AuthResult result =
      RestServerFeature::AUTH_INFO.checkAuthentication(auth, _vocbase->_name);

  if (!result._authorized) {
    return GeneralResponse::ResponseCode::UNAUTHORIZED;
  }

  // we have a user name, verify 'mustChange'
  _request->setUser(std::move(result._username));

  if (result._mustChange) {
    if ((_request->requestType() == GeneralRequest::RequestType::PUT ||
         _request->requestType() == GeneralRequest::RequestType::PATCH) &&
        StringUtils::isPrefix(_request->requestPath(), "/_api/user/")) {
      return GeneralResponse::ResponseCode::OK;
    }

    return GeneralResponse::ResponseCode::FORBIDDEN;
  }

  return GeneralResponse::ResponseCode::OK;
}

////////////////////////////////////////////////////////////////////////////////
/// @brief checks the authentication via jwt
////////////////////////////////////////////////////////////////////////////////

GeneralResponse::ResponseCode VocbaseContext::jwtAuthentication(std::string const& auth) {
  std::vector<std::string> const parts = StringUtils::split(auth, '.');
  
  if (parts.size() != 3) {
    return GeneralResponse::ResponseCode::UNAUTHORIZED;
  }

  std::string const& header = parts[0];
  std::string const& body = parts[1];
  std::string const& signature = parts[2];
  
  std::string const message = header + "." + body;

  if (!validateJwtHeader(header)) {
    LOG(DEBUG) << "Couldn't validate jwt header " << header;
    return GeneralResponse::ResponseCode::UNAUTHORIZED;
  }
  
  std::string username;
  if (!validateJwtBody(body, &username)) {
    LOG(DEBUG) << "Couldn't validate jwt body " << body;
    return GeneralResponse::ResponseCode::UNAUTHORIZED;
  }
  
  if (!validateJwtHMAC256Signature(message, signature)) {
    LOG(DEBUG) << "Couldn't validate jwt signature " << signature;
    return GeneralResponse::ResponseCode::UNAUTHORIZED;
  }
  _request->setUser(username);

  return GeneralResponse::ResponseCode::OK;
}

std::shared_ptr<VPackBuilder> VocbaseContext::parseJson(std::string const& str, std::string const& hint) {
  std::shared_ptr<VPackBuilder> result;
  VPackParser parser;
  try {
    parser.parse(str);
    result = parser.steal();
  } catch (std::bad_alloc const&) {
    LOG(ERR) << "Out of memory parsing " << hint << "!";
  } catch (VPackException const& ex) {
    LOG(DEBUG) << "Couldn't parse " << hint << ": " << ex.what();
  } catch (...) {
    LOG(ERR) << "Got unknown exception trying to parse " << hint;
  }
  
  return result;
}

bool VocbaseContext::validateJwtHeader(std::string const& header) {
  std::shared_ptr<VPackBuilder> headerBuilder = parseJson(StringUtils::decodeBase64(header), "jwt header");
  if (headerBuilder.get() == nullptr) {
    return false;
  }

  VPackSlice const headerSlice = headerBuilder->slice();
  if (!headerSlice.isObject()) {
    return false;
  }

  VPackSlice const algSlice = headerSlice.get("alg");
  VPackSlice const typSlice = headerSlice.get("typ");

  if (!algSlice.isString()) {
    return false;
  }
  
  if (!typSlice.isString()) {
    return false;
  }
  
  if (algSlice.copyString() != "HS256") {
    return false;
  }
  
  std::string typ = typSlice.copyString();
  if (typ != "JWT") {
    return false;
  }

  return true;
}

bool VocbaseContext::validateJwtBody(std::string const& body, std::string* username) {
  std::shared_ptr<VPackBuilder> bodyBuilder = parseJson(StringUtils::decodeBase64(body), "jwt body");
  if (bodyBuilder.get() == nullptr) {
    return false;
  }

  VPackSlice const bodySlice = bodyBuilder->slice();
  if (!bodySlice.isObject()) {
    return false;
  }

  VPackSlice const issSlice = bodySlice.get("iss");
  if (!issSlice.isString()) {
    return false;
  }
  
  if (issSlice.copyString() != "arangodb") {
    return false;
  }
  
  VPackSlice const usernameSlice = bodySlice.get("preferred_username");
  if (!usernameSlice.isString()) {
    return false;
  }
  
  *username = usernameSlice.copyString();
  
  // mop: optional exp (cluster currently uses non expiring jwts)
  if (bodySlice.hasKey("exp")) {
    VPackSlice const expSlice = bodySlice.get("exp");
    
    if (!expSlice.isNumber()) {
      return false;
    }
    
    std::chrono::system_clock::time_point expires(std::chrono::seconds(expSlice.getNumber<uint64_t>()));
    std::chrono::system_clock::time_point now = std::chrono::system_clock::now();

    if (now >= expires) {
      return false;
    }
  }
  return true;
}

bool VocbaseContext::validateJwtHMAC256Signature(std::string const& message, std::string const& signature) {
  std::string decodedSignature = StringUtils::decodeBase64U(signature);

  return verifyHMAC(_jwtSecret.c_str(), _jwtSecret.length(), message.c_str(), message.length(), decodedSignature.c_str(), decodedSignature.length(), SslInterface::Algorithm::ALGORITHM_SHA256);
}<|MERGE_RESOLUTION|>--- conflicted
+++ resolved
@@ -35,13 +35,9 @@
 #include "Cluster/ServerState.h"
 #include "Endpoint/ConnectionInfo.h"
 #include "Logger/Logger.h"
-<<<<<<< HEAD
 #include "RestServer/RestServerFeature.h"
+#include "Ssl/SslInterface.h"
 #include "VocBase/AuthInfo.h"
-=======
-#include "Ssl/SslInterface.h"
-#include "VocBase/auth.h"
->>>>>>> 74719c76
 #include "VocBase/server.h"
 #include "VocBase/vocbase.h"
 
@@ -52,29 +48,14 @@
 double VocbaseContext::ServerSessionTtl =
     60.0 * 60.0 * 24 * 60;  // 2 month session timeout
 
-<<<<<<< HEAD
-VocbaseContext::VocbaseContext(HttpRequest* request, TRI_vocbase_t* vocbase)
-    : RequestContext(request), _vocbase(vocbase) {}
-=======
-  auto const& sids = (*it).second;
-  auto it2 = sids.find(sid);
-
-  if (it2 == sids.end()) {
-    return 0.0;
-  }
-
-  return (*it2).second.second;
-}
-
-VocbaseContext::VocbaseContext(HttpRequest* request, TRI_server_t* server,
+VocbaseContext::VocbaseContext(HttpRequest* request,
                                TRI_vocbase_t* vocbase, std::string const& jwtSecret)
-    : RequestContext(request), _server(server), _vocbase(vocbase), _jwtSecret(jwtSecret) {
+    : RequestContext(request), _vocbase(vocbase), _jwtSecret(jwtSecret) {
   TRI_ASSERT(_server != nullptr);
   TRI_ASSERT(_vocbase != nullptr);
 }
 
 VocbaseContext::~VocbaseContext() { TRI_ReleaseVocBase(_vocbase); }
->>>>>>> 74719c76
 
 ////////////////////////////////////////////////////////////////////////////////
 /// @brief whether or not to use special cluster authentication
@@ -158,53 +139,19 @@
   // .............................................................................
 
   bool found;
-  std::string const& auth =
+  std::string const& authStr =
       _request->header(StaticStrings::Authorization, found);
 
-<<<<<<< HEAD
-=======
-    auto it = SidCache.find(_vocbase->_name);
-
-    if (it != SidCache.end()) {
-      auto& sids = (*it).second;
-      auto it2 = sids.find(sid);
-
-      if (it2 != sids.end()) {
-        _request->setUser((*it2).second.first);
-        double const now = TRI_microtime() * 1000.0;
-        // fetch last access date of session
-        double const lastAccess = (*it2).second.second;
-
-        // check if session has expired
-        if (lastAccess + (ServerSessionTtl * 1000.0) < now) {
-          // session has expired
-          sids.erase(sid);
-          return GeneralResponse::ResponseCode::UNAUTHORIZED;
-        }
-
-        (*it2).second.second = now;
-        return GeneralResponse::ResponseCode::OK;
-      }
-    }
-
-    // no cookie found. fall-through to regular HTTP authentication
-  }
-
-  std::string const& authStr = _request->header(StaticStrings::Authorization, found);
-  
->>>>>>> 74719c76
   if (!found) {
     return GeneralResponse::ResponseCode::UNAUTHORIZED;
   }
 
-<<<<<<< HEAD
-=======
   size_t methodPos = authStr.find_first_of(' ');
   if (methodPos == std::string::npos) {
     return GeneralResponse::ResponseCode::UNAUTHORIZED;
   }
   
-  // skip over "basic "
+  // skip over authentication method
   char const* auth = authStr.c_str() + methodPos;
   while (*auth == ' ') {
     ++auth;
@@ -227,7 +174,6 @@
 ////////////////////////////////////////////////////////////////////////////////
 
 GeneralResponse::ResponseCode VocbaseContext::basicAuthentication(const char* auth) {
->>>>>>> 74719c76
   if (useClusterAuthentication()) {
     std::string const expected = ServerState::instance()->getAuthentication();
 
@@ -235,13 +181,12 @@
       return GeneralResponse::ResponseCode::UNAUTHORIZED;
     }
 
-    // TODO should support other authentications (currently only "basic ")
-    std::string const up = StringUtils::decodeBase64(auth.substr(6));
+    std::string const up = StringUtils::decodeBase64(auth);
     std::string::size_type n = up.find(':', 0);
 
     if (n == std::string::npos || n == 0 || n + 1 > up.size()) {
       LOG(TRACE) << "invalid authentication data found, cannot extract "
-                    "username/password";
+	"username/password";
 
       return GeneralResponse::ResponseCode::BAD;
     }
@@ -250,9 +195,9 @@
 
     return GeneralResponse::ResponseCode::OK;
   }
-
+  
   AuthResult result =
-      RestServerFeature::AUTH_INFO.checkAuthentication(auth, _vocbase->_name);
+    RestServerFeature::AUTH_INFO.checkAuthentication(AuthInfo::AuthType::BASIC, auth);
 
   if (!result._authorized) {
     return GeneralResponse::ResponseCode::UNAUTHORIZED;
@@ -263,8 +208,8 @@
 
   if (result._mustChange) {
     if ((_request->requestType() == GeneralRequest::RequestType::PUT ||
-         _request->requestType() == GeneralRequest::RequestType::PATCH) &&
-        StringUtils::isPrefix(_request->requestPath(), "/_api/user/")) {
+	 _request->requestType() == GeneralRequest::RequestType::PATCH) &&
+	StringUtils::isPrefix(_request->requestPath(), "/_api/user/")) {
       return GeneralResponse::ResponseCode::OK;
     }
 
