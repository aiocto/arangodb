--- conflicted
+++ resolved
@@ -46,90 +46,9 @@
 double VocbaseContext::ServerSessionTtl =
     60.0 * 60.0 * 24 * 60;  // 2 month session timeout
 
-<<<<<<< HEAD
-////////////////////////////////////////////////////////////////////////////////
-/// @brief defines a sid
-////////////////////////////////////////////////////////////////////////////////
-
-void VocbaseContext::createSid(std::string const& database,
-                               std::string const& sid,
-                               std::string const& username) {
-  MUTEX_LOCKER(mutexLocker, SidLock);
-
-  // find entries for database first
-  auto it = SidCache.find(database);
-
-  if (it == SidCache.end()) {
-    it = SidCache.emplace(database, DatabaseSessionsType()).first;
-  }
-
-  // now insert a database-specific sid
-  double const now = TRI_microtime() * 1000.0;
-  (*it).second.emplace(sid, std::make_pair(username, now));
-}
-
-////////////////////////////////////////////////////////////////////////////////
-/// @brief clears all sid entries for a database
-////////////////////////////////////////////////////////////////////////////////
-
-void VocbaseContext::clearSid(std::string const& database) {
-  MUTEX_LOCKER(mutexLocker, SidLock);
-
-  SidCache.erase(database);
-}
-
-////////////////////////////////////////////////////////////////////////////////
-/// @brief clears a sid
-////////////////////////////////////////////////////////////////////////////////
-
-void VocbaseContext::clearSid(std::string const& database,
-                              std::string const& sid) {
-  MUTEX_LOCKER(mutexLocker, SidLock);
-
-  auto it = SidCache.find(database);
-
-  if (it == SidCache.end()) {
-    // database not found. no need to go on
-    return;
-  }
-
-  (*it).second.erase(sid);
-}
-
-////////////////////////////////////////////////////////////////////////////////
-/// @brief gets the last access time
-////////////////////////////////////////////////////////////////////////////////
-
-double VocbaseContext::accessSid(std::string const& database,
-                                 std::string const& sid) {
-  MUTEX_LOCKER(mutexLocker, SidLock);
-
-  auto it = SidCache.find(database);
-
-  if (it == SidCache.end()) {
-    // database not found. no need to go on
-    return 0.0;
-  }
-
-  auto const& sids = (*it).second;
-  auto it2 = sids.find(sid);
-
-  if (it2 == sids.end()) {
-    return 0.0;
-  }
-
-  return (*it2).second.second;
-}
-
-VocbaseContext::VocbaseContext(GeneralRequest* request, TRI_server_t* server,
-                               TRI_vocbase_t* vocbase)
-    : RequestContext(request), _server(server), _vocbase(vocbase) {
-  TRI_ASSERT(_server != nullptr);
-=======
-VocbaseContext::VocbaseContext(HttpRequest* request, TRI_vocbase_t* vocbase,
+VocbaseContext::VocbaseContext(GeneralRequest* request, TRI_vocbase_t* vocbase,
                                std::string const& jwtSecret)
     : RequestContext(request), _vocbase(vocbase), _jwtSecret(jwtSecret) {
->>>>>>> 325ede06
   TRI_ASSERT(_vocbase != nullptr);
 }
 
@@ -247,56 +166,12 @@
   std::string const& authStr =
       _request->header(StaticStrings::Authorization, found);
 
-<<<<<<< HEAD
-  auto request = dynamic_cast<HttpRequest*>(_request);
-
-  if (request != nullptr) {
-    // extract the sid
-    std::string const& sid = request->cookieValue(cn, found);
-
-    if (found) {
-      MUTEX_LOCKER(mutexLocker, SidLock);
-
-      auto it = SidCache.find(_vocbase->_name);
-
-      if (it != SidCache.end()) {
-        auto& sids = (*it).second;
-        auto it2 = sids.find(sid);
-
-        if (it2 != sids.end()) {
-          _request->setUser((*it2).second.first);
-          double const now = TRI_microtime() * 1000.0;
-          // fetch last access date of session
-          double const lastAccess = (*it2).second.second;
-
-          // check if session has expired
-          if (lastAccess + (ServerSessionTtl * 1000.0) < now) {
-            // session has expired
-            sids.erase(sid);
-            return GeneralResponse::ResponseCode::UNAUTHORIZED;
-          }
-
-          (*it2).second.second = now;
-          return GeneralResponse::ResponseCode::OK;
-        }
-      }
-
-      // no cookie found. fall-through to regular HTTP authentication
-    }
-  }
-
-  std::string const& authStr =
-      _request->header(StaticStrings::Authorization, found);
-
-  if (!found || !TRI_CaseEqualString(authStr.c_str(), "basic ", 6)) {
-=======
   if (!found) {
     return GeneralResponse::ResponseCode::UNAUTHORIZED;
   }
 
   size_t methodPos = authStr.find_first_of(' ');
   if (methodPos == std::string::npos) {
->>>>>>> 325ede06
     return GeneralResponse::ResponseCode::UNAUTHORIZED;
   }
 
