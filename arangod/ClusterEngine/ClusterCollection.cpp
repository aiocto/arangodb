--- conflicted
+++ resolved
@@ -218,13 +218,7 @@
   THROW_ARANGO_EXCEPTION(TRI_ERROR_NOT_IMPLEMENTED);
 }
 
-<<<<<<< HEAD
-void ClusterCollection::prepareIndexes(
-    arangodb::velocypack::Slice indexesSlice) {
-=======
 void ClusterCollection::prepareIndexes(velocypack::Slice indexesSlice) {
-  RECURSIVE_WRITE_LOCKER(_indexesLock, _indexesLockWriteOwner);
->>>>>>> 12d4bcf2
   TRI_ASSERT(indexesSlice.isArray());
 
   StorageEngine& engine = _logicalCollection.vocbase()
@@ -378,19 +372,4 @@
   // nothing to do here
 }
 
-<<<<<<< HEAD
-=======
-void ClusterCollection::addIndex(std::shared_ptr<Index> idx) {
-  // LOCKED from the outside
-  auto const id = idx->id();
-  for (auto const& it : _indexes) {
-    if (it->id() == id) {
-      // already have this particular index. do not add it again
-      return;
-    }
-  }
-  _indexes.emplace(idx);
-}
-
->>>>>>> 12d4bcf2
 }  // namespace arangodb