////////////////////////////////////////////////////////////////////////////////
/// DISCLAIMER
///
/// Copyright 2014-2016 ArangoDB GmbH, Cologne, Germany
/// Copyright 2004-2014 triAGENS GmbH, Cologne, Germany
///
/// Licensed under the Apache License, Version 2.0 (the "License");
/// you may not use this file except in compliance with the License.
/// You may obtain a copy of the License at
///
///     http://www.apache.org/licenses/LICENSE-2.0
///
/// Unless required by applicable law or agreed to in writing, software
/// distributed under the License is distributed on an "AS IS" BASIS,
/// WITHOUT WARRANTIES OR CONDITIONS OF ANY KIND, either express or implied.
/// See the License for the specific language governing permissions and
/// limitations under the License.
///
/// Copyright holder is ArangoDB GmbH, Cologne, Germany
///
/// @author Max Neunhoeffer
/// @author Jan Steemann
////////////////////////////////////////////////////////////////////////////////

#ifndef ARANGOD_CLUSTER_CLUSTER_INFO_H
#define ARANGOD_CLUSTER_CLUSTER_INFO_H 1

#include "Basics/Common.h"
#include "Basics/StaticStrings.h"
#include "Basics/VelocyPackHelper.h"
#include "Basics/Mutex.h"
#include "Basics/ReadWriteLock.h"
#include "Cluster/AgencyComm.h"
#include "Cluster/AgencyCallbackRegistry.h"
#include "VocBase/voc-types.h"
#include "VocBase/vocbase.h"

#include <velocypack/Slice.h>
#include <velocypack/Iterator.h>
#include <velocypack/velocypack-aliases.h>

namespace arangodb {
namespace velocypack {
class Slice;
}
class ClusterInfo;
class LogicalCollection;

typedef std::string ServerID;      // ID of a server
typedef std::string DatabaseID;    // ID/name of a database
typedef std::string CollectionID;  // ID of a collection
typedef std::string ShardID;       // ID of a shard

class CollectionInfoCurrent {
  friend class ClusterInfo;

 public:
  CollectionInfoCurrent();

  CollectionInfoCurrent(ShardID const&, VPackSlice);

  CollectionInfoCurrent(CollectionInfoCurrent const&);

  CollectionInfoCurrent(CollectionInfoCurrent&&);

  CollectionInfoCurrent& operator=(CollectionInfoCurrent const&);

  CollectionInfoCurrent& operator=(CollectionInfoCurrent&&);

  ~CollectionInfoCurrent();

 private:
  void copyAllVPacks();

 public:
  bool add(ShardID const& shardID, VPackSlice slice) {
    auto it = _vpacks.find(shardID);
    if (it == _vpacks.end()) {
      auto builder = std::make_shared<VPackBuilder>();
      builder->add(slice);
      _vpacks.insert(std::make_pair(shardID, builder));
      return true;
    }
    return false;
  }

  //////////////////////////////////////////////////////////////////////////////
  /// @brief returns the indexes
  //////////////////////////////////////////////////////////////////////////////

  VPackSlice const getIndexes(ShardID const& shardID) const {
    auto it = _vpacks.find(shardID);
    if (it != _vpacks.end()) {
      VPackSlice slice = it->second->slice();
      return slice.get("indexes");
    }
    return VPackSlice::noneSlice();
  }

  //////////////////////////////////////////////////////////////////////////////
  /// @brief returns the error flag for a shardID
  //////////////////////////////////////////////////////////////////////////////

  bool error(ShardID const& shardID) const { return getFlag("error", shardID); }

  //////////////////////////////////////////////////////////////////////////////
  /// @brief returns the error flag for all shardIDs
  //////////////////////////////////////////////////////////////////////////////

  std::unordered_map<ShardID, bool> error() const { return getFlag("error"); }

  //////////////////////////////////////////////////////////////////////////////
  /// @brief returns the errorNum for one shardID
  //////////////////////////////////////////////////////////////////////////////

  int errorNum(ShardID const& shardID) const {
    auto it = _vpacks.find(shardID);
    if (it != _vpacks.end()) {
      VPackSlice slice = it->second->slice();
      return arangodb::basics::VelocyPackHelper::getNumericValue<int>(slice,
                                                                "errorNum", 0);
    }
    return 0;
  }

  //////////////////////////////////////////////////////////////////////////////
  /// @brief returns the errorNum for all shardIDs
  //////////////////////////////////////////////////////////////////////////////

  std::unordered_map<ShardID, int> errorNum() const {
    std::unordered_map<ShardID, int> m;
    TRI_voc_size_t s;

    for (auto const& it: _vpacks) {
      s = arangodb::basics::VelocyPackHelper::getNumericValue<int>(it.second->slice(), "errorNum",
                                                             0);
      m.insert(std::make_pair(it.first, s));
    }
    return m;
  }

  //////////////////////////////////////////////////////////////////////////////
  /// @brief returns the current leader and followers for a shard
  //////////////////////////////////////////////////////////////////////////////

  std::vector<ServerID> servers(ShardID const& shardID) const {
    std::vector<ServerID> v;

    auto it = _vpacks.find(shardID);
    if (it != _vpacks.end()) {
      VPackSlice slice = it->second->slice();

      VPackSlice servers = slice.get("servers");
      if (servers.isArray()) {
        for (auto const& server: VPackArrayIterator(servers)) {
          if (server.isString()) {
            v.push_back(server.copyString());
          }
        }
      }
    }
    return v;
  }

  //////////////////////////////////////////////////////////////////////////////
  /// @brief returns the errorMessage entry for one shardID
  //////////////////////////////////////////////////////////////////////////////

  std::string errorMessage(ShardID const& shardID) const {
    auto it = _vpacks.find(shardID);
    if (it != _vpacks.end()) {
      VPackSlice slice = it->second->slice();
      if (slice.isObject() && slice.hasKey("errorMessage")) {
        return slice.get("errorMessage").copyString();
      }
    }
    return std::string();
  }

  //////////////////////////////////////////////////////////////////////////////
  /// @brief local helper to return boolean flags
  //////////////////////////////////////////////////////////////////////////////

 private:
  bool getFlag(char const* name, ShardID const& shardID) const {
    auto it = _vpacks.find(shardID);
    if (it != _vpacks.end()) {
      return arangodb::basics::VelocyPackHelper::getBooleanValue(it->second->slice(), "errorMessage",
                                                          "");
    }
    return false;
  }

  //////////////////////////////////////////////////////////////////////////////
  /// @brief local helper to return a map to boolean
  //////////////////////////////////////////////////////////////////////////////

  std::unordered_map<ShardID, bool> getFlag(char const* name) const {
    std::unordered_map<ShardID, bool> m;
    for (auto const& it: _vpacks) {
      auto vpack = it.second;
      bool b = arangodb::basics::VelocyPackHelper::getBooleanValue(vpack->slice(), name, false);
      m.insert(std::make_pair(it.first, b));
    }
    return m;
  }

 private:
  std::unordered_map<ShardID, std::shared_ptr<VPackBuilder>> _vpacks;
};

class ClusterInfo {
 private:

  typedef std::unordered_map<CollectionID, std::shared_ptr<LogicalCollection>>
      DatabaseCollections;
  typedef std::unordered_map<DatabaseID, DatabaseCollections> AllCollections;
  typedef std::unordered_map<CollectionID,
                             std::shared_ptr<CollectionInfoCurrent>>
      DatabaseCollectionsCurrent;
  typedef std::unordered_map<DatabaseID, DatabaseCollectionsCurrent>
      AllCollectionsCurrent;

 private:
  //////////////////////////////////////////////////////////////////////////////
  /// @brief initializes library
  /// We are a singleton class, therefore nobody is allowed to create
  /// new instances or copy them, except we ourselves.
  //////////////////////////////////////////////////////////////////////////////

  ClusterInfo(ClusterInfo const&) = delete;             // not implemented
  ClusterInfo& operator=(ClusterInfo const&) = delete;  // not implemented

 public:
  //////////////////////////////////////////////////////////////////////////////
  /// @brief creates library
  //////////////////////////////////////////////////////////////////////////////

  explicit ClusterInfo(AgencyCallbackRegistry*);

  //////////////////////////////////////////////////////////////////////////////
  /// @brief shuts down library
  //////////////////////////////////////////////////////////////////////////////

  ~ClusterInfo();

 public:
  static void createInstance(AgencyCallbackRegistry*);
  //////////////////////////////////////////////////////////////////////////////
  /// @brief get the unique instance
  //////////////////////////////////////////////////////////////////////////////

  static ClusterInfo* instance();

 public:
  //////////////////////////////////////////////////////////////////////////////
  /// @brief get a number of cluster-wide unique IDs, returns the first
  /// one and guarantees that <number> are reserved for the caller.
  //////////////////////////////////////////////////////////////////////////////

  uint64_t uniqid(uint64_t = 1);

  //////////////////////////////////////////////////////////////////////////////
  /// @brief flush the caches (used for testing only)
  //////////////////////////////////////////////////////////////////////////////

  void flush();

  //////////////////////////////////////////////////////////////////////////////
  /// @brief ask whether a cluster database exists
  //////////////////////////////////////////////////////////////////////////////

  bool doesDatabaseExist(DatabaseID const&, bool = false);

  //////////////////////////////////////////////////////////////////////////////
  /// @brief get list of databases in the cluster
  //////////////////////////////////////////////////////////////////////////////

  std::vector<DatabaseID> databases(bool = false);

  //////////////////////////////////////////////////////////////////////////////
  /// @brief (re-)load the information about our plan
  /// Usually one does not have to call this directly.
  //////////////////////////////////////////////////////////////////////////////

  void loadPlan();

  //////////////////////////////////////////////////////////////////////////////
  /// @brief (re-)load the information about current state
  /// Usually one does not have to call this directly.
  //////////////////////////////////////////////////////////////////////////////

  void loadCurrent();

  //////////////////////////////////////////////////////////////////////////////
  /// @brief ask about a collection
  /// If it is not found in the cache, the cache is reloaded once. The second
  /// argument can be a collection ID or a collection name (both cluster-wide).
  //////////////////////////////////////////////////////////////////////////////

  std::shared_ptr<LogicalCollection> getCollection(DatabaseID const&,
                                                   CollectionID const&);

  //////////////////////////////////////////////////////////////////////////////
  /// @brief ask about all collections
  //////////////////////////////////////////////////////////////////////////////

  std::vector<std::shared_ptr<LogicalCollection>> const getCollections(
      DatabaseID const&);

  //////////////////////////////////////////////////////////////////////////////
  /// @brief (re-)load the information about current collections from the agency
  /// Usually one does not have to call this directly. Note that this is
  /// necessarily complicated, since here we have to consider information
  /// about all shards of a collection.
  //////////////////////////////////////////////////////////////////////////////

  void loadCurrentCollections();

  //////////////////////////////////////////////////////////////////////////////
  /// @brief ask about a collection in current. This returns information about
  /// all shards in the collection.
  /// If it is not found in the cache, the cache is reloaded once.
  //////////////////////////////////////////////////////////////////////////////

  std::shared_ptr<CollectionInfoCurrent> getCollectionCurrent(
      DatabaseID const&, CollectionID const&);

  //////////////////////////////////////////////////////////////////////////////
  /// @brief create database in coordinator
  //////////////////////////////////////////////////////////////////////////////

  int createDatabaseCoordinator(std::string const&,
                                arangodb::velocypack::Slice const&,
                                std::string&, double);

  //////////////////////////////////////////////////////////////////////////////
  /// @brief drop database in coordinator
  //////////////////////////////////////////////////////////////////////////////

  int dropDatabaseCoordinator(std::string const& name, std::string& errorMsg,
                              double timeout);

  //////////////////////////////////////////////////////////////////////////////
  /// @brief create collection in coordinator
  //////////////////////////////////////////////////////////////////////////////

  int createCollectionCoordinator(std::string const& databaseName,
                                  std::string const& collectionID,
                                  uint64_t numberOfShards,
                                  arangodb::velocypack::Slice const& json,
                                  std::string& errorMsg, double timeout);

  //////////////////////////////////////////////////////////////////////////////
  /// @brief drop collection in coordinator
  //////////////////////////////////////////////////////////////////////////////

  int dropCollectionCoordinator(std::string const& databaseName,
                                std::string const& collectionID,
                                std::string& errorMsg, double timeout);

  //////////////////////////////////////////////////////////////////////////////
  /// @brief set collection properties in coordinator
  //////////////////////////////////////////////////////////////////////////////

  int setCollectionPropertiesCoordinator(std::string const& databaseName,
                                         std::string const& collectionID,
                                         LogicalCollection const*);

  //////////////////////////////////////////////////////////////////////////////
  /// @brief set collection status in coordinator
  //////////////////////////////////////////////////////////////////////////////

  int setCollectionStatusCoordinator(std::string const& databaseName,
                                     std::string const& collectionID,
                                     TRI_vocbase_col_status_e status);

  //////////////////////////////////////////////////////////////////////////////
  /// @brief ensure an index in coordinator.
  //////////////////////////////////////////////////////////////////////////////

  int ensureIndexCoordinator(
      std::string const& databaseName, std::string const& collectionID,
      arangodb::velocypack::Slice const& slice, bool create,
      bool (*compare)(arangodb::velocypack::Slice const&,
                      arangodb::velocypack::Slice const&),
      arangodb::velocypack::Builder& resultBuilder, std::string& errorMsg, double timeout);

  //////////////////////////////////////////////////////////////////////////////
  /// @brief drop an index in coordinator.
  //////////////////////////////////////////////////////////////////////////////

  int dropIndexCoordinator(std::string const& databaseName,
                           std::string const& collectionID, TRI_idx_iid_t iid,
                           std::string& errorMsg, double timeout);

  //////////////////////////////////////////////////////////////////////////////
  /// @brief (re-)load the information about servers from the agency
  /// Usually one does not have to call this directly.
  //////////////////////////////////////////////////////////////////////////////

  void loadServers();

  //////////////////////////////////////////////////////////////////////////////
  /// @brief find the endpoint of a server from its ID.
  /// If it is not found in the cache, the cache is reloaded once, if
  /// it is still not there an empty string is returned as an error.
  //////////////////////////////////////////////////////////////////////////////

  std::string getServerEndpoint(ServerID const&);

  //////////////////////////////////////////////////////////////////////////////
  /// @brief find the server ID for an endpoint.
  /// If it is not found in the cache, the cache is reloaded once, if
  /// it is still not there an empty string is returned as an error.
  //////////////////////////////////////////////////////////////////////////////

  std::string getServerName(std::string const& endpoint);

  //////////////////////////////////////////////////////////////////////////////
  /// @brief (re-)load the information about all coordinators from the agency
  /// Usually one does not have to call this directly.
  //////////////////////////////////////////////////////////////////////////////

  void loadCurrentCoordinators();

  //////////////////////////////////////////////////////////////////////////////
  /// @brief (re-)load the information about all DBservers from the agency
  /// Usually one does not have to call this directly.
  //////////////////////////////////////////////////////////////////////////////

  void loadCurrentDBServers();

  //////////////////////////////////////////////////////////////////////////////
  /// @brief return a list of all DBServers in the cluster that have
  /// currently registered
  //////////////////////////////////////////////////////////////////////////////

  std::vector<ServerID> getCurrentDBServers();

  //////////////////////////////////////////////////////////////////////////////
  /// @brief find the servers who are responsible for a shard (one leader
  /// and possibly multiple followers).
  /// If it is not found in the cache, the cache is reloaded once, if
  /// it is still not there a pointer to an empty vector is returned as
  /// an error.
  //////////////////////////////////////////////////////////////////////////////

  std::shared_ptr<std::vector<ServerID>> getResponsibleServer(ShardID const&);

  //////////////////////////////////////////////////////////////////////////////
  /// @brief find the shard list of a collection, sorted numerically
  //////////////////////////////////////////////////////////////////////////////

  std::shared_ptr<std::vector<ShardID>> getShardList(CollectionID const&);

  //////////////////////////////////////////////////////////////////////////////
  /// @brief find the shard that is responsible for a document
  //////////////////////////////////////////////////////////////////////////////

  int getResponsibleShard(CollectionID const&, arangodb::velocypack::Slice,
                          bool docComplete, ShardID& shardID,
                          bool& usesDefaultShardingAttributes,
                          std::string const& key = "");


  //////////////////////////////////////////////////////////////////////////////
  /// @brief return the list of coordinator server names
  //////////////////////////////////////////////////////////////////////////////

  std::vector<ServerID> getCurrentCoordinators();

  //////////////////////////////////////////////////////////////////////////////
  /// @brief invalidate planned
  //////////////////////////////////////////////////////////////////////////////

  void invalidatePlan();

  //////////////////////////////////////////////////////////////////////////////
  /// @brief invalidate current
  //////////////////////////////////////////////////////////////////////////////

  void invalidateCurrent();

  //////////////////////////////////////////////////////////////////////////////
  /// @brief get current "Plan" structure
  //////////////////////////////////////////////////////////////////////////////

  std::shared_ptr<VPackBuilder> getPlan();

  //////////////////////////////////////////////////////////////////////////////
  /// @brief get current "Current" structure
  //////////////////////////////////////////////////////////////////////////////

  std::shared_ptr<VPackBuilder> getCurrent();

 private:

  //////////////////////////////////////////////////////////////////////////////
  /// @brief get an operation timeout
  //////////////////////////////////////////////////////////////////////////////

  double getTimeout(double timeout) const {
    if (timeout == 0.0) {
      return 24.0 * 3600.0;
    }
    return timeout;
  }

  //////////////////////////////////////////////////////////////////////////////
  /// @brief get the poll interval
  //////////////////////////////////////////////////////////////////////////////

  double getPollInterval() const { return 5.0; }

  //////////////////////////////////////////////////////////////////////////////
  /// @brief get the timeout for reloading the server list
  //////////////////////////////////////////////////////////////////////////////

  double getReloadServerListTimeout() const { return 60.0; }

  //////////////////////////////////////////////////////////////////////////////
  /// @brief object for agency communication
  //////////////////////////////////////////////////////////////////////////////

  AgencyComm _agency;

  AgencyCallbackRegistry* _agencyCallbackRegistry;

  // Cached data from the agency, we reload whenever necessary:

  // We group the data, each group has an atomic "valid-flag" which is
  // used for lazy loading in the beginning. It starts as false, is set
  // to true at each reload and is only reset to false if the cache
  // needs to be invalidated. The variable is atomic to be able to check
  // it without acquiring the read lock (see below). Flush is just an
  // explicit reload for all data and is only used in tests.
  // Furthermore, each group has a mutex that protects against
  // simultaneously contacting the agency for an update.
  // In addition, each group has two atomic version numbers, these are
  // used to prevent a stampede if multiple threads notice concurrently
  // that an update from the agency is necessary. Finally, there is a
  // read/write lock which protects the actual data structure.
  // We encapsulate this protection in the struct ProtectionData:

  struct ProtectionData {
    std::atomic<bool> isValid;
    Mutex mutex;
    std::atomic<uint64_t> wantedVersion;
    std::atomic<uint64_t> doneVersion;
    arangodb::basics::ReadWriteLock lock;

    ProtectionData() : isValid(false), wantedVersion(0), doneVersion(0) {}
  };

  // The servers, first all, we only need Current here:
  std::unordered_map<ServerID, std::string>
      _servers;  // from Current/ServersRegistered
  ProtectionData _serversProt;

  // The DBServers, also from Current:
  std::unordered_map<ServerID, ServerID> _DBServers;  // from Current/DBServers
  ProtectionData _DBServersProt;

  // The Coordinators, also from Current:
  std::unordered_map<ServerID, ServerID>
      _coordinators;  // from Current/Coordinators
  ProtectionData _coordinatorsProt;

  std::shared_ptr<VPackBuilder> _plan;
  std::shared_ptr<VPackBuilder> _current;

  std::unordered_map<DatabaseID, VPackSlice> _plannedDatabases;  // from Plan/Databases

  ProtectionData _planProt;

  std::unordered_map<DatabaseID,
                     std::unordered_map<ServerID, VPackSlice>>
      _currentDatabases;  // from Current/Databases
  ProtectionData _currentProt;

  // We need information about collections, again we have
  // data from Plan and from Current.
  // The information for _shards and _shardKeys are filled from the
  // Plan (since they are fixed for the lifetime of the collection).
  // _shardIds is filled from Current, since we have to be able to
  // move shards between servers, and Plan contains who ought to be
  // responsible and Current contains the actual current responsibility.

  // The Plan state:
  AllCollections _plannedCollections;  // from Plan/Collections/
  std::unordered_map<CollectionID,
                     std::shared_ptr<std::vector<std::string>>>
      _shards;  // from Plan/Collections/
                // (may later come from Current/Collections/ )
  std::unordered_map<CollectionID,
                     std::shared_ptr<std::vector<std::string>>>
      _shardKeys;  // from Plan/Collections/

  // The Current state:
  AllCollectionsCurrent _currentCollections;  // from Current/Collections/
  std::unordered_map<ShardID, std::shared_ptr<std::vector<ServerID>>>
      _shardIds;  // from Current/Collections/

  //////////////////////////////////////////////////////////////////////////////
  /// @brief uniqid sequence
  //////////////////////////////////////////////////////////////////////////////

  struct {
    uint64_t _currentValue;
    uint64_t _upperValue;
  } _uniqid;

  //////////////////////////////////////////////////////////////////////////////
  /// @brief lock for uniqid sequence
  //////////////////////////////////////////////////////////////////////////////

  Mutex _idLock;

  //////////////////////////////////////////////////////////////////////////////
  /// @brief the sole instance
  //////////////////////////////////////////////////////////////////////////////

  static ClusterInfo* _theinstance;

  //////////////////////////////////////////////////////////////////////////////
  /// @brief how big a batch is for unique ids
  //////////////////////////////////////////////////////////////////////////////

  static uint64_t const MinIdsPerBatch = 1000000;

  //////////////////////////////////////////////////////////////////////////////
  /// @brief default wait timeout
  //////////////////////////////////////////////////////////////////////////////

  static double const operationTimeout;

  //////////////////////////////////////////////////////////////////////////////
  /// @brief reload timeout
  //////////////////////////////////////////////////////////////////////////////

  static double const reloadServerListTimeout;
};

////////////////////////////////////////////////////////////////////////////////
/// @brief a class to track followers that are in sync for a shard
////////////////////////////////////////////////////////////////////////////////

class FollowerInfo {
  std::shared_ptr<std::vector<ServerID> const> _followers;
  Mutex                                        _mutex;
  arangodb::LogicalCollection*                 _docColl;

 public:

<<<<<<< HEAD
  explicit FollowerInfo(arangodb::LogicalCollection* d) 
=======
  explicit FollowerInfo(arangodb::LogicalCollection* d)
>>>>>>> 49d7cf34
    : _followers(new std::vector<ServerID>()), _docColl(d) { }

  //////////////////////////////////////////////////////////////////////////////
  /// @brief get information about current followers of a shard.
  //////////////////////////////////////////////////////////////////////////////

  std::shared_ptr<std::vector<ServerID> const> get();

  //////////////////////////////////////////////////////////////////////////////
  /// @brief add a follower to a shard, this is only done by the server side
  /// of the "get-in-sync" capabilities. This reports to the agency under
  /// `/Current` but in asynchronous "fire-and-forget" way. The method
  /// fails silently, if the follower information has since been dropped
  /// (see `dropFollowerInfo` below).
  //////////////////////////////////////////////////////////////////////////////

  void add(ServerID const& s);

  //////////////////////////////////////////////////////////////////////////////
  /// @brief remove a follower from a shard, this is only done by the
  /// server if a synchronous replication request fails. This reports to
  /// the agency under `/Current` but in an asynchronous "fire-and-forget"
  /// way.
  //////////////////////////////////////////////////////////////////////////////

  void remove(ServerID const& s);

  //////////////////////////////////////////////////////////////////////////////
  /// @brief clear follower list, no changes in agency necesary
  //////////////////////////////////////////////////////////////////////////////

  void clear();

};

}  // end namespace arangodb

#endif<|MERGE_RESOLUTION|>--- conflicted
+++ resolved
@@ -653,11 +653,7 @@
 
  public:
 
-<<<<<<< HEAD
-  explicit FollowerInfo(arangodb::LogicalCollection* d) 
-=======
   explicit FollowerInfo(arangodb::LogicalCollection* d)
->>>>>>> 49d7cf34
     : _followers(new std::vector<ServerID>()), _docColl(d) { }
 
   //////////////////////////////////////////////////////////////////////////////
