////////////////////////////////////////////////////////////////////////////////
/// DISCLAIMER
///
/// Copyright 2014-2021 ArangoDB GmbH, Cologne, Germany
/// Copyright 2004-2014 triAGENS GmbH, Cologne, Germany
///
/// Licensed under the Apache License, Version 2.0 (the "License");
/// you may not use this file except in compliance with the License.
/// You may obtain a copy of the License at
///
///     http://www.apache.org/licenses/LICENSE-2.0
///
/// Unless required by applicable law or agreed to in writing, software
/// distributed under the License is distributed on an "AS IS" BASIS,
/// WITHOUT WARRANTIES OR CONDITIONS OF ANY KIND, either express or implied.
/// See the License for the specific language governing permissions and
/// limitations under the License.
///
/// Copyright holder is ArangoDB GmbH, Cologne, Germany
///
/// @author Max Neunhoeffer
////////////////////////////////////////////////////////////////////////////////

#pragma once

#include "Agency/AgencyComm.h"
#include "Aql/FixedVarExpressionContext.h"
#include "Aql/types.h"
#include "Basics/Common.h"
#include "Basics/FileUtils.h"
#include "Cluster/ClusterFeature.h"
#include "Futures/Future.h"
#include "Network/types.h"
#include "Rest/CommonDefines.h"
#include "Rest/GeneralResponse.h"
#include "Transaction/MethodsApi.h"
#include "Utils/OperationResult.h"
#include "VocBase/LogicalCollection.h"
#include "VocBase/voc-types.h"

#include <velocypack/Slice.h>
#include <velocypack/StringRef.h>
#include <velocypack/velocypack-aliases.h>

#include <map>

namespace arangodb {

namespace graph {
class ClusterTraverserCache;
}

namespace velocypack {
class Builder;
class HashedStringRef;
}  // namespace velocypack

namespace traverser {
struct TraverserOptions;
}

class ClusterFeature;
struct OperationOptions;

////////////////////////////////////////////////////////////////////////////////
/// @brief check if a list of attributes have the same values in two vpack
/// documents
////////////////////////////////////////////////////////////////////////////////

bool shardKeysChanged(LogicalCollection const& collection, VPackSlice const& oldValue,
                      VPackSlice const& newValue, bool isPatch);

/// @brief check if the value of the smartJoinAttribute has changed
bool smartJoinAttributeChanged(LogicalCollection const& collection, VPackSlice const& oldValue,
                               VPackSlice const& newValue, bool isPatch);

/// @brief aggregate the results of multiple figures responses (e.g. from
/// multiple shards or for a smart edge collection)
void aggregateClusterFigures(bool details, bool isSmartEdgeCollectionPart,
                             arangodb::velocypack::Slice value,
                             arangodb::velocypack::Builder& builder);

////////////////////////////////////////////////////////////////////////////////
/// @brief returns revision for a sharded collection
////////////////////////////////////////////////////////////////////////////////

futures::Future<OperationResult> revisionOnCoordinator(ClusterFeature&,
                                                       std::string const& dbname,
                                                       std::string const& collname,
                                                       OperationOptions const& options);

////////////////////////////////////////////////////////////////////////////////
/// @brief returns checksum for a sharded collection
////////////////////////////////////////////////////////////////////////////////

futures::Future<OperationResult> checksumOnCoordinator(
    ClusterFeature& feature, std::string const& dbname, std::string const& collname,
    OperationOptions const& options, bool withRevisions, bool withData);

////////////////////////////////////////////////////////////////////////////////
/// @brief Warmup index caches on Shards
////////////////////////////////////////////////////////////////////////////////

futures::Future<Result> warmupOnCoordinator(ClusterFeature&, std::string const& dbname,
                                            std::string const& cid,
                                            OperationOptions const& options);

////////////////////////////////////////////////////////////////////////////////
/// @brief returns figures for a sharded collection
////////////////////////////////////////////////////////////////////////////////

futures::Future<OperationResult> figuresOnCoordinator(ClusterFeature&,
                                                      std::string const& dbname,
                                                      std::string const& collname, bool details,
                                                      OperationOptions const& options);

////////////////////////////////////////////////////////////////////////////////
/// @brief counts number of documents in a coordinator, by shard
////////////////////////////////////////////////////////////////////////////////

futures::Future<OperationResult> countOnCoordinator(transaction::Methods& trx,
                                                    std::string const& collname,
                                                    OperationOptions const& options,
                                                    arangodb::transaction::MethodsApi api);

////////////////////////////////////////////////////////////////////////////////
/// @brief gets the selectivity estimates from DBservers
////////////////////////////////////////////////////////////////////////////////

Result selectivityEstimatesOnCoordinator(ClusterFeature&, std::string const& dbname,
                                         std::string const& collname,
                                         std::unordered_map<std::string, double>& result,
                                         TransactionId tid = TransactionId::none());

////////////////////////////////////////////////////////////////////////////////
/// @brief creates a document in a coordinator
////////////////////////////////////////////////////////////////////////////////

futures::Future<OperationResult> createDocumentOnCoordinator(
    transaction::Methods const& trx, LogicalCollection& coll, VPackSlice slice,
    OperationOptions const& options, transaction::MethodsApi api);

////////////////////////////////////////////////////////////////////////////////
/// @brief remove a document in a coordinator
////////////////////////////////////////////////////////////////////////////////

futures::Future<OperationResult> removeDocumentOnCoordinator(
    transaction::Methods& trx, LogicalCollection& coll, VPackSlice slice,
    OperationOptions const& options, transaction::MethodsApi api);

////////////////////////////////////////////////////////////////////////////////
/// @brief get a document in a coordinator
////////////////////////////////////////////////////////////////////////////////

futures::Future<OperationResult> getDocumentOnCoordinator(transaction::Methods& trx,
                                                          LogicalCollection&, VPackSlice slice,
                                                          OperationOptions const& options,
                                                          transaction::MethodsApi api);

/// @brief fetch edges from TraverserEngines
///        Contacts all TraverserEngines placed
///        on the DBServers for the given list
///        of vertex _id's.
///        All non-empty and non-cached results
///        of DBServers will be inserted in the
///        datalake. Slices used in the result
///        point to content inside of this lake
///        only and do not run out of scope unless
///        the lake is cleared.
///        TraversalVariant

Result fetchEdgesFromEngines(transaction::Methods& trx, graph::ClusterTraverserCache& travCache,
                             arangodb::aql::FixedVarExpressionContext const& opts,
                             arangodb::velocypack::StringRef vertexId, size_t depth,
                             std::vector<arangodb::velocypack::Slice>& result);

/// @brief fetch edges from TraverserEngines
///        Contacts all TraverserEngines placed
///        on the DBServers for the given list
///        of vertex _id's.
///        All non-empty and non-cached results
///        of DBServers will be inserted in the
///        datalake. Slices used in the result
///        point to content inside of this lake
///        only and do not run out of scope unless
///        the lake is cleared.
///        ShortestPathVariant

Result fetchEdgesFromEngines(transaction::Methods& trx, graph::ClusterTraverserCache& travCache,
                             arangodb::velocypack::Slice vertexId, bool backward,
                             std::vector<arangodb::velocypack::Slice>& result,
                             size_t& read);

/// @brief fetch vertices from TraverserEngines
///        Contacts all TraverserEngines placed
///        on the DBServers for the given list
///        of vertex _id's.
///        If any server responds with a document
///        it will be inserted into the result.
///        If no server responds with a document
///        a 'null' will be inserted into the result.

void fetchVerticesFromEngines(
    transaction::Methods& trx, graph::ClusterTraverserCache& travCache,
    std::unordered_set<arangodb::velocypack::HashedStringRef>& vertexId,
    std::unordered_map<arangodb::velocypack::HashedStringRef, arangodb::velocypack::Slice>& result,
    bool forShortestPath);

////////////////////////////////////////////////////////////////////////////////
/// @brief modify a document in a coordinator
////////////////////////////////////////////////////////////////////////////////

futures::Future<OperationResult> modifyDocumentOnCoordinator(
    transaction::Methods& trx, LogicalCollection& coll,
    arangodb::velocypack::Slice const& slice, OperationOptions const& options,
    bool isPatch, transaction::MethodsApi api);

////////////////////////////////////////////////////////////////////////////////
/// @brief truncate a cluster collection on a coordinator
////////////////////////////////////////////////////////////////////////////////

futures::Future<OperationResult> truncateCollectionOnCoordinator(
    transaction::Methods& trx, std::string const& collname,
    OperationOptions const& options, transaction::MethodsApi api);

////////////////////////////////////////////////////////////////////////////////
/// @brief flush Wal on all DBservers
////////////////////////////////////////////////////////////////////////////////

ErrorCode flushWalOnAllDBServers(ClusterFeature&, bool waitForSync, bool waitForCollector);

/// @brief compact the database on all DB servers
Result compactOnAllDBServers(ClusterFeature&, bool changeLevel, bool compactBottomMostLevel);

//////////////////////////////////////////////////////////////////////////////
/// @brief create hotbackup on a coordinator
//////////////////////////////////////////////////////////////////////////////

enum HotBackupMode { CONSISTENT, DIRTY };

/**
 * @brief Create hot backup on coordinators
 * @param mode    Backup mode: consistent, dirty
 * @param timeout Wait for this attempt and bail out if not met
 */
arangodb::Result hotBackupCoordinator(ClusterFeature&, VPackSlice const payload,
                                      VPackBuilder& report);

/**
 * @brief Restore specific hot backup on coordinators
 * @param mode    Backup mode: consistent, dirty
 * @param timeout Wait for this attempt and bail out if not met
 */
arangodb::Result hotRestoreCoordinator(ClusterFeature&, VPackSlice const payload,
                                       VPackBuilder& report);

/**
 * @brief List all
 * @param mode    Backup mode: consistent, dirty
 * @param timeout Wait for this attempt and bail out if not met
 */
arangodb::Result listHotBackupsOnCoordinator(ClusterFeature&, VPackSlice const payload,
                                             VPackBuilder& report);

/**
 * @brief Delete specific hot backup
 * @param backupId  BackupId to delete
 */
arangodb::Result deleteHotBackupsOnCoordinator(ClusterFeature&, VPackSlice const payload,
                                               VPackBuilder& report);

#ifdef USE_ENTERPRISE
/**
 * @brief Trigger upload of specific hot backup
 * @param backupId  BackupId to delete
 */
arangodb::Result uploadBackupsOnCoordinator(ClusterFeature&, VPackSlice const payload,
                                            VPackBuilder& report);

/**
 * @brief Trigger download of specific hot backup
 * @param backupId  BackupId to delete
 */
arangodb::Result downloadBackupsOnCoordinator(ClusterFeature&, VPackSlice const payload,
                                              VPackBuilder& report);
#endif

/**
 * @brief match backup servers
 * @param  planDump   Dump of plan from backup
 * @param  dbServers  This cluster's db servers
 * @param  match      Matched db servers
 * @return            Operation's success
 */
arangodb::Result matchBackupServers(VPackSlice const planDump,
                                    std::vector<ServerID> const& dbServers,
                                    std::map<std::string, std::string>& match);

arangodb::Result matchBackupServersSlice(VPackSlice const planServers,
                                         std::vector<ServerID> const& dbServers,
                                         std::map<ServerID, ServerID>& match);

/**
 * @brief apply database server matches to plan
 * @param  plan     Plan from hot backup
 * @param  matches  Match backup's server ids to new server ids
 * @param  newPlan  Resulting new plan
 * @return          Operation's result
 */
arangodb::Result applyDBServerMatchesToPlan(VPackSlice const plan,
                                            std::map<ServerID, ServerID> const& matches,
                                            VPackBuilder& newPlan);

/// @brief get the engine stats from all DB servers
arangodb::Result getEngineStatsFromDBServers(ClusterFeature&, VPackBuilder& report);

class ClusterMethods {
 public:
  // wrapper Class for static functions.
  // Cannot be instanciated.
  ClusterMethods() = delete;
  ~ClusterMethods() = delete;

  /// @brief Create many new collections on coordinator from a Array of VPack
  /// parameter Note that this returns a vector of newly allocated objects
  /// @param vocbase the actual database
  /// @param parametersOfCollections array of parameters of collections to be created
  /// @param ignoreDistributeShardsLikeErrors
  /// @param waitForSyncReplication
  /// @param enforceReplicationFactor
  /// @param isNewDatabase
  /// @param colToDistributeShardsLike

<<<<<<< HEAD
  static std::vector<std::shared_ptr<LogicalCollection>> createCollectionOnCoordinator(
=======
  static std::vector<std::shared_ptr<LogicalCollection>> createCollectionsOnCoordinator(
>>>>>>> 61e7ac62
      TRI_vocbase_t& vocbase, arangodb::velocypack::Slice parametersOfCollections,
      bool ignoreDistributeShardsLikeErrors, bool waitForSyncReplication,
      bool enforceReplicationFactor, bool isNewDatabase,
      std::shared_ptr<LogicalCollection> const& colToDistributeShardsLike);

  ////////////////////////////////////////////////////////////////////////////////
  /// @brief Enterprise Relevant code to filter out hidden collections
  ///        that should not be triggered directly by operations.
  ////////////////////////////////////////////////////////////////////////////////

  static bool filterHiddenCollections(LogicalCollection const& c);

  ////////////////////////////////////////////////////////////////////////////////
  /// @brief Enterprise Relevant code to filter out hidden collections
  ///        that should not be included in links
  ////////////////////////////////////////////////////////////////////////////////
  static bool includeHiddenCollectionInLink(std::string const& name);

  /// @brief removes smart name suffixes from collection names.
  /// @param possiblySmartName  collection name with possible smart suffixes.
  /// Will be modified inplace 
  static void realNameFromSmartName(std::string& possiblySmartName);

 private:
  ////////////////////////////////////////////////////////////////////////////////
  /// @brief Persist collection in Agency and trigger shard creation process
  ////////////////////////////////////////////////////////////////////////////////

  static std::vector<std::shared_ptr<LogicalCollection>> persistCollectionsInAgency(
      ClusterFeature&, std::vector<std::shared_ptr<LogicalCollection>>& col,
      bool ignoreDistributeShardsLikeErrors, bool waitForSyncReplication,
      bool enforceReplicationFactor, bool isNewDatabase,
      std::shared_ptr<LogicalCollection> const& colPtr);
};

}  // namespace arangodb
<|MERGE_RESOLUTION|>--- conflicted
+++ resolved
@@ -331,11 +331,7 @@
   /// @param isNewDatabase
   /// @param colToDistributeShardsLike
 
-<<<<<<< HEAD
-  static std::vector<std::shared_ptr<LogicalCollection>> createCollectionOnCoordinator(
-=======
   static std::vector<std::shared_ptr<LogicalCollection>> createCollectionsOnCoordinator(
->>>>>>> 61e7ac62
       TRI_vocbase_t& vocbase, arangodb::velocypack::Slice parametersOfCollections,
       bool ignoreDistributeShardsLikeErrors, bool waitForSyncReplication,
       bool enforceReplicationFactor, bool isNewDatabase,
