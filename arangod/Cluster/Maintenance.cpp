--- conflicted
+++ resolved
@@ -820,11 +820,7 @@
     if (!cur.hasKey(cdbpath)) {
       auto const localDatabaseInfo = assembleLocalDatabaseInfo(dbName, allErrors);
       TRI_ASSERT(!localDatabaseInfo.slice().isNone());
-<<<<<<< HEAD
-      if (!localDatabaseInfo.slice().isEmptyObject()) {
-=======
       if (!localDatabaseInfo.slice().isEmptyObject() && !localDatabaseInfo.slice().isNone()) {
->>>>>>> 44849f4e
         report.add(VPackValue(CURRENT_DATABASES + dbName + "/" + serverId));
         {
           VPackObjectBuilder o(&report);
