--- conflicted
+++ resolved
@@ -67,13 +67,9 @@
 /// Constructor needs to be called synchrunously,
 /// will load counts from the db and scan the WAL
 RocksDBCounterManager::RocksDBCounterManager(rocksdb::DB* db)
-<<<<<<< HEAD
-    : _db(db) {
+    : _syncing(false), _db(db) {
   readSettings();
 
-=======
-    : _syncing(false), _db(db) {
->>>>>>> 6cfa55ac
   readCounterValues();
   if (!_counters.empty()) {
     if (parseRocksWAL()) {
@@ -163,17 +159,14 @@
   } else {
     bool expected = false;
 
-<<<<<<< HEAD
-  writeSettings();
-
-=======
     if (!_syncing.compare_exchange_strong(expected, true, std::memory_order_acquire,
                                           std::memory_order_relaxed)) {
       return Result();
     }
   }
+  
   TRI_DEFER(_syncing = false);
->>>>>>> 6cfa55ac
+  
   std::unordered_map<uint64_t, CMValue> copy;
   {  // block all updates
     WRITE_LOCKER(guard, _rwLock);
