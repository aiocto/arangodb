--- conflicted
+++ resolved
@@ -112,8 +112,6 @@
 #endif
   return {};
 }
-<<<<<<< HEAD
-=======
 
 constexpr size_t getBatchSize(size_t numDocsHint) noexcept {
   if (numDocsHint >= 8192) {
@@ -125,22 +123,12 @@
   }
 }
 
->>>>>>> 6689131f
 }  // namespace
 
 namespace arangodb {
 using WorkItem = std::pair<uint64_t, uint64_t>;
 class SharedWorkEnv {
  public:
-<<<<<<< HEAD
-  SharedWorkEnv(std::deque<WorkItem> workItems, uint64_t objectId)
-      : _ranges(std::move(workItems)),
-        _bounds(RocksDBKeyBounds::CollectionDocuments(
-            objectId, _ranges.front().first,
-            _ranges.front().second == UINT64_MAX
-                ? UINT64_MAX
-                : _ranges.front().second + 1)) {}
-=======
   SharedWorkEnv(std::deque<WorkItem> workItems, uint64_t objectId,
                 size_t numThreads)
       : _numThreads{numThreads},
@@ -150,12 +138,10 @@
             _ranges.front().second == UINT64_MAX
                 ? UINT64_MAX
                 : _ranges.front().second + 1)} {}
->>>>>>> 6689131f
 
   Result result() {
     std::unique_lock<std::mutex> lock(_mtx);
     return _res;
-<<<<<<< HEAD
   }
 
   void registerError(Result res) {
@@ -170,22 +156,6 @@
     _condition.notify_all();
   }
 
-=======
-  }
-
-  void registerError(Result res) {
-    TRI_ASSERT(res.fail());
-    {
-      std::unique_lock<std::mutex> lock(_mtx);
-      if (_res.ok()) {
-        _res = std::move(res);
-      }
-      _done = true;
-    }
-    _condition.notify_all();
-  }
-
->>>>>>> 6689131f
   bool fetchWorkItem(WorkItem& data) {
     std::unique_lock<std::mutex> lock(_mtx);
     while (!_done) {
@@ -196,11 +166,7 @@
         return true;
       }
       _numWaitingThreads++;
-<<<<<<< HEAD
-      if (_numWaitingThreads == RocksDBBuilderIndex::kNumThreads) {
-=======
       if (_numWaitingThreads == _numThreads) {
->>>>>>> 6689131f
         _done = true;
         _numWaitingThreads--;
         _condition.notify_all();
@@ -224,11 +190,7 @@
   void incTerminatedThreads() {
     std::unique_lock<std::mutex> extLock(_mtx);
     ++_numTerminatedThreads;
-<<<<<<< HEAD
-    if (_numTerminatedThreads == RocksDBBuilderIndex::kNumThreads) {
-=======
     if (_numTerminatedThreads == _numThreads) {
->>>>>>> 6689131f
       _condition.notify_all();
     }
   }
@@ -240,14 +202,8 @@
 
   void waitUntilAllThreadsTerminate() {
     std::unique_lock<std::mutex> extLock(_mtx);
-<<<<<<< HEAD
-    _condition.wait(extLock, [&]() {
-      return _numTerminatedThreads == RocksDBBuilderIndex::kNumThreads;
-    });
-=======
     _condition.wait(extLock,
                     [&]() { return _numTerminatedThreads == _numThreads; });
->>>>>>> 6689131f
   }
 
   void postStatistics(ThreadStatistics stats) {
@@ -267,10 +223,7 @@
 
  private:
   bool _done = false;
-<<<<<<< HEAD
-=======
   size_t const _numThreads;
->>>>>>> 6689131f
   size_t _numWaitingThreads = 0;
   size_t _numTerminatedThreads = 0;
   std::condition_variable _condition;
@@ -284,27 +237,16 @@
 
 IndexCreatorThread::IndexCreatorThread(
     bool isUniqueIndex, bool isForeground, uint64_t batchSize,
-<<<<<<< HEAD
-    std::atomic<uint64_t>& docsProcessed,
-    std::shared_ptr<SharedWorkEnv> sharedWorkEnv, RocksDBCollection* rcoll,
-    rocksdb::DB* rootDB, RocksDBIndex& ridx, rocksdb::Snapshot const* snap,
-    rocksdb::Options const& dbOptions, std::string const& idxPath)
-=======
     std::atomic<uint64_t>& docsProcessed, SharedWorkEnv& sharedWorkEnv,
     RocksDBCollection* rcoll, rocksdb::DB* rootDB, RocksDBIndex& ridx,
     rocksdb::Snapshot const* snap, rocksdb::Options const& dbOptions,
     [[maybe_unused]] std::string const& idxPath)
->>>>>>> 6689131f
     : Thread(ridx.collection().vocbase().server(), "IndexCreatorThread"),
       _isUniqueIndex(isUniqueIndex),
       _isForeground(isForeground),
       _batchSize(batchSize),
       _docsProcessed(docsProcessed),
-<<<<<<< HEAD
-      _sharedWorkEnv(std::move(sharedWorkEnv)),
-=======
       _sharedWorkEnv(&sharedWorkEnv),
->>>>>>> 6689131f
       _rcoll(rcoll),
       _rootDB(rootDB),
       _ridx(ridx),
@@ -622,21 +564,6 @@
 
 static Result processPartitions(
     bool isForeground, std::deque<std::pair<uint64_t, uint64_t>> partitions,
-<<<<<<< HEAD
-    trx::BuilderTrx& trx, rocksdb::Snapshot const* snap,
-    RocksDBCollection* rcoll, rocksdb::DB* rootDB, RocksDBIndex& ridx,
-    std::atomic<uint64_t>& docsProcessed, size_t numThreads,
-    uint64_t threadBatchSize, rocksdb::Options const& dbOptions,
-    std::string const& idxPath) {
-  auto sharedWorkEnv =
-      std::make_shared<SharedWorkEnv>(std::move(partitions), rcoll->objectId());
-  std::vector<std::unique_ptr<IndexCreatorThread>> idxCreatorThreads;
-  for (size_t i = 0; i < numThreads; ++i) {
-    auto newThread = std::make_unique<IndexCreatorThread>(
-        false, isForeground, threadBatchSize, docsProcessed, sharedWorkEnv,
-        rcoll, rootDB, ridx, snap, dbOptions, idxPath);
-    idxCreatorThreads.emplace_back(std::move(newThread));
-=======
     rocksdb::Snapshot const* snap, RocksDBCollection* rcoll,
     rocksdb::DB* rootDB, RocksDBIndex& ridx,
     std::atomic<uint64_t>& docsProcessed, size_t numThreads,
@@ -652,7 +579,6 @@
     idxCreatorThread = std::make_unique<IndexCreatorThread>(
         false, isForeground, threadBatchSize, docsProcessed, sharedWorkEnv,
         rcoll, rootDB, ridx, snap, dbOptions, idxPath);
->>>>>>> 6689131f
   }
 
   try {
@@ -665,15 +591,6 @@
     LOG_TOPIC("01ad6", WARN, Logger::ENGINES)
         << "error while starting index creation thread: " << ex.what();
     // abort the startup
-<<<<<<< HEAD
-    sharedWorkEnv->registerError({TRI_ERROR_INTERNAL, ex.what()});
-  }
-  sharedWorkEnv->waitUntilAllThreadsTerminate();
-
-  uint64_t seekCounter = 2;
-  uint64_t nextCounter = 0;
-  for (auto const& threadStats : sharedWorkEnv->getThreadStatistics()) {
-=======
     sharedWorkEnv.registerError({TRI_ERROR_INTERNAL, ex.what()});
   }
   sharedWorkEnv.waitUntilAllThreadsTerminate();
@@ -681,7 +598,6 @@
   uint64_t seekCounter = 2;
   uint64_t nextCounter = 0;
   for (auto const& threadStats : sharedWorkEnv.getThreadStatistics()) {
->>>>>>> 6689131f
     seekCounter += threadStats.numSeeks;
     nextCounter += threadStats.numNexts;
   }
@@ -689,11 +605,7 @@
       << "Parallel index creation status. Total seeks: " << seekCounter
       << ", number of next calls: " << nextCounter;
 
-<<<<<<< HEAD
-  return sharedWorkEnv->getResponse();
-=======
   return sharedWorkEnv.getResponse();
->>>>>>> 6689131f
 }
 
 // fast mode assuming exclusive access locked from outside
@@ -701,10 +613,6 @@
 static arangodb::Result fillIndex(
     rocksdb::DB* rootDB, RocksDBIndex& ridx, RocksDBMethods& batched,
     rocksdb::WriteBatchBase& batch, rocksdb::Snapshot const* snap,
-<<<<<<< HEAD
-    std::function<void(uint64_t)> const& reportProgress,
-=======
->>>>>>> 6689131f
     std::atomic<uint64_t>& docsProcessed, bool isUnique, size_t numThreads,
     uint64_t threadBatchSize, rocksdb::Options const& dbOptions,
     std::string const& idxPath) {
@@ -807,13 +715,8 @@
       TRI_ASSERT(it->Valid());
       uint64_t lastId = RocksDBKey::documentId(it->key()).id();
       partitions.push_back({firstId, lastId});
-<<<<<<< HEAD
-      res = processPartitions(foreground, std::move(partitions), trx, snap,
-                              rcoll, rootDB, ridx, docsProcessed, numThreads,
-=======
       res = processPartitions(foreground, std::move(partitions), snap, rcoll,
                               rootDB, ridx, docsProcessed, numThreads,
->>>>>>> 6689131f
                               threadBatchSize, dbOptions, idxPath);
 #ifdef USE_SST_INGESTION
       if (res.ok()) {
@@ -840,43 +743,25 @@
       _collection.vocbase().server().getFeature<EngineSelectorFeature>();
   auto& engine = selector.engine<RocksDBEngine>();
   rocksdb::DB* db = engine.db()->GetRootDB();
-  size_t numThreads =
-      _numDocsHint > this->kSingleThreadThreshold ? this->kNumThreads : 1;
   if (this->unique()) {
     const rocksdb::Comparator* cmp = internal->columnFamily()->GetComparator();
     // unique index. we need to keep track of all our changes because we need
     // to avoid duplicate index keys. must therefore use a WriteBatchWithIndex
-<<<<<<< HEAD
-    rocksdb::WriteBatchWithIndex batch(cmp, batchSize);
-    RocksDBBatchedWithIndexMethods methods(engine.db(), &batch);
-    res = ::fillIndex<true>(
-        db, *internal, methods, batch, snap, reportProgress,
-        std::ref(_docsProcessed), true, numThreads, this->kThreadBatchSize,
-=======
     rocksdb::WriteBatchWithIndex batch(cmp, getBatchSize(_numDocsHint));
     RocksDBBatchedWithIndexMethods methods(engine.db(), &batch);
     res = ::fillIndex<true>(
         db, *internal, methods, batch, snap, std::ref(_docsProcessed), true,
         _numThreads, this->kThreadBatchSize,
->>>>>>> 6689131f
         rocksdb::Options(_engine.rocksDBOptions(), {}), _engine.idxPath());
   } else {
     // non-unique index. all index keys will be unique anyway because they
     // contain the document id we can therefore get away with a cheap
     // WriteBatch
-<<<<<<< HEAD
-    rocksdb::WriteBatch batch(batchSize);
-    RocksDBBatchedMethods methods(&batch);
-    res = ::fillIndex<true>(
-        db, *internal, methods, batch, snap, reportProgress,
-        std::ref(_docsProcessed), false, numThreads, this->kThreadBatchSize,
-=======
     rocksdb::WriteBatch batch(getBatchSize(_numDocsHint));
     RocksDBBatchedMethods methods(&batch);
     res = ::fillIndex<true>(
         db, *internal, methods, batch, snap, std::ref(_docsProcessed), false,
         _numThreads, this->kThreadBatchSize,
->>>>>>> 6689131f
         rocksdb::Options(_engine.rocksDBOptions(), {}), _engine.idxPath());
   }
 
@@ -1213,26 +1098,16 @@
 
   // Step 1. Capture with snapshot
   rocksdb::DB* db = engine.db()->GetRootDB();
-  size_t numThreads =
-      _numDocsHint > this->kSingleThreadThreshold ? this->kNumThreads : 1;
   if (internal->unique()) {
     const rocksdb::Comparator* cmp = internal->columnFamily()->GetComparator();
     // unique index. we need to keep track of all our changes because we need
     // to avoid duplicate index keys. must therefore use a WriteBatchWithIndex
     rocksdb::WriteBatchWithIndex batch(cmp, 32 * 1024 * 1024);
     RocksDBBatchedWithIndexMethods methods(engine.db(), &batch);
-<<<<<<< HEAD
-    res = ::fillIndex<false>(db, *internal, methods, batch, snap,
-                             reportProgress, std::ref(_docsProcessed), true,
-                             this->kNumThreads, this->kThreadBatchSize,
-                             rocksdb::Options(_engine.rocksDBOptions(), {}),
-                             _engine.idxPath());
-=======
     res = ::fillIndex<false>(
         db, *internal, methods, batch, snap, std::ref(_docsProcessed), true,
         _numThreads, kThreadBatchSize,
         rocksdb::Options(_engine.rocksDBOptions(), {}), _engine.idxPath());
->>>>>>> 6689131f
   } else {
     // non-unique index. all index keys will be unique anyway because they
     // contain the document id we can therefore get away with a cheap
@@ -1240,13 +1115,8 @@
     rocksdb::WriteBatch batch(32 * 1024 * 1024);
     RocksDBBatchedMethods methods(&batch);
     res = ::fillIndex<false>(
-<<<<<<< HEAD
-        db, *internal, methods, batch, snap, reportProgress,
-        std::ref(_docsProcessed), false, numThreads, this->kThreadBatchSize,
-=======
         db, *internal, methods, batch, snap, std::ref(_docsProcessed), false,
         _numThreads, kThreadBatchSize,
->>>>>>> 6689131f
         rocksdb::Options(_engine.rocksDBOptions(), {}), _engine.idxPath());
   }
 
