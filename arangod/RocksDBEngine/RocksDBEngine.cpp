////////////////////////////////////////////////////////////////////////////////
/// DISCLAIMER
///
/// Copyright 2014-2022 ArangoDB GmbH, Cologne, Germany
/// Copyright 2004-2014 triAGENS GmbH, Cologne, Germany
///
/// Licensed under the Apache License, Version 2.0 (the "License");
/// you may not use this file except in compliance with the License.
/// You may obtain a copy of the License at
///
///     http://www.apache.org/licenses/LICENSE-2.0
///
/// Unless required by applicable law or agreed to in writing, software
/// distributed under the License is distributed on an "AS IS" BASIS,
/// WITHOUT WARRANTIES OR CONDITIONS OF ANY KIND, either express or implied.
/// See the License for the specific language governing permissions and
/// limitations under the License.
///
/// Copyright holder is ArangoDB GmbH, Cologne, Germany
///
/// @author Jan Steemann
/// @author Jan Christoph Uhde
////////////////////////////////////////////////////////////////////////////////

#include "RocksDBEngine.h"
#include "ApplicationFeatures/ApplicationServer.h"
#include "ApplicationFeatures/LanguageFeature.h"
#include "Basics/Exceptions.h"
#include "Basics/FileUtils.h"
#include "Basics/NumberOfCores.h"
#include "Basics/ReadLocker.h"
#include "Basics/Result.h"
#include "Basics/RocksDBLogger.h"
#include "Basics/StaticStrings.h"
#include "Basics/Thread.h"
#include "Basics/VelocyPackHelper.h"
#include "Basics/WriteLocker.h"
#include "Basics/application-exit.h"
#include "Basics/build.h"
#include "Basics/exitcodes.h"
#include "Basics/files.h"
#include "Basics/system-functions.h"
#include "Cache/CacheManagerFeature.h"
#include "Cache/Manager.h"
#include "Cluster/ClusterFeature.h"
#include "Cluster/ServerState.h"
#include "IResearch/IResearchCommon.h"
#include "GeneralServer/RestHandlerFactory.h"
#include "Logger/LogMacros.h"
#include "Logger/Logger.h"
#include "Logger/LoggerStream.h"
#include "ProgramOptions/ProgramOptions.h"
#include "ProgramOptions/Section.h"
#include "Replication/ReplicationClients.h"
#include "Replication2/ReplicatedLog/ReplicatedLogFeature.h"
#include "Replication2/ReplicatedState/PersistedStateInfo.h"
#include "Rest/Version.h"
#include "RestHandler/RestHandlerCreator.h"
#include "RestServer/DatabaseFeature.h"
#include "RestServer/DatabasePathFeature.h"
#include "RestServer/FlushFeature.h"
#include "Metrics/CounterBuilder.h"
#include "Metrics/GaugeBuilder.h"
#include "Metrics/MetricsFeature.h"
#include "RestServer/LanguageCheckFeature.h"
#include "RestServer/ServerIdFeature.h"
#include "RocksDBEngine/Listeners/RocksDBBackgroundErrorListener.h"
#include "RocksDBEngine/Listeners/RocksDBMetricsListener.h"
#include "RocksDBEngine/Listeners/RocksDBThrottle.h"
#include "RocksDBEngine/ReplicatedRocksDBTransactionState.h"
#include "RocksDBEngine/RocksDBBackgroundThread.h"
#include "RocksDBEngine/RocksDBChecksumEnv.h"
#include "RocksDBEngine/RocksDBCollection.h"
#include "RocksDBEngine/RocksDBColumnFamilyManager.h"
#include "RocksDBEngine/RocksDBCommon.h"
#include "RocksDBEngine/RocksDBComparator.h"
#include "RocksDBEngine/RocksDBIncrementalSync.h"
#include "RocksDBEngine/RocksDBIndex.h"
#include "RocksDBEngine/RocksDBIndexCacheRefillFeature.h"
#include "RocksDBEngine/RocksDBIndexFactory.h"
#include "RocksDBEngine/RocksDBKey.h"
#include "RocksDBEngine/RocksDBLogValue.h"
#include "RocksDBEngine/RocksDBOptimizerRules.h"
#include "RocksDBEngine/RocksDBOptionFeature.h"
#include "RocksDBEngine/RocksDBPersistedLog.h"
#include "RocksDBEngine/RocksDBRecoveryManager.h"
#include "RocksDBEngine/RocksDBReplicationManager.h"
#include "RocksDBEngine/RocksDBReplicationTailing.h"
#include "RocksDBEngine/RocksDBRestHandlers.h"
#include "RocksDBEngine/RocksDBSettingsManager.h"
#include "RocksDBEngine/RocksDBChecksumEnv.h"
#include "RocksDBEngine/RocksDBSyncThread.h"
#include "RocksDBEngine/RocksDBTypes.h"
#include "RocksDBEngine/RocksDBUpgrade.h"
#include "RocksDBEngine/RocksDBV8Functions.h"
#include "RocksDBEngine/RocksDBValue.h"
#include "RocksDBEngine/RocksDBWalAccess.h"
#include "RocksDBEngine/SimpleRocksDBTransactionState.h"
#include "Scheduler/SchedulerFeature.h"
#include "Transaction/Context.h"
#include "Transaction/Manager.h"
#include "Transaction/Options.h"
#include "Transaction/StandaloneContext.h"
#include "VocBase/LogicalView.h"
#include "VocBase/VocbaseInfo.h"
#include "VocBase/ticks.h"
#include "Inspection/VPack.h"

#include <rocksdb/convenience.h>
#include <rocksdb/db.h>
#include <rocksdb/env.h>
#include <rocksdb/filter_policy.h>
#include <rocksdb/iterator.h>
#include <rocksdb/options.h>
#include <rocksdb/slice_transform.h>
#include <rocksdb/sst_file_reader.h>
#include <rocksdb/statistics.h>
#include <rocksdb/table.h>
#include <rocksdb/transaction_log.h>
#include <rocksdb/utilities/transaction_db.h>
#include <rocksdb/write_batch.h>

#include <velocypack/Iterator.h>

#include <iomanip>
#include <limits>
#include <utility>

// we will not use the multithreaded index creation that uses rocksdb's sst
// file ingestion until rocksdb external file ingestion is fixed to have
// correct sequence numbers for the files without gaps
#undef USE_SST_INGESTION

using namespace arangodb;
using namespace arangodb::application_features;
using namespace arangodb::options;

namespace arangodb {

DECLARE_GAUGE(rocksdb_wal_sequence, uint64_t, "Current RocksDB WAL sequence");
DECLARE_GAUGE(
    rocksdb_wal_sequence_lower_bound, uint64_t,
    "RocksDB WAL sequence number until which background thread has caught up");
DECLARE_GAUGE(rocksdb_archived_wal_files, uint64_t,
              "Number of archived RocksDB WAL files");
DECLARE_GAUGE(rocksdb_prunable_wal_files, uint64_t,
              "Number of prunable RocksDB WAL files");
DECLARE_GAUGE(rocksdb_wal_pruning_active, uint64_t,
              "Whether or not RocksDB WAL file pruning is active");
DECLARE_GAUGE(arangodb_revision_tree_memory_usage, uint64_t,
              "Total memory consumed by all revision trees");
DECLARE_COUNTER(arangodb_revision_tree_rebuilds_success_total,
                "Number of successful revision tree rebuilds");
DECLARE_COUNTER(arangodb_revision_tree_rebuilds_failure_total,
                "Number of failed revision tree rebuilds");
DECLARE_COUNTER(arangodb_revision_tree_hibernations_total,
                "Number of revision tree hibernations");
DECLARE_COUNTER(arangodb_revision_tree_resurrections_total,
                "Number of revision tree resurrections");

// global flag to cancel all compactions. will be flipped to true on shutdown
static std::atomic<bool> cancelCompactions{false};

// minimum value for --rocksdb.sync-interval (in ms)
// a value of 0 however means turning off the syncing altogether!
static constexpr uint64_t minSyncInterval = 5;

static constexpr uint64_t databaseIdForGlobalApplier = 0;

// handles for recovery helpers
std::vector<std::shared_ptr<RocksDBRecoveryHelper>>
    RocksDBEngine::_recoveryHelpers;

RocksDBFilePurgePreventer::RocksDBFilePurgePreventer(RocksDBEngine* engine)
    : _engine(engine) {
  TRI_ASSERT(_engine != nullptr);
  _engine->_purgeLock.lockRead();
}

RocksDBFilePurgePreventer::~RocksDBFilePurgePreventer() {
  if (_engine != nullptr) {
    _engine->_purgeLock.unlockRead();
  }
}

RocksDBFilePurgePreventer::RocksDBFilePurgePreventer(
    RocksDBFilePurgePreventer&& other)
    : _engine(other._engine) {
  // steal engine from other
  other._engine = nullptr;
}

RocksDBFilePurgeEnabler::RocksDBFilePurgeEnabler(RocksDBEngine* engine)
    : _engine(nullptr) {
  TRI_ASSERT(engine != nullptr);

  if (engine->_purgeLock.tryLockWrite()) {
    // we got the lock
    _engine = engine;
  }
}

RocksDBFilePurgeEnabler::~RocksDBFilePurgeEnabler() {
  if (_engine != nullptr) {
    _engine->_purgeLock.unlockWrite();
  }
}

RocksDBFilePurgeEnabler::RocksDBFilePurgeEnabler(
    RocksDBFilePurgeEnabler&& other)
    : _engine(other._engine) {
  // steal engine from other
  other._engine = nullptr;
}

// create the storage engine
RocksDBEngine::RocksDBEngine(Server& server,
                             RocksDBOptionsProvider const& optionsProvider)
    : StorageEngine(server, kEngineName, name(), Server::id<RocksDBEngine>(),
                    std::make_unique<RocksDBIndexFactory>(server)),
      _optionsProvider(optionsProvider),
      _db(nullptr),
      _walAccess(std::make_unique<RocksDBWalAccess>(*this)),
      _maxTransactionSize(transaction::Options::defaultMaxTransactionSize),
      _intermediateCommitSize(
          transaction::Options::defaultIntermediateCommitSize),
      _intermediateCommitCount(
          transaction::Options::defaultIntermediateCommitCount),
      _maxParallelCompactions(2),
      _pruneWaitTime(10.0),
      _pruneWaitTimeInitial(180.0),
      _maxWalArchiveSizeLimit(0),
      _releasedTick(0),
      _syncInterval(100),
      _syncDelayThreshold(5000),
      _requiredDiskFreePercentage(0.01),
      _requiredDiskFreeBytes(16 * 1024 * 1024),
      _useThrottle(true),
      _useReleasedTick(false),
      _debugLogging(false),
      _useEdgeCache(true),
      _verifySst(false),
#ifdef USE_ENTERPRISE
      _createShaFiles(true),
#else
      _createShaFiles(false),
#endif
      _useRangeDeleteInWal(true),
      _lastHealthCheckSuccessful(false),
      _dbExisted(false),
      _runningRebuilds(0),
      _runningCompactions(0),
      _metricsWalSequenceLowerBound(
          server.getFeature<metrics::MetricsFeature>().add(
              rocksdb_wal_sequence_lower_bound{})),
      _metricsArchivedWalFiles(server.getFeature<metrics::MetricsFeature>().add(
          rocksdb_archived_wal_files{})),
      _metricsPrunableWalFiles(server.getFeature<metrics::MetricsFeature>().add(
          rocksdb_prunable_wal_files{})),
      _metricsWalPruningActive(server.getFeature<metrics::MetricsFeature>().add(
          rocksdb_wal_pruning_active{})),
      _metricsTreeMemoryUsage(server.getFeature<metrics::MetricsFeature>().add(
          arangodb_revision_tree_memory_usage{})),
      _metricsTreeRebuildsSuccess(
          server.getFeature<metrics::MetricsFeature>().add(
              arangodb_revision_tree_rebuilds_success_total{})),
      _metricsTreeRebuildsFailure(
          server.getFeature<metrics::MetricsFeature>().add(
              arangodb_revision_tree_rebuilds_failure_total{})),
      _metricsTreeHibernations(server.getFeature<metrics::MetricsFeature>().add(
          arangodb_revision_tree_hibernations_total{})),
      _metricsTreeResurrections(
          server.getFeature<metrics::MetricsFeature>().add(
              arangodb_revision_tree_resurrections_total{})) {
  startsAfter<BasicFeaturePhaseServer>();
  // inherits order from StorageEngine but requires "RocksDBOption" that is used
  // to configure this engine
  startsAfter<RocksDBOptionFeature>();
  startsAfter<LanguageFeature>();
  startsAfter<LanguageCheckFeature>();
}

RocksDBEngine::~RocksDBEngine() {
  _recoveryHelpers.clear();
  shutdownRocksDBInstance();
}

/// shuts down the RocksDB instance. this is called from unprepare
/// and the dtor
void RocksDBEngine::shutdownRocksDBInstance() noexcept {
  if (_db == nullptr) {
    return;
  }

  // turn off RocksDBThrottle, and release our pointers to it
  if (_throttleListener != nullptr) {
    _throttleListener->stopThread();
  }

  for (rocksdb::ColumnFamilyHandle* h :
       RocksDBColumnFamilyManager::allHandles()) {
    _db->DestroyColumnFamilyHandle(h);
  }

  // now prune all obsolete WAL files
  try {
    determinePrunableWalFiles(0);
    pruneWalFiles();
  } catch (...) {
    // this is allowed to go wrong on shutdown
    // we must not throw an exception from here
  }

  try {
    // do a final WAL sync here before shutting down
    Result res = RocksDBSyncThread::sync(_db->GetBaseDB());
    if (res.fail()) {
      LOG_TOPIC("14ede", WARN, Logger::ENGINES)
          << "could not sync RocksDB WAL: " << res.errorMessage();
    }

    rocksdb::Status status = _db->Close();

    if (!status.ok()) {
      Result res = rocksutils::convertStatus(status);
      LOG_TOPIC("2b9c1", ERR, Logger::ENGINES)
          << "could not shutdown RocksDB: " << res.errorMessage();
    }
  } catch (...) {
    // this is allowed to go wrong on shutdown
    // we must not throw an exception from here
  }

  delete _db;
  _db = nullptr;
}

// inherited from ApplicationFeature
// ---------------------------------

// add the storage engine's specific options to the global list of options
void RocksDBEngine::collectOptions(
    std::shared_ptr<options::ProgramOptions> options) {
  options->addSection("rocksdb", "RocksDB engine");

  /// @brief minimum required percentage of free disk space for considering the
  /// server "healthy". this is expressed as a floating point value between 0
  /// and 1! if set to 0.0, the % amount of free disk is ignored in checks.
  options
      ->addOption(
          "--rocksdb.minimum-disk-free-percent",
          "The minimum percentage of free disk space for considering the "
          "server healthy in health checks (0 = disable the check).",
          new DoubleParameter(&_requiredDiskFreePercentage, /*base*/ 1.0,
                              /*minValue*/ 0.0, /*maxValue*/ 1.0),
          arangodb::options::makeFlags(
              arangodb::options::Flags::DefaultNoComponents,
              arangodb::options::Flags::OnDBServer,
              arangodb::options::Flags::OnSingle))
      .setIntroducedIn(30800);

  /// @brief minimum number of free bytes on disk for considering the server
  /// healthy. if set to 0, the number of free bytes on disk is ignored in
  /// checks.
  options
      ->addOption("--rocksdb.minimum-disk-free-bytes",
                  "The minimum number of free disk bytes for considering the "
                  "server healthy in health checks (0 = disable the check).",
                  new UInt64Parameter(&_requiredDiskFreeBytes),
                  arangodb::options::makeFlags(
                      arangodb::options::Flags::DefaultNoComponents,
                      arangodb::options::Flags::OnDBServer,
                      arangodb::options::Flags::OnSingle))
      .setIntroducedIn(30800);

  // control transaction size for RocksDB engine
  options
      ->addOption("--rocksdb.max-transaction-size",
                  "The transaction size limit (in bytes).",
                  new UInt64Parameter(&_maxTransactionSize))
      .setLongDescription(R"(Transactions store all keys and values in RAM, so
large transactions run the risk of causing out-of-memory situations. This
setting allows you to ensure that it does not happen by limiting the size of
any individual transaction. Transactions whose operations would consume more
RAM than this threshold value are aborted automatically with error 32
("resource limit exceeded").)");

  options->addOption("--rocksdb.intermediate-commit-size",
                     "An intermediate commit is performed automatically "
                     "when a transaction has accumulated operations of this "
                     "size (in bytes), and a new transaction is started.",
                     new UInt64Parameter(&_intermediateCommitSize));

  options->addOption("--rocksdb.intermediate-commit-count",
                     "An intermediate commit is performed automatically "
                     "when this number of operations is reached in a "
                     "transaction, and a new transaction is started.",
                     new UInt64Parameter(&_intermediateCommitCount));

  options
      ->addOption("--rocksdb.max-parallel-compactions",
                  "The maximum number of parallel compactions jobs.",
                  new UInt64Parameter(&_maxParallelCompactions))
      .setIntroducedIn(30711);

  options
      ->addOption(
          "--rocksdb.sync-interval",
          "The interval for automatic, non-requested disk syncs (in "
          "milliseconds, 0 = turn automatic syncing off)",
          new UInt64Parameter(&_syncInterval),
          arangodb::options::makeFlags(arangodb::options::Flags::OsLinux,
                                       arangodb::options::Flags::OsMac,
                                       arangodb::options::Flags::OnDBServer,
                                       arangodb::options::Flags::OnSingle))
      .setLongDescription(R"(Automatic synchronization of data from RocksDB's
write-ahead logs to disk is only performed for not-yet synchronized data, and
only for operations that have been executed without the `waitForSync`
attribute.)");

  options
      ->addOption(
          "--rocksdb.sync-delay-threshold",
          "The threshold for self-observation of WAL disk syncs "
          "(in milliseconds, 0 = no warnings). Any WAL disk sync longer ago "
          "than this threshold triggers a warning ",
          new UInt64Parameter(&_syncDelayThreshold),
          arangodb::options::makeFlags(
              arangodb::options::Flags::DefaultNoComponents,
              arangodb::options::Flags::OnDBServer,
              arangodb::options::Flags::OnSingle,
              arangodb::options::Flags::Uncommon))
      .setIntroducedIn(30608)
      .setIntroducedIn(30705);

  options
      ->addOption("--rocksdb.wal-file-timeout",
                  "The timeout after which unused WAL files are deleted "
                  "(in seconds).",
                  new DoubleParameter(&_pruneWaitTime),
                  arangodb::options::makeFlags(
                      arangodb::options::Flags::DefaultNoComponents,
                      arangodb::options::Flags::OnDBServer,
                      arangodb::options::Flags::OnSingle))
      .setLongDescription(R"(Data of ongoing transactions is stored in RAM.
Transactions that get too big (in terms of number of operations involved or the
total size of data created or modified by the transaction) are committed
automatically. Effectively, this means that big user transactions are split into
multiple smaller RocksDB transactions that are committed individually.
The entire user transaction does not necessarily have ACID properties in this
case.)");

  options
      ->addOption("--rocksdb.wal-file-timeout-initial",
                  "The initial timeout (in seconds) after which unused WAL "
                  "files deletion kicks in after server start.",
                  new DoubleParameter(&_pruneWaitTimeInitial),
                  arangodb::options::makeFlags(
                      arangodb::options::Flags::DefaultNoComponents,
                      arangodb::options::Flags::OnDBServer,
                      arangodb::options::Flags::OnSingle,
                      arangodb::options::Flags::Uncommon))
      .setLongDescription(R"(If you decrease the value, the server starts the
removal of obsolete WAL files earlier after server start. This is useful in
testing environments that are space-restricted and do not require keeping much
WAL file data at all.)");

  options
      ->addOption("--rocksdb.throttle", "Enable write-throttling.",
                  new BooleanParameter(&_useThrottle),
                  arangodb::options::makeFlags(
                      arangodb::options::Flags::DefaultNoComponents,
                      arangodb::options::Flags::OnDBServer,
                      arangodb::options::Flags::OnSingle))
      .setLongDescription(R"(If enabled, dynamically throttles the ingest rate
of writes if necessary to reduce chances of compactions getting too far behind
and blocking incoming writes.)");

  options
      ->addOption(
          "--rocksdb.throttle-slots",
          "The number of historic metrics to use for throttle value "
          "calculation.",
          new UInt64Parameter(&_throttleSlots, /*base*/ 1, /*minValue*/ 1),
          arangodb::options::makeFlags(
              arangodb::options::Flags::DefaultNoComponents,
              arangodb::options::Flags::OnDBServer,
              arangodb::options::Flags::OnSingle,
              arangodb::options::Flags::Uncommon))
      .setIntroducedIn(30805)
      .setLongDescription(R"(If throttling is enabled, this parameter controls
the number of previous intervals to use for throttle value calculation.)");

  options
      ->addOption(
          "--rocksdb.throttle-frequency",
          "The frequency for write-throttle calculations (in milliseconds).",
          new UInt64Parameter(&_throttleFrequency),
          arangodb::options::makeFlags(
              arangodb::options::Flags::DefaultNoComponents,
              arangodb::options::Flags::OnDBServer,
              arangodb::options::Flags::OnSingle,
              arangodb::options::Flags::Uncommon))
      .setIntroducedIn(30805)
      .setLongDescription(R"(If the throttling is enabled, it recalculates a
new maximum ingestion rate with this frequency.)");

  options
      ->addOption(
          "--rocksdb.throttle-scaling-factor",
          "The adaptiveness scaling factor for write-throttle calculations.",
          new UInt64Parameter(&_throttleScalingFactor),
          arangodb::options::makeFlags(
              arangodb::options::Flags::DefaultNoComponents,
              arangodb::options::Flags::OnDBServer,
              arangodb::options::Flags::OnSingle,
              arangodb::options::Flags::Uncommon))
      .setIntroducedIn(30805)
      .setLongDescription(R"(There is normally no need to change this value.)");

  options
      ->addOption("--rocksdb.throttle-max-write-rate",
                  "The maximum write rate enforced by throttle (in bytes per "
                  "second, 0 = unlimited).",
                  new UInt64Parameter(&_throttleMaxWriteRate),
                  arangodb::options::makeFlags(
                      arangodb::options::Flags::DefaultNoComponents,
                      arangodb::options::Flags::OnDBServer,
                      arangodb::options::Flags::OnSingle,
                      arangodb::options::Flags::Uncommon))
      .setIntroducedIn(30805)
      .setLongDescription(R"(The actual write rate established by the
throttling is the minimum of this value and the value that the regular throttle
calculation produces, i.e. this option can be used to set a fixed upper bound
on the write rate.)");

  options
      ->addOption("--rocksdb.throttle-slow-down-writes-trigger",
                  "The number of level 0 files whose payload "
                  "is not considered in throttle calculations when penalizing "
                  "the presence of L0 files.",
                  new UInt64Parameter(&_throttleSlowdownWritesTrigger),
                  arangodb::options::makeFlags(
                      arangodb::options::Flags::DefaultNoComponents,
                      arangodb::options::Flags::OnDBServer,
                      arangodb::options::Flags::OnSingle,
                      arangodb::options::Flags::Uncommon))
      .setIntroducedIn(30805)
      .setLongDescription(R"(There is normally no need to change this value.)");

  options
      ->addOption("--rocksdb.throttle-lower-bound-bps",
                  "The lower bound for throttle's write bandwidth "
                  "(in bytes per second).",
                  new UInt64Parameter(&_throttleLowerBoundBps),
                  arangodb::options::makeFlags(
                      arangodb::options::Flags::DefaultNoComponents,
                      arangodb::options::Flags::OnDBServer,
                      arangodb::options::Flags::OnSingle,
                      arangodb::options::Flags::Uncommon))
      .setIntroducedIn(30805);

#ifdef USE_ENTERPRISE
  options->addOption("--rocksdb.create-sha-files",
                     "Whether to enable the generation of sha256 files for "
                     "each .sst file.",
                     new BooleanParameter(&_createShaFiles),
                     arangodb::options::makeFlags(
                         arangodb::options::Flags::DefaultNoComponents,
                         arangodb::options::Flags::OnDBServer,
                         arangodb::options::Flags::OnSingle,
                         arangodb::options::Flags::Enterprise));
#endif

  options
      ->addOption("--rocksdb.use-range-delete-in-wal",
                  "Enable range delete markers in the write-ahead log (WAL). "
                  "Potentially incompatible with older arangosync versions.",
                  new BooleanParameter(&_useRangeDeleteInWal),
                  arangodb::options::makeFlags(
                      arangodb::options::Flags::DefaultNoComponents,
                      arangodb::options::Flags::OnDBServer,
                      arangodb::options::Flags::Uncommon))
      .setIntroducedIn(30903)
      .setLongDescription(R"(Controls whether the collection truncate operation
in the cluster can use RangeDelete operations in RocksDB. Using RangeDeletes is
fast and reduces the algorithmic complexity of the truncate operation to O(1),
compared to O(n) for when this option is turned off (with n being the number of
documents in the collection/shard).

Previous versions of ArangoDB used RangeDeletes only on a single server, but
never in a cluster. 

The default value for this option is `true`, and you should only change this
value in case of emergency. This option is only honored in the cluster.
Single server and Active Failover deployments do not use RangeDeletes regardless
of the value of this option.

Note that it is not guaranteed that all truncate operations use a RangeDelete
operation. For collections containing a low number of documents, the O(n)
truncate method may still be used.)");

  options
      ->addOption("--rocksdb.debug-logging",
                  "Whether to enable RocksDB debug logging.",
                  new BooleanParameter(&_debugLogging),
                  arangodb::options::makeFlags(
                      arangodb::options::Flags::DefaultNoComponents,
                      arangodb::options::Flags::OnDBServer,
                      arangodb::options::Flags::OnSingle,
                      arangodb::options::Flags::Uncommon))
      .setLongDescription(R"(If set to `true`, enables verbose logging of
RocksDB's actions into the logfile written by ArangoDB (if the
`--rocksdb.use-file-logging` option is off), or RocksDB's own log (if the
`--rocksdb.use-file-logging` option is on).

This option is turned off by default, but you can enable it for debugging
RocksDB internals and performance.)");

  options
      ->addOption("--rocksdb.edge-cache",
                  "Whether to use the in-memory cache for edges",
                  new BooleanParameter(&_useEdgeCache),
                  arangodb::options::makeFlags(
                      arangodb::options::Flags::DefaultNoComponents,
                      arangodb::options::Flags::OnDBServer,
                      arangodb::options::Flags::OnSingle,
                      arangodb::options::Flags::Uncommon))
      .setIntroducedIn(30604)
      .setDeprecatedIn(31000);

  options
      ->addOption("--rocksdb.verify-sst",
                  "Verify the validity of .sst files present in the "
                  "`engine-rocksdb` directory on startup.",
                  new BooleanParameter(&_verifySst),
                  arangodb::options::makeFlags(
                      arangodb::options::Flags::Command,
                      arangodb::options::Flags::DefaultNoComponents,
                      arangodb::options::Flags::OnAgent,
                      arangodb::options::Flags::OnDBServer,
                      arangodb::options::Flags::OnSingle,
                      arangodb::options::Flags::Uncommon))
      .setIntroducedIn(31100)
      .setLongDescription(R"(If set to `true`, during startup, all .sst files
in the `engine-rocksdb` folder in the database directory are checked for
potential corruption and errors. The server process stops after the check and
returns an exit code of `0` if the validation was successful, or a non-zero
exit code if there is an error in any of the .sst files.)");

  options
      ->addOption("--rocksdb.wal-archive-size-limit",
                  "The maximum total size (in bytes) of archived WAL files to "
                  "keep on the leader (0 = unlimited).",
                  new UInt64Parameter(&_maxWalArchiveSizeLimit),
                  arangodb::options::makeFlags(
                      arangodb::options::Flags::DefaultNoComponents,
                      arangodb::options::Flags::OnDBServer,
                      arangodb::options::Flags::OnSingle,
                      arangodb::options::Flags::Uncommon))
      .setLongDescription(R"(A value of `0` does not restrict the size of the
archive, so the leader removes archived WAL files when there are no replication
clients needing them. Any non-zero value restricts the size of the WAL files
archive to about the specified value and trigger WAL archive file deletion once
the threshold is reached. You can use this to get rid of archived WAL files in
a disk size-constrained environment.

**Note**: The value is only a threshold, so the archive may get bigger than 
the configured value until the background thread actually deletes files from
the archive. Also note that deletion from the archive only kicks in after
`--rocksdb.wal-file-timeout-initial` seconds have elapsed after server start.

Archived WAL files are normally deleted automatically after a short while when
there is no follower attached that may read from the archive. However, in case
when there are followers attached that may read from the archive, WAL files
normally remain in the archive until their contents have been streamed to the
followers. In case there are slow followers that cannot catch up, this causes a
growth of the WAL files archive over time.

You can use the option to force a deletion of WAL files from the archive even if
there are followers attached that may want to read the archive. In case the
option is set and a leader deletes files from the archive that followers want to
read, this aborts the replication on the followers. Followers can restart the
replication doing a resync, however.)");

#ifdef USE_ENTERPRISE
  collectEnterpriseOptions(options);
#endif
}

// validate the storage engine's specific options
void RocksDBEngine::validateOptions(
    std::shared_ptr<options::ProgramOptions> options) {
  transaction::Options::setLimits(_maxTransactionSize, _intermediateCommitSize,
                                  _intermediateCommitCount);
#ifdef USE_ENTERPRISE
  validateEnterpriseOptions(options);
#endif

  if (_throttleScalingFactor == 0) {
    _throttleScalingFactor = 1;
  }

  if (_throttleSlots < 8) {
    _throttleSlots = 8;
  }

  if (_syncInterval > 0) {
    if (_syncInterval < minSyncInterval) {
      // _syncInterval = 0 means turned off!
      LOG_TOPIC("bbd68", FATAL, arangodb::Logger::CONFIG)
          << "invalid value for --rocksdb.sync-interval. Please use a value "
          << "of at least " << minSyncInterval;
      FATAL_ERROR_EXIT();
    }

    if (_syncDelayThreshold > 0 && _syncDelayThreshold <= _syncInterval) {
      if (!options->processingResult().touched("rocksdb.sync-interval") &&
          options->processingResult().touched("rocksdb.sync-delay-threshold")) {
        // user has not set --rocksdb.sync-interval, but set
        // --rocksdb.sync-delay-threshold
        LOG_TOPIC("c3f45", WARN, arangodb::Logger::CONFIG)
            << "invalid value for --rocksdb.sync-delay-threshold. should be "
               "higher "
            << "than the value of --rocksdb.sync-interval (" << _syncInterval
            << ")";
      }

      _syncDelayThreshold = 10 * _syncInterval;
      LOG_TOPIC("c0fa3", WARN, arangodb::Logger::CONFIG)
          << "auto-adjusting value of --rocksdb.sync-delay-threshold to "
          << _syncDelayThreshold << " ms";
    }
  }

  if (_pruneWaitTimeInitial < 10) {
    LOG_TOPIC("a9667", WARN, arangodb::Logger::ENGINES)
        << "consider increasing the value for "
           "--rocksdb.wal-file-timeout-initial. "
        << "Replication clients might have trouble to get in sync";
  }
}

// preparation phase for storage engine. can be used for internal setup.
// the storage engine must not start any threads here or write any files
void RocksDBEngine::prepare() {
  // get base path from DatabaseServerFeature
  auto& databasePathFeature = server().getFeature<DatabasePathFeature>();
  _basePath = databasePathFeature.directory();

  TRI_ASSERT(!_basePath.empty());

#ifdef USE_ENTERPRISE
  prepareEnterprise();
#endif
}

void RocksDBEngine::verifySstFiles(rocksdb::Options const& options) const {
  rocksdb::SstFileReader sstReader(options);
  for (auto const& fileName : TRI_FullTreeDirectory(dataPath().c_str())) {
    if (!fileName.ends_with(".sst")) {
      continue;
    }
    rocksdb::Status res =
        sstReader.Open(basics::FileUtils::buildFilename(dataPath(), fileName));
    if (!res.ok()) {
      auto result = rocksutils::convertStatus(res);
      LOG_TOPIC("40edd", FATAL, arangodb::Logger::STARTUP)
          << result.errorMessage();
      FATAL_ERROR_EXIT_CODE(TRI_EXIT_SST_FILE_CHECK);
    }
    res = sstReader.VerifyChecksum();
    if (!res.ok()) {
      auto result = rocksutils::convertStatus(res);
      LOG_TOPIC("2943c", FATAL, arangodb::Logger::STARTUP)
          << result.errorMessage();
      FATAL_ERROR_EXIT_CODE(TRI_EXIT_SST_FILE_CHECK);
    }
  }
  exit(EXIT_SUCCESS);
}

void RocksDBEngine::start() {
  // it is already decided that rocksdb is used
  TRI_ASSERT(isEnabled());
  TRI_ASSERT(!ServerState::instance()->isCoordinator());

  if (ServerState::instance()->isAgent() &&
      !server().options()->processingResult().touched(
          "rocksdb.wal-file-timeout-initial")) {
    // reduce --rocksb.wal-file-timeout-initial to 15 seconds for agency nodes
    // as we probably won't need the WAL for WAL tailing and replication here
    _pruneWaitTimeInitial = 15;
  }

  LOG_TOPIC("107fd", TRACE, arangodb::Logger::ENGINES)
      << "rocksdb version " << rest::Version::getRocksDBVersion()
      << ", supported compression types: " << getCompressionSupport();

  // set the database sub-directory for RocksDB
  auto& databasePathFeature = server().getFeature<DatabasePathFeature>();

  _path = databasePathFeature.subdirectoryName("engine-rocksdb");

  [[maybe_unused]] bool createdEngineDir = false;
  if (!basics::FileUtils::isDirectory(_path)) {
    std::string systemErrorStr;
    long errorNo;

    auto res =
        TRI_CreateRecursiveDirectory(_path.c_str(), errorNo, systemErrorStr);

    if (res == TRI_ERROR_NO_ERROR) {
      LOG_TOPIC("b2958", TRACE, arangodb::Logger::ENGINES)
          << "created RocksDB data directory '" << _path << "'";
      createdEngineDir = true;
    } else {
      LOG_TOPIC("a5ae3", FATAL, arangodb::Logger::ENGINES)
          << "unable to create RocksDB data directory '" << _path
          << "': " << systemErrorStr;
      FATAL_ERROR_EXIT();
    }
  }

#ifdef USE_SST_INGESTION
  _idxPath = basics::FileUtils::buildFilename(_path, "tmp-idx-creation");
  if (basics::FileUtils::isDirectory(_idxPath)) {
    for (auto const& fileName : TRI_FullTreeDirectory(_idxPath.c_str())) {
      TRI_UnlinkFile(basics::FileUtils::buildFilename(path, fileName).data());
    }
  } else {
    auto errorMsg = TRI_ERROR_NO_ERROR;
    if (!basics::FileUtils::createDirectory(_idxPath, &errorMsg)) {
      LOG_TOPIC("6d10f", FATAL, Logger::ENGINES)
          << "Cannot create tmp-idx-creation directory: " << TRI_last_error();
      FATAL_ERROR_EXIT();
    }
  }
#endif

  uint64_t totalSpace;
  uint64_t freeSpace;
  if (TRI_GetDiskSpaceInfo(_path, totalSpace, freeSpace).ok() &&
      totalSpace != 0) {
    LOG_TOPIC("b71b9", DEBUG, arangodb::Logger::ENGINES)
        << "total disk space for database directory mount: "
        << basics::StringUtils::formatSize(totalSpace)
        << ", free disk space for database directory mount: "
        << basics::StringUtils::formatSize(freeSpace) << " ("
        << (100.0 * double(freeSpace) / double(totalSpace)) << "% free)";
  }

  rocksdb::TransactionDBOptions transactionOptions =
      _optionsProvider.getTransactionDBOptions();

  // we only want to modify DBOptions here, no ColumnFamily options or the like
  _dbOptions = _optionsProvider.getOptions();
  if (_dbOptions.wal_dir.empty()) {
    _dbOptions.wal_dir = basics::FileUtils::buildFilename(_path, "journals");
  }
  LOG_TOPIC("bc82a", TRACE, arangodb::Logger::ENGINES)
      << "initializing RocksDB, path: '" << _path << "', WAL directory '"
      << _dbOptions.wal_dir << "'";

  if (_verifySst) {
    rocksdb::Options options;
#ifdef USE_ENTERPRISE
    configureEnterpriseRocksDBOptions(options, createdEngineDir);
#else
    options.env = rocksdb::Env::Default();
#endif
    verifySstFiles(options);
  }

  if (_createShaFiles) {
    _checksumEnv =
        std::make_unique<checksum::ChecksumEnv>(rocksdb::Env::Default(), _path);
    _dbOptions.env = _checksumEnv.get();
    static_cast<checksum::ChecksumEnv*>(_checksumEnv.get())
        ->getHelper()
        ->checkMissingShaFiles();  // this works even if done before
                                   // configureEnterpriseRocksDBOptions() is
                                   // called when there's encryption, because
                                   // checkMissingShafiles() only looks for
                                   // existing sst files without their sha files
                                   // in the directory and writes the missing
                                   // sha files.
  } else {
    _dbOptions.env = rocksdb::Env::Default();
  }

#ifdef USE_ENTERPRISE
  configureEnterpriseRocksDBOptions(_dbOptions, createdEngineDir);
#endif

  _dbOptions.env->SetBackgroundThreads(
      static_cast<int>(_optionsProvider.numThreadsHigh()),
      rocksdb::Env::Priority::HIGH);
  _dbOptions.env->SetBackgroundThreads(
      static_cast<int>(_optionsProvider.numThreadsLow()),
      rocksdb::Env::Priority::LOW);

  if (_debugLogging) {
    _dbOptions.info_log_level = rocksdb::InfoLogLevel::DEBUG_LEVEL;
  }

  std::shared_ptr<RocksDBLogger> logger;

  if (!_optionsProvider.useFileLogging()) {
    // if option "--rocksdb.use-file-logging" is set to false, we will use
    // our own logger that logs to ArangoDB's logfile
    logger = std::make_shared<RocksDBLogger>(_dbOptions.info_log_level);
    _dbOptions.info_log = logger;

    if (!_debugLogging) {
      logger->disable();
    }
  }

  if (_useThrottle) {
    _throttleListener = std::make_shared<RocksDBThrottle>(
        _throttleSlots, _throttleFrequency, _throttleScalingFactor,
        _throttleMaxWriteRate, _throttleSlowdownWritesTrigger,
        _throttleLowerBoundBps);
    _dbOptions.listeners.push_back(_throttleListener);
  }

  _errorListener = std::make_shared<RocksDBBackgroundErrorListener>();
  _dbOptions.listeners.push_back(_errorListener);
  _dbOptions.listeners.push_back(
      std::make_shared<RocksDBMetricsListener>(server()));

  rocksdb::BlockBasedTableOptions tableOptions =
      _optionsProvider.getTableOptions();
  // create column families
  std::vector<rocksdb::ColumnFamilyDescriptor> cfFamilies;
  auto addFamily = [this,
                    &cfFamilies](RocksDBColumnFamilyManager::Family family) {
    rocksdb::ColumnFamilyOptions specialized =
        _optionsProvider.getColumnFamilyOptions(family);
    std::string name = RocksDBColumnFamilyManager::name(family);
    cfFamilies.emplace_back(name, specialized);
  };
  // no prefix families for default column family (Has to be there)
  addFamily(RocksDBColumnFamilyManager::Family::Definitions);
  addFamily(RocksDBColumnFamilyManager::Family::Documents);
  addFamily(RocksDBColumnFamilyManager::Family::PrimaryIndex);
  addFamily(RocksDBColumnFamilyManager::Family::EdgeIndex);
  addFamily(RocksDBColumnFamilyManager::Family::VPackIndex);
  addFamily(RocksDBColumnFamilyManager::Family::GeoIndex);
  addFamily(RocksDBColumnFamilyManager::Family::FulltextIndex);
  addFamily(RocksDBColumnFamilyManager::Family::ReplicatedLogs);
  addFamily(RocksDBColumnFamilyManager::Family::ZkdIndex);

  bool dbExisted = checkExistingDB(cfFamilies);

  LOG_TOPIC("ab45b", DEBUG, Logger::STARTUP)
      << "opening RocksDB instance in '" << _path << "'";

  std::vector<rocksdb::ColumnFamilyHandle*> cfHandles;

  rocksdb::Status status = rocksdb::TransactionDB::Open(
      _dbOptions, transactionOptions, _path, cfFamilies, &cfHandles, &_db);

  if (!status.ok()) {
    std::string error;
    if (status.IsIOError()) {
      error =
          "; Maybe your filesystem doesn't provide required features? (Cifs? "
          "NFS?)";
    }

    LOG_TOPIC("fe3df", FATAL, arangodb::Logger::STARTUP)
        << "unable to initialize RocksDB engine: " << status.ToString()
        << error;
    FATAL_ERROR_EXIT();
  }
  if (cfFamilies.size() != cfHandles.size()) {
    LOG_TOPIC("ffc6d", FATAL, arangodb::Logger::STARTUP)
        << "unable to initialize RocksDB column families";
    FATAL_ERROR_EXIT();
  }
  if (cfHandles.size() <
      RocksDBColumnFamilyManager::minNumberOfColumnFamilies) {
    LOG_TOPIC("e572e", FATAL, arangodb::Logger::STARTUP)
        << "unexpected number of column families found in database. "
        << "got " << cfHandles.size() << ", expecting at least "
        << RocksDBColumnFamilyManager::minNumberOfColumnFamilies;
    FATAL_ERROR_EXIT();
  }

  // give throttle access to families
  if (_useThrottle) {
    _throttleListener->setFamilies(cfHandles);
  }

  TRI_ASSERT(_db != nullptr);

  // set our column families
  RocksDBColumnFamilyManager::set(RocksDBColumnFamilyManager::Family::Invalid,
                                  _db->DefaultColumnFamily());
  RocksDBColumnFamilyManager::set(
      RocksDBColumnFamilyManager::Family::Definitions, cfHandles[0]);
  RocksDBColumnFamilyManager::set(RocksDBColumnFamilyManager::Family::Documents,
                                  cfHandles[1]);
  RocksDBColumnFamilyManager::set(
      RocksDBColumnFamilyManager::Family::PrimaryIndex, cfHandles[2]);
  RocksDBColumnFamilyManager::set(RocksDBColumnFamilyManager::Family::EdgeIndex,
                                  cfHandles[3]);
  RocksDBColumnFamilyManager::set(
      RocksDBColumnFamilyManager::Family::VPackIndex, cfHandles[4]);
  RocksDBColumnFamilyManager::set(RocksDBColumnFamilyManager::Family::GeoIndex,
                                  cfHandles[5]);
  RocksDBColumnFamilyManager::set(
      RocksDBColumnFamilyManager::Family::FulltextIndex, cfHandles[6]);
  RocksDBColumnFamilyManager::set(
      RocksDBColumnFamilyManager::Family::ReplicatedLogs, cfHandles[7]);
  RocksDBColumnFamilyManager::set(RocksDBColumnFamilyManager::Family::ZkdIndex,
                                  cfHandles[8]);
  TRI_ASSERT(RocksDBColumnFamilyManager::get(
                 RocksDBColumnFamilyManager::Family::Definitions)
                 ->GetID() == 0);

  // will crash the process if version does not match
  arangodb::rocksdbStartupVersionCheck(server(), _db, dbExisted);

  _dbExisted = dbExisted;

  // only enable logger after RocksDB start
  if (logger != nullptr) {
    logger->enable();
  }

  if (_optionsProvider.limitOpenFilesAtStartup()) {
    _db->SetDBOptions({{"max_open_files", "-1"}});
  }

  // limit the total size of WAL files. This forces the flush of memtables of
  // column families still backed by WAL files. If we would not do this, WAL
  // files may linger around forever and will not get removed
  _db->SetDBOptions({{"max_total_wal_size",
                      std::to_string(_optionsProvider.maxTotalWalSize())}});

  {
    auto& feature = server().getFeature<FlushFeature>();
    _useReleasedTick = feature.isEnabled();
  }

  // useReleasedTick should be true on DB servers and single servers
  TRI_ASSERT((arangodb::ServerState::instance()->isCoordinator() ||
              arangodb::ServerState::instance()->isAgent()) ||
             _useReleasedTick);

  if (_syncInterval > 0) {
    _syncThread = std::make_unique<RocksDBSyncThread>(
        *this, std::chrono::milliseconds(_syncInterval),
        std::chrono::milliseconds(_syncDelayThreshold));
    if (!_syncThread->start()) {
      LOG_TOPIC("63919", FATAL, Logger::ENGINES)
          << "could not start rocksdb sync thread";
      FATAL_ERROR_EXIT();
    }
  }

  TRI_ASSERT(_db != nullptr);
  _settingsManager = std::make_unique<RocksDBSettingsManager>(*this);
  _replicationManager = std::make_unique<RocksDBReplicationManager>(*this);

  struct SchedulerExecutor : RocksDBAsyncLogWriteBatcher::IAsyncExecutor {
    explicit SchedulerExecutor(ArangodServer& server)
        : _scheduler(server.getFeature<SchedulerFeature>().SCHEDULER) {}

    void operator()(fu2::unique_function<void() noexcept> func) override {
      _scheduler->queue(RequestLane::CLUSTER_INTERNAL, std::move(func));
    }

    Scheduler* _scheduler;
  };

  _logPersistor = std::make_shared<RocksDBAsyncLogWriteBatcher>(
      RocksDBColumnFamilyManager::get(
          RocksDBColumnFamilyManager::Family::ReplicatedLogs),
      _db->GetRootDB(), std::make_shared<SchedulerExecutor>(server()),
      server().getFeature<ReplicatedLogFeature>().options());

  _settingsManager->retrieveInitialValues();

  double const counterSyncSeconds = 2.5;
  _backgroundThread =
      std::make_unique<RocksDBBackgroundThread>(*this, counterSyncSeconds);
  if (!_backgroundThread->start()) {
    LOG_TOPIC("a5e96", FATAL, Logger::ENGINES)
        << "could not start rocksdb counter manager thread";
    FATAL_ERROR_EXIT();
  }

  if (!systemDatabaseExists()) {
    addSystemDatabase();
  }

  if (!useEdgeCache()) {
    LOG_TOPIC("46557", INFO, Logger::ENGINES)
        << "in-memory cache for edges is disabled";
  }

  // to populate initial health check data
  HealthData hd = healthCheck();
  if (hd.res.fail()) {
    LOG_TOPIC("4cf5b", ERR, Logger::ENGINES) << hd.res.errorMessage();
  }
}

void RocksDBEngine::beginShutdown() {
  TRI_ASSERT(isEnabled());

  // block the creation of new replication contexts
  if (_replicationManager != nullptr) {
    _replicationManager->beginShutdown();
  }

  // from now on, all started compactions can be canceled.
  // note that this is only a best-effort hint to RocksDB and
  // may not be followed immediately.
  ::cancelCompactions.store(true, std::memory_order_release);
}

void RocksDBEngine::stop() {
  TRI_ASSERT(isEnabled());

  // in case we missed the beginShutdown somehow, call it again
  replicationManager()->beginShutdown();
  replicationManager()->dropAll();

  if (_backgroundThread) {
    // stop the press
    _backgroundThread->beginShutdown();

    if (_settingsManager) {
      auto syncRes = _settingsManager->sync(/*force*/ true);
      if (syncRes.fail()) {
        LOG_TOPIC("0582f", WARN, Logger::ENGINES)
            << "caught exception while shutting down RocksDB engine: "
            << syncRes.errorMessage();
      }
    }

    // wait until background thread stops
    while (_backgroundThread->isRunning()) {
      std::this_thread::yield();
    }
    _backgroundThread.reset();
  }

  if (_syncThread) {
    // _syncThread may be a nullptr, in case automatic syncing is turned off
    _syncThread->beginShutdown();

    // wait until sync thread stops
    while (_syncThread->isRunning()) {
      std::this_thread::yield();
    }
    _syncThread.reset();
  }

  waitForCompactionJobsToFinish();
}

void RocksDBEngine::unprepare() {
  TRI_ASSERT(isEnabled());
  waitForCompactionJobsToFinish();
  shutdownRocksDBInstance();
}

void RocksDBEngine::trackRevisionTreeHibernation() noexcept {
  ++_metricsTreeHibernations;
}

void RocksDBEngine::trackRevisionTreeResurrection() noexcept {
  ++_metricsTreeResurrections;
}

void RocksDBEngine::trackRevisionTreeMemoryIncrease(
    std::uint64_t value) noexcept {
  if (value != 0) {
    _metricsTreeMemoryUsage += value;
  }
}

void RocksDBEngine::trackRevisionTreeMemoryDecrease(
    std::uint64_t value) noexcept {
  if (value != 0) {
    [[maybe_unused]] auto old = _metricsTreeMemoryUsage.fetch_sub(value);
    TRI_ASSERT(old >= value);
  }
}

bool RocksDBEngine::hasBackgroundError() const {
  return _errorListener != nullptr && _errorListener->called();
}

std::unique_ptr<transaction::Manager> RocksDBEngine::createTransactionManager(
    transaction::ManagerFeature& feature) {
  return std::make_unique<transaction::Manager>(feature);
}

std::shared_ptr<TransactionState> RocksDBEngine::createTransactionState(
    TRI_vocbase_t& vocbase, TransactionId tid,
    transaction::Options const& options) {
  if (vocbase.replicationVersion() == replication::Version::TWO &&
      (tid.isLeaderTransactionId() || tid.isLegacyTransactionId()) &&
      ServerState::instance()->isRunningInCluster() &&
      !options.allowDirtyReads && options.requiresReplication) {
    return std::make_shared<ReplicatedRocksDBTransactionState>(vocbase, tid,
                                                               options);
  }
  return std::make_shared<SimpleRocksDBTransactionState>(vocbase, tid, options);
}

void RocksDBEngine::addParametersForNewCollection(VPackBuilder& builder,
                                                  VPackSlice info) {
  if (!info.hasKey(StaticStrings::ObjectId)) {
    builder.add(StaticStrings::ObjectId,
                VPackValue(std::to_string(TRI_NewTickServer())));
  }
  if (!info.get(StaticStrings::CacheEnabled).isBool()) {
    builder.add(StaticStrings::CacheEnabled, VPackValue(false));
  }
}

// create storage-engine specific collection
std::unique_ptr<PhysicalCollection> RocksDBEngine::createPhysicalCollection(
    LogicalCollection& collection, velocypack::Slice const& info) {
  return std::make_unique<RocksDBCollection>(collection, info);
}

// inventory functionality
// -----------------------

void RocksDBEngine::getDatabases(arangodb::velocypack::Builder& result) {
  LOG_TOPIC("a9cc7", TRACE, Logger::STARTUP) << "getting existing databases";

  rocksdb::ReadOptions readOptions;
  std::unique_ptr<rocksdb::Iterator> iter(_db->NewIterator(
      readOptions, RocksDBColumnFamilyManager::get(
                       RocksDBColumnFamilyManager::Family::Definitions)));
  result.openArray();
  auto rSlice = rocksDBSlice(RocksDBEntryType::Database);
  for (iter->Seek(rSlice); iter->Valid() && iter->key().starts_with(rSlice);
       iter->Next()) {
    auto slice =
        VPackSlice(reinterpret_cast<uint8_t const*>(iter->value().data()));

    //// check format id
    TRI_ASSERT(slice.isObject());
    VPackSlice idSlice = slice.get(StaticStrings::DatabaseId);
    if (!idSlice.isString()) {
      LOG_TOPIC("099d7", ERR, arangodb::Logger::STARTUP)
          << "found invalid database declaration with non-string id: "
          << slice.toJson();
      THROW_ARANGO_EXCEPTION(TRI_ERROR_ARANGO_ILLEGAL_PARAMETER_FILE);
    }

    // deleted
    if (arangodb::basics::VelocyPackHelper::getBooleanValue(slice, "deleted",
                                                            false)) {
      TRI_voc_tick_t id = static_cast<TRI_voc_tick_t>(
          basics::StringUtils::uint64(idSlice.copyString()));

      // database is deleted, skip it!
      LOG_TOPIC("43cbc", DEBUG, arangodb::Logger::STARTUP)
          << "found dropped database " << id;

      dropDatabase(id);
      continue;
    }

    // name
    VPackSlice nameSlice = slice.get("name");
    if (!nameSlice.isString()) {
      LOG_TOPIC("96ffc", ERR, arangodb::Logger::STARTUP)
          << "found invalid database declaration with non-string name: "
          << slice.toJson();
      THROW_ARANGO_EXCEPTION(TRI_ERROR_ARANGO_ILLEGAL_PARAMETER_FILE);
    }

    result.add(slice);
  }
  result.close();
}

void RocksDBEngine::getCollectionInfo(TRI_vocbase_t& vocbase, DataSourceId cid,
                                      arangodb::velocypack::Builder& builder,
                                      bool includeIndexes,
                                      TRI_voc_tick_t maxTick) {
  builder.openObject();

  // read collection info from database
  RocksDBKey key;

  key.constructCollection(vocbase.id(), cid);

  rocksdb::PinnableSlice value;
  rocksdb::ReadOptions options;
  rocksdb::Status res =
      _db->Get(options,
               RocksDBColumnFamilyManager::get(
                   RocksDBColumnFamilyManager::Family::Definitions),
               key.string(), &value);
  auto result = rocksutils::convertStatus(res);

  if (result.errorNumber() != TRI_ERROR_NO_ERROR) {
    THROW_ARANGO_EXCEPTION(result);
  }

  VPackSlice fullParameters = RocksDBValue::data(value);

  builder.add("parameters", fullParameters);

  if (includeIndexes) {
    // dump index information
    VPackSlice indexes = fullParameters.get("indexes");
    builder.add(VPackValue("indexes"));
    builder.openArray();

    if (indexes.isArray()) {
      for (auto const idx : VPackArrayIterator(indexes)) {
        // This is only allowed to contain user-defined indexes.
        // So we have to exclude Primary + Edge Types
        auto type = idx.get(StaticStrings::IndexType);
        TRI_ASSERT(type.isString());

        if (!type.isEqualString("primary") && !type.isEqualString("edge")) {
          builder.add(idx);
        }
      }
    }

    builder.close();
  }

  builder.close();
}

ErrorCode RocksDBEngine::getCollectionsAndIndexes(
    TRI_vocbase_t& vocbase, arangodb::velocypack::Builder& result,
    bool wasCleanShutdown, bool isUpgrade) {
  rocksdb::ReadOptions readOptions;
  std::unique_ptr<rocksdb::Iterator> iter(_db->NewIterator(
      readOptions, RocksDBColumnFamilyManager::get(
                       RocksDBColumnFamilyManager::Family::Definitions)));

  result.openArray();

  auto rSlice = rocksDBSlice(RocksDBEntryType::Collection);

  for (iter->Seek(rSlice); iter->Valid() && iter->key().starts_with(rSlice);
       iter->Next()) {
    if (vocbase.id() != RocksDBKey::databaseId(iter->key())) {
      continue;
    }

    auto slice =
        VPackSlice(reinterpret_cast<uint8_t const*>(iter->value().data()));

    if (arangodb::basics::VelocyPackHelper::getBooleanValue(
            slice, StaticStrings::DataSourceDeleted, false)) {
      continue;
    }

    result.add(slice);
  }

  result.close();

  return TRI_ERROR_NO_ERROR;
}

ErrorCode RocksDBEngine::getViews(TRI_vocbase_t& vocbase,
                                  arangodb::velocypack::Builder& result) {
  auto bounds = RocksDBKeyBounds::DatabaseViews(vocbase.id());
  rocksdb::Slice upper = bounds.end();
  rocksdb::ColumnFamilyHandle* cf = RocksDBColumnFamilyManager::get(
      RocksDBColumnFamilyManager::Family::Definitions);

  rocksdb::ReadOptions ro;
  ro.iterate_upper_bound = &upper;

  std::unique_ptr<rocksdb::Iterator> iter(_db->NewIterator(ro, cf));
  result.openArray();
  for (iter->Seek(bounds.start()); iter->Valid(); iter->Next()) {
    TRI_ASSERT(iter->key().compare(bounds.end()) < 0);
    auto slice =
        VPackSlice(reinterpret_cast<uint8_t const*>(iter->value().data()));

    LOG_TOPIC("e3bcd", TRACE, Logger::VIEWS)
        << "got view slice: " << slice.toJson();

    if (arangodb::basics::VelocyPackHelper::getBooleanValue(
            slice, StaticStrings::DataSourceDeleted, false)) {
      continue;
    }
    if (ServerState::instance()->isDBServer() &&
        arangodb::basics::VelocyPackHelper::getStringView(
            slice, StaticStrings::DataSourceType, {}) !=
            arangodb::iresearch::StaticStrings::ViewArangoSearchType) {
      continue;
    }
    result.add(slice);
  }

  result.close();

  return TRI_ERROR_NO_ERROR;
}

std::string RocksDBEngine::versionFilename(TRI_voc_tick_t id) const {
  return _basePath + TRI_DIR_SEPARATOR_CHAR + "VERSION-" + std::to_string(id);
}

void RocksDBEngine::cleanupReplicationContexts() {
  if (_replicationManager != nullptr) {
    _replicationManager->dropAll();
  }
}

VPackBuilder RocksDBEngine::getReplicationApplierConfiguration(
    TRI_vocbase_t& vocbase, ErrorCode& status) {
  RocksDBKey key;

  key.constructReplicationApplierConfig(vocbase.id());

  return getReplicationApplierConfiguration(key, status);
}

VPackBuilder RocksDBEngine::getReplicationApplierConfiguration(
    ErrorCode& status) {
  RocksDBKey key;
  key.constructReplicationApplierConfig(databaseIdForGlobalApplier);
  return getReplicationApplierConfiguration(key, status);
}

VPackBuilder RocksDBEngine::getReplicationApplierConfiguration(
    RocksDBKey const& key, ErrorCode& status) {
  rocksdb::PinnableSlice value;

  auto opts = rocksdb::ReadOptions();
  auto s = _db->Get(opts,
                    RocksDBColumnFamilyManager::get(
                        RocksDBColumnFamilyManager::Family::Definitions),
                    key.string(), &value);
  if (!s.ok()) {
    status = TRI_ERROR_FILE_NOT_FOUND;
    return arangodb::velocypack::Builder();
  }

  status = TRI_ERROR_NO_ERROR;
  VPackBuilder builder;
  builder.add(RocksDBValue::data(value));
  return builder;
}

ErrorCode RocksDBEngine::removeReplicationApplierConfiguration(
    TRI_vocbase_t& vocbase) {
  RocksDBKey key;

  key.constructReplicationApplierConfig(vocbase.id());

  return removeReplicationApplierConfiguration(key);
}

ErrorCode RocksDBEngine::removeReplicationApplierConfiguration() {
  RocksDBKey key;
  key.constructReplicationApplierConfig(databaseIdForGlobalApplier);
  return removeReplicationApplierConfiguration(key);
}

ErrorCode RocksDBEngine::removeReplicationApplierConfiguration(
    RocksDBKey const& key) {
  auto status = rocksutils::convertStatus(
      _db->Delete(rocksdb::WriteOptions(),
                  RocksDBColumnFamilyManager::get(
                      RocksDBColumnFamilyManager::Family::Definitions),
                  key.string()));
  if (!status.ok()) {
    return status.errorNumber();
  }

  return TRI_ERROR_NO_ERROR;
}

ErrorCode RocksDBEngine::saveReplicationApplierConfiguration(
    TRI_vocbase_t& vocbase, velocypack::Slice slice, bool doSync) {
  RocksDBKey key;

  key.constructReplicationApplierConfig(vocbase.id());

  return saveReplicationApplierConfiguration(key, slice, doSync);
}

ErrorCode RocksDBEngine::saveReplicationApplierConfiguration(
    velocypack::Slice slice, bool doSync) {
  RocksDBKey key;
  key.constructReplicationApplierConfig(databaseIdForGlobalApplier);
  return saveReplicationApplierConfiguration(key, slice, doSync);
}

ErrorCode RocksDBEngine::saveReplicationApplierConfiguration(
    RocksDBKey const& key, velocypack::Slice slice, bool doSync) {
  auto value = RocksDBValue::ReplicationApplierConfig(slice);

  auto status = rocksutils::convertStatus(
      _db->Put(rocksdb::WriteOptions(),
               RocksDBColumnFamilyManager::get(
                   RocksDBColumnFamilyManager::Family::Definitions),
               key.string(), value.string()));
  if (!status.ok()) {
    return status.errorNumber();
  }

  return TRI_ERROR_NO_ERROR;
}

// database, collection and index management
// -----------------------------------------

std::unique_ptr<TRI_vocbase_t> RocksDBEngine::openDatabase(
    arangodb::CreateDatabaseInfo&& info, bool isUpgrade) {
  return openExistingDatabase(std::move(info), true, isUpgrade);
}

// TODO -- should take info
std::unique_ptr<TRI_vocbase_t> RocksDBEngine::createDatabase(
    arangodb::CreateDatabaseInfo&& info, ErrorCode& status) {
  status = TRI_ERROR_NO_ERROR;
  return std::make_unique<TRI_vocbase_t>(TRI_VOCBASE_TYPE_NORMAL,
                                         std::move(info));
}

Result RocksDBEngine::writeCreateDatabaseMarker(TRI_voc_tick_t id,
                                                velocypack::Slice slice) {
  return writeDatabaseMarker(id, slice, RocksDBLogValue::DatabaseCreate(id));
}

Result RocksDBEngine::writeDatabaseMarker(TRI_voc_tick_t id,
                                          velocypack::Slice slice,
                                          RocksDBLogValue&& logValue) {
  RocksDBKey key;
  key.constructDatabase(id);
  auto value = RocksDBValue::Database(slice);
  rocksdb::WriteOptions wo;

  // Write marker + key into RocksDB inside one batch
  rocksdb::WriteBatch batch;
  batch.PutLogData(logValue.slice());
  batch.Put(RocksDBColumnFamilyManager::get(
                RocksDBColumnFamilyManager::Family::Definitions),
            key.string(), value.string());
  rocksdb::Status res = _db->GetRootDB()->Write(wo, &batch);
  return rocksutils::convertStatus(res);
}

Result RocksDBEngine::writeCreateCollectionMarker(TRI_voc_tick_t databaseId,
                                                  DataSourceId cid,
                                                  velocypack::Slice slice,
                                                  RocksDBLogValue&& logValue) {
  rocksdb::DB* db = _db->GetRootDB();

  RocksDBKey key;
  key.constructCollection(databaseId, cid);
  auto value = RocksDBValue::Collection(slice);

  rocksdb::WriteOptions wo;
  // Write marker + key into RocksDB inside one batch
  rocksdb::WriteBatch batch;
  if (logValue.slice().size() > 0) {
    batch.PutLogData(logValue.slice());
  }
  batch.Put(RocksDBColumnFamilyManager::get(
                RocksDBColumnFamilyManager::Family::Definitions),
            key.string(), value.string());
  rocksdb::Status res = db->Write(wo, &batch);

  return rocksutils::convertStatus(res);
}

Result RocksDBEngine::prepareDropDatabase(TRI_vocbase_t& vocbase) {
  VPackBuilder builder;

  builder.openObject();
  builder.add("id", velocypack::Value(std::to_string(vocbase.id())));
  builder.add("name", velocypack::Value(vocbase.name()));
  builder.add("deleted", VPackValue(true));
  builder.close();

  auto log = RocksDBLogValue::DatabaseDrop(vocbase.id());
  return writeDatabaseMarker(vocbase.id(), builder.slice(), std::move(log));
}

Result RocksDBEngine::dropDatabase(TRI_vocbase_t& database) {
  replicationManager()->drop(&database);

  return dropDatabase(database.id());
}

// current recovery state
RecoveryState RocksDBEngine::recoveryState() noexcept {
  return server().getFeature<RocksDBRecoveryManager>().recoveryState();
}

// current recovery tick
TRI_voc_tick_t RocksDBEngine::recoveryTick() noexcept {
  return TRI_voc_tick_t(
      server().getFeature<RocksDBRecoveryManager>().recoverySequenceNumber());
}

void RocksDBEngine::scheduleTreeRebuild(TRI_voc_tick_t database,
                                        std::string const& collection) {
  MUTEX_LOCKER(locker, _rebuildCollectionsLock);
  _rebuildCollections.emplace(std::make_pair(database, collection),
                              /*started*/ false);
}

void RocksDBEngine::processTreeRebuilds() {
  Scheduler* scheduler = arangodb::SchedulerFeature::SCHEDULER;
  if (scheduler == nullptr) {
    return;
  }

  uint64_t maxParallelRebuilds = 2;
  uint64_t iterations = 0;
  while (++iterations <= maxParallelRebuilds) {
    if (server().isStopping()) {
      // don't fire off more tree rebuilds while we are shutting down
      return;
    }

    std::pair<TRI_voc_tick_t, std::string> candidate{};

    {
      MUTEX_LOCKER(locker, _rebuildCollectionsLock);
      if (_rebuildCollections.empty() ||
          _runningRebuilds >= maxParallelRebuilds) {
        // nothing to do, or too much to do
        return;
      }

      for (auto& it : _rebuildCollections) {
        if (!it.second) {
          // set to started
          it.second = true;
          candidate = it.first;
          ++_runningRebuilds;
          break;
        }
      }
    }

    if (candidate.first == 0 || candidate.second.empty()) {
      return;
    }

    scheduler->queue(arangodb::RequestLane::CLIENT_SLOW, [this, candidate]() {
      if (!server().isStopping()) {
        TRI_vocbase_t* vocbase = nullptr;
        try {
          auto& df = server().getFeature<DatabaseFeature>();
          vocbase = df.useDatabase(candidate.first);
          if (vocbase != nullptr) {
            auto collection = vocbase->lookupCollectionByUuid(candidate.second);
            if (collection != nullptr && !collection->deleted()) {
              LOG_TOPIC("b96bc", INFO, Logger::ENGINES)
                  << "starting background rebuild of revision tree for "
                     "collection "
                  << candidate.first << "/" << collection->name();
              Result res =
                  static_cast<RocksDBCollection*>(collection->getPhysical())
                      ->rebuildRevisionTree();
              if (res.ok()) {
                ++_metricsTreeRebuildsSuccess;
                LOG_TOPIC("2f997", INFO, Logger::ENGINES)
                    << "successfully rebuilt revision tree for collection "
                    << candidate.first << "/" << collection->name();
              } else {
                ++_metricsTreeRebuildsFailure;
                if (res.is(TRI_ERROR_LOCK_TIMEOUT)) {
                  LOG_TOPIC("bce3a", WARN, Logger::ENGINES)
                      << "failure during revision tree rebuilding for "
                         "collection "
                      << candidate.first << "/" << collection->name() << ": "
                      << res.errorMessage();
                } else {
                  LOG_TOPIC("a1fc2", ERR, Logger::ENGINES)
                      << "failure during revision tree rebuilding for "
                         "collection "
                      << candidate.first << "/" << collection->name() << ": "
                      << res.errorMessage();
                }
                {
                  // mark as to-be-done again
                  MUTEX_LOCKER(locker, _rebuildCollectionsLock);
                  auto it = _rebuildCollections.find(candidate);
                  if (it != _rebuildCollections.end()) {
                    (*it).second = false;
                  }
                }
                // rethrow exception
                THROW_ARANGO_EXCEPTION(res);
              }
            }
          }

          // tree rebuilding finished successfully. now remove from the list
          // to-be-rebuilt candidates
          MUTEX_LOCKER(locker, _rebuildCollectionsLock);
          _rebuildCollections.erase(candidate);

        } catch (std::exception const& ex) {
          LOG_TOPIC("13afc", WARN, Logger::ENGINES)
              << "caught exception during tree rebuilding: " << ex.what();
        } catch (...) {
          LOG_TOPIC("0bcbf", WARN, Logger::ENGINES)
              << "caught unknown exception during tree rebuilding";
        }

        if (vocbase != nullptr) {
          vocbase->release();
        }
      }

      // always count down _runningRebuilds!
      MUTEX_LOCKER(locker, _rebuildCollectionsLock);
      TRI_ASSERT(_runningRebuilds > 0);
      --_runningRebuilds;
    });
  }
}

void RocksDBEngine::compactRange(RocksDBKeyBounds bounds) {
  {
    WRITE_LOCKER(locker, _pendingCompactionsLock);
    _pendingCompactions.push_back(std::move(bounds));
  }

  // directly kick off compactions if there is enough processing
  // capacity
  processCompactions();
}

void RocksDBEngine::processCompactions() {
  Scheduler* scheduler = arangodb::SchedulerFeature::SCHEDULER;
  if (scheduler == nullptr) {
    return;
  }

  uint64_t maxIterations = _maxParallelCompactions;
  uint64_t iterations = 0;
  while (++iterations <= maxIterations) {
    if (server().isStopping()) {
      // don't fire off more compactions while we are shutting down
      return;
    }

    RocksDBKeyBounds bounds = RocksDBKeyBounds::Empty();
    {
      WRITE_LOCKER(locker, _pendingCompactionsLock);
      if (_pendingCompactions.empty() ||
          _runningCompactions >= _maxParallelCompactions) {
        // nothing to do, or too much to do
        LOG_TOPIC("d5108", TRACE, Logger::ENGINES)
            << "checking compactions. pending: " << _pendingCompactions.size()
            << ", running: " << _runningCompactions;
        return;
      }
      // found something to do, now steal the item from the queue
      bounds = std::move(_pendingCompactions.front());
      _pendingCompactions.pop_front();

      if (server().isStopping()) {
        // if we are stopping, it is ok to not process but lose any pending
        // compactions
        return;
      }

      // set it to running already, so that concurrent callers of this method
      // will not kick off additional jobs
      ++_runningCompactions;
    }

    LOG_TOPIC("6ea1b", TRACE, Logger::ENGINES)
        << "scheduling compaction for execution";

    scheduler->queue(arangodb::RequestLane::CLIENT_SLOW, [this, bounds]() {
      if (server().isStopping()) {
        LOG_TOPIC("3d619", TRACE, Logger::ENGINES)
            << "aborting pending compaction due to server shutdown";
      } else {
        LOG_TOPIC("9485b", TRACE, Logger::ENGINES)
            << "executing compaction for range " << bounds;
        double start = TRI_microtime();
        try {
          rocksdb::CompactRangeOptions opts;
          opts.exclusive_manual_compaction = false;
          opts.allow_write_stall = true;
          opts.canceled = &::cancelCompactions;
          rocksdb::Slice b = bounds.start(), e = bounds.end();
          _db->CompactRange(opts, bounds.columnFamily(), &b, &e);
        } catch (std::exception const& ex) {
          LOG_TOPIC("a4c42", WARN, Logger::ENGINES)
              << "compaction for range " << bounds
              << " failed with error: " << ex.what();
        } catch (...) {
          // whatever happens, we need to count down _runningCompactions in all
          // cases
        }

        LOG_TOPIC("79591", TRACE, Logger::ENGINES)
            << "finished compaction for range " << bounds
            << ", took: " << Logger::FIXED(TRI_microtime() - start);
      }
      // always count down _runningCompactions!
      WRITE_LOCKER(locker, _pendingCompactionsLock);
      TRI_ASSERT(_runningCompactions > 0);
      --_runningCompactions;
    });
  }
}

void RocksDBEngine::createCollection(TRI_vocbase_t& vocbase,
                                     LogicalCollection const& collection) {
  DataSourceId const cid = collection.id();
  TRI_ASSERT(cid.isSet());

  auto builder = collection.toVelocyPackIgnore(
      {"path", "statusString"},
      LogicalDataSource::Serialization::PersistenceWithInProgress);
  TRI_UpdateTickServer(cid.id());

  Result res = writeCreateCollectionMarker(
      vocbase.id(), cid, builder.slice(),
      RocksDBLogValue::CollectionCreate(vocbase.id(), cid));

  if (res.fail()) {
    THROW_ARANGO_EXCEPTION(res);
  }
}

void RocksDBEngine::prepareDropCollection(TRI_vocbase_t& /*vocbase*/,
                                          LogicalCollection& coll) {
  replicationManager()->drop(&coll);
}

arangodb::Result RocksDBEngine::dropCollection(TRI_vocbase_t& vocbase,
                                               LogicalCollection& coll) {
  auto* rcoll = static_cast<RocksDBMetaCollection*>(coll.getPhysical());
  bool const prefixSameAsStart = true;
  bool const useRangeDelete = rcoll->meta().numberDocuments() >= 32 * 1024;

  auto resLock = rcoll->lockWrite();  // technically not necessary
  if (resLock != TRI_ERROR_NO_ERROR) {
    return resLock;
  }

  rocksdb::DB* db = _db->GetRootDB();

  // If we get here the collection is safe to drop.
  //
  // This uses the following workflow:
  // 1. Persist the drop.
  //   * if this fails the collection will remain!
  //   * if this succeeds the collection is gone from user point
  // 2. Drop all Documents
  //   * If this fails we give up => We have data-garbage in RocksDB, Collection
  //   is gone.
  // 3. Drop all Indexes
  //   * If this fails we give up => We have data-garbage in RocksDB, Collection
  //   is gone.
  // 4. If all succeeds we do not have data-garbage, all is gone.
  //
  // (NOTE: The above fails can only occur on full HDD or Machine dying. No
  // write conflicts possible)

  TRI_ASSERT(coll.status() == TRI_VOC_COL_STATUS_DELETED);

  // Prepare collection remove batch
  rocksdb::WriteBatch batch;
  RocksDBLogValue logValue =
      RocksDBLogValue::CollectionDrop(vocbase.id(), coll.id(), coll.guid());
  batch.PutLogData(logValue.slice());

  RocksDBKey key;
  key.constructCollection(vocbase.id(), coll.id());
  batch.Delete(RocksDBColumnFamilyManager::get(
                   RocksDBColumnFamilyManager::Family::Definitions),
               key.string());

  rocksdb::WriteOptions wo;
  rocksdb::Status s = db->Write(wo, &batch);

  // TODO FAILURE Simulate !res.ok()
  if (!s.ok()) {
    // Persisting the drop failed. Do NOT drop collection.
    return rocksutils::convertStatus(s);
  }

  // Now Collection is gone.
  // Cleanup data-mess

  // Unregister collection metadata
  Result res = RocksDBMetadata::deleteCollectionMeta(db, rcoll->objectId());
  if (res.fail()) {
    LOG_TOPIC("2c890", ERR, Logger::ENGINES)
        << "error removing collection meta-data: "
        << res.errorMessage();  // continue regardless
  }

  // remove from map
  {
    WRITE_LOCKER(guard, _mapLock);
    _collectionMap.erase(rcoll->objectId());
  }

  // delete indexes, RocksDBIndex::drop() has its own check
  std::vector<std::shared_ptr<Index>> vecShardIndex = rcoll->getIndexes();
  TRI_ASSERT(!vecShardIndex.empty());

  for (auto& index : vecShardIndex) {
    RocksDBIndex* ridx = static_cast<RocksDBIndex*>(index.get());
    res = RocksDBMetadata::deleteIndexEstimate(db, ridx->objectId());
    if (res.fail()) {
      LOG_TOPIC("f2d51", WARN, Logger::ENGINES)
          << "could not delete index estimate: " << res.errorMessage();
    }

    auto dropRes = index->drop().errorNumber();

    if (dropRes != TRI_ERROR_NO_ERROR) {
      // We try to remove all indexed values.
      // If it does not work they cannot be accessed any more and leaked.
      // User View remains consistent.
      LOG_TOPIC("97176", ERR, Logger::ENGINES)
          << "unable to drop index: " << TRI_errno_string(dropRes);
      //      return TRI_ERROR_NO_ERROR;
    }
  }

  // delete documents
  RocksDBKeyBounds bounds =
      RocksDBKeyBounds::CollectionDocuments(rcoll->objectId());
  auto result = rocksutils::removeLargeRange(db, bounds, prefixSameAsStart,
                                             useRangeDelete);

  if (result.fail()) {
    // We try to remove all documents.
    // If it does not work they cannot be accessed any more and leaked.
    // User View remains consistent.
    return TRI_ERROR_NO_ERROR;
  }

  // run compaction for data only if collection contained a considerable
  // amount of documents. otherwise don't run compaction, because it will
  // slow things down a lot, especially during tests that create/drop LOTS
  // of collections
  if (useRangeDelete) {
    rcoll->compact();
  }

#ifdef ARANGODB_ENABLE_MAINTAINER_MODE
  // check if documents have been deleted
  size_t numDocs = rocksutils::countKeyRange(_db, bounds, nullptr, true);

  if (numDocs > 0) {
    std::string errorMsg(
        "deletion check in collection drop failed - not all documents "
        "have been deleted. remaining: ");
    errorMsg.append(std::to_string(numDocs));
    THROW_ARANGO_EXCEPTION_MESSAGE(TRI_ERROR_INTERNAL, errorMsg);
  }
#endif

  // if we get here all documents / indexes are gone.
  // We have no data garbage left.
  return Result();
}

void RocksDBEngine::changeCollection(TRI_vocbase_t& vocbase,
                                     LogicalCollection const& collection) {
  auto builder = collection.toVelocyPackIgnore(
      {"path", "statusString"},
      LogicalDataSource::Serialization::PersistenceWithInProgress);
  Result res = writeCreateCollectionMarker(
      vocbase.id(), collection.id(), builder.slice(),
      RocksDBLogValue::CollectionChange(vocbase.id(), collection.id()));

  if (res.fail()) {
    THROW_ARANGO_EXCEPTION(res);
  }
}

arangodb::Result RocksDBEngine::renameCollection(
    TRI_vocbase_t& vocbase, LogicalCollection const& collection,
    std::string const& oldName) {
  auto builder = collection.toVelocyPackIgnore(
      {"path", "statusString"},
      LogicalDataSource::Serialization::PersistenceWithInProgress);
  Result res = writeCreateCollectionMarker(
      vocbase.id(), collection.id(), builder.slice(),
      RocksDBLogValue::CollectionRename(vocbase.id(), collection.id(),
                                        oldName));

  return res;
}

Result RocksDBEngine::createView(TRI_vocbase_t& vocbase, DataSourceId id,
                                 arangodb::LogicalView const& view) {
#ifdef ARANGODB_ENABLE_MAINTAINER_MODE
  LOG_TOPIC("0bad8", DEBUG, Logger::ENGINES) << "RocksDBEngine::createView";
#endif
  rocksdb::WriteBatch batch;
  rocksdb::WriteOptions wo;

  RocksDBKey key;
  key.constructView(vocbase.id(), id);
  RocksDBLogValue logValue = RocksDBLogValue::ViewCreate(vocbase.id(), id);

  VPackBuilder props;

  props.openObject();
  view.properties(props,
                  LogicalDataSource::Serialization::PersistenceWithInProgress);
  props.close();

  RocksDBValue const value = RocksDBValue::View(props.slice());

  // Write marker + key into RocksDB inside one batch
  batch.PutLogData(logValue.slice());
  batch.Put(RocksDBColumnFamilyManager::get(
                RocksDBColumnFamilyManager::Family::Definitions),
            key.string(), value.string());

  auto res = _db->Write(wo, &batch);

  LOG_TOPIC_IF("cac6a", TRACE, Logger::VIEWS, !res.ok())
      << "could not create view: " << res.ToString();

  return rocksutils::convertStatus(res);
}

arangodb::Result RocksDBEngine::dropView(TRI_vocbase_t const& vocbase,
                                         LogicalView const& view) {
#ifdef ARANGODB_ENABLE_MAINTAINER_MODE
  LOG_TOPIC("fa6e5", DEBUG, Logger::ENGINES) << "RocksDBEngine::dropView";
#endif
  auto logValue =
      RocksDBLogValue::ViewDrop(vocbase.id(), view.id(), view.guid());

  RocksDBKey key;
  key.constructView(vocbase.id(), view.id());

  rocksdb::WriteBatch batch;
  batch.PutLogData(logValue.slice());
  batch.Delete(RocksDBColumnFamilyManager::get(
                   RocksDBColumnFamilyManager::Family::Definitions),
               key.string());

  rocksdb::WriteOptions wo;
  auto res = _db->GetRootDB()->Write(wo, &batch);
  LOG_TOPIC_IF("fcd22", TRACE, Logger::VIEWS, !res.ok())
      << "could not create view: " << res.ToString();
  return rocksutils::convertStatus(res);
}

Result RocksDBEngine::changeView(LogicalView const& view,
                                 velocypack::Slice update) {
#ifdef ARANGODB_ENABLE_MAINTAINER_MODE
  LOG_TOPIC("405da", DEBUG, Logger::ENGINES) << "RocksDBEngine::changeView";
#endif
  if (inRecovery()) {
    // nothing to do
    return {};
  }
  auto& vocbase = view.vocbase();

  RocksDBKey key;
  key.constructView(vocbase.id(), view.id());

  RocksDBLogValue log = RocksDBLogValue::ViewChange(vocbase.id(), view.id());
  RocksDBValue const value = RocksDBValue::View(update);

  rocksdb::WriteBatch batch;
  rocksdb::WriteOptions wo;  // TODO: check which options would make sense
  rocksdb::Status s;

  s = batch.PutLogData(log.slice());

  if (!s.ok()) {
    LOG_TOPIC("6d6a4", TRACE, Logger::VIEWS)
        << "failed to write change view marker " << s.ToString();
    return rocksutils::convertStatus(s);
  }

  s = batch.Put(RocksDBColumnFamilyManager::get(
                    RocksDBColumnFamilyManager::Family::Definitions),
                key.string(), value.string());

  if (!s.ok()) {
    LOG_TOPIC("ebb58", TRACE, Logger::VIEWS)
        << "failed to write change view marker " << s.ToString();
    return rocksutils::convertStatus(s);
  }
  auto res = _db->Write(wo, &batch);
  LOG_TOPIC_IF("6ee8a", TRACE, Logger::VIEWS, !res.ok())
      << "could not change view: " << res.ToString();
  return rocksutils::convertStatus(res);
}

Result RocksDBEngine::compactAll(bool changeLevel,
                                 bool compactBottomMostLevel) {
  return rocksutils::compactAll(_db->GetRootDB(), changeLevel,
                                compactBottomMostLevel, &::cancelCompactions);
}

/// @brief Add engine-specific optimizer rules
void RocksDBEngine::addOptimizerRules(aql::OptimizerRulesFeature& feature) {
  RocksDBOptimizerRules::registerResources(feature);
}

/// @brief Add engine-specific V8 functions
void RocksDBEngine::addV8Functions() {
  // there are no specific V8 functions here
  RocksDBV8Functions::registerResources(*this);
}

/// @brief Add engine-specific REST handlers
void RocksDBEngine::addRestHandlers(rest::RestHandlerFactory& handlerFactory) {
  RocksDBRestHandlers::registerResources(&handlerFactory);
}

void RocksDBEngine::addCollectionMapping(uint64_t objectId, TRI_voc_tick_t did,
                                         DataSourceId cid) {
  if (objectId != 0) {
    WRITE_LOCKER(guard, _mapLock);
#ifdef ARANGODB_ENABLE_MAINTAINER_MODE
    auto it = _collectionMap.find(objectId);
    if (it != _collectionMap.end()) {
      if (it->second.first != did || it->second.second != cid) {
        LOG_TOPIC("80e81", ERR, Logger::FIXME)
            << "trying to add objectId: " << objectId << ", did: " << did
            << ", cid: " << cid.id()
            << ", found in map: did: " << it->second.first
            << ", cid: " << it->second.second.id() << ", map contains "
            << _collectionMap.size() << " entries";
        for (auto const& it : _collectionMap) {
          LOG_TOPIC("77de9", ERR, Logger::FIXME)
              << "- objectId: " << it.first << " => (did: " << it.second.first
              << ", cid: " << it.second.second.id() << ")";
        }
      }
      TRI_ASSERT(it->second.first == did);
      TRI_ASSERT(it->second.second == cid);
    }
#endif
    _collectionMap[objectId] = std::make_pair(did, cid);
  }
}

std::vector<std::pair<TRI_voc_tick_t, DataSourceId>>
RocksDBEngine::collectionMappings() const {
  std::vector<std::pair<TRI_voc_tick_t, DataSourceId>> res;
  READ_LOCKER(guard, _mapLock);
  for (auto const& it : _collectionMap) {
    res.emplace_back(it.second.first, it.second.second);
  }
  return res;
}

void RocksDBEngine::addIndexMapping(uint64_t objectId, TRI_voc_tick_t did,
                                    DataSourceId cid, IndexId iid) {
  if (objectId != 0) {
    WRITE_LOCKER(guard, _mapLock);
#ifdef ARANGODB_ENABLE_MAINTAINER_MODE
    auto it = _indexMap.find(objectId);
    if (it != _indexMap.end()) {
      TRI_ASSERT(std::get<0>(it->second) == did);
      TRI_ASSERT(std::get<1>(it->second) == cid);
      TRI_ASSERT(std::get<2>(it->second) == iid);
    }
#endif
    _indexMap[objectId] = std::make_tuple(did, cid, iid);
  }
}

void RocksDBEngine::removeIndexMapping(uint64_t objectId) {
  if (objectId != 0) {
    WRITE_LOCKER(guard, _mapLock);
    _indexMap.erase(objectId);
  }
}

RocksDBEngine::CollectionPair RocksDBEngine::mapObjectToCollection(
    uint64_t objectId) const {
  READ_LOCKER(guard, _mapLock);
  auto it = _collectionMap.find(objectId);
  if (it == _collectionMap.end()) {
    return {0, DataSourceId::none()};
  }
  return it->second;
}

RocksDBEngine::IndexTriple RocksDBEngine::mapObjectToIndex(
    uint64_t objectId) const {
  READ_LOCKER(guard, _mapLock);
  auto it = _indexMap.find(objectId);
  if (it == _indexMap.end()) {
    return RocksDBEngine::IndexTriple(0, 0, 0);
  }
  return it->second;
}

/// @brief return a list of the currently open WAL files
std::vector<std::string> RocksDBEngine::currentWalFiles() const {
  rocksdb::VectorLogPtr files;
  std::vector<std::string> names;

  auto status = _db->GetSortedWalFiles(files);
  if (!status.ok()) {
    return names;  // TODO: error here?
  }

  for (size_t current = 0; current < files.size(); current++) {
    auto f = files[current].get();
    try {
      names.push_back(f->PathName());
    } catch (...) {
      return names;
    }
  }

  return names;
}

/// @brief flushes the RocksDB WAL.
/// the optional parameter "waitForSync" is currently only used when the
/// "flushColumnFamilies" parameter is also set to true. If
/// "flushColumnFamilies" is true, all the RocksDB column family memtables are
/// flushed, and, if "waitForSync" is set, additionally synced to disk. The only
/// call site that uses "flushColumnFamilies" currently is hot backup. The
/// function parameter name are a remainder from MMFiles times, when they made
/// more sense. This can be refactored at any point, so that flushing column
/// families becomes a separate API.
Result RocksDBEngine::flushWal(bool waitForSync, bool flushColumnFamilies) {
  Result res;

  if (_syncThread) {
    // _syncThread may be a nullptr, in case automatic syncing is turned off
    res = _syncThread->syncWal();
  } else {
    // no syncThread...
    res = RocksDBSyncThread::sync(_db->GetBaseDB());
  }

  if (res.ok() && flushColumnFamilies) {
    rocksdb::FlushOptions flushOptions;
    flushOptions.wait = waitForSync;

    for (auto cf : RocksDBColumnFamilyManager::allHandles()) {
      rocksdb::Status status = _db->GetBaseDB()->Flush(flushOptions, cf);
      if (!status.ok()) {
        res.reset(rocksutils::convertStatus(status));
        break;
      }
    }
  }

  return res;
}

void RocksDBEngine::waitForEstimatorSync(
    std::chrono::milliseconds maxWaitTime) {
  auto start = std::chrono::high_resolution_clock::now();
  auto beginSeq = _db->GetLatestSequenceNumber();

  while (std::chrono::high_resolution_clock::now() - start < maxWaitTime) {
    if (_settingsManager->earliestSeqNeeded() >= beginSeq) {
      // all synced up!
      break;
    }
    std::this_thread::sleep_for(std::chrono::milliseconds(50));
  }
}

Result RocksDBEngine::registerRecoveryHelper(
    std::shared_ptr<RocksDBRecoveryHelper> helper) {
  try {
    _recoveryHelpers.emplace_back(helper);
  } catch (std::bad_alloc const&) {
    return {TRI_ERROR_OUT_OF_MEMORY};
  }

  return {TRI_ERROR_NO_ERROR};
}

std::vector<std::shared_ptr<RocksDBRecoveryHelper>> const&
RocksDBEngine::recoveryHelpers() {
  return _recoveryHelpers;
}

void RocksDBEngine::determineWalFilesInitial() {
  WRITE_LOCKER(lock, _walFileLock);
  // Retrieve the sorted list of all wal files with earliest file first
  rocksdb::VectorLogPtr files;
  auto status = _db->GetSortedWalFiles(files);
  if (!status.ok()) {
    LOG_TOPIC("078ee", WARN, Logger::ENGINES)
        << "could not get WAL files: " << status.ToString();
    return;
  }

  size_t archivedFiles = 0;
  for (size_t current = 0; current < files.size(); current++) {
    auto const& f = files[current].get();

    if (f->Type() != rocksdb::WalFileType::kArchivedLogFile) {
      // we are only interested in files of the archive
      continue;
    }

    ++archivedFiles;
  }
  _metricsWalSequenceLowerBound.operator=(
      _settingsManager->earliestSeqNeeded());
  _metricsArchivedWalFiles.operator=(archivedFiles);
}

void RocksDBEngine::determinePrunableWalFiles(TRI_voc_tick_t minTickExternal) {
  WRITE_LOCKER(lock, _walFileLock);
  TRI_voc_tick_t minTickToKeep =
      std::min(_useReleasedTick ? _releasedTick
                                : std::numeric_limits<TRI_voc_tick_t>::max(),
               minTickExternal);

  LOG_TOPIC("4673c", TRACE, Logger::ENGINES)
      << "determining prunable WAL files, minTickToKeep: " << minTickToKeep
      << ", minTickExternal: " << minTickExternal;

  // Retrieve the sorted list of all wal files with earliest file first
  rocksdb::VectorLogPtr files;
  auto status = _db->GetSortedWalFiles(files);
  if (!status.ok()) {
    LOG_TOPIC("078ef", WARN, Logger::ENGINES)
        << "could not get WAL files: " << status.ToString();
    return;
  }

  size_t archivedFiles = 0;
  uint64_t totalArchiveSize = 0;
  for (size_t current = 0; current < files.size(); current++) {
    auto const& f = files[current].get();

    if (f->Type() != rocksdb::WalFileType::kArchivedLogFile) {
      // we are only interested in files of the archive
      continue;
    }

    ++archivedFiles;

    // determine the size of the archive only if it there is a cap on the
    // archive size otherwise we can save the underlying file access
    if (_maxWalArchiveSizeLimit > 0) {
      totalArchiveSize += f->SizeFileBytes();
    }

    // check if there is another WAL file coming after the currently-looked-at
    // There should be at least one live WAL file after it, however, let's be
    // paranoid and do a proper check. If there is at least one WAL file
    // following, we need to take its start tick into account as well, because
    // the following file's start tick can be assumed to be the end tick of the
    // current file!
    if (f->StartSequence() < minTickToKeep && current < files.size() - 1) {
      auto const& n = files[current + 1].get();
      if (n->StartSequence() < minTickToKeep) {
        // this file will be removed because it does not contain any data we
        // still need
        auto const [it, emplaced] = _prunableWalFiles.try_emplace(
            f->PathName(), TRI_microtime() + _pruneWaitTime);
        if (emplaced) {
          LOG_TOPIC("9f7a4", DEBUG, Logger::ENGINES)
              << "RocksDB WAL file '" << f->PathName()
              << "' with start sequence " << f->StartSequence()
              << " added to prunable list because it is not needed anymore";
          TRI_ASSERT(it != _prunableWalFiles.end());
        }
      }
    }
  }

  LOG_TOPIC("01e20", TRACE, Logger::ENGINES)
      << "found " << files.size() << " WAL file(s), with " << archivedFiles
      << " files in the archive, "
      << "number of prunable files: " << _prunableWalFiles.size();

  if (_maxWalArchiveSizeLimit > 0 &&
      totalArchiveSize > _maxWalArchiveSizeLimit) {
    // size of the archive is restricted, and we overflowed the limit.

    // print current archive size
    LOG_TOPIC("8d71b", TRACE, Logger::ENGINES)
        << "total size of the RocksDB WAL file archive: " << totalArchiveSize;

    // we got more archived files than configured. time for purging some files!
    for (size_t current = 0; current < files.size(); current++) {
      auto const& f = files[current].get();

      if (f->Type() != rocksdb::WalFileType::kArchivedLogFile) {
        continue;
      }

      // force pruning
      bool doPrint = false;
      auto [it, emplaced] = _prunableWalFiles.try_emplace(f->PathName(), -1.0);
      if (emplaced) {
        doPrint = true;
      } else {
        // file already in list. now set its expiration time to the past
        // so we are sure it will get deleted

        // using an expiration time of -1.0 indicates the file is subject to
        // deletion because the archive outgrew the maximum allowed size
        if ((*it).second > 0.0) {
          doPrint = true;
        }
        (*it).second = -1.0;
      }

      if (doPrint) {
        TRI_ASSERT(totalArchiveSize > _maxWalArchiveSizeLimit);

        // never change this id without adjusting wal-archive-size-limit tests
        // in tests/js/client/server-parameters
        LOG_TOPIC("d9793", WARN, Logger::ENGINES)
            << "forcing removal of RocksDB WAL file '" << f->PathName()
            << "' with start sequence " << f->StartSequence()
            << " because of overflowing archive. configured maximum archive "
               "size is "
            << _maxWalArchiveSizeLimit
            << ", actual archive size is: " << totalArchiveSize
            << ". if these warnings persist, try to increase the value of "
            << "the startup option `--rocksdb.wal-archive-size-limit`";
      }

      TRI_ASSERT(totalArchiveSize >= f->SizeFileBytes());
      totalArchiveSize -= f->SizeFileBytes();

      if (totalArchiveSize <= _maxWalArchiveSizeLimit) {
        // got enough files to remove
        break;
      }
    }
  }

  _metricsWalSequenceLowerBound.operator=(
      _settingsManager->earliestSeqNeeded());
  _metricsArchivedWalFiles.operator=(archivedFiles);
  _metricsPrunableWalFiles.operator=(_prunableWalFiles.size());
  _metricsWalPruningActive.operator=(1);
}

RocksDBFilePurgePreventer RocksDBEngine::disallowPurging() noexcept {
  return RocksDBFilePurgePreventer(this);
}

RocksDBFilePurgeEnabler RocksDBEngine::startPurging() noexcept {
  return RocksDBFilePurgeEnabler(this);
}

void RocksDBEngine::pruneWalFiles() {
  // this struct makes sure that no other threads enter WAL tailing while we
  // are in here. If there are already other threads in WAL tailing while we
  // get here, we go on and only remove the WAL files that are really safe
  // to remove
  RocksDBFilePurgeEnabler purgeEnabler(startPurging());

  WRITE_LOCKER(lock, _walFileLock);

  // used for logging later
  size_t const initialSize = _prunableWalFiles.size();

  // go through the map of WAL files that we have already and check if they are
  // "expired"
  for (auto it = _prunableWalFiles.begin(); it != _prunableWalFiles.end();
       /* no hoisting */) {
    // check if WAL file is expired
    bool deleteFile = false;

    if ((*it).second <= 0.0) {
      // file can be deleted because we outgrew the configured max archive size,
      // but only if there are no other threads currently inside the WAL tailing
      // section
      deleteFile = purgeEnabler.canPurge();
    } else if ((*it).second < TRI_microtime()) {
      // file has expired, and it is always safe to delete it
      deleteFile = true;
    }

    if (deleteFile) {
      LOG_TOPIC("68e4a", DEBUG, Logger::ENGINES)
          << "deleting RocksDB WAL file '" << (*it).first << "'";
      rocksdb::Status s;
      if (basics::FileUtils::exists(basics::FileUtils::buildFilename(
              _dbOptions.wal_dir, (*it).first))) {
        // only attempt file deletion if the file actually exists.
        // otherwise RocksDB may complain about non-existing files and log a big
        // error message
        s = _db->DeleteFile((*it).first);
      } else {
        LOG_TOPIC("c2cc9", DEBUG, Logger::ENGINES)
            << "to-be-deleted RocksDB WAL file '" << (*it).first
            << "' does not exist. skipping deletion";
      }
      // apparently there is a case where a file was already deleted
      // but is still in _prunableWalFiles. In this case we get an invalid
      // argument response.
      if (s.ok() || s.IsInvalidArgument()) {
        it = _prunableWalFiles.erase(it);
        continue;
      } else {
        LOG_TOPIC("83162", WARN, Logger::ENGINES)
            << "attempt to prune RocksDB WAL file '" << (*it).first
            << "' failed with error: "
            << rocksutils::convertStatus(s).errorMessage();
      }
    }

    // cannot delete this file yet... must forward iterator to prevent an
    // endless loop
    ++it;
  }

  _metricsPrunableWalFiles.operator=(_prunableWalFiles.size());

  LOG_TOPIC("82a4c", TRACE, Logger::ENGINES)
      << "prune WAL files started with " << initialSize
      << " prunable WAL files, "
      << "current number of prunable WAL files: " << _prunableWalFiles.size();
}

Result RocksDBEngine::dropDatabase(TRI_voc_tick_t id) {
  using namespace rocksutils;
  arangodb::Result res;
  rocksdb::WriteOptions wo;
  rocksdb::DB* db = _db->GetRootDB();

  // remove view definitions
  res = rocksutils::removeLargeRange(db, RocksDBKeyBounds::DatabaseViews(id),
                                     true, /*rangeDel*/ false);
  if (res.fail()) {
    return res;
  }

#ifdef ARANGODB_ENABLE_MAINTAINER_MODE
  size_t numDocsLeft = 0;
#endif

  // remove collections
  auto dbBounds = RocksDBKeyBounds::DatabaseCollections(id);
  iterateBounds(_db, dbBounds, [&](rocksdb::Iterator* it) {
    RocksDBKey key(it->key());
    RocksDBValue value(RocksDBEntryType::Collection, it->value());

    uint64_t const objectId = basics::VelocyPackHelper::stringUInt64(
        value.slice(), StaticStrings::ObjectId);

    auto const cnt = RocksDBMetadata::loadCollectionCount(_db, objectId);
    uint64_t const numberDocuments = cnt._added - cnt._removed;
    bool const useRangeDelete = numberDocuments >= 32 * 1024;

    // remove indexes
    VPackSlice indexes = value.slice().get("indexes");
    if (indexes.isArray()) {
      for (VPackSlice it : VPackArrayIterator(indexes)) {
        // delete index documents
        uint64_t objectId =
            basics::VelocyPackHelper::stringUInt64(it, StaticStrings::ObjectId);
        res = RocksDBMetadata::deleteIndexEstimate(db, objectId);
        if (res.fail()) {
          return;
        }

        TRI_ASSERT(it.get(StaticStrings::IndexType).isString());
        auto type = Index::type(it.get(StaticStrings::IndexType).copyString());
        bool unique = basics::VelocyPackHelper::getBooleanValue(
            it, StaticStrings::IndexUnique, false);

        RocksDBKeyBounds bounds =
            RocksDBIndex::getBounds(type, objectId, unique);
        // edge index drop fails otherwise
        bool const prefixSameAsStart = type != Index::TRI_IDX_TYPE_EDGE_INDEX;
        res = rocksutils::removeLargeRange(db, bounds, prefixSameAsStart,
                                           useRangeDelete);
        if (res.fail()) {
          return;
        }

#ifdef ARANGODB_ENABLE_MAINTAINER_MODE
        // check if documents have been deleted
        numDocsLeft += rocksutils::countKeyRange(
            db, bounds, /*snapshot*/ nullptr, prefixSameAsStart);
#endif
      }
    }

    // delete documents
    RocksDBKeyBounds bounds = RocksDBKeyBounds::CollectionDocuments(objectId);
    res = rocksutils::removeLargeRange(db, bounds, true, useRangeDelete);
    if (res.fail()) {
      LOG_TOPIC("6dbc6", WARN, Logger::ENGINES)
          << "error deleting collection documents: '" << res.errorMessage()
          << "'";
      return;
    }
    // delete collection meta-data
    res = RocksDBMetadata::deleteCollectionMeta(db, objectId);
    if (res.fail()) {
      LOG_TOPIC("484d0", WARN, Logger::ENGINES)
          << "error deleting collection metadata: '" << res.errorMessage()
          << "'";
      return;
    }
    // remove collection entry
    rocksdb::Status s =
        db->Delete(wo,
                   RocksDBColumnFamilyManager::get(
                       RocksDBColumnFamilyManager::Family::Definitions),
                   value.string());
    if (!s.ok()) {
      LOG_TOPIC("64b4e", WARN, Logger::ENGINES)
          << "error deleting collection definition: " << s.ToString();
      return;
    }

#ifdef ARANGODB_ENABLE_MAINTAINER_MODE
    // check if documents have been deleted
    numDocsLeft +=
        rocksutils::countKeyRange(db, bounds, /*snapshot*/ nullptr, true);
#endif
  });

  if (res.fail()) {
    return res;
  }

  // remove database meta-data
  RocksDBKey key;
  key.constructDatabase(id);
  rocksdb::Status s =
      db->Delete(wo,
                 RocksDBColumnFamilyManager::get(
                     RocksDBColumnFamilyManager::Family::Definitions),
                 key.string());
  if (!s.ok()) {
    LOG_TOPIC("9948c", WARN, Logger::ENGINES)
        << "error deleting database definition: " << s.ToString();
  }

  // remove VERSION file for database. it's not a problem when this fails
  // because it will simply remain there and be ignored on subsequent starts
  TRI_UnlinkFile(versionFilename(id).c_str());

#ifdef ARANGODB_ENABLE_MAINTAINER_MODE
  if (numDocsLeft > 0) {
    std::string errorMsg(
        "deletion check in drop database failed - not all documents have been "
        "deleted. remaining: ");
    errorMsg.append(std::to_string(numDocsLeft));
    THROW_ARANGO_EXCEPTION_MESSAGE(TRI_ERROR_INTERNAL, errorMsg);
  }
#endif

  return res;
}

bool RocksDBEngine::systemDatabaseExists() {
  velocypack::Builder builder;
  getDatabases(builder);

  for (auto const& item : velocypack::ArrayIterator(builder.slice())) {
    TRI_ASSERT(item.isObject());
    TRI_ASSERT(item.get(StaticStrings::DatabaseName).isString());
    if (item.get(StaticStrings::DatabaseName).stringView() ==
        StaticStrings::SystemDatabase) {
      return true;
    }
  }
  return false;
}

void RocksDBEngine::addSystemDatabase() {
  // create system database entry
  TRI_voc_tick_t id = TRI_NewTickServer();
  VPackBuilder builder;
  builder.openObject();
  builder.add(StaticStrings::DatabaseId, VPackValue(std::to_string(id)));
  builder.add(StaticStrings::DatabaseName,
              VPackValue(StaticStrings::SystemDatabase));
  builder.add("deleted", VPackValue(false));
  builder.close();

  RocksDBLogValue log = RocksDBLogValue::DatabaseCreate(id);
  Result res = writeDatabaseMarker(id, builder.slice(), std::move(log));
  if (res.fail()) {
    LOG_TOPIC("8c26a", FATAL, arangodb::Logger::STARTUP)
        << "unable to write database marker: " << res.errorMessage();
    FATAL_ERROR_EXIT();
  }
}

/// @brief open an existing database. internal function
std::unique_ptr<TRI_vocbase_t> RocksDBEngine::openExistingDatabase(
    arangodb::CreateDatabaseInfo&& info, bool wasCleanShutdown,
    bool isUpgrade) {
  auto vocbase =
      std::make_unique<TRI_vocbase_t>(TRI_VOCBASE_TYPE_NORMAL, std::move(info));

  VPackBuilder builder;
  auto scanViews = [&](std::string_view type) {
    try {
      if (builder.isEmpty()) {
        auto r = getViews(*vocbase, builder);
        if (r != TRI_ERROR_NO_ERROR) {
          THROW_ARANGO_EXCEPTION(r);
        }
      }

      auto const slice = builder.slice();
      TRI_ASSERT(slice.isArray());

      for (VPackSlice it : VPackArrayIterator(slice)) {
        if (it.get(StaticStrings::DataSourceType).stringView() != type) {
          continue;
        }
        // we found a view that is still active

        TRI_ASSERT(!it.get("id").isNone());

        LogicalView::ptr view;
        auto res = LogicalView::instantiate(view, *vocbase, it, false);

        if (!res.ok()) {
          THROW_ARANGO_EXCEPTION(res);
        }

        if (!view) {
          THROW_ARANGO_EXCEPTION_MESSAGE(
              TRI_ERROR_INTERNAL,
              std::string("failed to instantiate view in vocbase'") +
                  vocbase->name() + "' from definition: " + it.toString());
        }

        StorageEngine::registerView(*vocbase, view);

        view->open();
      }
    } catch (std::exception const& ex) {
      LOG_TOPIC("584b1", ERR, arangodb::Logger::ENGINES)
          << "error while opening database: " << ex.what();
      throw;
    } catch (...) {
      LOG_TOPIC("593fd", ERR, arangodb::Logger::ENGINES)
          << "error while opening database: unknown exception";
      throw;
    }
  };

  // scan the database path for "arangosearch" views
  scanViews(iresearch::StaticStrings::ViewArangoSearchType);

  try {
    loadReplicatedStates(vocbase);
  } catch (std::exception const& ex) {
    LOG_TOPIC("554c1", ERR, arangodb::Logger::ENGINES)
        << "error while opening database: " << ex.what();
    throw;
  } catch (...) {
    LOG_TOPIC("5f33d", ERR, arangodb::Logger::ENGINES)
        << "error while opening database: unknown exception";
    throw;
  }

  // scan the database path for collections
  try {
    VPackBuilder builder;
    auto res = getCollectionsAndIndexes(*vocbase, builder, wasCleanShutdown,
                                        isUpgrade);

    if (res != TRI_ERROR_NO_ERROR) {
      THROW_ARANGO_EXCEPTION(res);
    }

    VPackSlice slice = builder.slice();
    TRI_ASSERT(slice.isArray());

    for (VPackSlice it : VPackArrayIterator(slice)) {
      // we found a collection that is still active
      TRI_ASSERT(!it.get("id").isNone() || !it.get("cid").isNone());

      auto collection = vocbase->createCollectionObject(it, /*isAStub*/ false);
      TRI_ASSERT(collection != nullptr);

      auto phy = static_cast<RocksDBCollection*>(collection->getPhysical());
      TRI_ASSERT(phy != nullptr);
      Result r = phy->meta().deserializeMeta(_db, *collection);
      if (r.fail()) {
        LOG_TOPIC("4a404", ERR, arangodb::Logger::ENGINES)
            << "error while "
            << "loading metadata of collection '" << collection->name()
            << "': " << r.errorMessage();
      }

      StorageEngine::registerCollection(*vocbase, collection);
      LOG_TOPIC("39404", DEBUG, arangodb::Logger::ENGINES)
          << "added document collection '" << collection->name() << "'";
    }
  } catch (std::exception const& ex) {
    LOG_TOPIC("8d427", ERR, arangodb::Logger::ENGINES)
        << "error while opening database: " << ex.what();
    throw;
  } catch (...) {
    LOG_TOPIC("0268e", ERR, arangodb::Logger::ENGINES)
        << "error while opening database: unknown exception";
    throw;
  }

  // scan the database path for "search-alias" views
  if (ServerState::instance()->isSingleServer()) {
    scanViews(iresearch::StaticStrings::ViewSearchAliasType);
  }

  return vocbase;
}

<<<<<<< HEAD
void RocksDBEngine::loadReplicatedStates(
    std::unique_ptr<TRI_vocbase_t> const& vocbase) {
  rocksdb::ReadOptions readOptions;
  std::unique_ptr<rocksdb::Iterator> iter(_db->NewIterator(
      readOptions, RocksDBColumnFamilyManager::get(
                       RocksDBColumnFamilyManager::Family::Definitions)));
  auto rSlice = rocksDBSlice(RocksDBEntryType::ReplicatedState);
  for (iter->Seek(rSlice); iter->Valid() && iter->key().starts_with(rSlice);
       iter->Next()) {
    if (vocbase->id() != RocksDBKey::databaseId(iter->key())) {
      continue;
    }

    auto slice =
        VPackSlice(reinterpret_cast<uint8_t const*>(iter->value().data()));
    if (basics::VelocyPackHelper::getBooleanValue(
            slice, StaticStrings::DataSourceDeleted, false)) {
      continue;
    }

    auto info = velocypack::deserialize<RocksDBReplicatedStateInfo>(slice);
    auto methods = std::make_unique<RocksDBLogStorageMethods>(
        info.objectId, vocbase->id(), info.stateId, _logPersistor, _db,
        RocksDBColumnFamilyManager::get(
            RocksDBColumnFamilyManager::Family::Definitions),
        RocksDBColumnFamilyManager::get(
            RocksDBColumnFamilyManager::Family::ReplicatedLogs));
    registerReplicatedState(*vocbase, info.stateId, std::move(methods));
  }
=======
void RocksDBEngine::scheduleFullIndexRefill(std::string const& database,
                                            std::string const& collection,
                                            IndexId iid) {
  // simply forward...
  RocksDBIndexCacheRefillFeature& f =
      server().getFeature<RocksDBIndexCacheRefillFeature>();
  f.scheduleFullIndexRefill(database, collection, iid);
}

void RocksDBEngine::syncIndexCaches() {
  RocksDBIndexCacheRefillFeature& f =
      server().getFeature<RocksDBIndexCacheRefillFeature>();
  f.waitForCatchup();
>>>>>>> c349b27c
}

DECLARE_GAUGE(rocksdb_cache_active_tables, uint64_t,
              "rocksdb_cache_active_tables");
DECLARE_GAUGE(rocksdb_cache_allocated, uint64_t, "rocksdb_cache_allocated");
DECLARE_GAUGE(rocksdb_cache_hit_rate_lifetime, uint64_t,
              "rocksdb_cache_hit_rate_lifetime");
DECLARE_GAUGE(rocksdb_cache_hit_rate_recent, uint64_t,
              "rocksdb_cache_hit_rate_recent");
DECLARE_GAUGE(rocksdb_cache_limit, uint64_t, "rocksdb_cache_limit");
DECLARE_GAUGE(rocksdb_cache_unused_memory, uint64_t,
              "rocksdb_cache_unused_memory");
DECLARE_GAUGE(rocksdb_cache_unused_tables, uint64_t,
              "rocksdb_cache_unused_tables");
DECLARE_GAUGE(rocksdb_actual_delayed_write_rate, uint64_t,
              "rocksdb_actual_delayed_write_rate");
DECLARE_GAUGE(rocksdb_background_errors, uint64_t, "rocksdb_background_errors");
DECLARE_GAUGE(rocksdb_base_level, uint64_t, "rocksdb_base_level");
DECLARE_GAUGE(rocksdb_block_cache_capacity, uint64_t,
              "rocksdb_block_cache_capacity");
DECLARE_GAUGE(rocksdb_block_cache_pinned_usage, uint64_t,
              "rocksdb_block_cache_pinned_usage");
DECLARE_GAUGE(rocksdb_block_cache_usage, uint64_t, "rocksdb_block_cache_usage");
DECLARE_GAUGE(rocksdb_compaction_pending, uint64_t,
              "rocksdb_compaction_pending");
DECLARE_GAUGE(rocksdb_compression_ratio_at_level0, uint64_t,
              "rocksdb_compression_ratio_at_level0");
DECLARE_GAUGE(rocksdb_compression_ratio_at_level1, uint64_t,
              "rocksdb_compression_ratio_at_level1");
DECLARE_GAUGE(rocksdb_compression_ratio_at_level2, uint64_t,
              "rocksdb_compression_ratio_at_level2");
DECLARE_GAUGE(rocksdb_compression_ratio_at_level3, uint64_t,
              "rocksdb_compression_ratio_at_level3");
DECLARE_GAUGE(rocksdb_compression_ratio_at_level4, uint64_t,
              "rocksdb_compression_ratio_at_level4");
DECLARE_GAUGE(rocksdb_compression_ratio_at_level5, uint64_t,
              "rocksdb_compression_ratio_at_level5");
DECLARE_GAUGE(rocksdb_compression_ratio_at_level6, uint64_t,
              "rocksdb_compression_ratio_at_level6");
DECLARE_GAUGE(rocksdb_cur_size_active_mem_table, uint64_t,
              "rocksdb_cur_size_active_mem_table");
DECLARE_GAUGE(rocksdb_cur_size_all_mem_tables, uint64_t,
              "rocksdb_cur_size_all_mem_tables");
DECLARE_GAUGE(rocksdb_estimate_live_data_size, uint64_t,
              "rocksdb_estimate_live_data_size");
DECLARE_GAUGE(rocksdb_estimate_num_keys, uint64_t, "rocksdb_estimate_num_keys");
DECLARE_GAUGE(rocksdb_estimate_pending_compaction_bytes, uint64_t,
              "rocksdb_estimate_pending_compaction_bytes");
DECLARE_GAUGE(rocksdb_estimate_table_readers_mem, uint64_t,
              "rocksdb_estimate_table_readers_mem");
DECLARE_GAUGE(rocksdb_free_disk_space, uint64_t, "rocksdb_free_disk_space");
DECLARE_GAUGE(rocksdb_free_inodes, uint64_t, "rocksdb_free_inodes");
DECLARE_GAUGE(rocksdb_is_file_deletions_enabled, uint64_t,
              "rocksdb_is_file_deletions_enabled");
DECLARE_GAUGE(rocksdb_is_write_stopped, uint64_t, "rocksdb_is_write_stopped");
DECLARE_GAUGE(rocksdb_live_sst_files_size, uint64_t,
              "rocksdb_live_sst_files_size");
DECLARE_GAUGE(rocksdb_mem_table_flush_pending, uint64_t,
              "rocksdb_mem_table_flush_pending");
DECLARE_GAUGE(rocksdb_min_log_number_to_keep, uint64_t,
              "rocksdb_min_log_number_to_keep");
DECLARE_GAUGE(rocksdb_num_deletes_active_mem_table, uint64_t,
              "rocksdb_num_deletes_active_mem_table");
DECLARE_GAUGE(rocksdb_num_deletes_imm_mem_tables, uint64_t,
              "rocksdb_num_deletes_imm_mem_tables");
DECLARE_GAUGE(rocksdb_num_entries_active_mem_table, uint64_t,
              "rocksdb_num_entries_active_mem_table");
DECLARE_GAUGE(rocksdb_num_entries_imm_mem_tables, uint64_t,
              "rocksdb_num_entries_imm_mem_tables");
DECLARE_GAUGE(rocksdb_num_files_at_level0, uint64_t,
              "rocksdb_num_files_at_level0");
DECLARE_GAUGE(rocksdb_num_files_at_level1, uint64_t,
              "rocksdb_num_files_at_level1");
DECLARE_GAUGE(rocksdb_num_files_at_level2, uint64_t,
              "rocksdb_num_files_at_level2");
DECLARE_GAUGE(rocksdb_num_files_at_level3, uint64_t,
              "rocksdb_num_files_at_level3");
DECLARE_GAUGE(rocksdb_num_files_at_level4, uint64_t,
              "rocksdb_num_files_at_level4");
DECLARE_GAUGE(rocksdb_num_files_at_level5, uint64_t,
              "rocksdb_num_files_at_level5");
DECLARE_GAUGE(rocksdb_num_files_at_level6, uint64_t,
              "rocksdb_num_files_at_level6");
DECLARE_GAUGE(rocksdb_num_immutable_mem_table, uint64_t,
              "rocksdb_num_immutable_mem_table");
DECLARE_GAUGE(rocksdb_num_immutable_mem_table_flushed, uint64_t,
              "rocksdb_num_immutable_mem_table_flushed");
DECLARE_GAUGE(rocksdb_num_live_versions, uint64_t, "rocksdb_num_live_versions");
DECLARE_GAUGE(rocksdb_num_running_compactions, uint64_t,
              "rocksdb_num_running_compactions");
DECLARE_GAUGE(rocksdb_num_running_flushes, uint64_t,
              "rocksdb_num_running_flushes");
DECLARE_GAUGE(rocksdb_num_snapshots, uint64_t, "rocksdb_num_snapshots");
DECLARE_GAUGE(rocksdb_oldest_snapshot_time, uint64_t,
              "rocksdb_oldest_snapshot_time");
DECLARE_GAUGE(rocksdb_size_all_mem_tables, uint64_t,
              "rocksdb_size_all_mem_tables");
DECLARE_GAUGE(rocksdb_total_disk_space, uint64_t, "rocksdb_total_disk_space");
DECLARE_GAUGE(rocksdb_total_inodes, uint64_t, "rocksdb_total_inodes");
DECLARE_GAUGE(rocksdb_total_sst_files_size, uint64_t,
              "rocksdb_total_sst_files_size");
DECLARE_GAUGE(rocksdb_engine_throttle_bps, uint64_t,
              "rocksdb_engine_throttle_bps");
DECLARE_GAUGE(rocksdb_read_only, uint64_t, "rocksdb_read_only");

void RocksDBEngine::getStatistics(std::string& result) const {
  VPackBuilder stats;
  getStatistics(stats);
  VPackSlice sslice = stats.slice();
  TRI_ASSERT(sslice.isObject());
  for (auto a : VPackObjectIterator(sslice)) {
    if (a.value.isNumber()) {
      std::string name = a.key.copyString();
      std::replace(name.begin(), name.end(), '.', '_');
      std::replace(name.begin(), name.end(), '-', '_');
      if (!name.empty() && name.front() != 'r') {
        name = std::string{kEngineName}.append("_").append(name);
      }
      result += "\n# HELP " + name + " " + name + "\n# TYPE " + name +
                " gauge\n" + name + " " +
                std::to_string(a.value.getNumber<uint64_t>()) + "\n";
    }
  }
}

void RocksDBEngine::getStatistics(VPackBuilder& builder) const {
  // add int properties
  auto addInt = [&](std::string const& s) {
    std::string v;
    if (_db->GetProperty(s, &v)) {
      int64_t i = basics::StringUtils::int64(v);
      builder.add(s, VPackValue(i));
    }
  };

  // add string properties
  auto addStr = [&](std::string const& s) {
    std::string v;
    if (_db->GetProperty(s, &v)) {
      builder.add(s, VPackValue(v));
    }
  };

  // get string property from each column family and return sum;
  auto addIntAllCf = [&](std::string const& s) {
    int64_t sum = 0;
    for (auto cfh : RocksDBColumnFamilyManager::allHandles()) {
      std::string v;
      if (_db->GetProperty(cfh, s, &v)) {
        int64_t temp = basics::StringUtils::int64(v);

        // -1 returned for somethings that are valid property but no value
        if (0 < temp) {
          sum += temp;
        }
      }
    }
    builder.add(s, VPackValue(sum));
  };

  // add column family properties
  auto addCf = [&](RocksDBColumnFamilyManager::Family family) {
    std::string name = RocksDBColumnFamilyManager::name(
        family, RocksDBColumnFamilyManager::NameMode::External);
    rocksdb::ColumnFamilyHandle* c = RocksDBColumnFamilyManager::get(family);
    std::string v;
    builder.add(name, VPackValue(VPackValueType::Object));
    if (_db->GetProperty(c, rocksdb::DB::Properties::kCFStats, &v)) {
      builder.add("dbstats", VPackValue(v));
    }

    // re-add this line to count all keys in the column family (slow!!!)
    // builder.add("keys", VPackValue(rocksutils::countKeys(_db, c)));

    // estimate size on disk and in memtables
    uint64_t out = 0;
    rocksdb::Range r(
        rocksdb::Slice("\x00\x00\x00\x00\x00\x00\x00\x00", 8),
        rocksdb::Slice(
            "\xff\xff\xff\xff\xff\xff\xff\xff\xff\xff\xff\xff\xff\xff\xff\xff",
            16));

    rocksdb::SizeApproximationOptions options{.include_memtables = true,
                                              .include_files = true};
    _db->GetApproximateSizes(options, c, &r, 1, &out);

    builder.add("memory", VPackValue(out));
    builder.close();
  };

  builder.openObject();
  for (int i = 0; i < _optionsProvider.getOptions().num_levels; ++i) {
    addIntAllCf(rocksdb::DB::Properties::kNumFilesAtLevelPrefix +
                std::to_string(i));
    // ratio needs new calculation with all cf, not a simple add operation
    addIntAllCf(rocksdb::DB::Properties::kCompressionRatioAtLevelPrefix +
                std::to_string(i));
  }
  // caution:  you must read rocksdb/db/interal_stats.cc carefully to
  //           determine if a property is for whole database or one column
  //           family
  addIntAllCf(rocksdb::DB::Properties::kNumImmutableMemTable);
  addIntAllCf(rocksdb::DB::Properties::kNumImmutableMemTableFlushed);
  addIntAllCf(rocksdb::DB::Properties::kMemTableFlushPending);
  addIntAllCf(rocksdb::DB::Properties::kCompactionPending);
  addInt(rocksdb::DB::Properties::kBackgroundErrors);
  addIntAllCf(rocksdb::DB::Properties::kCurSizeActiveMemTable);
  addIntAllCf(rocksdb::DB::Properties::kCurSizeAllMemTables);
  addIntAllCf(rocksdb::DB::Properties::kSizeAllMemTables);
  addIntAllCf(rocksdb::DB::Properties::kNumEntriesActiveMemTable);
  addIntAllCf(rocksdb::DB::Properties::kNumEntriesImmMemTables);
  addIntAllCf(rocksdb::DB::Properties::kNumDeletesActiveMemTable);
  addIntAllCf(rocksdb::DB::Properties::kNumDeletesImmMemTables);
  addIntAllCf(rocksdb::DB::Properties::kEstimateNumKeys);
  addIntAllCf(rocksdb::DB::Properties::kEstimateTableReadersMem);
  addInt(rocksdb::DB::Properties::kNumSnapshots);
  addInt(rocksdb::DB::Properties::kOldestSnapshotTime);
  addIntAllCf(rocksdb::DB::Properties::kNumLiveVersions);
  addInt(rocksdb::DB::Properties::kMinLogNumberToKeep);
  addIntAllCf(rocksdb::DB::Properties::kEstimateLiveDataSize);
  addIntAllCf(rocksdb::DB::Properties::kLiveSstFilesSize);
  addStr(rocksdb::DB::Properties::kDBStats);
  addStr(rocksdb::DB::Properties::kSSTables);
  addInt(rocksdb::DB::Properties::kNumRunningCompactions);
  addInt(rocksdb::DB::Properties::kNumRunningFlushes);
  addInt(rocksdb::DB::Properties::kIsFileDeletionsEnabled);
  addIntAllCf(rocksdb::DB::Properties::kEstimatePendingCompactionBytes);
  addInt(rocksdb::DB::Properties::kBaseLevel);
  addInt(rocksdb::DB::Properties::kBlockCacheCapacity);
  addInt(rocksdb::DB::Properties::kBlockCacheUsage);
  addInt(rocksdb::DB::Properties::kBlockCachePinnedUsage);

  addIntAllCf(rocksdb::DB::Properties::kTotalSstFilesSize);
  addInt(rocksdb::DB::Properties::kActualDelayedWriteRate);
  addInt(rocksdb::DB::Properties::kIsWriteStopped);

  if (_dbOptions.statistics) {
    for (auto const& stat : rocksdb::TickersNameMap) {
      builder.add(
          stat.second,
          VPackValue(_dbOptions.statistics->getTickerCount(stat.first)));
    }

    uint64_t walWrite, flushWrite, compactionWrite, userWrite;
    walWrite = _dbOptions.statistics->getTickerCount(rocksdb::WAL_FILE_BYTES);
    flushWrite =
        _dbOptions.statistics->getTickerCount(rocksdb::FLUSH_WRITE_BYTES);
    compactionWrite =
        _dbOptions.statistics->getTickerCount(rocksdb::COMPACT_WRITE_BYTES);
    userWrite = _dbOptions.statistics->getTickerCount(rocksdb::BYTES_WRITTEN);
    builder.add(
        "rocksdbengine.write.amplification.x100",
        VPackValue((0 != userWrite)
                       ? ((walWrite + flushWrite + compactionWrite) * 100) /
                             userWrite
                       : 100));
  }

  cache::Manager* manager =
      server().getFeature<CacheManagerFeature>().manager();
  if (manager != nullptr) {
    // cache turned on
    cache::Manager::MemoryStats stats = manager->memoryStats();
    auto rates = manager->globalHitRates();
    builder.add("cache.limit", VPackValue(stats.globalLimit));
    builder.add("cache.allocated", VPackValue(stats.globalAllocation));
    builder.add("cache.active-tables", VPackValue(stats.activeTables));
    builder.add("cache.unused-memory", VPackValue(stats.spareAllocation));
    builder.add("cache.unused-tables", VPackValue(stats.spareTables));
    // handle NaN
    builder.add("cache.hit-rate-lifetime",
                VPackValue(rates.first >= 0.0 ? rates.first : 0.0));
    builder.add("cache.hit-rate-recent",
                VPackValue(rates.second >= 0.0 ? rates.second : 0.0));
  } else {
    // cache turned off
    builder.add("cache.limit", VPackValue(0));
    builder.add("cache.allocated", VPackValue(0));
    builder.add("cache.active-tables", VPackValue(0));
    builder.add("cache.unused-memory", VPackValue(0));
    builder.add("cache.unused-tables", VPackValue(0));
    // handle NaN
    builder.add("cache.hit-rate-lifetime", VPackValue(0));
    builder.add("cache.hit-rate-recent", VPackValue(0));
  }

  // print column family statistics
  //  warning: output format limits numbers to 3 digits of precision or less.
  builder.add("columnFamilies", VPackValue(VPackValueType::Object));
  addCf(RocksDBColumnFamilyManager::Family::Definitions);
  addCf(RocksDBColumnFamilyManager::Family::Documents);
  addCf(RocksDBColumnFamilyManager::Family::PrimaryIndex);
  addCf(RocksDBColumnFamilyManager::Family::EdgeIndex);
  addCf(RocksDBColumnFamilyManager::Family::VPackIndex);
  addCf(RocksDBColumnFamilyManager::Family::GeoIndex);
  addCf(RocksDBColumnFamilyManager::Family::FulltextIndex);
  addCf(RocksDBColumnFamilyManager::Family::ZkdIndex);
  addCf(RocksDBColumnFamilyManager::Family::ReplicatedLogs);
  builder.close();

  if (_throttleListener) {
    builder.add("rocksdb_engine.throttle.bps",
                VPackValue(_throttleListener->getThrottle()));
  }

  {
    // total disk space in database directory
    uint64_t totalSpace = 0;
    // free disk space in database directory
    uint64_t freeSpace = 0;
    Result res = TRI_GetDiskSpaceInfo(_basePath, totalSpace, freeSpace);
    if (res.ok()) {
      builder.add("rocksdb.free-disk-space", VPackValue(freeSpace));
      builder.add("rocksdb.total-disk-space", VPackValue(totalSpace));
    } else {
      builder.add("rocksdb.free-disk-space", VPackValue(VPackValueType::Null));
      builder.add("rocksdb.total-disk-space", VPackValue(VPackValueType::Null));
    }
  }

  {
    // total inodes for database directory
    uint64_t totalINodes = 0;
    // free inodes for database directory
    uint64_t freeINodes = 0;
    Result res = TRI_GetINodesInfo(_basePath, totalINodes, freeINodes);
    if (res.ok()) {
      builder.add("rocksdb.free-inodes", VPackValue(freeINodes));
      builder.add("rocksdb.total-inodes", VPackValue(totalINodes));
    } else {
      builder.add("rocksdb.free-inodes", VPackValue(VPackValueType::Null));
      builder.add("rocksdb.total-inodes", VPackValue(VPackValueType::Null));
    }
  }

  if (_errorListener) {
    builder.add("rocksdb.read-only",
                VPackValue(_errorListener->called() ? 1 : 0));
  }

  auto sequenceNumber = _db->GetLatestSequenceNumber();
  builder.add("rocksdb.wal-sequence", VPackValue(sequenceNumber));

  builder.close();
}

Result RocksDBEngine::handleSyncKeys(DatabaseInitialSyncer& syncer,
                                     LogicalCollection& col,
                                     std::string const& keysId) {
  return handleSyncKeysRocksDB(syncer, &col, keysId);
}

Result RocksDBEngine::createLoggerState(TRI_vocbase_t* vocbase,
                                        VPackBuilder& builder) {
  builder.openObject();  // Base
  rocksdb::SequenceNumber lastTick = _db->GetLatestSequenceNumber();

  // "state" part
  builder.add("state", VPackValue(VPackValueType::Object));  // open

  // always hard-coded to true
  builder.add("running", VPackValue(true));

  builder.add("lastLogTick", VPackValue(std::to_string(lastTick)));

  // not used anymore in 3.8:
  builder.add("lastUncommittedLogTick", VPackValue(std::to_string(lastTick)));

  // not used anymore in 3.8:
  builder.add("totalEvents", VPackValue(lastTick));

  builder.add("time", VPackValue(utilities::timeString()));
  builder.close();

  // "server" part
  builder.add("server", VPackValue(VPackValueType::Object));  // open
  builder.add("version", VPackValue(ARANGODB_VERSION));
  builder.add("serverId",
              VPackValue(std::to_string(ServerIdFeature::getId().id())));
  builder.add("engine", VPackValue(kEngineName));  // "rocksdb"
  builder.close();

  // "clients" part
  builder.add("clients", VPackValue(VPackValueType::Array));  // open
  if (vocbase != nullptr) {
    vocbase->replicationClients().toVelocyPack(builder);
  }
  builder.close();  // clients
  builder.close();  // base

  return {};
}

Result RocksDBEngine::createTickRanges(VPackBuilder& builder) {
  rocksdb::VectorLogPtr walFiles;
  rocksdb::Status s = _db->GetSortedWalFiles(walFiles);

  Result res = rocksutils::convertStatus(s);
  if (res.fail()) {
    return res;
  }

  builder.openArray();
  for (auto lfile = walFiles.begin(); lfile != walFiles.end(); ++lfile) {
    auto& logfile = *lfile;
    builder.openObject();
    // filename and state are already of type string
    builder.add("datafile", VPackValue(logfile->PathName()));
    if (logfile->Type() == rocksdb::WalFileType::kAliveLogFile) {
      builder.add("status", VPackValue("open"));
    } else if (logfile->Type() == rocksdb::WalFileType::kArchivedLogFile) {
      builder.add("status", VPackValue("collected"));
    }
    rocksdb::SequenceNumber min = logfile->StartSequence();
    builder.add("tickMin", VPackValue(std::to_string(min)));
    rocksdb::SequenceNumber max;
    if (std::next(lfile) != walFiles.end()) {
      max = (*std::next(lfile))->StartSequence();
    } else {
      max = _db->GetLatestSequenceNumber();
    }
    builder.add("tickMax", VPackValue(std::to_string(max)));
    builder.close();
  }
  builder.close();

  return {};
}

Result RocksDBEngine::firstTick(uint64_t& tick) {
  rocksdb::VectorLogPtr walFiles;
  rocksdb::Status s = _db->GetSortedWalFiles(walFiles);

  Result res;
  if (!s.ok()) {
    res = rocksutils::convertStatus(s);
  } else {
    // read minium possible tick
    if (!walFiles.empty()) {
      tick = walFiles[0]->StartSequence();
    }
  }
  return res;
}

Result RocksDBEngine::lastLogger(TRI_vocbase_t& vocbase, uint64_t tickStart,
                                 uint64_t tickEnd, VPackBuilder& builder) {
  bool includeSystem = true;
  size_t chunkSize = 32 * 1024 * 1024;  // TODO: determine good default value?

  builder.openArray();
  RocksDBReplicationResult rep =
      rocksutils::tailWal(&vocbase, tickStart, tickEnd, chunkSize,
                          includeSystem, DataSourceId::none(), builder);
  builder.close();

  return std::move(rep).result();
}

WalAccess const* RocksDBEngine::walAccess() const {
  TRI_ASSERT(_walAccess);
  return _walAccess.get();
}

/// @brief get compression supported by RocksDB
std::string RocksDBEngine::getCompressionSupport() const {
  std::string result;

  for (auto const& type : rocksdb::GetSupportedCompressions()) {
    std::string out;
    rocksdb::GetStringFromCompressionType(&out, type);

    if (out.empty()) {
      continue;
    }
    if (!result.empty()) {
      result.append(", ");
    }
    result.append(out);
  }
  return result;
}

// management methods for synchronizing with external persistent stores
TRI_voc_tick_t RocksDBEngine::currentTick() const {
  return static_cast<TRI_voc_tick_t>(_db->GetLatestSequenceNumber());
}

TRI_voc_tick_t RocksDBEngine::releasedTick() const {
  READ_LOCKER(lock, _walFileLock);
  return _releasedTick;
}

void RocksDBEngine::releaseTick(TRI_voc_tick_t tick) {
  WRITE_LOCKER(lock, _walFileLock);
  if (tick > _releasedTick) {
    _releasedTick = tick;
  }
}

HealthData RocksDBEngine::healthCheck() {
  auto now = std::chrono::steady_clock::now();

  // the following checks are executed under a mutex so that different
  // threads can potentially call in here without messing up any data.
  // in addition, serializing access to this function avoids stampedes
  // with multiple threads trying to calculate the free disk space
  // capacity at the same time, which could be expensive.
  MUTEX_LOCKER(guard, _healthMutex);

  TRI_IF_FAILURE("RocksDBEngine::healthCheck") {
    _healthData.res.reset(TRI_ERROR_DEBUG, "peng! 💥");
    return _healthData;
  }

  bool lastCheckLongAgo =
      (_healthData.lastCheckTimestamp.time_since_epoch().count() == 0) ||
      ((now - _healthData.lastCheckTimestamp) >= std::chrono::seconds(30));
  if (lastCheckLongAgo) {
    _healthData.lastCheckTimestamp = now;
  }

  // only log about once every 24 hours, to reduce log spam
  bool lastLogMessageLongAgo =
      (_lastHealthLogMessageTimestamp.time_since_epoch().count() == 0) ||
      ((now - _lastHealthLogMessageTimestamp) >= std::chrono::hours(24));

  _healthData.backgroundError = hasBackgroundError();

  if (_healthData.backgroundError) {
    // go into failed state
    _healthData.res.reset(
        TRI_ERROR_FAILED,
        "storage engine reports background error. please check the logs "
        "for the error reason and take action");
  } else if (_lastHealthCheckSuccessful) {
    _healthData.res.reset();
  }

  if (lastCheckLongAgo || !_lastHealthCheckSuccessful) {
    // check the amount of free disk space. this may be expensive to do, so
    // we only execute the check every once in a while, or when the last check
    // failed too (so that we don't report success only because we skipped the
    // checks)
    //
    // total disk space in database directory
    uint64_t totalSpace = 0;
    // free disk space in database directory
    uint64_t freeSpace = 0;

    if (TRI_GetDiskSpaceInfo(_basePath, totalSpace, freeSpace).ok() &&
        totalSpace >= 1024 * 1024) {
      // only carry out the following if we get a disk size of at least 1MB
      // back. everything else seems to be very unreasonable and not
      // trustworthy.
      double diskFreePercentage = double(freeSpace) / double(totalSpace);
      _healthData.freeDiskSpaceBytes = freeSpace;
      _healthData.freeDiskSpacePercent = diskFreePercentage;

      if (_healthData.res.ok() &&
          ((_requiredDiskFreePercentage > 0.0 &&
            diskFreePercentage < _requiredDiskFreePercentage) ||
           (_requiredDiskFreeBytes > 0 &&
            freeSpace < _requiredDiskFreeBytes))) {
        std::stringstream ss;
        ss << "free disk space capacity has reached critical level, "
           << "bytes free: " << freeSpace
           << ", % free: " << std::setprecision(1) << std::fixed
           << (diskFreePercentage * 100.0);
        // go into failed state
        _healthData.res.reset(TRI_ERROR_FAILED, ss.str());
      } else if (diskFreePercentage < 0.05 || freeSpace < 256 * 1024 * 1024) {
        // warnings about disk space only every 15 minutes
        bool lastLogWarningLongAgo =
            (now - _lastHealthLogWarningTimestamp >= std::chrono::minutes(15));
        if (lastLogWarningLongAgo) {
          LOG_TOPIC("54e7f", WARN, Logger::ENGINES)
              << "free disk space capacity is low, "
              << "bytes free: " << freeSpace
              << ", % free: " << std::setprecision(1) << std::fixed
              << (diskFreePercentage * 100.0);
          _lastHealthLogWarningTimestamp = now;
        }
        // don't go into failed state (yet)
      }
    }
  }

  _lastHealthCheckSuccessful = _healthData.res.ok();

  if (_healthData.res.fail() && lastLogMessageLongAgo) {
    LOG_TOPIC("ead1f", ERR, Logger::ENGINES) << _healthData.res.errorMessage();

    // update timestamp of last log message
    _lastHealthLogMessageTimestamp = now;
  }

  return _healthData;
}

void RocksDBEngine::waitForCompactionJobsToFinish() {
  // wait for started compaction jobs to finish
  int iterations = 0;

  do {
    size_t numRunning;
    {
      READ_LOCKER(locker, _pendingCompactionsLock);
      numRunning = _runningCompactions;
    }
    if (numRunning == 0) {
      return;
    }

    // print this only every few seconds
    if (iterations++ % 200 == 0) {
      LOG_TOPIC("9cbfd", INFO, Logger::ENGINES)
          << "waiting for " << numRunning << " compaction job(s) to finish...";
    }
    // unfortunately there is not much we can do except waiting for
    // RocksDB's compaction job(s) to finish.
    std::this_thread::sleep_for(std::chrono::milliseconds(50));
    // wait up to 2 minutes, and then give up
  } while (iterations <= 2400);

  LOG_TOPIC("c537b", WARN, Logger::ENGINES)
      << "giving up waiting for pending compaction job(s)";
}

bool RocksDBEngine::checkExistingDB(
    std::vector<rocksdb::ColumnFamilyDescriptor> const& cfFamilies) {
  bool dbExisted = false;

  rocksdb::Options testOptions;
  testOptions.create_if_missing = false;
  testOptions.create_missing_column_families = false;
  testOptions.avoid_flush_during_recovery = true;
  testOptions.avoid_flush_during_shutdown = true;
  testOptions.env = _dbOptions.env;

  std::vector<std::string> existingColumnFamilies;
  rocksdb::Status status = rocksdb::DB::ListColumnFamilies(
      testOptions, _path, &existingColumnFamilies);
  if (!status.ok()) {
    // check if we have found the database directory or not
    Result res = rocksutils::convertStatus(status);
    if (res.errorNumber() != TRI_ERROR_ARANGO_IO_ERROR) {
      // not an I/O error. so we better report the error and abort here
      LOG_TOPIC("74b7f", FATAL, arangodb::Logger::STARTUP)
          << "unable to initialize RocksDB engine: " << res.errorMessage();
      FATAL_ERROR_EXIT();
    }
  }

  if (status.ok()) {
    dbExisted = true;
    // we were able to open the database.
    // now check which column families are present in the db
    std::string names;
    for (auto const& it : existingColumnFamilies) {
      if (!names.empty()) {
        names.append(", ");
      }
      names.append(it);
    }

    LOG_TOPIC("528b8", DEBUG, arangodb::Logger::STARTUP)
        << "found existing column families: " << names;
    auto const replicatedLogsName = RocksDBColumnFamilyManager::name(
        RocksDBColumnFamilyManager::Family::ReplicatedLogs);
    auto const zkdIndexName = RocksDBColumnFamilyManager::name(
        RocksDBColumnFamilyManager::Family::ZkdIndex);

    for (auto const& it : cfFamilies) {
      auto it2 = std::find(existingColumnFamilies.begin(),
                           existingColumnFamilies.end(), it.name);
      if (it2 == existingColumnFamilies.end()) {
        if (it.name == replicatedLogsName || it.name == zkdIndexName) {
          LOG_TOPIC("293c3", INFO, Logger::STARTUP)
              << "column family " << it.name
              << " is missing and will be created.";
          continue;
        }

        LOG_TOPIC("d9df8", FATAL, arangodb::Logger::STARTUP)
            << "column family '" << it.name << "' is missing in database"
            << ". if you are upgrading from an earlier alpha or beta version "
               "of ArangoDB, it is required to restart with a new database "
               "directory and "
               "re-import data";
        FATAL_ERROR_EXIT();
      }
    }

    if (existingColumnFamilies.size() <
        RocksDBColumnFamilyManager::minNumberOfColumnFamilies) {
      LOG_TOPIC("e99ec", FATAL, arangodb::Logger::STARTUP)
          << "unexpected number of column families found in database ("
          << existingColumnFamilies.size() << "). "
          << "expecting at least "
          << RocksDBColumnFamilyManager::minNumberOfColumnFamilies
          << ". if you are upgrading from an earlier alpha or beta version "
             "of ArangoDB, it is required to restart with a new database "
             "directory and "
             "re-import data";
      FATAL_ERROR_EXIT();
    }
  }

  return dbExisted;
}

Result RocksDBEngine::dropReplicatedState(
    TRI_vocbase_t& vocbase,
    std::unique_ptr<replication2::replicated_state::IStorageEngineMethods>&
        ptr) {
  // make sure that all pending async operations have completed
  std::unique_ptr<RocksDBLogStorageMethods> methods{
      &dynamic_cast<RocksDBLogStorageMethods&>(*ptr.release())};
  methods->ctx.waitForCompletion();
  // in case of an error, reset the unique_ptr
  ScopeGuard guard([&]() noexcept { ptr = std::move(methods); });

  // drop everything
  if (auto res = methods->drop(); res.fail()) {
    return res;
  }

  // write was committed, the log is gone. Transaction completed.
  guard.cancel();

  // do a compaction for the log range
  std::ignore = methods->compact();
  methods.reset();
  return {};
}

auto RocksDBEngine::createReplicatedState(
    TRI_vocbase_t& vocbase, arangodb::replication2::LogId id,
    replication2::replicated_state::PersistedStateInfo const& info)
    -> ResultT<std::unique_ptr<
        replication2::replicated_state::IStorageEngineMethods>> {
  auto objectId = TRI_NewTickServer();
  auto methods = std::make_unique<RocksDBLogStorageMethods>(
      objectId, vocbase.id(), id, _logPersistor, _db,
      RocksDBColumnFamilyManager::get(
          RocksDBColumnFamilyManager::Family::Definitions),
      RocksDBColumnFamilyManager::get(
          RocksDBColumnFamilyManager::Family::ReplicatedLogs));
  methods->updateMetadata(info);
  return {std::move(methods)};
}
}  // namespace arangodb<|MERGE_RESOLUTION|>--- conflicted
+++ resolved
@@ -2837,7 +2837,6 @@
   return vocbase;
 }
 
-<<<<<<< HEAD
 void RocksDBEngine::loadReplicatedStates(
     std::unique_ptr<TRI_vocbase_t> const& vocbase) {
   rocksdb::ReadOptions readOptions;
@@ -2867,7 +2866,8 @@
             RocksDBColumnFamilyManager::Family::ReplicatedLogs));
     registerReplicatedState(*vocbase, info.stateId, std::move(methods));
   }
-=======
+}
+
 void RocksDBEngine::scheduleFullIndexRefill(std::string const& database,
                                             std::string const& collection,
                                             IndexId iid) {
@@ -2881,7 +2881,6 @@
   RocksDBIndexCacheRefillFeature& f =
       server().getFeature<RocksDBIndexCacheRefillFeature>();
   f.waitForCatchup();
->>>>>>> c349b27c
 }
 
 DECLARE_GAUGE(rocksdb_cache_active_tables, uint64_t,
