--- conflicted
+++ resolved
@@ -147,11 +147,8 @@
     "RocksDB WAL sequence number until which background thread has caught up");
 DECLARE_GAUGE(rocksdb_live_wal_files, uint64_t,
               "Number of live RocksDB WAL files");
-<<<<<<< HEAD
-=======
 DECLARE_GAUGE(rocksdb_live_wal_files_size, uint64_t,
               "Cumulated size of live RocksDB WAL files");
->>>>>>> 23eaa9cd
 DECLARE_GAUGE(rocksdb_archived_wal_files, uint64_t,
               "Number of archived RocksDB WAL files");
 DECLARE_GAUGE(rocksdb_archived_wal_files_size, uint64_t,
@@ -263,13 +260,8 @@
       _dbExisted(false),
       _runningRebuilds(0),
       _runningCompactions(0),
-<<<<<<< HEAD
-      _autoFlushCheckInterval(60.0 * 60.0),
-      _autoFlushMinWalFiles(10),
-=======
       _autoFlushCheckInterval(60.0 * 30.0),
       _autoFlushMinWalFiles(20),
->>>>>>> 23eaa9cd
       _metricsWalReleasedTickFlush(
           server.getFeature<metrics::MetricsFeature>().add(
               rocksdb_wal_released_tick_flush{})),
@@ -2447,27 +2439,19 @@
 
     if (f->Type() == rocksdb::WalFileType::kArchivedLogFile) {
       ++archivedFiles;
-<<<<<<< HEAD
-    } else if (f->Type() == rocksdb::WalFileType::kAliveLogFile) {
-      ++liveFiles;
-=======
       archivedFilesSize += f->SizeFileBytes();
     } else if (f->Type() == rocksdb::WalFileType::kAliveLogFile) {
       ++liveFiles;
       liveFilesSize += f->SizeFileBytes();
->>>>>>> 23eaa9cd
     }
   }
   _metricsWalSequenceLowerBound.store(_settingsManager->earliestSeqNeeded(),
                                       std::memory_order_relaxed);
   _metricsLiveWalFiles.store(liveFiles, std::memory_order_relaxed);
   _metricsArchivedWalFiles.store(archivedFiles, std::memory_order_relaxed);
-<<<<<<< HEAD
-=======
   _metricsLiveWalFilesSize.store(liveFilesSize, std::memory_order_relaxed);
   _metricsArchivedWalFilesSize.store(archivedFilesSize,
                                      std::memory_order_relaxed);
->>>>>>> 23eaa9cd
 }
 
 void RocksDBEngine::determinePrunableWalFiles(TRI_voc_tick_t minTickExternal) {
@@ -2498,13 +2482,9 @@
     return;
   }
 
-<<<<<<< HEAD
-  size_t liveFiles = 0;
-=======
   // number of live WAL files
   size_t liveFiles = 0;
   // number of archived WAL files
->>>>>>> 23eaa9cd
   size_t archivedFiles = 0;
   // cumulated size of live WAL files
   uint64_t liveFilesSize = 0;
@@ -2516,10 +2496,7 @@
 
     if (f->Type() == rocksdb::WalFileType::kAliveLogFile) {
       ++liveFiles;
-<<<<<<< HEAD
-=======
       liveFilesSize += f->SizeFileBytes();
->>>>>>> 23eaa9cd
       LOG_TOPIC("dc472", TRACE, Logger::ENGINES)
           << "live WAL file #" << current << "/" << files.size()
           << ", filename: '" << f->PathName()
@@ -2585,13 +2562,9 @@
   LOG_TOPIC("01e20", DEBUG, Logger::ENGINES)
       << "found " << files.size() << " WAL file(s), with " << liveFiles
       << " live file(s) and " << archivedFiles << " file(s) in the archive, "
-<<<<<<< HEAD
-      << "number of prunable files: " << _prunableWalFiles.size();
-=======
       << "number of prunable files: " << _prunableWalFiles.size()
       << ", live file size: " << liveFilesSize
       << ", archived file size: " << archivedFilesSize;
->>>>>>> 23eaa9cd
 
   if (_maxWalArchiveSizeLimit > 0 &&
       archivedFilesSize > _maxWalArchiveSizeLimit) {
@@ -2657,12 +2630,9 @@
                                       std::memory_order_relaxed);
   _metricsLiveWalFiles.store(liveFiles, std::memory_order_relaxed);
   _metricsArchivedWalFiles.store(archivedFiles, std::memory_order_relaxed);
-<<<<<<< HEAD
-=======
   _metricsLiveWalFilesSize.store(liveFilesSize, std::memory_order_relaxed);
   _metricsArchivedWalFilesSize.store(archivedFilesSize,
                                      std::memory_order_relaxed);
->>>>>>> 23eaa9cd
   _metricsPrunableWalFiles.store(_prunableWalFiles.size(),
                                  std::memory_order_relaxed);
   _metricsWalPruningActive.store(1, std::memory_order_relaxed);
@@ -3077,15 +3047,12 @@
       LOG_TOPIC("39404", DEBUG, arangodb::Logger::ENGINES)
           << "added document collection '" << vocbase->name() << "/"
           << collection->name() << "'";
-<<<<<<< HEAD
 
       if (collection->replicationVersion() ==
           arangodb::replication::Version::TWO) {
         vocbase->_logManager->_initCollections.emplace(
             collection->replicatedStateId(), collection);
       }
-=======
->>>>>>> 23eaa9cd
     }
   } catch (std::exception const& ex) {
     LOG_TOPIC("8d427", ERR, arangodb::Logger::ENGINES)
@@ -3096,7 +3063,6 @@
     LOG_TOPIC("0268e", ERR, arangodb::Logger::ENGINES)
         << "error while opening database '" << vocbase->name()
         << "': unknown exception";
-<<<<<<< HEAD
     throw;
   }
 
@@ -3109,8 +3075,6 @@
   } catch (...) {
     LOG_TOPIC("5f33d", ERR, arangodb::Logger::ENGINES)
         << "error while opening database: unknown exception";
-=======
->>>>>>> 23eaa9cd
     throw;
   }
 
