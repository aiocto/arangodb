////////////////////////////////////////////////////////////////////////////////
/// DISCLAIMER
///
/// Copyright 2019 ArangoDB GmbH, Cologne, Germany
///
/// Licensed under the Apache License, Version 2.0 (the "License");
/// you may not use this file except in compliance with the License.
/// You may obtain a copy of the License at
///
///     http://www.apache.org/licenses/LICENSE-2.0
///
/// Unless required by applicable law or agreed to in writing, software
/// distributed under the License is distributed on an "AS IS" BASIS,
/// WITHOUT WARRANTIES OR CONDITIONS OF ANY KIND, either express or implied.
/// See the License for the specific language governing permissions and
/// limitations under the License.
///
/// Copyright holder is ArangoDB GmbH, Cologne, Germany
///
////////////////////////////////////////////////////////////////////////////////

#include "RocksDBHotBackup.h"

#include <ctype.h>
#include <thread>

#include "Agency/TimeString.h"
#include "ApplicationFeatures/RocksDBOptionFeature.h"
#include "Basics/FileUtils.h"
#include "Basics/MutexLocker.h"
#include "Cluster/ServerState.h"
#include "Logger/Logger.h"
#include "RestServer/DatabasePathFeature.h"
#include "RestServer/TransactionManagerFeature.h"
#include "RocksDBEngine/RocksDBCommon.h"
#include "RocksDBEngine/RocksDBSettingsManager.h"
#include "Scheduler/Scheduler.h"
#include "Scheduler/SchedulerFeature.h"
#include "StorageEngine/EngineSelectorFeature.h"
#include "StorageEngine/TransactionManager.h"

#if USE_ENTERPRISE
#include "Enterprise/RocksDBEngine/RocksDBHotBackupEE.h"
#include "Enterprise/Encryption/EncryptionFeature.h"
#include "Basics/OpenFilesTracker.h"
#include <velocypack/Parser.h>
#endif

#include <rocksdb/utilities/checkpoint.h>

namespace {
arangodb::RocksDBHotBackup* toHotBackup(arangodb::RocksDBHotBackup* obj) {
  return static_cast<arangodb::RocksDBHotBackup*>(obj);
}
} //namespace

namespace arangodb {

static constexpr char const* dirCreatingString = {"CREATING"};
static constexpr char const* dirRestoringString = {"RESTORING"};
static constexpr char const* dirDownloadingString = {"DOWNLOADING"};
static constexpr char const* dirFailsafeString = {"FAILSAFE"};

//
// @brief Serial numbers are used to match asynchronous LockCleaner
//        callbacks to current instance of lock holder
static Mutex serialNumberMutex;
static std::atomic<uint64_t> lockingSerialNumber{0}; // zero when no lock held

static std::atomic<uint64_t> nextSerialNumber{1};
static uint64_t getSerialNumber() {
  uint64_t temp;
  temp = ++nextSerialNumber;
  if (0 == temp) {
    temp = ++nextSerialNumber;
  } // if
  return temp;
} // getSerialNumber

//
// @brief static function to pick proper operation object and then have it
//        parse parameters
//
std::shared_ptr<RocksDBHotBackup> RocksDBHotBackup::operationFactory(
  std::string const& command, VPackSlice body, VPackBuilder& report) {
  std::shared_ptr<RocksDBHotBackup> operation;

  if (0 == command.compare("create")) {
    operation.reset(toHotBackup(new RocksDBHotBackupCreate(body, report, true)));
  } else if (0 == command.compare("delete")) {
    operation.reset(toHotBackup(new RocksDBHotBackupCreate(body, report, false)));
  } else if (0 == command.compare("restore")) {
    operation.reset(toHotBackup(new RocksDBHotBackupRestore(body, report)));
  } else if (0 == command.compare("list")) {
    operation.reset(toHotBackup(new RocksDBHotBackupList(body, report)));
  } else if (0 == command.compare("lock")) {
    operation.reset(toHotBackup(new RocksDBHotBackupLock(body, report, true)));
  } else if (0 == command.compare("unlock")) {
    operation.reset(toHotBackup(new RocksDBHotBackupLock(body, report, false)));
  }
#if USE_ENTERPRISE
  else if (0 == command.compare("upload")) {
    operation.reset(toHotBackup(new RocksDBHotBackupUpload(body, report)));
  }
  else if (0 == command.compare("download")) {
    operation.reset(toHotBackup(new RocksDBHotBackupDownload(body, report)));
  }
#endif   // USE_ENTERPRISE

  // check the parameter once operation selected
  if (operation) {
    operation->parseParameters();
  } else {
    // if no operation selected, give base class which defaults to "bad"
    operation.reset(new RocksDBHotBackup(body, report));
  } // if

  return operation;

} // RocksDBHotBackup::operationFactory


//
// @brief Setup the base object, default is "bad parameters"
//
RocksDBHotBackup::RocksDBHotBackup(VPackSlice body, VPackBuilder& report)
  : _body(body), _valid(true), _success(false), _respCode(rest::ResponseCode::BAD),
    _respError(TRI_ERROR_HTTP_BAD_PARAMETER), _result(report), _timeoutSeconds(10)
{
  _isSingle = ServerState::instance()->isSingleServer();
  return;
}

std::string RocksDBHotBackup::buildDirectoryPath(std::string const& timestamp, std::string const& label) {
  std::string suffix = getPersistedId();
  suffix += "_";
  suffix += timestamp;

  if (0 != label.length()) {
    // limit directory name to 254 characters
    suffix += "_";
    suffix.append(label, 0, 254 - suffix.size());
  }

  // clean up directory name
  for (auto it = suffix.begin(); suffix.end() != it; ) {
    if (isalnum(*it)) {
      ++it;
    } else if (isspace(*it)) {
      *it = '_';
      ++it;
    } else if ('-' == *it || '_' == *it || '.' == *it) {
      ++it;
    } else if (ispunct(*it)) {
      *it='.';
    } else {
      suffix.erase(it, it + 1);
    } // else
  } // for

  return rebuildPath(suffix);

} // RocksDBHotBackup::buildDirectoryPath


std::string RocksDBHotBackup::rebuildPathPrefix() {
  std::string ret_string = getDatabasePath();
  ret_string += TRI_DIR_SEPARATOR_CHAR;
  ret_string += "backups";

  // This prefix path must exist, ignore errors
  long sysError;
  std::string errorStr;
  // TODO: no error handling here. shall we throw if the directory cannot be created?
  TRI_CreateRecursiveDirectory(ret_string.c_str(), sysError, errorStr);

  return ret_string;

} // RocksDBHotBackup::rebuildPathPrefix


std::string RocksDBHotBackup::rebuildPath(std::string const& suffix) {
  std::string ret_string = rebuildPathPrefix();

  ret_string += TRI_DIR_SEPARATOR_CHAR;
  ret_string += suffix;

  return ret_string;

} // RocksDBHotBackup::rebuildPath


//
// @brief Remove file or dir currently occupying "path"
//
bool RocksDBHotBackup::clearPath(std::string const& path) {
  bool retFlag = true;

  if (basics::FileUtils::exists(path)) {
    if (basics::FileUtils::isDirectory(path)) {
      TRI_RemoveDirectory(path.c_str());
    } else {
      basics::FileUtils::remove(path);
    } // else

    // test if still there and error out?
    if (basics::FileUtils::exists(path)) {
      retFlag = false;
      LOG_TOPIC(ERR, arangodb::Logger::ENGINES)
        << "RocksDBHotBackup::clearPath: unable to remove previous " << path;
    } // if
  } // if

  return retFlag;

} // RocksDBHotBackup::clearPath


//
// @brief Common routine for retrieving parameter from request body.
//        Assumes caller has maintain state of _body and _valid
//
void RocksDBHotBackup::getParamValue(char const* key, std::string& value, bool required) {
  VPackSlice tempSlice;

  try {
    if (_body.isObject() && _body.hasKey(key)) {
      tempSlice = _body.get(key);
      value = tempSlice.copyString();
    } else if (required) {
      if (_valid) {
        _result.add(VPackValue(VPackValueType::Object));
        _valid = false;
      }
      _result.add(key, VPackValue("parameter required"));
    } // else if
  } catch (VPackException const& vexcept) {
    if (_valid) {
      _result.add(VPackValue(VPackValueType::Object));
      _valid = false;
    }
    _result.add(key, VPackValue(vexcept.what()));
  }

} // RocksDBHotBackup::getParamValue (std::string)


void RocksDBHotBackup::getParamValue(char const* key, bool& value, bool required) {
  VPackSlice tempSlice;

  try {
    if (_body.isObject() && _body.hasKey(key)) {
      tempSlice = _body.get(key);
      value = tempSlice.getBool();
    } else if (required) {
      if (_valid) {
        _result.add(VPackValue(VPackValueType::Object));
        _valid = false;
      }
      _result.add(key, VPackValue("parameter required"));
    } // else if
  } catch (VPackException const& vexcept) {
    if (_valid) {
      _result.add(VPackValue(VPackValueType::Object));
      _valid = false;
    }
    _result.add(key, VPackValue(vexcept.what()));
  };

} // RocksDBHotBackup::getParamValue (bool)


void RocksDBHotBackup::getParamValue(char const* key, unsigned& value, bool required) {
  VPackSlice tempSlice;

  try {
    if (_body.isObject() && _body.hasKey(key)) {
      tempSlice = _body.get(key);
      value = tempSlice.getUInt();
    } else if (required) {
      if (_valid) {
        _result.add(VPackValue(VPackValueType::Object));
        _valid = false;
      }
      _result.add(key, VPackValue("parameter required"));
    } // else if
  } catch (VPackException const& vexcept) {
    if (_valid) {
      _result.add(VPackValue(VPackValueType::Object));
      _valid = false;
    }
    _result.add(key, VPackValue(vexcept.what()));
  };

} // RocksDBHotBackup::getParamValue (unsigned)

void RocksDBHotBackup::getParamValue(char const* key, VPackSlice& value, bool required) {

  try {
    if (_body.isObject() && _body.hasKey(key)) {
      value = _body.get(key);
    } else if (required) {
      if (_valid) {
        _result.add(VPackValue(VPackValueType::Object));
        _valid = false;
      }
      _result.add(key, VPackValue("parameter required"));
    } // else if
  } catch (VPackException const& vexcept) {
    if (_valid) {
      _result.add(VPackValue(VPackValueType::Object));
      _valid = false;
    }
    _result.add(key, VPackValue(vexcept.what()));
  };

}


//
// @brief Wrapper for ServerState::instance()->getPersistedId() to simplify
//        unit testing
//
std::string RocksDBHotBackup::getPersistedId() {

  // single server does not have UUID file by default, might need to force the issue
  if (ServerState::instance()->isSingleServer()) {
    if (!ServerState::instance()->hasPersistedId()) {
      ServerState::instance()->generatePersistedId(ServerState::ROLE_SINGLE);
    } // if
  } // if

  return ServerState::instance()->getPersistedId();

} // RocksDBHotBackup::getPersistedId


//
// @brief Wrapper for getFeature<DatabasePathFeature> to simplify
//        unit testing
//
std::string RocksDBHotBackup::getDatabasePath() {
  // get base path from DatabaseServerFeature
  auto databasePathFeature =
      application_features::ApplicationServer::getFeature<DatabasePathFeature>(
          "DatabasePath");
  return databasePathFeature->directory();

} // RocksDBHotBackup::getDatabasePath


std::string RocksDBHotBackup::getRocksDBPath() {
  std::string engineDir = getDatabasePath();
  engineDir += TRI_DIR_SEPARATOR_CHAR;
  engineDir += "engine-rocksdb";

  return engineDir;

} // RocksDBHotBackup::getRocksDBPath()


bool RocksDBHotBackup::holdRocksDBTransactions() {

  return TransactionManagerFeature::manager()->holdTransactions(_timeoutSeconds * 1000000);

} // RocksDBHotBackup::holdRocksDBTransactions()


/// WARNING:  this wrapper is NOT used in LockCleaner class
void RocksDBHotBackup::releaseRocksDBTransactions() {

  TransactionManagerFeature::manager()->releaseTransactions();

} // RocksDBHotBackup::releaseRocksDBTransactions()


void RocksDBHotBackup::startGlobalShutdown() {

  rest::Scheduler* scheduler = SchedulerFeature::SCHEDULER;
  scheduler->queue(RequestPriority::LOW, [](bool) {
      std::this_thread::sleep_for(std::chrono::seconds(1));
      LOG_TOPIC(INFO, arangodb::Logger::ENGINES)
        << "RocksDBHotBackupRestore:  restarting server with restored data";
      application_features::ApplicationServer::server->beginShutdown();
    });

} // RocksDBHotBackup::startGlobalShutdown


////////////////////////////////////////////////////////////////////////////////
/// @brief RocksDBHotBackupCreate
///        POST:  Initiate rocksdb checkpoint on local server
///        DELETE:  Remove an existing rocksdb checkpoint from local server
////////////////////////////////////////////////////////////////////////////////
<<<<<<< HEAD
RocksDBHotBackupCreate::RocksDBHotBackupCreate(VPackSlice body, VPackBuilder& report, bool isCreate)
  : RocksDBHotBackup(body, report), _isCreate(isCreate), _forceBackup(false) {}

=======
RocksDBHotBackupCreate::RocksDBHotBackupCreate(VPackSlice body, VPackBuilder& report)
  : RocksDBHotBackup(body, report), _isCreate(true), _forceBackup(false), _agencyDump(VPackSlice::noneSlice()) {}
>>>>>>> 50ebbca0

void RocksDBHotBackupCreate::parseParameters() {

  // single server create, we generate the timestamp
  if (_isSingle && _isCreate) {
    _timestamp = timepointToString(std::chrono::system_clock::now());
  } else if (_isCreate) {
    getParamValue("timestamp", _timestamp, true);
    getParamValue("agency-dump", _agencyDump, false);
  } else {
    getParamValue("id", _id, true);
  } // else

  // remaining params are optional
  getParamValue("timeout", _timeoutSeconds, false);
  getParamValue("label", _label, false);
  getParamValue("forceBackup", _forceBackup, false);

  //
  // extra validation
  //
  if (_valid) {
    // is timestamp exactly 20 characters?
    // TODO: will this validation be added?
  } // if


  if (!_valid) {
    _result.close();
    _respCode = rest::ResponseCode::BAD;
    _respError = TRI_ERROR_HTTP_BAD_PARAMETER;
  } // if

} // RocksDBHotBackupCreate::parseParameters


// @brief route to independent functions for "create" and "delete"
void RocksDBHotBackupCreate::execute() {

  if (_isCreate) {
    executeCreate();
  } else {
    executeDelete();
  } // else

} // RocksDBHotBackupCreate::execute


/// @brief local function to identify SHA files that need hard link to backup directory
static basics::FileUtils::TRI_copy_recursive_e linkShaFiles(std::string const & name) {
  basics::FileUtils::TRI_copy_recursive_e ret_code(basics::FileUtils::TRI_COPY_IGNORE);

  if (name.length() > 64 && std::string::npos != name.find(".sha.")) {
    ret_code = basics::FileUtils::TRI_COPY_LINK;
  } // if

  return ret_code;

} // linkShaFiles


/// @brief /_admin/backup/create with POST method comes here, initiates
///       a rocksdb checkpoint
void RocksDBHotBackupCreate::executeCreate() {

  // note current time
  // attempt lock on write transactions
  // attempt iResearch flush
  // time remaining, or flag to continue anyway

  std::string dirPathFinal = buildDirectoryPath(_timestamp, _label);
  std::string dirPathTemp = rebuildPath(dirCreatingString);
  bool flag = clearPath(dirCreatingString);

  rocksdb::Checkpoint * temp_ptr = nullptr;
  rocksdb::Status stat = rocksdb::Checkpoint::Create(rocksutils::globalRocksDB(), &temp_ptr);
  std::unique_ptr<rocksdb::Checkpoint> ptr(temp_ptr);

  bool gotLock = false;

  if (stat.ok() && flag) {

    // make sure the transaction hold is released
    {
      auto guardHold = scopeGuard([&gotLock,this]()
                                  { if (gotLock && _isSingle) releaseRocksDBTransactions(); });

      gotLock = (_isSingle ? holdRocksDBTransactions() : 0 != lockingSerialNumber);

      if (gotLock || _forceBackup) {
        Result res = static_cast<RocksDBEngine*>(EngineSelectorFeature::ENGINE)->settingsManager()->sync(true);
        EngineSelectorFeature::ENGINE->flushWal(true, true);
        stat = ptr->CreateCheckpoint(dirPathTemp);
        _success = stat.ok();
      } // if
    } // guardHold released

    if (_success) {
      std::string errors;
      long systemError;
      int retVal;

      std::function<basics::FileUtils::TRI_copy_recursive_e(std::string const&)>  filter = linkShaFiles;
      /*_success =*/ basics::FileUtils::copyRecursive(getRocksDBPath(), dirPathTemp,
                                                  filter, errors);

      // now rename
      retVal = TRI_RenameFile(dirPathTemp.c_str(), dirPathFinal.c_str(), &systemError, &errors);
      _success = (TRI_ERROR_NO_ERROR == retVal);
    } // if

    // write encrypted agency dump if available
    if (_success && !_agencyDump.isNone()) {
      std::string agencyDumpFileName = dirPathFinal + TRI_DIR_SEPARATOR_CHAR + "agency.json";

      try {
        // toJson may throw
        std::string json = _agencyDump.toJson();

#ifdef USE_ENTERPRISE
        std::string encryptionKey = static_cast<RocksDBEngine*>(EngineSelectorFeature::ENGINE)->getEncryptionKey();
        int fd = TRI_TRACKED_CREATE_FILE(agencyDumpFileName.c_str(), O_WRONLY | O_CREAT | O_TRUNC | TRI_O_CLOEXEC,
                                     S_IRUSR | S_IWUSR | S_IRGRP);
        if (fd != -1) {
          TRI_DEFER(TRI_TRACKED_CLOSE_FILE(fd));
          auto context = EncryptionFeature::beginEncryption(fd, encryptionKey);
          _success = EncryptionFeature::writeData(*context.get(), json.c_str(), json.size());
        } else {
          _success = false;
        }
#else
        basics::FileUtils::spit(agencyDumpFileName, json, true);
#endif
      } catch(...) {
        _success = false;
        _respCode = rest::ResponseCode::BAD;
        _respError = TRI_ERROR_HTTP_SERVER_ERROR;
        _errorMessage = "RocksDBHotBackupCreate caught exception.";
        LOG_TOPIC(ERR, arangodb::Logger::ENGINES)
          << "RocksDBHotBackupCreate caught exception.";
      }
    }
  } // if

  // set response codes
  if (_success) {
    _respCode = rest::ResponseCode::OK;
    _respError = TRI_ERROR_NO_ERROR;

    // velocypack loves to throw. wrap it.
    try {
      _result.add(VPackValue(VPackValueType::Object));
      _result.add("id", VPackValue(TRI_Basename(dirPathFinal.c_str())));
      _result.add("forced", VPackValue(!gotLock));
      _result.close();
    } catch (...) {
      _result.clear();
      _success = false;
      _respCode = rest::ResponseCode::BAD;
      _respError = TRI_ERROR_HTTP_SERVER_ERROR;
      _errorMessage = "RocksDBHotBackupCreate caught exception.";
      LOG_TOPIC(ERR, arangodb::Logger::ENGINES)
        << "RocksDBHotBackupCreate caught exception.";
    } // catch
  } else {
    // stat.ok() means CreateCheckpoint() never called ... so lock issue
    _respCode = stat.ok() ? rest::ResponseCode::REQUEST_TIMEOUT : rest::ResponseCode::EXPECTATION_FAILED;
    _respError = stat.ok() ? TRI_ERROR_LOCK_TIMEOUT : TRI_ERROR_FAILED;
  } //else

} // RocksDBHotBackupCreate::executeCreate


/// @brief /_admin/backup/create with DELETE method comes here, deletes
///        a directory if it exists
///        NOTE: returns success if the requested directory does not exist
///              (was previously deleted)
void RocksDBHotBackupCreate::executeDelete() {
  std::string dirToDelete;

  dirToDelete = rebuildPath(_id);
  _success = clearPath(dirToDelete);

  // set response codes
  if (_success) {
    _respCode = rest::ResponseCode::OK;
    _respError = TRI_ERROR_NO_ERROR;
  } else {
    _respCode = rest::ResponseCode::NOT_FOUND;
    _respError = TRI_ERROR_FILE_NOT_FOUND;
  } //else

  return;

} // RocksDBHotBackupCreate::executeDelete

////////////////////////////////////////////////////////////////////////////////
/// @brief RocksDBHotBackupRestore
///        POST:  Initiate restore of rocksdb snapshot in place of working directory
////////////////////////////////////////////////////////////////////////////////
RocksDBHotBackupRestore::RocksDBHotBackupRestore(VPackSlice body, VPackBuilder& report)
  : RocksDBHotBackup(body, report), _saveCurrent(false) {}


/// @brief convert the message payload into class variable options
void RocksDBHotBackupRestore::parseParameters() {

  _valid = true; //(rest::RequestType::POST == type);

  if (!_valid) {
    _result.add(VPackValue(VPackValueType::Object));
    _result.add("httpMethod", VPackValue("only POST allowed"));
  } // if

  // timestamp used for snapshot created of existing database
  //  (in case of rollback or _saveCurrent flag)
  _timestampCurrent = timepointToString(std::chrono::system_clock::now());

  // full directory name of database image to restore (required)
  getParamValue("id", _idRestore, true);

  // remaining params are optional
  getParamValue("saveCurrent", _saveCurrent, false);

  //
  // extra validation
  //
  if (_valid) {
    // does directory exist?
    // TODO: will this validation be added here?
  } // if


  if (!_valid) {
    _result.close();
    _respCode = rest::ResponseCode::BAD;
    _respError = TRI_ERROR_HTTP_BAD_PARAMETER;
  } // if

} // RocksDBHotBackupRestore::parseParameters


/// @brief local function to identify which files to hard link versus copy
static basics::FileUtils::TRI_copy_recursive_e copyVersusLink(std::string const & name) {
  basics::FileUtils::TRI_copy_recursive_e ret_code(basics::FileUtils::TRI_COPY_IGNORE);
  std::string basename(TRI_Basename(name.c_str()));

  if (name.length() > 4 && 0 == name.substr(name.length()-4, 4).compare(".sst")) {
    ret_code = basics::FileUtils::TRI_COPY_LINK;
  } else if (std::string::npos != name.find(".sha.")) {
    ret_code = basics::FileUtils::TRI_COPY_LINK;
  } else if (0 == basename.compare("CURRENT")) {
    ret_code = basics::FileUtils::TRI_COPY_COPY;
  } else if (0 == basename.substr(0,8).compare("MANIFEST")) {
    ret_code = basics::FileUtils::TRI_COPY_COPY;
  } else if (0 == basename.substr(0,7).compare("OPTIONS")) {
    ret_code = basics::FileUtils::TRI_COPY_COPY;
  } // else

  return ret_code;

} // copyVersusLink


/// @brief This external is buried in RestServer/arangod.cpp.
///        Used to perform one last action upon shutdown.
extern std::function<int()> * restartAction;

static std::string restoreExistingPath;  // path of 'engine-rocksdb'
static std::string restoreReplacingPath; // path of restored rocksdb files
static std::string restoreFailsafePath;  // temp location of engine-rocksdb in case of error

static Mutex restoreMutex;

/// @brief Routine called by RestServer/arangod.cpp after everything else
///        shutdown.
static int localRestoreAction() {
  std::string errorStr;
  long systemError;

  /// Step 3.  Save previous dataset just in case
  int retVal = TRI_RenameFile(restoreExistingPath.c_str(), restoreFailsafePath.c_str(), &systemError, &errorStr);
  bool failsafeSet = (TRI_ERROR_NO_ERROR == retVal);

  if (failsafeSet) {
    /// Step 4. shift copy of restoring directory to active database position
    retVal = TRI_RenameFile(restoreReplacingPath.c_str(), restoreExistingPath.c_str(), &systemError, &errorStr);

    if (TRI_ERROR_NO_ERROR != retVal) {
      // failed to move new data into place.  attempt to restore old
      std::cerr << "FATAL: HotBackup restore unable to rename "
                << restoreReplacingPath << " to " << restoreExistingPath
                << "(error code " << retVal << ", " << errorStr << ").";
      TRI_RenameFile(restoreFailsafePath.c_str(), restoreExistingPath.c_str(), &systemError, &errorStr);
    }
  } else {
      std::cerr << "FATAL: HotBackup restore unable to rename "
                << restoreExistingPath << " to " << restoreFailsafePath
                << "(error code " << retVal << ", " << errorStr << ").";
  } // else

  return retVal;

} // localRestoreAction


/// @brief step through the restore procedures
///        (due to redesign, majority of work happens in subroutine createRestoringDirectory())
void RocksDBHotBackupRestore::execute() {
  /// Step 0. Take a global mutex, prevent two restores
  MUTEX_LOCKER (mLock, restoreMutex);

  if (nullptr == restartAction) {
    /// Step 1. create copy of hotbackup to restore
    ///    (restoringDir populated by function)
    ///    (populates error fields if good ==false)
    bool good = createRestoringDirectory(restoreReplacingPath);

    if (good) {
      /// Step 2. initiate shutdown and restart with new data directory
      restoreExistingPath = getRocksDBPath();

      // do we keep the existing dataset forever, generating our standard
      //  directory name plus "before_restore"
      // or put existing dataset in FAILSAFE directory temporarily
      std::string failsafeName;

      if (_saveCurrent) {
        // keep standard named directory
        restoreFailsafePath = buildDirectoryPath(timepointToString(std::chrono::system_clock::now()),
                                                                   "before_restore");
        failsafeName = TRI_Basename(restoreFailsafePath.c_str());
      } else {
        // keep for now in FAILSAFE directory
        failsafeName = dirFailsafeString;
        if (0 == failsafeName.compare(_idRestore)) {
          failsafeName += ".1";
        } // if
        restoreFailsafePath = rebuildPath(failsafeName);
      }
      clearPath(restoreFailsafePath);

      restartAction = new std::function<int()>();
      *restartAction = localRestoreAction;
      startGlobalShutdown();
      _success = true;

      try {
        _result.add(VPackValue(VPackValueType::Object));
        _result.add("previous", VPackValue(failsafeName));
        _result.close();
      } catch (...) {
        _result.clear();
        _success = false;
        _respCode = rest::ResponseCode::BAD;
        _respError = TRI_ERROR_HTTP_SERVER_ERROR;
        _errorMessage = "RocksDBHotBackupRestore caught exception.";
        LOG_TOPIC(ERR, arangodb::Logger::ENGINES)
          << "RocksDBHotBackupRestore caught exception.";
      } // catch
    } // if
  } else {
    // restartAction already populated, nothing we can do
    _respCode = rest::ResponseCode::BAD;
    _errorMessage = "restartAction already set.  More than one restore occurring in parallel?";
    LOG_TOPIC(ERR, arangodb::Logger::ENGINES)
      << "RocksDBHotBackupRestore: " << _errorMessage;
  } // else

} // RocksDBHotBackupRestore::execute


/// @brief clear previous restoring directory and populate new
///        with files from desired hotbackup.
///        restoreDirOutput is created and passed to caller
bool RocksDBHotBackupRestore::createRestoringDirectory(std::string& restoreDirOutput) {
  bool retFlag = true;
  std::string errors, fullDirectoryRestore = rebuildPath(_idRestore);

  try {
    // create path name (used here and returned)
    restoreDirOutput = rebuildPath(dirRestoringString);

    // git rid of an old restoring directory/file if it exists
    retFlag = clearPath(restoreDirOutput);

    // now create a new restoring directory
    if (retFlag) {
      retFlag = basics::FileUtils::createDirectory(restoreDirOutput, nullptr);
    } // if

    //  copy contents of selected hotbackup to new "restoring" directory
    //  (both directories must exists)
    if (retFlag) {
      std::function<basics::FileUtils::TRI_copy_recursive_e(std::string const&)>  filter = copyVersusLink;
      retFlag = basics::FileUtils::copyRecursive(fullDirectoryRestore, restoreDirOutput,
                                                 filter, errors);
    } // if
  } catch (...) {
    retFlag = false;
    LOG_TOPIC(ERR, arangodb::Logger::ENGINES)
      << "createRestoringDirectory caught exception.";
  } // catch

  // set error values
  if (!retFlag) {
    _respError = TRI_ERROR_CANNOT_CREATE_DIRECTORY;
    _respCode = rest::ResponseCode::BAD;
    try {
      _result.add(VPackValue(VPackValueType::Object));
      _result.add("failedDirectory", VPackValue(restoreDirOutput.c_str()));
      _result.close();
    } catch (...) {
      _result.clear();
    } // catch
    LOG_TOPIC(ERR, arangodb::Logger::ENGINES)
      << "RocksDBHotBackupRestore unable to create/populate " << restoreDirOutput
      << " from " << fullDirectoryRestore << " (errors: " << errors << ")";
  } // if

  return retFlag;

} // RocksDBHotBackupRestore::createRestoringDirectory


////////////////////////////////////////////////////////////////////////////////
/// @brief RocksDBHotBackupList
///        POST:  Returns array of Hotbackup directory names
////////////////////////////////////////////////////////////////////////////////
RocksDBHotBackupList::RocksDBHotBackupList(VPackSlice body, VPackBuilder& report)
  : RocksDBHotBackup(body, report) {}

void RocksDBHotBackupList::parseParameters() {

  _valid = true; //(rest::RequestType::POST == type);
  getParamValue("id", _listId, false);

  if (!_valid) {
    try {
      _result.add(VPackValue(VPackValueType::Object));
      _result.add("httpMethod", VPackValue("only POST allowed"));
      _result.close();
      _respCode = rest::ResponseCode::BAD;
      _respError = TRI_ERROR_HTTP_BAD_PARAMETER;
    } catch (...) {
      _result.clear();
      _respCode = rest::ResponseCode::BAD;
      _respError = TRI_ERROR_HTTP_SERVER_ERROR;
      _errorMessage = "RocksDBHotBackupList::parseParameters caught exception.";
      LOG_TOPIC(ERR, arangodb::Logger::ENGINES)
        << "RocksDBHotBackupList::parseParameters caught exception.";
    } // catch
  } // if

} // RocksDBHotBackupList::parseParameters


// @brief route to independent functions for "create" and "delete"
void RocksDBHotBackupList::execute() {
  if (_listId.empty()) {
    listAll();
  } else {
    statId();
  }
} // RocksDBHotBackupList::execute

// @brief returns specific information about the hotbackup with the given id
void RocksDBHotBackupList::statId() {
  std::string directory = rebuildPath(_listId);

  std::shared_ptr<VPackBuilder> agency;
  try {
    std::string agencyjson = RocksDBHotBackupList::loadAgencyJson(directory + TRI_DIR_SEPARATOR_CHAR + "agency.json");

    if (agencyjson.empty()) {
      _respCode = rest::ResponseCode::BAD;
      _respError = TRI_ERROR_HTTP_SERVER_ERROR;
      _success = false;
      _errorMessage = "Could not open agency.json";
      return ;
    }

    agency = arangodb::velocypack::Parser::fromJson(agencyjson);


  } catch (...) {
    _respCode = rest::ResponseCode::BAD;
    _respError = TRI_ERROR_HTTP_SERVER_ERROR;
    _success = false;
    _errorMessage = "Could not open agency.json";
    return ;
  }

  _result.add(VPackValue(VPackValueType::Object));
  _result.add("agency-dump", agency->slice());
  _result.close();
  _success = true;
}

// @brief load the agency using the current encryption key
std::string RocksDBHotBackupList::loadAgencyJson(std::string filename) {

#ifdef USE_ENTERPRISE
  std::string encryptionKey = static_cast<RocksDBEngine*>(EngineSelectorFeature::ENGINE)->getEncryptionKey();
  int fd = TRI_TRACKED_OPEN_FILE(filename.c_str(), O_RDONLY | TRI_O_CLOEXEC);
  if (fd != -1) {
    TRI_DEFER(TRI_TRACKED_CLOSE_FILE(fd));

    auto context = EncryptionFeature::beginDecryption(fd, encryptionKey);
    return EncryptionFeature::slurpData(*context.get());
  } else {
    return std::string{};
  }
#else
  return basics::FileUtils::slurp(filename);
#endif

}

// @brief list all available backups
void RocksDBHotBackupList::listAll() {
    std::vector<std::string> hotbackups = TRI_FilesDirectory(rebuildPathPrefix().c_str());

  // remove working directories from list
  std::vector<std::string>::iterator found;
  found = std::find(hotbackups.begin(), hotbackups.end(), dirCreatingString);
  if (hotbackups.end() != found) {
    hotbackups.erase(found);
  }

  found = std::find(hotbackups.begin(), hotbackups.end(), dirRestoringString);
  if (hotbackups.end() != found) {
    hotbackups.erase(found);
  }

  found = std::find(hotbackups.begin(), hotbackups.end(), dirDownloadingString);
  if (hotbackups.end() != found) {
    hotbackups.erase(found);
  }

  // add two failsafe directory name string variables (from different branch)
  found = std::find(hotbackups.begin(), hotbackups.end(), "FAILSAFE");
  if (hotbackups.end() != found) {
    hotbackups.erase(found);
  }

  found = std::find(hotbackups.begin(), hotbackups.end(), "FAILSAFE.1");
  if (hotbackups.end() != found) {
    hotbackups.erase(found);
  }


  try {
    _result.add(VPackValue(VPackValueType::Object));
    _result.add("server", VPackValue(getPersistedId()));
    _result.add("backups", VPackValue(VPackValueType::Array));  // open
    for (auto const& dir : hotbackups) {
      _result.add(VPackValue(dir.c_str()));
    } // for
    _result.close();
    _result.close();
    _success = true;
  } catch (...) {
    _result.clear();
    _respCode = rest::ResponseCode::BAD;
    _respError = TRI_ERROR_HTTP_SERVER_ERROR;
    _errorMessage = "RocksDBHotBackupList::execute caught exception.";
    LOG_TOPIC(ERR, arangodb::Logger::ENGINES)
      << "RocksDBHotBackupList::execute caught exception.";
  } // catch
}

////////////////////////////////////////////////////////////////////////////////
/// @brief LockCleaner is a helper class to RocksDBHotBackupLock.  It insures
///   that the rocksdb transaction lock is removed if DELETE lock is never called
////////////////////////////////////////////////////////////////////////////////

struct LockCleaner {
  LockCleaner() = delete;
  LockCleaner(uint64_t lockSerialNumber, unsigned timeoutSeconds)
    : _lockSerialNumber(lockSerialNumber)
  {
    _timer.reset(SchedulerFeature::SCHEDULER->newSteadyTimer());
    _timer->expires_after(std::chrono::seconds(timeoutSeconds));
//    std::function<void(const asio_ns::error_code&)> func(this);
    _timer->async_wait(*this);
  };

  void operator()(const asio_ns::error_code& ec) {
    MUTEX_LOCKER (mLock, serialNumberMutex);
    // only unlock if creation of this object instance was due to
    //  the taking of current transaction lock
    if (lockingSerialNumber == _lockSerialNumber) {
      LOG_TOPIC(ERR, arangodb::Logger::ENGINES)
        << "RocksDBHotBackup LockCleaner removing lost transaction lock.";
      // would prefer virtual releaseRocksDBTransactions() ... but would
      //   require copy of RocksDBHotBackupLock object used from RestHandler or unit test.
      TransactionManagerFeature::manager()->releaseTransactions();
      lockingSerialNumber = 0;
    } // if
  } // operator()

  std::shared_ptr<asio_ns::steady_timer> _timer;
  uint64_t _lockSerialNumber;
};

////////////////////////////////////////////////////////////////////////////////
/// @brief RocksDBHotBackupLock
///        POST:  Initiate lock on transactions within rocksdb
///      DELETE:  Remove lock on transactions
////////////////////////////////////////////////////////////////////////////////
RocksDBHotBackupLock::RocksDBHotBackupLock(
  VPackSlice const body, VPackBuilder& report, bool isLock)
  : RocksDBHotBackup(body, report), _isLock(isLock), _unlockTimeoutSeconds(5)
{
}

RocksDBHotBackupLock::~RocksDBHotBackupLock() {
}

void RocksDBHotBackupLock::parseParameters() {

  getParamValue("timeout", _timeoutSeconds, false);
  getParamValue("unlockTimeout", _unlockTimeoutSeconds, false);

  return;

} // RocksDBHotBackupLock::parseParameters

void RocksDBHotBackupLock::execute() {
  MUTEX_LOCKER (mLock, serialNumberMutex);

  {
    VPackObjectBuilder o(&_result); 

    if (!_isSingle) {
      if (_isLock) {
        // make sure no one already locked for restore
        if ( 0 == lockingSerialNumber ) {
          _success = holdRocksDBTransactions();

          // prepare emergency lock release in case of coordinator failure
          if (_success) {
            lockingSerialNumber = getSerialNumber();
            // LockCleaner gets copied by async_wait during constructor
            _result.add("lockId", VPackValue(lockingSerialNumber));
            LockCleaner cleaner(lockingSerialNumber, _unlockTimeoutSeconds);
          } else {
            _respCode = rest::ResponseCode::REQUEST_TIMEOUT;
            _respError = TRI_ERROR_LOCK_TIMEOUT;
          } // else
        } else {
          _respCode = rest::ResponseCode::BAD;
          _respError = TRI_ERROR_HTTP_SERVER_ERROR;
          _errorMessage = "RocksDBHotBackupLock: another restore in progress";
        } // else
      } else {
        releaseRocksDBTransactions();
        lockingSerialNumber = 0;
        _success = true;
      }  // else
    } else {
      // single server locks during executeCreate call
      _success = true;
    } // else

  }

  /// return codes
  if (_success) {
    _respCode = rest::ResponseCode::OK;
    _respError = TRI_ERROR_NO_ERROR;
  } // if

  return;

} // RocksDBHotBackupLock::execute

} // namespace arangodb<|MERGE_RESOLUTION|>--- conflicted
+++ resolved
@@ -392,14 +392,8 @@
 ///        POST:  Initiate rocksdb checkpoint on local server
 ///        DELETE:  Remove an existing rocksdb checkpoint from local server
 ////////////////////////////////////////////////////////////////////////////////
-<<<<<<< HEAD
 RocksDBHotBackupCreate::RocksDBHotBackupCreate(VPackSlice body, VPackBuilder& report, bool isCreate)
-  : RocksDBHotBackup(body, report), _isCreate(isCreate), _forceBackup(false) {}
-
-=======
-RocksDBHotBackupCreate::RocksDBHotBackupCreate(VPackSlice body, VPackBuilder& report)
-  : RocksDBHotBackup(body, report), _isCreate(true), _forceBackup(false), _agencyDump(VPackSlice::noneSlice()) {}
->>>>>>> 50ebbca0
+  : RocksDBHotBackup(body, report), _isCreate(isCreate), _forceBackup(false), _agencyDump(VPackSlice::noneSlice()) {}
 
 void RocksDBHotBackupCreate::parseParameters() {
 
