--- conflicted
+++ resolved
@@ -96,15 +96,11 @@
 std::string const kBlockCacheTypeHyperClock = "hyper-clock";
 
 std::unordered_set<std::string> const blockCacheTypes = {
-<<<<<<< HEAD
-    {kBlockCacheTypeLRU}, {kBlockCacheTypeHyperClock}};
-=======
     {kBlockCacheTypeLRU},
 #ifdef ARANGODB_ROCKSDB8
     {kBlockCacheTypeHyperClock}
 #endif
 };
->>>>>>> 745eaf58
 
 // checksum types
 std::string const kChecksumTypeCRC32C = "crc32c";
@@ -247,14 +243,6 @@
       _targetFileSizeMultiplier(rocksDBDefaults.target_file_size_multiplier),
       _blockCacheSize(::defaultBlockCacheSize()),
       _blockCacheShardBits(-1),
-<<<<<<< HEAD
-      _blockCacheEstimatedEntryCharge(0),
-      _minBlobSize(0),
-      _blobFileSize(1ULL << 28),
-      _blobFileStartingLevel(0),
-      _enableBlobFiles(false),
-      _enableBlobCache(false),
-=======
 #ifdef ARANGODB_ROCKSDB8
       _blockCacheEstimatedEntryCharge(0),
 #endif
@@ -267,7 +255,6 @@
 #ifdef ARANGODB_ROCKSDB8
       _enableBlobCache(false),
 #endif
->>>>>>> 745eaf58
       _blobGarbageCollectionAgeCutoff(0.25),
       _blobGarbageCollectionForceThreshold(1.0),
       _bloomBitsPerKey(10.0),
@@ -295,13 +282,9 @@
           rocksDBTableOptionsDefaults.enable_index_compression),
       _useJemallocAllocator(false),
       _prepopulateBlockCache(false),
-<<<<<<< HEAD
-      _prepopulateBlobCache(false),
-=======
 #ifdef ARANGODB_ROCKSDB8
       _prepopulateBlobCache(false),
 #endif
->>>>>>> 745eaf58
       _reserveTableBuilderMemory(false),
       _reserveTableReaderMemory(false),
       _reserveFileMetadataMemory(false),
@@ -824,28 +807,6 @@
 #endif
 
   options
-      ->addOption("--rocksdb.block-cache-estimated-entry-charge",
-                  "The estimated charge of cache entries (in bytes) for the "
-                  "hyper-clock cache.",
-                  new UInt64Parameter(&_blockCacheEstimatedEntryCharge),
-                  arangodb::options::makeFlags(
-                      arangodb::options::Flags::Experimental,
-                      arangodb::options::Flags::DefaultNoComponents,
-                      arangodb::options::Flags::OnAgent,
-                      arangodb::options::Flags::OnDBServer,
-                      arangodb::options::Flags::OnSingle))
-      .setIntroducedIn(31100);
-
-  TRI_ASSERT(::blockCacheTypes.contains(_blockCacheType));
-  options
-      ->addOption("--rocksdb.block-cache-type",
-                  "The block cache type to use (note: the 'hyper-clock' cache "
-                  "type is experimental).",
-                  new DiscreteValuesParameter<StringParameter>(
-                      &_blockCacheType, ::blockCacheTypes))
-      .setIntroducedIn(31100);
-
-  options
       ->addOption(
           "--rocksdb.num-threads-priority-low",
           "The number of threads for low priority operations (e.g. "
@@ -1194,10 +1155,7 @@
                       arangodb::options::Flags::OnSingle))
       .setIntroducedIn(31100);
 
-<<<<<<< HEAD
-=======
 #ifdef ARANGODB_ROCKSDB8
->>>>>>> 745eaf58
   options
       ->addOption(
           "--rocksdb.enable-blob-cache",
@@ -1210,22 +1168,6 @@
               arangodb::options::Flags::OnAgent,
               arangodb::options::Flags::OnDBServer,
               arangodb::options::Flags::OnSingle))
-<<<<<<< HEAD
-      .setIntroducedIn(31100);
-
-  options
-      ->addOption(
-          "--rocksdb.min-blob-size",
-          "The minimum size threshold for storing blobs in the documents "
-          "column family (in bytes). Requires `--rocks.enable-blob-files`.",
-          new UInt64Parameter(&_minBlobSize),
-          arangodb::options::makeFlags(
-              arangodb::options::Flags::Experimental,
-              arangodb::options::Flags::DefaultNoComponents,
-              arangodb::options::Flags::OnAgent,
-              arangodb::options::Flags::OnDBServer,
-              arangodb::options::Flags::OnSingle))
-=======
       .setIntroducedIn(31100 /*adjust when option is enabled*/);
 #endif
 
@@ -1241,7 +1183,6 @@
                       arangodb::options::Flags::OnAgent,
                       arangodb::options::Flags::OnDBServer,
                       arangodb::options::Flags::OnSingle))
->>>>>>> 745eaf58
       .setIntroducedIn(31100);
 
   options
@@ -1257,10 +1198,7 @@
                       arangodb::options::Flags::OnSingle))
       .setIntroducedIn(31100);
 
-<<<<<<< HEAD
-=======
 #ifdef ARANGODB_ROCKSDB8
->>>>>>> 745eaf58
   options
       ->addOption("--rocksdb.blob-file-starting-level",
                   "The level from which on to use blob files in the documents "
@@ -1272,26 +1210,17 @@
                       arangodb::options::Flags::OnAgent,
                       arangodb::options::Flags::OnDBServer,
                       arangodb::options::Flags::OnSingle))
-<<<<<<< HEAD
-      .setIntroducedIn(31100);
-=======
       .setIntroducedIn(31100 /*adjust when option is enabled*/);
 #endif
->>>>>>> 745eaf58
 
   options
       ->addOption(
           "--rocksdb.blob-garbage-collection-age-cutoff",
-<<<<<<< HEAD
-          "The age cutoff for garbage collecting blobs in the documents "
-          "column family. Requires `--rocksdb.enable-blob-files`.",
-=======
           "The age cutoff for garbage collecting blob files in the documents "
           "column family (percentage value from 0 to 1 determines how many "
           "blob files are garbage collected during compaction). Requires "
           "`--rocksdb.enable-blob-files` and "
           "`--rocksdb.enable-blob-garbage-collection`.",
->>>>>>> 745eaf58
           new DoubleParameter(&_blobGarbageCollectionAgeCutoff, 1.0, 0.0, 1.0),
           arangodb::options::makeFlags(
               arangodb::options::Flags::Experimental,
@@ -1302,20 +1231,6 @@
       .setIntroducedIn(31100);
 
   options
-<<<<<<< HEAD
-      ->addOption("--rocksdb.blob-garbage-collection-force-threshold",
-                  "The garbage threshold for scheduling targeted compactions "
-                  "for the oldest blob files in the documents column family. "
-                  "Requires `--rocksdb.enable-blob-files`.",
-                  new DoubleParameter(&_blobGarbageCollectionForceThreshold,
-                                      1.0, 0.0, 1.0),
-                  arangodb::options::makeFlags(
-                      arangodb::options::Flags::Experimental,
-                      arangodb::options::Flags::DefaultNoComponents,
-                      arangodb::options::Flags::OnAgent,
-                      arangodb::options::Flags::OnDBServer,
-                      arangodb::options::Flags::OnSingle))
-=======
       ->addOption(
           "--rocksdb.blob-garbage-collection-force-threshold",
           "The garbage ratio threshold for scheduling targeted compactions "
@@ -1331,17 +1246,12 @@
               arangodb::options::Flags::OnAgent,
               arangodb::options::Flags::OnDBServer,
               arangodb::options::Flags::OnSingle))
->>>>>>> 745eaf58
       .setIntroducedIn(31100);
 
   TRI_ASSERT(::compressionTypes.contains(_blobCompressionType));
   options
       ->addOption("--rocksdb.blob-compression-type",
-<<<<<<< HEAD
-                  "The compression algorithm to use for blobs within the "
-=======
                   "The compression algorithm to use for blob data in the "
->>>>>>> 745eaf58
                   "documents column family. "
                   "Requires `--rocksdb.enable-blob-files`.",
                   new DiscreteValuesParameter<StringParameter>(
@@ -1357,11 +1267,7 @@
   options
       ->addOption(
           "--rocksdb.enable-blob-garbage-collection",
-<<<<<<< HEAD
-          "Enable blob garbage compaction during compaction in the "
-=======
           "Enable blob garbage collection during compaction in the "
->>>>>>> 745eaf58
           "documents column family. Requires `--rocksdb.enable-blob-files`.",
           new BooleanParameter(&_enableBlobGarbageCollection),
           arangodb::options::makeFlags(
@@ -1372,10 +1278,7 @@
               arangodb::options::Flags::OnSingle))
       .setIntroducedIn(31100);
 
-<<<<<<< HEAD
-=======
 #ifdef ARANGODB_ROCKSDB8
->>>>>>> 745eaf58
   options
       ->addOption("--rocksdb.prepopulate-blob-cache",
                   "Prepopulate the blob cache on flushes.",
@@ -1387,12 +1290,8 @@
                       arangodb::options::Flags::OnAgent,
                       arangodb::options::Flags::OnDBServer,
                       arangodb::options::Flags::OnSingle))
-<<<<<<< HEAD
-      .setIntroducedIn(31100);
-=======
       .setIntroducedIn(31100 /*adjust when option is enabled*/);
 #endif
->>>>>>> 745eaf58
 
   options
       ->addOption(
@@ -1552,10 +1451,7 @@
     }
   }
 
-<<<<<<< HEAD
-=======
 #ifdef ARANGODB_ROCKSDB8
->>>>>>> 745eaf58
   if (_blockCacheType == ::kBlockCacheTypeHyperClock) {
     if (_blockCacheEstimatedEntryCharge == 0) {
       LOG_TOPIC("0ffa2", FATAL, arangodb::Logger::ENGINES)
@@ -1572,10 +1468,7 @@
              "has no effect when using LRU block cache";
     }
   }
-<<<<<<< HEAD
-=======
-#endif
->>>>>>> 745eaf58
+#endif
 
   if (_enforceBlockCacheSizeLimit && !options->processingResult().touched(
                                          "--rocksdb.block-cache-shard-bits")) {
@@ -1624,14 +1517,11 @@
   }
 
   if (_blockCacheType == ::kBlockCacheTypeHyperClock) {
-<<<<<<< HEAD
-=======
 #ifndef ARANGODB_ROCKSDB8
     // cannot be reached with RocksDB 7.2
     ADB_PROD_ASSERT(false);
 #endif
 
->>>>>>> 745eaf58
     LOG_TOPIC("26f64", WARN, Logger::ENGINES)
         << "using block cache type 'hyper-clock' is experimental and not "
            "supported for production usage";
@@ -1708,15 +1598,10 @@
       << ", use_jemalloc_allocator: " << _useJemallocAllocator
       << ", block_cache_size: " << _blockCacheSize
       << ", block_cache_shard_bits: " << _blockCacheShardBits
-<<<<<<< HEAD
-      << ", block_cache_estimated_entry_charge: "
-      << _blockCacheEstimatedEntryCharge
-=======
 #ifdef ARANGODB_ROCKSDB8
       << ", block_cache_estimated_entry_charge: "
       << _blockCacheEstimatedEntryCharge
 #endif
->>>>>>> 745eaf58
       << ", block_cache_strict_capacity_limit: " << std::boolalpha
       << _enforceBlockCacheSizeLimit
       << ", cache_index_and_filter_blocks: " << std::boolalpha
@@ -1736,12 +1621,6 @@
       << ", format_version: " << _formatVersion
       << ", bloom_bits_per_key: " << _bloomBitsPerKey
       << ", enable_blob_files: " << std::boolalpha << _enableBlobFiles
-<<<<<<< HEAD
-      << ", enable_blob_cache: " << std::boolalpha << _enableBlobCache
-      << ", min_blob_size: " << _minBlobSize
-      << ", blob_file_size: " << _blobFileSize
-      << ", blob_file_starting_level: " << _blobFileStartingLevel
-=======
 #ifdef ARANGODB_ROCKSDB8
       << ", enable_blob_cache: " << std::boolalpha << _enableBlobCache
 #endif
@@ -1750,7 +1629,6 @@
 #ifdef ARANGODB_ROCKSDB8
       << ", blob_file_starting_level: " << _blobFileStartingLevel
 #endif
->>>>>>> 745eaf58
       << ", blob_compression type: " << _blobCompressionType
       << ", enable_blob_garbage_collection: " << std::boolalpha
       << _enableBlobGarbageCollection
@@ -1758,13 +1636,9 @@
       << _blobGarbageCollectionAgeCutoff
       << ", blob_garbage_collection_force_threshold: "
       << _blobGarbageCollectionForceThreshold
-<<<<<<< HEAD
-      << ", prepopulate_blob_cache: " << std::boolalpha << _prepopulateBlobCache
-=======
 #ifdef ARANGODB_ROCKSDB8
       << ", prepopulate_blob_cache: " << std::boolalpha << _prepopulateBlobCache
 #endif
->>>>>>> 745eaf58
       << ", enable_index_compression: " << std::boolalpha
       << _enableIndexCompression
       << ", prepopulate_block_cache: " << std::boolalpha
@@ -1982,10 +1856,7 @@
       opts.memory_allocator = allocator;
 
       result.block_cache = rocksdb::NewLRUCache(opts);
-<<<<<<< HEAD
-=======
 #ifdef ARANGODB_ROCKSDB8
->>>>>>> 745eaf58
     } else if (_blockCacheType == ::kBlockCacheTypeHyperClock) {
       TRI_ASSERT(_blockCacheEstimatedEntryCharge > 0);
 
@@ -1995,10 +1866,7 @@
           allocator);
 
       result.block_cache = opts.MakeSharedCache();
-<<<<<<< HEAD
-=======
-#endif
->>>>>>> 745eaf58
+#endif
     } else {
       TRI_ASSERT(false);
     }
@@ -2023,10 +1891,7 @@
       _prepopulateBlockCache
           ? rocksdb::BlockBasedTableOptions::PrepopulateBlockCache::kFlushOnly
           : rocksdb::BlockBasedTableOptions::PrepopulateBlockCache::kDisable;
-<<<<<<< HEAD
-=======
 #ifdef ARANGODB_ROCKSDB8
->>>>>>> 745eaf58
   result.cache_usage_options.options_overrides.insert(
       {rocksdb::CacheEntryRole::kFilterConstruction,
        {/*.charged = */ _reserveTableBuilderMemory
@@ -2042,13 +1907,10 @@
        {/*.charged = */ _reserveFileMetadataMemory
             ? rocksdb::CacheEntryRoleOptions::Decision::kEnabled
             : rocksdb::CacheEntryRoleOptions::Decision::kDisabled}});
-<<<<<<< HEAD
-=======
 #else
   result.reserve_table_builder_memory = _reserveTableBuilderMemory;
   result.reserve_table_reader_memory = _reserveTableReaderMemory;
 #endif
->>>>>>> 745eaf58
 
   result.block_align = _blockAlignDataBlocks;
 
@@ -2078,23 +1940,16 @@
     result.enable_blob_files = _enableBlobFiles;
     result.min_blob_size = _minBlobSize;
     result.blob_file_size = _blobFileSize;
-<<<<<<< HEAD
-    result.blob_file_starting_level = _blobFileStartingLevel;
-=======
 #ifdef ARANGODB_ROCKSDB8
     result.blob_file_starting_level = _blobFileStartingLevel;
 #endif
->>>>>>> 745eaf58
     result.blob_compression_type =
         ::compressionTypeFromString(_blobCompressionType);
     result.enable_blob_garbage_collection = _enableBlobGarbageCollection;
     result.blob_garbage_collection_age_cutoff = _blobGarbageCollectionAgeCutoff;
     result.blob_garbage_collection_force_threshold =
         _blobGarbageCollectionForceThreshold;
-<<<<<<< HEAD
-=======
 #ifdef ARANGODB_ROCKSDB8
->>>>>>> 745eaf58
     result.prepopulate_blob_cache =
         _prepopulateBlobCache ? rocksdb::PrepopulateBlobCache::kFlushOnly
                               : rocksdb::PrepopulateBlobCache::kDisable;
@@ -2102,10 +1957,7 @@
       // use whatever block cache we use for blobs as well
       result.blob_cache = getTableOptions().block_cache;
     }
-<<<<<<< HEAD
-=======
-#endif
->>>>>>> 745eaf58
+#endif
   }
 
   // override
