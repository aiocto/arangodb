////////////////////////////////////////////////////////////////////////////////
/// DISCLAIMER
///
/// Copyright 2014-2016 ArangoDB GmbH, Cologne, Germany
/// Copyright 2004-2014 triAGENS GmbH, Cologne, Germany
///
/// Licensed under the Apache License, Version 2.0 (the "License");
/// you may not use this file except in compliance with the License.
/// You may obtain a copy of the License at
///
///     http://www.apache.org/licenses/LICENSE-2.0
///
/// Unless required by applicable law or agreed to in writing, software
/// distributed under the License is distributed on an "AS IS" BASIS,
/// WITHOUT WARRANTIES OR CONDITIONS OF ANY KIND, either express or implied.
/// See the License for the specific language governing permissions and
/// limitations under the License.
///
/// Copyright holder is ArangoDB GmbH, Cologne, Germany
///
/// @author Dr. Frank Celler
////////////////////////////////////////////////////////////////////////////////

#ifndef ARANGOD_VOC_BASE_COLLECTION_H
#define ARANGOD_VOC_BASE_COLLECTION_H 1

#include "Basics/Common.h"
#include "Basics/ReadWriteLock.h"
#include "Cluster/ClusterInfo.h"
#include "VocBase/DatafileStatistics.h"
#include "VocBase/Ditch.h"
#include "VocBase/MasterPointer.h"
#include "VocBase/MasterPointers.h"
#include "VocBase/vocbase.h"

////////////////////////////////////////////////////////////////////////////////
/// Data is stored in datafiles. A set of datafiles forms a collection. A
/// datafile can be read-only and sealed or read-write. All datafiles of a
/// collection are stored in a directory. This directory contains the following
/// files:
///
/// - parameter.json: The parameters of a collection.
///
/// - datafile-NNN.db: A read-only datafile. The number NNN is the datafile
///     identifier, see @ref TRI_datafile_t.
///
/// - journal-NNN.db: A read-write datafile used as journal. All new entries
///     of a collection are appended to a journal. The number NNN is the
///     datafile identifier, see @ref TRI_datafile_t.
///
/// - index-NNN.json: An index description. The number NNN is the index
///     identifier, see @ref TRI_index_t.
////////////////////////////////////////////////////////////////////////////////

namespace arangodb {
class CollectionInfo;
class EdgeIndex;
class Index;
class KeyGenerator;
struct OperationOptions;
class PrimaryIndex;
class StringRef;
class Transaction;
namespace velocypack {
template <typename T>
class Buffer;
class Slice;
}
namespace wal {
struct DocumentOperation;
}
}

<<<<<<< HEAD
////////////////////////////////////////////////////////////////////////////////
=======
>>>>>>> cc51773a
/// @brief current collection version
#define TRI_COL_VERSION 5

<<<<<<< HEAD
#define TRI_COL_VERSION 5

////////////////////////////////////////////////////////////////////////////////
=======
>>>>>>> cc51773a
/// @brief predefined collection name for users
#define TRI_COL_NAME_USERS "_users"

/// @brief predefined collection name for statistics
#define TRI_COL_NAME_STATISTICS "_statistics"

<<<<<<< HEAD
////////////////////////////////////////////////////////////////////////////////
/// @brief collection file structure
////////////////////////////////////////////////////////////////////////////////
=======
/// @brief read locks the documents and indexes
#define TRI_READ_LOCK_DOCUMENTS_INDEXES_PRIMARY_COLLECTION(a) \
  a->_lock.readLock()

/// @brief tries to read lock the documents and indexes
#define TRI_TRY_READ_LOCK_DOCUMENTS_INDEXES_PRIMARY_COLLECTION(a) \
  a->_lock.tryReadLock()

/// @brief read unlocks the documents and indexes
#define TRI_READ_UNLOCK_DOCUMENTS_INDEXES_PRIMARY_COLLECTION(a) \
  a->_lock.unlock()

/// @brief write locks the documents and indexes
#define TRI_WRITE_LOCK_DOCUMENTS_INDEXES_PRIMARY_COLLECTION(a) \
  a->_lock.writeLock()

/// @brief tries to write lock the documents and indexes
#define TRI_TRY_WRITE_LOCK_DOCUMENTS_INDEXES_PRIMARY_COLLECTION(a) \
  a->_lock.tryWriteLock()

/// @brief write unlocks the documents and indexes
#define TRI_WRITE_UNLOCK_DOCUMENTS_INDEXES_PRIMARY_COLLECTION(a) \
  a->_lock.unlock()

/// @brief collection info
struct TRI_doc_collection_info_t {
  TRI_voc_ssize_t _numberDatafiles;
  TRI_voc_ssize_t _numberJournalfiles;
  TRI_voc_ssize_t _numberCompactorfiles;

  TRI_voc_ssize_t _numberAlive;
  TRI_voc_ssize_t _numberDead;
  TRI_voc_ssize_t _numberDeletions;
  TRI_voc_ssize_t _numberIndexes;

  int64_t _sizeAlive;
  int64_t _sizeDead;
  int64_t _sizeIndexes;

  int64_t _datafileSize;
  int64_t _journalfileSize;
  int64_t _compactorfileSize;
>>>>>>> cc51773a

  TRI_voc_tick_t _tickMax;
  uint64_t _uncollectedLogfileEntries;
  uint64_t _numberDocumentDitches;
  char const* _waitingForDitch;
  char const* _lastCompactionStatus;
  char _lastCompactionStamp[21];
};

/// @brief state of the datafile
enum TRI_col_state_e {
  TRI_COL_STATE_CLOSED = 1,      // collection is closed
  TRI_COL_STATE_READ = 2,        // collection is opened read only
  TRI_COL_STATE_WRITE = 3,       // collection is opened read/append
  TRI_COL_STATE_OPEN_ERROR = 4,  // an error has occurred while opening
  TRI_COL_STATE_WRITE_ERROR = 5  // an error has occurred while writing
};

/// @brief collection version
typedef uint32_t TRI_col_version_t;

namespace arangodb {

/// @brief collection info block saved to disk as json
class VocbaseCollectionInfo {
 private:
  TRI_col_version_t _version;   // collection version
  TRI_col_type_e _type;         // collection type
  TRI_voc_rid_t _revision;      // last revision id written
  TRI_voc_cid_t _cid;           // local collection identifier
  TRI_voc_cid_t _planId;        // cluster-wide collection identifier
  TRI_voc_size_t _maximalSize;  // maximal size of memory mapped file
  int64_t _initialCount;        // initial count, used when loading a collection
  uint32_t _indexBuckets;  // number of buckets used in hash tables for indexes

  char _name[TRI_COL_PATH_LENGTH];  // name of the collection
  std::shared_ptr<arangodb::velocypack::Buffer<uint8_t> const>
      _keyOptions;  // options for key creation

  // flags
  bool _isSystem;     // if true, this is a system collection
  bool _deleted;      // if true, collection has been deleted
  bool _doCompact;    // if true, collection will be compacted
  bool _isVolatile;   // if true, collection is memory-only
  bool _waitForSync;  // if true, wait for msync

 public:
  VocbaseCollectionInfo() = default;
  ~VocbaseCollectionInfo() = default;

  explicit VocbaseCollectionInfo(CollectionInfo const&);

  VocbaseCollectionInfo(TRI_vocbase_t*, std::string const&, TRI_col_type_e,
                        TRI_voc_size_t, arangodb::velocypack::Slice const&);

  VocbaseCollectionInfo(TRI_vocbase_t*, std::string const&,
                        arangodb::velocypack::Slice const&,
                        bool forceIsSystem);

  VocbaseCollectionInfo(TRI_vocbase_t*, std::string const&, TRI_col_type_e,
                        arangodb::velocypack::Slice const&,
                        bool forceIsSystem);

  std::shared_ptr<VPackBuilder> toVelocyPack() const;
  void toVelocyPack(VPackBuilder& builder) const;

  /// @brief Creates a new VocbaseCollectionInfo from the json content of a file
  /// This function throws if the file cannot be parsed.
<<<<<<< HEAD
  ///
  /// You must hold the @ref TRI_READ_LOCK_STATUS_VOCBASE_COL when calling this
  /// function.
  //////////////////////////////////////////////////////////////////////////////

=======
>>>>>>> cc51773a
  static VocbaseCollectionInfo fromFile(std::string const& path, TRI_vocbase_t* vocbase,
                                        std::string const& collectionName, bool versionWarning);

  // collection version
  TRI_col_version_t version() const;

  // collection type
  TRI_col_type_e type() const;

  // local collection identifier
  TRI_voc_cid_t id() const;

  // cluster-wide collection identifier
  TRI_voc_cid_t planId() const;

  // last revision id written
  TRI_voc_rid_t revision() const;

  // maximal size of memory mapped file
  TRI_voc_size_t maximalSize() const;

  // initial count, used when loading a collection
  int64_t initialCount() const;

  // number of buckets used in hash tables for indexes
  uint32_t indexBuckets() const;

  // name of the collection
  std::string name() const;

  //////////////////////////////////////////////////////////////////////////////
  /// @brief returns a copy of the key options
  /// the caller is responsible for freeing it
  //////////////////////////////////////////////////////////////////////////////

  std::shared_ptr<arangodb::velocypack::Buffer<uint8_t> const> keyOptions()
      const;

  // If true, collection has been deleted
  bool deleted() const;

  // If true, collection will be compacted
  bool doCompact() const;

  // If true, collection is a system collection
  bool isSystem() const;

  // If true, collection is memory-only
  bool isVolatile() const;

  // If true waits for mysnc
  bool waitForSync() const;

  void setVersion(TRI_col_version_t);

  // Changes the name. Should only be called by TRI_collection_t::rename()
  // Use with caution!
  void rename(std::string const&);

  void setIsSystem(bool value) { _isSystem = value; }

  void setRevision(TRI_voc_rid_t, bool);

  void setCollectionId(TRI_voc_cid_t);

  void updateCount(size_t);

  void setPlanId(TRI_voc_cid_t);

  void setDeleted(bool);

  void clearKeyOptions();

  //////////////////////////////////////////////////////////////////////////////
  /// @brief saves a parameter info block to file
  //////////////////////////////////////////////////////////////////////////////

  int saveToFile(std::string const&, bool) const;

  //////////////////////////////////////////////////////////////////////////////
  /// @brief updates settings for this collection info.
  ///        If the second parameter is false it will only
  ///        update the values explicitly contained in the slice.
  ///        If the second parameter is true and the third is a nullptr,
  ///        it will use global default values for all missing options in the
  ///        slice.
  ///        If the third parameter is not nullptr and the second is true, it
  ///        will
  ///        use the defaults stored in the vocbase.
  //////////////////////////////////////////////////////////////////////////////

  void update(arangodb::velocypack::Slice const&, bool, TRI_vocbase_t const*);

  //////////////////////////////////////////////////////////////////////////////
  /// @brief updates settings for this collection info with the content of the
  /// other
  //////////////////////////////////////////////////////////////////////////////

  void update(VocbaseCollectionInfo const&);
};

}  // namespace arangodb

struct TRI_collection_t {
 public:
  TRI_collection_t(TRI_collection_t const&) = delete;
  TRI_collection_t& operator=(TRI_collection_t const&) = delete;
  TRI_collection_t() = delete;
  
  TRI_collection_t(TRI_vocbase_t* vocbase, arangodb::VocbaseCollectionInfo const& parameters);

  ~TRI_collection_t();

 public:
<<<<<<< HEAD
=======
  /// @brief create a new collection
  static TRI_collection_t* create(TRI_vocbase_t*, arangodb::VocbaseCollectionInfo&, TRI_voc_cid_t);

  /// @brief opens an existing collection
  static TRI_collection_t* open(TRI_vocbase_t*, TRI_vocbase_col_t*, bool);

>>>>>>> cc51773a
  /// @brief determine whether a collection name is a system collection name
  static inline bool IsSystemName(std::string const& name) {
    if (name.empty()) {
      return false;
    }
    return name[0] == '_';
  }

  /// @brief checks if a collection name is allowed
  /// returns true if the name is allowed and false otherwise
  static bool IsAllowedName(bool isSystem, std::string const& name);
<<<<<<< HEAD

=======
  
  void setLastRevision(TRI_voc_rid_t, bool force);

  bool isFullyCollected();

  void setNextCompactionStartIndex(size_t);
  size_t getNextCompactionStartIndex();
  void setCompactionStatus(char const*);
  void getCompactionStatus(char const*&, char*, size_t);
  
  void addIndex(arangodb::Index*);
  std::vector<arangodb::Index*> const& allIndexes() const;
  arangodb::Index* lookupIndex(TRI_idx_iid_t) const;
  arangodb::PrimaryIndex* primaryIndex();
  arangodb::EdgeIndex* edgeIndex();
  arangodb::Index* removeIndex(TRI_idx_iid_t);
 
  /// @brief enumerate all indexes of the collection, but don't fill them yet
  int detectIndexes(arangodb::Transaction*);
 
>>>>>>> cc51773a
  void iterateIndexes(std::function<bool(std::string const&, void*)> const&, void*);
  
  TRI_doc_collection_info_t* figures();

  int beginRead();
  int endRead();
  int beginWrite();
  int endWrite();
  int beginReadTimed(uint64_t, uint64_t);
  int beginWriteTimed(uint64_t, uint64_t);

  /// @brief updates the parameter info block
  int updateCollectionInfo(TRI_vocbase_t* vocbase,
                           arangodb::velocypack::Slice const& slice, bool doSync);

  // datafile management
  
  /// @brief rotate the active journal - will do nothing if there is no journal
  int rotateActiveJournal();

  /// @brief sync the active journal - will do nothing if there is no journal
  /// or if the journal is volatile
  int syncActiveJournal();
  int reserveJournalSpace(TRI_voc_tick_t tick, TRI_voc_size_t size,
                          char*& resultPosition, TRI_datafile_t*& resultDatafile);

  /// @brief create compactor file
  TRI_datafile_t* createCompactor(TRI_voc_fid_t fid, TRI_voc_size_t maximalSize);
  /// @brief close an existing compactor
  int closeCompactor(TRI_datafile_t* datafile);
  /// @brief replace a datafile with a compactor
  int replaceDatafileWithCompactor(TRI_datafile_t* datafile, TRI_datafile_t* compactor);

  bool removeCompactor(TRI_datafile_t*);
  bool removeDatafile(TRI_datafile_t*);
  void addIndexFile(std::string const&);
<<<<<<< HEAD
  int removeIndexFile(TRI_idx_iid_t);
  std::string const& path() const { return _path; }
=======
  bool removeIndexFile(TRI_idx_iid_t id);
  bool removeIndexFileFromVector(TRI_idx_iid_t id);
  std::string const& path() const { return _path; }
  std::string label() const;
  
  std::unique_ptr<arangodb::FollowerInfo> const& followers() const {
    return _followers;
  }
  
  arangodb::Ditches* ditches() { return &_ditches; }
  
  inline bool useSecondaryIndexes() const { return _useSecondaryIndexes; }

  void useSecondaryIndexes(bool value) { _useSecondaryIndexes = value; }

  /// @brief renames a collection
  int rename(std::string const& name);

  /// @brief iterates over a collection
  bool iterateDatafiles(std::function<bool(TRI_df_marker_t const*, TRI_datafile_t*)> const&);

  /// @brief opens an existing collection
  int open(bool ignoreErrors);

  /// @brief closes an open collection
  int close();
  
  int deletePrimaryIndex(arangodb::Transaction*, TRI_doc_mptr_t const*);
  
  // function that is called to garbage-collect the collection's indexes
  int cleanupIndexes();

  int read(arangodb::Transaction*, std::string const&, TRI_doc_mptr_t*, bool);
  int read(arangodb::Transaction*, arangodb::StringRef const&, TRI_doc_mptr_t*, bool);
  int insert(arangodb::Transaction*, arangodb::velocypack::Slice const,
             TRI_doc_mptr_t*, arangodb::OperationOptions&, TRI_voc_tick_t&, bool);
  int update(arangodb::Transaction*, arangodb::velocypack::Slice const,
             TRI_doc_mptr_t*, arangodb::OperationOptions&, TRI_voc_tick_t&, bool,
             VPackSlice&, TRI_doc_mptr_t&);
  int replace(arangodb::Transaction*, arangodb::velocypack::Slice const,
             TRI_doc_mptr_t*, arangodb::OperationOptions&, TRI_voc_tick_t&, bool,
             VPackSlice&, TRI_doc_mptr_t&);
  int remove(arangodb::Transaction*, arangodb::velocypack::Slice const,
             arangodb::OperationOptions&, TRI_voc_tick_t&, bool, 
             VPackSlice&, TRI_doc_mptr_t&);

  int rollbackOperation(arangodb::Transaction*, TRI_voc_document_operation_e, 
                        TRI_doc_mptr_t*, TRI_doc_mptr_t const*);

  /// @brief fill the additional (non-primary) indexes
  int fillIndexes(arangodb::Transaction* trx,
                  TRI_vocbase_col_t* collection);

  /// @brief initializes an index with all existing documents
  int fillIndex(arangodb::Transaction* trx,
                arangodb::Index* idx,
                bool skipPersistent = true);

  /// @brief saves an index
  int saveIndex(arangodb::Index* idx, bool writeMarker);

  /// @brief returns a description of all indexes
  /// the caller must have read-locked the underyling collection!
  std::vector<std::shared_ptr<arangodb::velocypack::Builder>>
  indexesToVelocyPack(bool withFigures);

  /// @brief drops an index, including index file removal and replication
  bool dropIndex(TRI_idx_iid_t iid, bool writeMarker);

  /// @brief finds a geo index, list style
  /// Note that the caller must hold at least a read-lock.
  arangodb::Index* lookupGeoIndex1(std::vector<std::string> const&, bool);

  /// @brief finds a geo index, attribute style
  arangodb::Index* lookupGeoIndex2(std::vector<std::string> const&,
    std::vector<std::string> const&);

  /// @brief ensures that a geo index exists, list style
  arangodb::Index* ensureGeoIndex1(arangodb::Transaction*, TRI_idx_iid_t,
    std::string const&, bool, bool&);

  /// @brief ensures that a geo index exists, attribute style
  arangodb::Index* ensureGeoIndex2(arangodb::Transaction*, TRI_idx_iid_t,
    std::string const&, std::string const&, bool&);

  /// @brief finds a hash index
  arangodb::Index* lookupHashIndex(std::vector<std::string> const&, int, bool);

  /// @brief ensures that a hash index exists
  arangodb::Index* ensureHashIndex(arangodb::Transaction* trx, TRI_idx_iid_t,
    std::vector<std::string> const&, bool, bool, bool&);

  /// @brief finds a skiplist index
  arangodb::Index* lookupSkiplistIndex(std::vector<std::string> const&, int, bool);

  /// @brief ensures that a skiplist index exists
  arangodb::Index* ensureSkiplistIndex(arangodb::Transaction* trx, TRI_idx_iid_t,
    std::vector<std::string> const&, bool, bool, bool&);

  /// @brief finds a RocksDB index
  arangodb::Index* lookupRocksDBIndex(std::vector<std::string> const&, int, bool);

  /// @brief ensures that a RocksDB index exists
  arangodb::Index* ensureRocksDBIndex(arangodb::Transaction* trx, TRI_idx_iid_t,
    std::vector<std::string> const&, bool, bool, bool&);
  
  /// @brief finds a fulltext index
  arangodb::Index* lookupFulltextIndex(std::string const&, int);

  /// @brief ensures that a fulltext index exists
  arangodb::Index* ensureFulltextIndex(arangodb::Transaction* trx, TRI_idx_iid_t,
    std::string const&, int, bool&);

  /// @brief create an index, based on a VelocyPack description
  int indexFromVelocyPack(arangodb::Transaction* trx, 
      VPackSlice const& slice, arangodb::Index** idx);

  /// @brief closes an open collection
  int unload(bool updateStatus);
>>>>>>> cc51773a

 private:
  int lookupDocument(arangodb::Transaction*, arangodb::velocypack::Slice const,
                     TRI_doc_mptr_t*&);
  int checkRevision(arangodb::Transaction*, arangodb::velocypack::Slice const,
                    arangodb::velocypack::Slice const);
  int updateDocument(arangodb::Transaction*, TRI_voc_rid_t, TRI_doc_mptr_t*,
                     arangodb::wal::DocumentOperation&,
                     TRI_doc_mptr_t*, bool&);
  int insertDocument(arangodb::Transaction*, TRI_doc_mptr_t*,
                     arangodb::wal::DocumentOperation&, TRI_doc_mptr_t*,
                     bool&);
  int insertPrimaryIndex(arangodb::Transaction*, TRI_doc_mptr_t*);
  int insertSecondaryIndexes(arangodb::Transaction*, TRI_doc_mptr_t const*,
                             bool);
  /// @brief seal a datafile
  int sealDatafile(TRI_datafile_t* datafile, bool isCompactor);
  /// @brief creates a datafile
  TRI_datafile_t* createDatafile(TRI_voc_fid_t fid,
                                 TRI_voc_size_t journalSize, 
                                 bool isCompactor);

  // worker function for creating a collection
  int createWorker(); 

  /// @brief creates the initial indexes for the collection
  int createInitialIndexes();

  /// @brief closes the datafiles passed in the vector
  bool closeDataFiles(std::vector<TRI_datafile_t*> const& files);
  
  bool iterateDatafilesVector(std::vector<TRI_datafile_t*> const& files,
                              std::function<bool(TRI_df_marker_t const*, TRI_datafile_t*)> const& cb);
 
  int deleteSecondaryIndexes(arangodb::Transaction*, TRI_doc_mptr_t const*,
                             bool);

  /// @brief new object for insert, value must have _key set correctly.
  int newObjectForInsert(
      arangodb::Transaction* trx,
      arangodb::velocypack::Slice const& value,
      arangodb::velocypack::Slice const& fromSlice,
      arangodb::velocypack::Slice const& toSlice,
      bool isEdgeCollection,
      uint64_t& hash,
      arangodb::velocypack::Builder& builder,
      bool isRestore);

  /// @brief new object for replace
  void newObjectForReplace(
      arangodb::Transaction* trx,
      arangodb::velocypack::Slice const& oldValue,
      arangodb::velocypack::Slice const& newValue,
      arangodb::velocypack::Slice const& fromSlice,
      arangodb::velocypack::Slice const& toSlice,
      bool isEdgeCollection,
      std::string const& rev,
      arangodb::velocypack::Builder& builder);

  /// @brief merge two objects for update
  void mergeObjectsForUpdate(
      arangodb::Transaction* trx,
      arangodb::velocypack::Slice const& oldValue,
      arangodb::velocypack::Slice const& newValue,
      bool isEdgeCollection,
      std::string const& rev,
      bool mergeObjects, bool keepNull,
      arangodb::velocypack::Builder& b);

  /// @brief new object for remove, must have _key set
  void newObjectForRemove(
      arangodb::Transaction* trx,
      arangodb::velocypack::Slice const& oldValue,
      std::string const& rev,
      arangodb::velocypack::Builder& builder);

  /// @brief fill an index in batches
  int fillIndexBatch(arangodb::Transaction* trx, arangodb::Index* idx);

  /// @brief fill an index sequentially
  int fillIndexSequential(arangodb::Transaction* trx, arangodb::Index* idx);

 public:
  TRI_vocbase_t* _vocbase;
  TRI_voc_tick_t _tickMax;
 
  /// @brief a lock protecting the _info structure
  arangodb::basics::ReadWriteLock _infoLock;
  arangodb::VocbaseCollectionInfo _info;

  TRI_col_state_e _state;  // state of the collection
  int _lastError;          // last (critical) error
  std::string _path;
<<<<<<< HEAD
=======
  
  // the following contains in the cluster/DBserver case the information
  // which other servers are in sync with this shard. It is unset in all
  // other cases.
  std::unique_ptr<arangodb::FollowerInfo> _followers;
>>>>>>> cc51773a

  arangodb::basics::ReadWriteLock _filesLock;
  std::vector<TRI_datafile_t*> _datafiles;   // all datafiles
  std::vector<TRI_datafile_t*> _journals;    // all journals
  std::vector<TRI_datafile_t*> _compactors;  // all compactor files
<<<<<<< HEAD
 private:
  std::vector<std::string> _indexFiles;   // all index filenames
};

////////////////////////////////////////////////////////////////////////////////
/// @brief creates a new collection
////////////////////////////////////////////////////////////////////////////////

TRI_collection_t* TRI_CreateCollection(TRI_vocbase_t*, TRI_collection_t*,
                                       arangodb::VocbaseCollectionInfo const&);

////////////////////////////////////////////////////////////////////////////////
/// @brief frees the memory allocated, but does not free the pointer
///
/// Note that the collection must be closed first.
////////////////////////////////////////////////////////////////////////////////

void TRI_DestroyCollection(TRI_collection_t*);

////////////////////////////////////////////////////////////////////////////////
/// @brief frees the memory allocated and frees the pointer
////////////////////////////////////////////////////////////////////////////////

void TRI_FreeCollection(TRI_collection_t*);

////////////////////////////////////////////////////////////////////////////////
/// @brief convert a parameter info block to velocypack
////////////////////////////////////////////////////////////////////////////////

std::shared_ptr<arangodb::velocypack::Builder>
TRI_CreateVelocyPackCollectionInfo(arangodb::VocbaseCollectionInfo const&);

// Expects the builder to be in an open Object state
void TRI_CreateVelocyPackCollectionInfo(arangodb::VocbaseCollectionInfo const&,
                                        arangodb::velocypack::Builder&);

////////////////////////////////////////////////////////////////////////////////
/// @brief renames a collection
////////////////////////////////////////////////////////////////////////////////

int TRI_RenameCollection(TRI_collection_t*, std::string const&);

////////////////////////////////////////////////////////////////////////////////
/// @brief iterates over a collection
////////////////////////////////////////////////////////////////////////////////

bool TRI_IterateCollection(TRI_collection_t*, bool (*)(TRI_df_marker_t const*,
                                                       void*, TRI_datafile_t*),
                           void*);

////////////////////////////////////////////////////////////////////////////////
/// @brief opens an existing collection
////////////////////////////////////////////////////////////////////////////////

TRI_collection_t* TRI_OpenCollection(TRI_vocbase_t*, TRI_collection_t*,
                                     char const*, bool);

////////////////////////////////////////////////////////////////////////////////
/// @brief closes an open collection
////////////////////////////////////////////////////////////////////////////////

int TRI_CloseCollection(TRI_collection_t*);
=======
  
  // lock for indexes
  arangodb::basics::ReadWriteLock _lock;
  
  arangodb::DatafileStatistics _datafileStatistics;
  
  mutable arangodb::Ditches _ditches;
>>>>>>> cc51773a

  arangodb::MasterPointers _masterPointers;

  std::unique_ptr<arangodb::KeyGenerator> _keyGenerator;

  std::vector<arangodb::Index*> _indexes;

  std::atomic<int64_t> _uncollectedLogfileEntries;
  int64_t _numberDocuments;
  arangodb::basics::ReadWriteLock _compactionLock;
  double _lastCompaction;
  
  // whether or not any of the indexes may need to be garbage-collected
  // this flag may be modifying when an index is added to a collection
  // if true, the cleanup thread will periodically call the cleanup functions of
  // the collection's indexes that support cleanup
  size_t _cleanupIndexes;

<<<<<<< HEAD
=======
  // number of persistent indexes
  size_t _persistentIndexes;

 protected:
  arangodb::Mutex _compactionStatusLock;
  size_t _nextCompactionStartIndex;
  char const* _lastCompactionStatus;
  char _lastCompactionStamp[21];

  // whether or not secondary indexes should be filled
  bool _useSecondaryIndexes;

 private:
  std::vector<std::string> _indexFiles;   // all index filenames
};

>>>>>>> cc51773a
#endif<|MERGE_RESOLUTION|>--- conflicted
+++ resolved
@@ -71,30 +71,15 @@
 }
 }
 
-<<<<<<< HEAD
-////////////////////////////////////////////////////////////////////////////////
-=======
->>>>>>> cc51773a
 /// @brief current collection version
 #define TRI_COL_VERSION 5
 
-<<<<<<< HEAD
-#define TRI_COL_VERSION 5
-
-////////////////////////////////////////////////////////////////////////////////
-=======
->>>>>>> cc51773a
 /// @brief predefined collection name for users
 #define TRI_COL_NAME_USERS "_users"
 
 /// @brief predefined collection name for statistics
 #define TRI_COL_NAME_STATISTICS "_statistics"
 
-<<<<<<< HEAD
-////////////////////////////////////////////////////////////////////////////////
-/// @brief collection file structure
-////////////////////////////////////////////////////////////////////////////////
-=======
 /// @brief read locks the documents and indexes
 #define TRI_READ_LOCK_DOCUMENTS_INDEXES_PRIMARY_COLLECTION(a) \
   a->_lock.readLock()
@@ -137,7 +122,6 @@
   int64_t _datafileSize;
   int64_t _journalfileSize;
   int64_t _compactorfileSize;
->>>>>>> cc51773a
 
   TRI_voc_tick_t _tickMax;
   uint64_t _uncollectedLogfileEntries;
@@ -206,14 +190,6 @@
 
   /// @brief Creates a new VocbaseCollectionInfo from the json content of a file
   /// This function throws if the file cannot be parsed.
-<<<<<<< HEAD
-  ///
-  /// You must hold the @ref TRI_READ_LOCK_STATUS_VOCBASE_COL when calling this
-  /// function.
-  //////////////////////////////////////////////////////////////////////////////
-
-=======
->>>>>>> cc51773a
   static VocbaseCollectionInfo fromFile(std::string const& path, TRI_vocbase_t* vocbase,
                                         std::string const& collectionName, bool versionWarning);
 
@@ -328,15 +304,12 @@
   ~TRI_collection_t();
 
  public:
-<<<<<<< HEAD
-=======
   /// @brief create a new collection
   static TRI_collection_t* create(TRI_vocbase_t*, arangodb::VocbaseCollectionInfo&, TRI_voc_cid_t);
 
   /// @brief opens an existing collection
   static TRI_collection_t* open(TRI_vocbase_t*, TRI_vocbase_col_t*, bool);
 
->>>>>>> cc51773a
   /// @brief determine whether a collection name is a system collection name
   static inline bool IsSystemName(std::string const& name) {
     if (name.empty()) {
@@ -348,9 +321,6 @@
   /// @brief checks if a collection name is allowed
   /// returns true if the name is allowed and false otherwise
   static bool IsAllowedName(bool isSystem, std::string const& name);
-<<<<<<< HEAD
-
-=======
   
   void setLastRevision(TRI_voc_rid_t, bool force);
 
@@ -371,7 +341,6 @@
   /// @brief enumerate all indexes of the collection, but don't fill them yet
   int detectIndexes(arangodb::Transaction*);
  
->>>>>>> cc51773a
   void iterateIndexes(std::function<bool(std::string const&, void*)> const&, void*);
   
   TRI_doc_collection_info_t* figures();
@@ -408,10 +377,6 @@
   bool removeCompactor(TRI_datafile_t*);
   bool removeDatafile(TRI_datafile_t*);
   void addIndexFile(std::string const&);
-<<<<<<< HEAD
-  int removeIndexFile(TRI_idx_iid_t);
-  std::string const& path() const { return _path; }
-=======
   bool removeIndexFile(TRI_idx_iid_t id);
   bool removeIndexFileFromVector(TRI_idx_iid_t id);
   std::string const& path() const { return _path; }
@@ -531,7 +496,6 @@
 
   /// @brief closes an open collection
   int unload(bool updateStatus);
->>>>>>> cc51773a
 
  private:
   int lookupDocument(arangodb::Transaction*, arangodb::velocypack::Slice const,
@@ -625,83 +589,16 @@
   TRI_col_state_e _state;  // state of the collection
   int _lastError;          // last (critical) error
   std::string _path;
-<<<<<<< HEAD
-=======
   
   // the following contains in the cluster/DBserver case the information
   // which other servers are in sync with this shard. It is unset in all
   // other cases.
   std::unique_ptr<arangodb::FollowerInfo> _followers;
->>>>>>> cc51773a
 
   arangodb::basics::ReadWriteLock _filesLock;
   std::vector<TRI_datafile_t*> _datafiles;   // all datafiles
   std::vector<TRI_datafile_t*> _journals;    // all journals
   std::vector<TRI_datafile_t*> _compactors;  // all compactor files
-<<<<<<< HEAD
- private:
-  std::vector<std::string> _indexFiles;   // all index filenames
-};
-
-////////////////////////////////////////////////////////////////////////////////
-/// @brief creates a new collection
-////////////////////////////////////////////////////////////////////////////////
-
-TRI_collection_t* TRI_CreateCollection(TRI_vocbase_t*, TRI_collection_t*,
-                                       arangodb::VocbaseCollectionInfo const&);
-
-////////////////////////////////////////////////////////////////////////////////
-/// @brief frees the memory allocated, but does not free the pointer
-///
-/// Note that the collection must be closed first.
-////////////////////////////////////////////////////////////////////////////////
-
-void TRI_DestroyCollection(TRI_collection_t*);
-
-////////////////////////////////////////////////////////////////////////////////
-/// @brief frees the memory allocated and frees the pointer
-////////////////////////////////////////////////////////////////////////////////
-
-void TRI_FreeCollection(TRI_collection_t*);
-
-////////////////////////////////////////////////////////////////////////////////
-/// @brief convert a parameter info block to velocypack
-////////////////////////////////////////////////////////////////////////////////
-
-std::shared_ptr<arangodb::velocypack::Builder>
-TRI_CreateVelocyPackCollectionInfo(arangodb::VocbaseCollectionInfo const&);
-
-// Expects the builder to be in an open Object state
-void TRI_CreateVelocyPackCollectionInfo(arangodb::VocbaseCollectionInfo const&,
-                                        arangodb::velocypack::Builder&);
-
-////////////////////////////////////////////////////////////////////////////////
-/// @brief renames a collection
-////////////////////////////////////////////////////////////////////////////////
-
-int TRI_RenameCollection(TRI_collection_t*, std::string const&);
-
-////////////////////////////////////////////////////////////////////////////////
-/// @brief iterates over a collection
-////////////////////////////////////////////////////////////////////////////////
-
-bool TRI_IterateCollection(TRI_collection_t*, bool (*)(TRI_df_marker_t const*,
-                                                       void*, TRI_datafile_t*),
-                           void*);
-
-////////////////////////////////////////////////////////////////////////////////
-/// @brief opens an existing collection
-////////////////////////////////////////////////////////////////////////////////
-
-TRI_collection_t* TRI_OpenCollection(TRI_vocbase_t*, TRI_collection_t*,
-                                     char const*, bool);
-
-////////////////////////////////////////////////////////////////////////////////
-/// @brief closes an open collection
-////////////////////////////////////////////////////////////////////////////////
-
-int TRI_CloseCollection(TRI_collection_t*);
-=======
   
   // lock for indexes
   arangodb::basics::ReadWriteLock _lock;
@@ -709,7 +606,6 @@
   arangodb::DatafileStatistics _datafileStatistics;
   
   mutable arangodb::Ditches _ditches;
->>>>>>> cc51773a
 
   arangodb::MasterPointers _masterPointers;
 
@@ -728,8 +624,6 @@
   // the collection's indexes that support cleanup
   size_t _cleanupIndexes;
 
-<<<<<<< HEAD
-=======
   // number of persistent indexes
   size_t _persistentIndexes;
 
@@ -746,5 +640,4 @@
   std::vector<std::string> _indexFiles;   // all index filenames
 };
 
->>>>>>> cc51773a
 #endif