--- conflicted
+++ resolved
@@ -933,11 +933,7 @@
       }
 
       if (ServerState::instance()->isCoordinator() &&
-<<<<<<< HEAD
-          writeConcern != _sharding->writeConcern()) {  // sanity checks
-=======
           writeConcern != _sharding->writeConcern()) {  // check if changed
->>>>>>> de7d5ba1
         if (!_sharding->distributeShardsLike().empty()) {
           return Result(TRI_ERROR_FORBIDDEN,
                         "cannot change writeConcern for a collection using 'distributeShardsLike'");
