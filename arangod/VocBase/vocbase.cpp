--- conflicted
+++ resolved
@@ -447,17 +447,13 @@
       stateAndLog.connection = log->connect(std::move(stateHandle));
 
       auto iter = statesAndLogs.emplace(id, std::move(stateAndLog));
-<<<<<<< HEAD
-
       server.getFeature<ReplicatedLogFeature>()
           .metrics()
           ->replicatedLogCreationNumber->count();
-=======
       registerRebootTracker(id, myself, server, vocbase);
       auto metrics = server.getFeature<ReplicatedLogFeature>().metrics();
       metrics->replicatedLogNumber->fetch_add(1);
       metrics->replicatedLogCreationNumber->count();
->>>>>>> e5e4417b
 
       return iter.first->second.state;
     } catch (std::exception& ex) {
