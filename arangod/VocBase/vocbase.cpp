--- conflicted
+++ resolved
@@ -108,14 +108,10 @@
 #include "VocBase/LogicalCollection.h"
 #include "VocBase/LogicalDataSource.h"
 #include "VocBase/LogicalView.h"
-<<<<<<< HEAD
 #include "VocBase/VocBaseLogManager.h"
 #include "VocBase/Properties/DatabaseConfiguration.h"
 #include "VocBase/Properties/CreateCollectionBody.h"
-=======
-#include "VocBase/Properties/DatabaseConfiguration.h"
 #include "VocBase/Properties/UserInputCollectionProperties.h"
->>>>>>> 23eaa9cd
 
 #include <thread>
 #include <absl/strings/str_cat.h>
@@ -1909,6 +1905,24 @@
         arangodb::replication2::replicated_state::IStorageEngineMethods>
         methods) {
   _logManager->registerReplicatedState(id, std::move(methods));
+}
+
+/// @brief sanitize an object, given as slice, builder must contain an
+/// open object which will remain open
+/// the result is the object excluding _id, _key and _rev
+void TRI_SanitizeObject(VPackSlice slice, VPackBuilder& builder) {
+  TRI_ASSERT(slice.isObject());
+  VPackObjectIterator it(slice);
+  while (it.valid()) {
+    std::string_view key(it.key().stringView());
+    // _id, _key, _rev. minimum size here is 3
+    if (key.size() < 3 || key[0] != '_' ||
+        (key != StaticStrings::KeyString && key != StaticStrings::IdString &&
+         key != StaticStrings::RevString)) {
+      builder.add(key, it.value());
+    }
+    it.next();
+  }
 }
 
 [[nodiscard]] auto TRI_vocbase_t::getDatabaseConfiguration()
@@ -1969,64 +1983,6 @@
   return config;
 }
 
-[[nodiscard]] auto TRI_vocbase_t::getDatabaseConfiguration()
-    -> arangodb::DatabaseConfiguration {
-  auto& cl = server().getFeature<ClusterFeature>();
-  auto& db = server().getFeature<DatabaseFeature>();
-
-  auto config = std::invoke([&]() -> DatabaseConfiguration {
-    if (!ServerState::instance()->isCoordinator() &&
-        !ServerState::instance()->isDBServer()) {
-      return {[]() { return DataSourceId(TRI_NewTickServer()); },
-              [this](std::string const& name)
-                  -> ResultT<UserInputCollectionProperties> {
-                CollectionNameResolver resolver{*this};
-                auto c = resolver.getCollection(name);
-                if (c == nullptr) {
-                  return Result{TRI_ERROR_CLUSTER_UNKNOWN_DISTRIBUTESHARDSLIKE,
-                                "Collection not found: " + name +
-                                    " in database " + this->name()};
-                }
-                return c->getCollectionProperties();
-              }};
-    } else {
-      auto& ci = cl.clusterInfo();
-      return {[&ci]() { return DataSourceId(ci.uniqid(1)); },
-              [this](std::string const& name)
-                  -> ResultT<UserInputCollectionProperties> {
-                CollectionNameResolver resolver{*this};
-                auto c = resolver.getCollection(name);
-                if (c == nullptr) {
-                  return Result{TRI_ERROR_CLUSTER_UNKNOWN_DISTRIBUTESHARDSLIKE,
-                                "Collection not found: " + name +
-                                    " in database " + this->name()};
-                }
-                return c->getCollectionProperties();
-              }};
-    }
-  });
-
-  config.maxNumberOfShards = cl.maxNumberOfShards();
-  config.allowExtendedNames = db.extendedNamesForCollections();
-  config.shouldValidateClusterSettings = true;
-  config.minReplicationFactor = cl.minReplicationFactor();
-  config.maxReplicationFactor = cl.maxReplicationFactor();
-  config.enforceReplicationFactor = true;
-  config.defaultNumberOfShards = 1;
-  config.defaultReplicationFactor =
-      std::max(replicationFactor(), cl.systemReplicationFactor());
-  config.defaultWriteConcern = writeConcern();
-
-  config.isOneShardDB = cl.forceOneShard() || isOneShard();
-  if (config.isOneShardDB) {
-    config.defaultDistributeShardsLike = shardingPrototypeName();
-  } else {
-    config.defaultDistributeShardsLike = "";
-  }
-
-  return config;
-}
-
 // -----------------------------------------------------------------------------
 // --SECTION--                                                       END-OF-FILE
 // -----------------------------------------------------------------------------