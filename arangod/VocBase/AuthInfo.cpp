--- conflicted
+++ resolved
@@ -381,7 +381,6 @@
     reload();
   }
 
-<<<<<<< HEAD
   LOG_TOPIC(INFO, arangodb::Logger::FIXME) << "AuthInfo::canUseDatabase(,)";
 
 // LDAP
@@ -435,10 +434,8 @@
 
 // LDAP
 
-=======
   READ_LOCKER(readLocker, _authInfoLock);
-  
->>>>>>> 06c36689
+
   auto const& it = _authInfo.find(username);
 
   if (it == _authInfo.end()) {
