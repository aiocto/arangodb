////////////////////////////////////////////////////////////////////////////////
/// DISCLAIMER
///
/// Copyright 2014-2016 ArangoDB GmbH, Cologne, Germany
/// Copyright 2004-2014 triAGENS GmbH, Cologne, Germany
///
/// Licensed under the Apache License, Version 2.0 (the "License");
/// you may not use this file except in compliance with the License.
/// You may obtain a copy of the License at
///
///     http://www.apache.org/licenses/LICENSE-2.0
///
/// Unless required by applicable law or agreed to in writing, software
/// distributed under the License is distributed on an "AS IS" BASIS,
/// WITHOUT WARRANTIES OR CONDITIONS OF ANY KIND, either express or implied.
/// See the License for the specific language governing permissions and
/// limitations under the License.
///
/// Copyright holder is ArangoDB GmbH, Cologne, Germany
///
/// @author Jan Steemann
////////////////////////////////////////////////////////////////////////////////

#include "server.h"

#ifdef _WIN32
#include "Basics/win-utils.h"
#endif

#include "Aql/QueryCache.h"
#include "Aql/QueryRegistry.h"
#include "Basics/Exceptions.h"
#include "Basics/FileUtils.h"
#include "Basics/MutexLocker.h"
#include "Basics/StringUtils.h"
#include "Basics/conversions.h"
#include "Basics/files.h"
#include "Basics/hashes.h"
#include "Basics/memory-map.h"
#include "Basics/RandomGenerator.h"
#include "Basics/tri-strings.h"
#include "Basics/VelocyPackHelper.h"
#include "Cluster/ServerState.h"
#include "Logger/Logger.h"
#include "Utils/CursorRepository.h"
#include "VocBase/auth.h"
#include "VocBase/replication-applier.h"
#include "VocBase/vocbase.h"
#include "Wal/LogfileManager.h"
#include "Wal/Marker.h"
#include "V8Server/V8DealerFeature.h"

using namespace arangodb;
using namespace arangodb::basics;

////////////////////////////////////////////////////////////////////////////////
/// @brief page size
////////////////////////////////////////////////////////////////////////////////

size_t PageSize;

////////////////////////////////////////////////////////////////////////////////
/// @brief mask value for significant bits of server id
////////////////////////////////////////////////////////////////////////////////

#define SERVER_ID_MASK 0x0000FFFFFFFFFFFFULL

////////////////////////////////////////////////////////////////////////////////
/// @brief interval for database manager activity
////////////////////////////////////////////////////////////////////////////////

#define DATABASE_MANAGER_INTERVAL (500 * 1000)

////////////////////////////////////////////////////////////////////////////////
/// @brief lock for serializing the creation of database
////////////////////////////////////////////////////////////////////////////////

static arangodb::Mutex DatabaseCreateLock;

////////////////////////////////////////////////////////////////////////////////
/// @brief variable protecting the server shutdown
////////////////////////////////////////////////////////////////////////////////

static std::atomic<bool> ServerShutdown;

////////////////////////////////////////////////////////////////////////////////
/// @brief server operation mode (e.g. read-only, normal etc).
////////////////////////////////////////////////////////////////////////////////

static TRI_vocbase_operationmode_e Mode = TRI_VOCBASE_MODE_NORMAL;

////////////////////////////////////////////////////////////////////////////////
/// @brief random server identifier (16 bit)
////////////////////////////////////////////////////////////////////////////////

static uint16_t ServerIdentifier = 0;

////////////////////////////////////////////////////////////////////////////////
/// @brief current tick identifier (48 bit)
////////////////////////////////////////////////////////////////////////////////

static std::atomic<uint64_t> CurrentTick(0);

////////////////////////////////////////////////////////////////////////////////
/// @brief the server's global id
////////////////////////////////////////////////////////////////////////////////

static TRI_server_id_t ServerId;

////////////////////////////////////////////////////////////////////////////////
/// @brief generates a new server id
////////////////////////////////////////////////////////////////////////////////

static int GenerateServerId(void) {
  do {
    ServerId = RandomGenerator::interval(SERVER_ID_MASK);
  } while (ServerId == 0);

  return TRI_ERROR_NO_ERROR;
}

////////////////////////////////////////////////////////////////////////////////
/// @brief reads server id from file
////////////////////////////////////////////////////////////////////////////////

static int ReadServerId(char const* filename) {
  TRI_server_id_t foundId;

  TRI_ASSERT(filename != nullptr);

  if (!TRI_ExistsFile(filename)) {
    return TRI_ERROR_FILE_NOT_FOUND;
  }
  try {
    std::string filenameString(filename);
    std::shared_ptr<VPackBuilder> builder =
        arangodb::basics::VelocyPackHelper::velocyPackFromFile(filenameString);
    VPackSlice content = builder->slice();
    if (!content.isObject()) {
      return TRI_ERROR_INTERNAL;
    }
    VPackSlice idSlice = content.get("serverId");
    if (!idSlice.isString()) {
      return TRI_ERROR_INTERNAL;
    }
    std::string idString = idSlice.copyString();
    foundId = StringUtils::uint64(idString);
  } catch (...) {
    // Nothing to free
    return TRI_ERROR_INTERNAL;
  }

  LOG(TRACE) << "using existing server id: " << foundId;

  if (foundId == 0) {
    return TRI_ERROR_INTERNAL;
  }

  ServerId = foundId;

  return TRI_ERROR_NO_ERROR;
}

////////////////////////////////////////////////////////////////////////////////
/// @brief writes server id to file
////////////////////////////////////////////////////////////////////////////////

static int WriteServerId(char const* filename) {
  TRI_ASSERT(filename != nullptr);
  // create a VelocyPackObject
  VPackBuilder builder;
  try {
    builder.openObject();

    TRI_ASSERT(ServerId != 0);
    builder.add("serverId", VPackValue(std::to_string(ServerId)));

    time_t tt = time(0);
    struct tm tb;
    TRI_gmtime(tt, &tb);
    char buffer[32];
    size_t len = strftime(buffer, sizeof(buffer), "%Y-%m-%dT%H:%M:%SZ", &tb);
    builder.add("createdTime", VPackValue(std::string(buffer, len)));

    builder.close();
  } catch (...) {
    // out of memory
    LOG(ERR) << "cannot save server id in file '" << filename
             << "': out of memory";
    return TRI_ERROR_OUT_OF_MEMORY;
  }

  // save json info to file
  LOG(DEBUG) << "Writing server id to file '" << filename << "'";
  bool ok = arangodb::basics::VelocyPackHelper::velocyPackToFile(
      filename, builder.slice(), true);

  if (!ok) {
    LOG(ERR) << "could not save server id in file '" << filename
             << "': " << TRI_last_error();

    return TRI_ERROR_INTERNAL;
  }

  return TRI_ERROR_NO_ERROR;
}

////////////////////////////////////////////////////////////////////////////////
/// @brief read / create the server id on startup
////////////////////////////////////////////////////////////////////////////////

static int DetermineServerId(TRI_server_t* server, bool checkVersion) {
  int res = ReadServerId(server->_serverIdFilename);

  if (res == TRI_ERROR_FILE_NOT_FOUND) {
    if (checkVersion) {
      return TRI_ERROR_ARANGO_EMPTY_DATADIR;
    }

    // id file does not yet exist. now create it
    res = GenerateServerId();

    if (res == TRI_ERROR_NO_ERROR) {
      // id was generated. now save it
      res = WriteServerId(server->_serverIdFilename);
    }
  }

  return res;
}

////////////////////////////////////////////////////////////////////////////////
/// @brief check if a user can see a database
/// note: "seeing" here does not necessarily mean the user can access the db.
/// it only means there is a user account (with whatever password) present
/// in the database
////////////////////////////////////////////////////////////////////////////////

static bool CanUseDatabase(TRI_vocbase_t* vocbase, char const* username) {
  if (!vocbase->_settings.requireAuthentication) {
    // authentication is turned off
    return true;
  }

  if (strlen(username) == 0) {
    // will happen if username is "" (when converting it from a null value)
    // this will happen if authentication is turned off
    return true;
  }

  return TRI_ExistsAuthenticationAuthInfo(vocbase, username);
}

////////////////////////////////////////////////////////////////////////////////
/// @brief extract the numeric part from a filename
////////////////////////////////////////////////////////////////////////////////

static uint64_t GetNumericFilenamePart(char const* filename) {
  char const* pos = strrchr(filename, '-');

  if (pos == nullptr) {
    return 0;
  }

  return StringUtils::uint64(pos + 1);
}

////////////////////////////////////////////////////////////////////////////////
/// @brief compare two filenames, based on the numeric part contained in
/// the filename. this is used to sort database filenames on startup
////////////////////////////////////////////////////////////////////////////////

static bool DatabaseIdStringComparator(std::string const& lhs,
                                       std::string const& rhs) {
  uint64_t const numLeft = GetNumericFilenamePart(lhs.c_str());
  uint64_t const numRight = GetNumericFilenamePart(rhs.c_str());

  return numLeft < numRight;
}

////////////////////////////////////////////////////////////////////////////////
/// @brief create base app directory
////////////////////////////////////////////////////////////////////////////////

static int CreateBaseApplicationDirectory(char const* basePath,
                                          char const* type) {
  if (basePath == nullptr || strlen(basePath) == 0) {
    return TRI_ERROR_NO_ERROR;
  }

  int res = TRI_ERROR_NO_ERROR;
  std::string path = arangodb::basics::FileUtils::buildFilename(basePath, type);

  if (!TRI_IsDirectory(path.c_str())) {
    std::string errorMessage;
    long systemError;
    res = TRI_CreateDirectory(path.c_str(), systemError, errorMessage);

    if (res == TRI_ERROR_NO_ERROR) {
      LOG(INFO) << "created base application directory '" << path << "'";
    } else {
      if ((res != TRI_ERROR_FILE_EXISTS) || (!TRI_IsDirectory(path.c_str()))) {
        LOG(ERR) << "unable to create base application directory "
                 << errorMessage;
      } else {
        LOG(INFO) << "otherone created base application directory '" << path
                  << "'";
        res = TRI_ERROR_NO_ERROR;
      }
    }
  }

  return res;
}

////////////////////////////////////////////////////////////////////////////////
/// @brief create app subdirectory for a database
////////////////////////////////////////////////////////////////////////////////

static int CreateApplicationDirectory(char const* name, char const* basePath) {
  if (basePath == nullptr || strlen(basePath) == 0) {
    return TRI_ERROR_NO_ERROR;
  }

  int res = TRI_ERROR_NO_ERROR;
  char* path = TRI_Concatenate3File(basePath, "_db", name);

  if (path != nullptr) {
    if (!TRI_IsDirectory(path)) {
      long systemError;
      std::string errorMessage;
      res = TRI_CreateDirectory(path, systemError, errorMessage);

      if (res == TRI_ERROR_NO_ERROR) {
        if (arangodb::wal::LogfileManager::instance()->isInRecovery()) {
          LOG(TRACE) << "created application directory '" << path
                     << "' for database '" << name << "'";
        } else {
          LOG(INFO) << "created application directory '" << path
                    << "' for database '" << name << "'";
        }
      } else if (res == TRI_ERROR_FILE_EXISTS) {
        LOG(INFO) << "unable to create application directory '" << path
                  << "' for database '" << name << "': " << errorMessage;
        res = TRI_ERROR_NO_ERROR;
      } else {
        LOG(ERR) << "unable to create application directory '" << path
                 << "' for database '" << name << "': " << errorMessage;
      }
    }

    TRI_Free(TRI_CORE_MEM_ZONE, path);
  }

  return res;
}

////////////////////////////////////////////////////////////////////////////////
/// @brief iterate over all databases in the databases directory and open them
////////////////////////////////////////////////////////////////////////////////

static int OpenDatabases(TRI_server_t* server, bool isUpgrade) {
  if (server->_iterateMarkersOnOpen && !server->_hasCreatedSystemDatabase) {
    LOG(WARN) << "no shutdown info found. scanning datafiles for last tick...";
  }

  std::vector<std::string> files = TRI_FilesDirectory(server->_databasePath);

  int res = TRI_ERROR_NO_ERROR;
  size_t n = files.size();

  // open databases in defined order
  if (n > 1) {
    std::sort(files.begin(), files.end(), DatabaseIdStringComparator);
  }

  MUTEX_LOCKER(mutexLocker, server->_databasesMutex);

  auto oldLists = server->_databasesLists.load();
  auto newLists = new DatabasesLists(*oldLists);
  // No try catch here, if we crash here because out of memory...

  for (auto const& name : files) {
    TRI_ASSERT(!name.empty());

    // .........................................................................
    // construct and validate path
    // .........................................................................

    std::string const databaseDirectory(
        arangodb::basics::FileUtils::buildFilename(server->_databasePath,
                                                   name.c_str()));

    if (!TRI_IsDirectory(databaseDirectory.c_str())) {
      continue;
    }

    if (!StringUtils::isPrefix(name, "database-") ||
        StringUtils::isSuffix(name, ".tmp")) {
      LOG_TOPIC(TRACE, Logger::DATAFILES) << "ignoring file '" << name << "'";
      continue;
    }

    // we have a directory...

    if (!TRI_IsWritable(databaseDirectory.c_str())) {
      // the database directory we found is not writable for the current user
      // this can cause serious trouble so we will abort the server start if we
      // encounter this situation
      LOG(ERR) << "database directory '" << databaseDirectory
               << "' is not writable for current user";

      res = TRI_ERROR_ARANGO_DATADIR_NOT_WRITABLE;
      break;
    }

    // we have a writable directory...
    std::string const tmpfile(arangodb::basics::FileUtils::buildFilename(
        databaseDirectory.c_str(), ".tmp"));

    if (TRI_ExistsFile(tmpfile.c_str())) {
      // still a temporary... must ignore
      LOG(TRACE) << "ignoring temporary directory '" << tmpfile << "'";
      continue;
    }

    // a valid database directory

    // .........................................................................
    // read parameter.json file
    // .........................................................................

    // now read data from parameter.json file
    std::string const parametersFile(arangodb::basics::FileUtils::buildFilename(
        databaseDirectory, TRI_VOC_PARAMETER_FILE));

    if (!TRI_ExistsFile(parametersFile.c_str())) {
      // no parameter.json file
      LOG(ERR) << "database directory '" << databaseDirectory
               << "' does not contain parameters file or parameters file "
                  "cannot be read";

      // abort
      res = TRI_ERROR_ARANGO_ILLEGAL_PARAMETER_FILE;
      break;
    }

    LOG(DEBUG) << "reading database parameters from file '" << parametersFile
               << "'";
    std::shared_ptr<VPackBuilder> builder;
    try {
      builder = arangodb::basics::VelocyPackHelper::velocyPackFromFile(
          parametersFile);
    } catch (...) {
      LOG(ERR) << "database directory '" << databaseDirectory
               << "' does not contain a valid parameters file";

      // abort
      res = TRI_ERROR_ARANGO_ILLEGAL_PARAMETER_FILE;
      break;
    }
    VPackSlice parameters = builder->slice();
    std::string parametersString = parameters.toJson();

    LOG(DEBUG) << "database parameters: " << parametersString;

    if (arangodb::basics::VelocyPackHelper::getBooleanValue(parameters,
                                                            "deleted", false)) {
      // database is deleted, skip it!
      LOG(INFO) << "found dropped database in directory '" << databaseDirectory
                << "'";

      LOG(INFO) << "removing superfluous database directory '"
                << databaseDirectory << "'";

      TRI_RemoveDirectory(databaseDirectory.c_str());
      continue;
    }
    VPackSlice idSlice = parameters.get("id");

    if (!idSlice.isString()) {
      LOG(ERR) << "database directory '" << databaseDirectory
               << "' does not contain a valid parameters file";
      res = TRI_ERROR_ARANGO_ILLEGAL_PARAMETER_FILE;
      break;
    }
    std::string idString = idSlice.copyString();

    TRI_voc_tick_t id = (TRI_voc_tick_t)StringUtils::uint64(idString);

    VPackSlice nameSlice = parameters.get("name");

    if (!nameSlice.isString()) {
      LOG(ERR) << "database directory '" << databaseDirectory
               << "' does not contain a valid parameters file";

      res = TRI_ERROR_ARANGO_ILLEGAL_PARAMETER_FILE;
      break;
    }

    std::string const databaseName = nameSlice.copyString();

    // use defaults
    TRI_vocbase_defaults_t defaults;
    TRI_GetDatabaseDefaultsServer(server, &defaults);

    // .........................................................................
    // create app directories
    // .........................................................................

    auto appPath = (V8DealerFeature::DEALER == nullptr
                        ? std::string()
                        : V8DealerFeature::DEALER->appPath());
    res = CreateApplicationDirectory(databaseName.c_str(), appPath.c_str());

    if (res != TRI_ERROR_NO_ERROR) {
      break;
    }

    // .........................................................................
    // open the database and scan collections in it
    // .........................................................................

    // try to open this database
    TRI_vocbase_t* vocbase = TRI_OpenVocBase(
        server, databaseDirectory.c_str(), id, databaseName.c_str(), &defaults,
        isUpgrade, server->_iterateMarkersOnOpen);

    if (vocbase == nullptr) {
      // grab last error
      res = TRI_errno();

      if (res == TRI_ERROR_NO_ERROR) {
        // but we must have an error...
        res = TRI_ERROR_INTERNAL;
      }

      LOG(ERR) << "could not process database directory '" << databaseDirectory
               << "' for database '" << name << "': " << TRI_errno_string(res);
      break;
    }

    // we found a valid database
    void const* TRI_UNUSED found = nullptr;

    try {
      auto pair = newLists->_databases.insert(
          std::make_pair(std::string(vocbase->_name), vocbase));
      if (!pair.second) {
        found = pair.first->second;
      }
    } catch (...) {
      res = TRI_ERROR_OUT_OF_MEMORY;
      LOG(ERR) << "could not add database '" << name << "': out of memory";
      break;
    }

    TRI_ASSERT(found == nullptr);

    LOG(INFO) << "loaded database '" << vocbase->_name << "' from '"
              << vocbase->_path << "'";
  }

  server->_databasesLists = newLists;
  server->_databasesProtector.scan();
  delete oldLists;

  return res;
}

////////////////////////////////////////////////////////////////////////////////
/// @brief close all opened databases
////////////////////////////////////////////////////////////////////////////////

static int CloseDatabases(TRI_server_t* server) {
  MUTEX_LOCKER(mutexLocker,
               server->_databasesMutex);  // Only one should do this at a time
  // No need for the thread protector here, because we have the mutex
  // Note however, that somebody could still read the lists concurrently,
  // therefore we first install a new value, call scan() on the protector
  // and only then really destroy the vocbases:

  // Build the new value:
  auto oldList = server->_databasesLists.load();
  decltype(oldList) newList = nullptr;
  try {
    newList = new DatabasesLists();
    newList->_droppedDatabases =
        server->_databasesLists.load()->_droppedDatabases;
  } catch (...) {
    delete newList;
    return TRI_ERROR_OUT_OF_MEMORY;
  }

  // Replace the old by the new:
  server->_databasesLists = newList;
  server->_databasesProtector.scan();

  // Now it is safe to destroy the old databases and the old lists struct:
  for (auto& p : oldList->_databases) {
    TRI_vocbase_t* vocbase = p.second;
    TRI_ASSERT(vocbase != nullptr);
    TRI_ASSERT(vocbase->_type == TRI_VOCBASE_TYPE_NORMAL);

    TRI_DestroyVocBase(vocbase);

    delete vocbase;
  }

  for (auto& p : oldList->_coordinatorDatabases) {
    TRI_vocbase_t* vocbase = p.second;
    TRI_ASSERT(vocbase != nullptr);
    TRI_ASSERT(vocbase->_type == TRI_VOCBASE_TYPE_COORDINATOR);

    delete vocbase;
  }

  delete oldList;  // Note that this does not delete the TRI_vocbase_t pointers!

  return TRI_ERROR_NO_ERROR;
}

////////////////////////////////////////////////////////////////////////////////
/// @brief close all opened databases
////////////////////////////////////////////////////////////////////////////////

static int CloseDroppedDatabases(TRI_server_t* server) {
  MUTEX_LOCKER(mutexLocker, server->_databasesMutex);

  // No need for the thread protector here, because we have the mutex
  // Note however, that somebody could still read the lists concurrently,
  // therefore we first install a new value, call scan() on the protector
  // and only then really destroy the vocbases:

  // Build the new value:
  auto oldList = server->_databasesLists.load();
  decltype(oldList) newList = nullptr;
  try {
    newList = new DatabasesLists();
    newList->_databases = server->_databasesLists.load()->_databases;
    newList->_coordinatorDatabases =
        server->_databasesLists.load()->_coordinatorDatabases;
  } catch (...) {
    delete newList;
    return TRI_ERROR_OUT_OF_MEMORY;
  }

  // Replace the old by the new:
  server->_databasesLists = newList;
  server->_databasesProtector.scan();

  // Now it is safe to destroy the old dropped databases and the old lists
  // struct:
  for (TRI_vocbase_t* vocbase : oldList->_droppedDatabases) {
    TRI_ASSERT(vocbase != nullptr);

    if (vocbase->_type == TRI_VOCBASE_TYPE_NORMAL) {
      TRI_DestroyVocBase(vocbase);
      delete vocbase;
    } else if (vocbase->_type == TRI_VOCBASE_TYPE_COORDINATOR) {
      delete vocbase;
    } else {
      LOG(ERR) << "unknown database type " << vocbase->_type << " "
               << vocbase->_name << " - close doing nothing.";
    }
  }

  delete oldList;  // Note that this does not delete the TRI_vocbase_t pointers!

  return TRI_ERROR_NO_ERROR;
}

////////////////////////////////////////////////////////////////////////////////
/// @brief get the names of all databases in the ArangoDB 1.4 layout
////////////////////////////////////////////////////////////////////////////////

static int GetDatabases(TRI_server_t* server,
                        std::vector<std::string>& databases) {
  TRI_ASSERT(server != nullptr);

  std::vector<std::string> files = TRI_FilesDirectory(server->_databasePath);

  int res = TRI_ERROR_NO_ERROR;

  for (auto const& name : files) {
    TRI_ASSERT(!name.empty());

    if (!StringUtils::isPrefix(name, "database-")) {
      // found some other file
      continue;
    }

    // found a database name
    std::string const dname(arangodb::basics::FileUtils::buildFilename(
        server->_databasePath, name.c_str()));

    if (TRI_IsDirectory(dname.c_str())) {
      databases.push_back(name);
    }
  }

  // sort by id
  std::sort(databases.begin(), databases.end(), DatabaseIdStringComparator);

  return res;
}

////////////////////////////////////////////////////////////////////////////////
/// @brief check if there are "old" collections
////////////////////////////////////////////////////////////////////////////////

static bool HasOldCollections(TRI_server_t* server) {
  TRI_ASSERT(server != nullptr);

  bool found = false;
  std::vector<std::string> files = TRI_FilesDirectory(server->_basePath);

  for (auto const& name : files) {
    TRI_ASSERT(!name.empty());

    if (StringUtils::isPrefix(name, "collection-") &&
        !StringUtils::isSuffix(name, ".tmp")) {
      // found "collection-xxxx". we can ignore the rest
      found = true;
      break;
    }
  }

  return found;
}

////////////////////////////////////////////////////////////////////////////////
/// @brief save a parameter.json file for a database
////////////////////////////////////////////////////////////////////////////////

static int SaveDatabaseParameters(TRI_voc_tick_t id, char const* name,
                                  bool deleted,
                                  TRI_vocbase_defaults_t const* defaults,
                                  char const* directory) {
  TRI_ASSERT(id > 0);
  TRI_ASSERT(name != nullptr);
  TRI_ASSERT(directory != nullptr);

  std::string const file = arangodb::basics::FileUtils::buildFilename(directory, TRI_VOC_PARAMETER_FILE);

  // Build the VelocyPack to store
  VPackBuilder builder;
  try {
    builder.openObject();
    builder.add("id", VPackValue(std::to_string(id)));
    builder.add("name", VPackValue(name));
    builder.add("deleted", VPackValue(deleted));
    builder.close();
  } catch (...) {
    return TRI_ERROR_OUT_OF_MEMORY;
  }

  if (!arangodb::basics::VelocyPackHelper::velocyPackToFile(
          file.c_str(), builder.slice(), true)) {
    LOG(ERR) << "cannot save database information in file '" << file << "'";

    return TRI_ERROR_INTERNAL;
  }

  return TRI_ERROR_NO_ERROR;
}

////////////////////////////////////////////////////////////////////////////////
/// @brief create a new database directory and return its name
////////////////////////////////////////////////////////////////////////////////

static int CreateDatabaseDirectory(TRI_server_t* server, TRI_voc_tick_t tick,
                                   char const* databaseName,
                                   TRI_vocbase_defaults_t const* defaults,
                                   std::string& name) {
  TRI_ASSERT(server != nullptr);
  TRI_ASSERT(databaseName != nullptr);

  std::string const dname("database-" + std::to_string(tick));
  std::string const dirname(arangodb::basics::FileUtils::buildFilename(
      server->_databasePath, dname.c_str()));

  // use a temporary directory first. otherwise, if creation fails, the server
  // might be left with an empty database directory at restart, and abort.

  std::string const tmpname(dirname + ".tmp");

  if (TRI_IsDirectory(tmpname.c_str())) {
    TRI_RemoveDirectory(tmpname.c_str());
  }

  std::string errorMessage;
  long systemError;

  int res = TRI_CreateDirectory(tmpname.c_str(), systemError, errorMessage);

  if (res != TRI_ERROR_NO_ERROR) {
    if (res != TRI_ERROR_FILE_EXISTS) {
      LOG(ERR) << "failed to create database directory: " << errorMessage;
    }
    return res;
  }

  TRI_IF_FAILURE("CreateDatabase::tempDirectory") { return TRI_ERROR_DEBUG; }

  std::string const tmpfile(
      arangodb::basics::FileUtils::buildFilename(tmpname, ".tmp"));
  res = TRI_WriteFile(tmpfile.c_str(), "", 0);

  TRI_IF_FAILURE("CreateDatabase::tempFile") { return TRI_ERROR_DEBUG; }

  if (res != TRI_ERROR_NO_ERROR) {
    TRI_RemoveDirectory(tmpname.c_str());
    return res;
  }

  // finally rename
  res = TRI_RenameFile(tmpname.c_str(), dirname.c_str());

  TRI_IF_FAILURE("CreateDatabase::renameDirectory") { return TRI_ERROR_DEBUG; }

  if (res != TRI_ERROR_NO_ERROR) {
    TRI_RemoveDirectory(tmpname.c_str());  // clean up
    return res;
  }

  // now everything is valid

  res = SaveDatabaseParameters(tick, databaseName, false, defaults,
                               dirname.c_str());

  if (res != TRI_ERROR_NO_ERROR) {
    return res;
  }

  // finally remove the .tmp file
  {
    std::string const tmpfile(
        arangodb::basics::FileUtils::buildFilename(dirname, ".tmp"));
    TRI_UnlinkFile(tmpfile.c_str());
  }

  // takes ownership of the string
  name = dname;

  return TRI_ERROR_NO_ERROR;
}

////////////////////////////////////////////////////////////////////////////////
/// @brief initialize the list of databases
////////////////////////////////////////////////////////////////////////////////

static int InitDatabases(TRI_server_t* server, bool checkVersion,
                         bool performUpgrade) {
  TRI_ASSERT(server != nullptr);

  std::vector<std::string> names;
  int res = GetDatabases(server, names);

  if (res == TRI_ERROR_NO_ERROR) {
    if (names.empty()) {
      if (!performUpgrade && HasOldCollections(server)) {
        LOG(ERR) << "no databases found. Please start the server with the "
                    "--upgrade option";

        return TRI_ERROR_ARANGO_DATADIR_INVALID;
      }

      // no databases found, i.e. there is no system database!
      // create a database for the system database
      std::string dirname;
      res = CreateDatabaseDirectory(server, TRI_NewTickServer(),
                                    TRI_VOC_SYSTEM_DATABASE, &server->_defaults,
                                    dirname);

      server->_hasCreatedSystemDatabase = true;
    }
  }

  return res;
}

////////////////////////////////////////////////////////////////////////////////
/// @brief writes a create-database marker into the log
////////////////////////////////////////////////////////////////////////////////

static int WriteCreateMarker(TRI_voc_tick_t id, VPackSlice const& slice) {
  int res = TRI_ERROR_NO_ERROR;

  try {
    arangodb::wal::DatabaseMarker marker(TRI_DF_MARKER_VPACK_CREATE_DATABASE, id, slice);
    arangodb::wal::SlotInfoCopy slotInfo =
        arangodb::wal::LogfileManager::instance()->allocateAndWrite(marker,
                                                                    false);

    if (slotInfo.errorCode != TRI_ERROR_NO_ERROR) {
      // throw an exception which is caught at the end of this function
      THROW_ARANGO_EXCEPTION(slotInfo.errorCode);
    }
  } catch (arangodb::basics::Exception const& ex) {
    res = ex.code();
  } catch (...) {
    res = TRI_ERROR_INTERNAL;
  }

  if (res != TRI_ERROR_NO_ERROR) {
    LOG(WARN) << "could not save create database marker in log: "
              << TRI_errno_string(res);
  }

  return res;
}

////////////////////////////////////////////////////////////////////////////////
/// @brief writes a drop-database marker into the log
////////////////////////////////////////////////////////////////////////////////

static int WriteDropMarker(TRI_voc_tick_t id) {
  int res = TRI_ERROR_NO_ERROR;

  try {
    VPackBuilder builder;
    builder.openObject();
    builder.add("id", VPackValue(std::to_string(id)));
    builder.close();

    arangodb::wal::DatabaseMarker marker(TRI_DF_MARKER_VPACK_DROP_DATABASE, id, builder.slice());

    arangodb::wal::SlotInfoCopy slotInfo =
        arangodb::wal::LogfileManager::instance()->allocateAndWrite(marker,
                                                                    false);

    if (slotInfo.errorCode != TRI_ERROR_NO_ERROR) {
      // throw an exception which is caught at the end of this function
      THROW_ARANGO_EXCEPTION(slotInfo.errorCode);
    }
  } catch (arangodb::basics::Exception const& ex) {
    res = ex.code();
  } catch (...) {
    res = TRI_ERROR_INTERNAL;
  }

  if (res != TRI_ERROR_NO_ERROR) {
    LOG(WARN) << "could not save drop database marker in log: "
              << TRI_errno_string(res);
  }

  return res;
}

////////////////////////////////////////////////////////////////////////////////
/// @brief database manager thread main loop
/// the purpose of this thread is to physically remove directories of databases
/// that have been dropped
////////////////////////////////////////////////////////////////////////////////

static void DatabaseManager(void* data) {
  auto server = static_cast<TRI_server_t*>(data);
  int cleanupCycles = 0;

  while (true) {
    bool shutdown = ServerShutdown.load(std::memory_order_relaxed);

    // check if we have to drop some database
    TRI_vocbase_t* database = nullptr;

    {
      auto unuser(server->_databasesProtector.use());
      auto theLists = server->_databasesLists.load();

      for (TRI_vocbase_t* vocbase : theLists->_droppedDatabases) {
        if (!TRI_CanRemoveVocBase(vocbase)) {
          continue;
        }

        // found a database to delete
        database = vocbase;
        break;
      }
    }

    if (database != nullptr) {
      // found a database to delete, now remove it from the struct

      {
        MUTEX_LOCKER(mutexLocker, server->_databasesMutex);

        // Build the new value:
        auto oldLists = server->_databasesLists.load();
        decltype(oldLists) newLists = nullptr;
        try {
          newLists = new DatabasesLists();
          newLists->_databases = oldLists->_databases;
          newLists->_coordinatorDatabases = oldLists->_coordinatorDatabases;
          for (TRI_vocbase_t* vocbase : oldLists->_droppedDatabases) {
            if (vocbase != database) {
              newLists->_droppedDatabases.insert(vocbase);
            }
          }
        } catch (...) {
          delete newLists;
          continue;  // try again later
        }

        // Replace the old by the new:
        server->_databasesLists = newLists;
        server->_databasesProtector.scan();
        delete oldLists;

        // From now on no other thread can possibly see the old TRI_vocbase_t*,
        // note that there is only one DatabaseManager thread, so it is
        // not possible that another thread has seen this very database
        // and tries to free it at the same time!
      }

      if (database->_type != TRI_VOCBASE_TYPE_COORDINATOR) {
        // regular database
        // ---------------------------

        // remember the database path
        char* path;

        LOG(TRACE) << "physically removing database directory '"
                   << database->_path << "' of database '" << database->_name
                   << "'";

        // remove apps directory for database
        auto appPath = (V8DealerFeature::DEALER == nullptr
                            ? std::string()
                            : V8DealerFeature::DEALER->appPath());

        if (database->_isOwnAppsDirectory && !appPath.empty()) {
          path = TRI_Concatenate3File(appPath.c_str(), "_db", database->_name);

          if (path != nullptr) {
            if (TRI_IsDirectory(path)) {
              LOG(TRACE) << "removing app directory '" << path
                         << "' of database '" << database->_name << "'";

              TRI_RemoveDirectory(path);
            }

            TRI_Free(TRI_CORE_MEM_ZONE, path);
          }
        }

        path = TRI_DuplicateString(TRI_CORE_MEM_ZONE, database->_path);

        TRI_DestroyVocBase(database);

        // remove directory
        if (path != nullptr) {
          TRI_RemoveDirectory(path);
          TRI_FreeString(TRI_CORE_MEM_ZONE, path);
        }
      }

      delete database;

      // directly start next iteration
    } else {
      if (shutdown) {
        // done
        break;
      }

      usleep(DATABASE_MANAGER_INTERVAL);
      // The following is only necessary after a wait:
      auto queryRegistry =
          static_cast<arangodb::aql::QueryRegistry*>(server->_queryRegistry);

      if (queryRegistry != nullptr) {
        queryRegistry->expireQueries();
      }

      // on a coordinator, we have no cleanup threads for the databases
      // so we have to do cursor cleanup here
      if (++cleanupCycles >= 10 &&
          arangodb::ServerState::instance()->isCoordinator()) {
        // note: if no coordinator then cleanupCycles will increase endlessly,
        // but it's only used for the following part
        cleanupCycles = 0;

        auto unuser(server->_databasesProtector.use());
        auto theLists = server->_databasesLists.load();

        for (auto& p : theLists->_coordinatorDatabases) {
          TRI_vocbase_t* vocbase = p.second;
          TRI_ASSERT(vocbase != nullptr);
          auto cursorRepository = static_cast<arangodb::CursorRepository*>(
              vocbase->_cursorRepository);

          try {
            cursorRepository->garbageCollect(false);
          } catch (...) {
          }
        }
      }
    }

    // next iteration
  }

  CloseDroppedDatabases(server);
}

////////////////////////////////////////////////////////////////////////////////
/// @brief initialize a server instance with configuration
////////////////////////////////////////////////////////////////////////////////

int TRI_InitServer(TRI_server_t* server,
                   arangodb::basics::ThreadPool* indexPool,
                   char const* basePath, TRI_vocbase_defaults_t const* defaults,
                   bool disableAppliers, bool disableCompactor,
                   bool iterateMarkersOnOpen) {
  TRI_ASSERT(server != nullptr);
  TRI_ASSERT(basePath != nullptr);

  server->_iterateMarkersOnOpen = iterateMarkersOnOpen;
  server->_hasCreatedSystemDatabase = false;
  server->_indexPool = indexPool;
  server->_databaseManagerStarted = false;

  // ...........................................................................
  // set up paths and filenames
  // ...........................................................................

  server->_basePath = TRI_DuplicateString(TRI_CORE_MEM_ZONE, basePath);

  if (server->_basePath == nullptr) {
    return TRI_ERROR_OUT_OF_MEMORY;
  }

  server->_databasePath = TRI_Concatenate2File(server->_basePath, "databases");

  if (server->_databasePath == nullptr) {
    TRI_Free(TRI_CORE_MEM_ZONE, server->_basePath);

    return TRI_ERROR_OUT_OF_MEMORY;
  }

  server->_lockFilename = TRI_Concatenate2File(server->_basePath, "LOCK");

  if (server->_lockFilename == nullptr) {
    TRI_Free(TRI_CORE_MEM_ZONE, server->_databasePath);
    TRI_Free(TRI_CORE_MEM_ZONE, server->_basePath);

    return TRI_ERROR_OUT_OF_MEMORY;
  }

  server->_serverIdFilename = TRI_Concatenate2File(server->_basePath, "SERVER");

  if (server->_serverIdFilename == nullptr) {
    TRI_Free(TRI_CORE_MEM_ZONE, server->_lockFilename);
    TRI_Free(TRI_CORE_MEM_ZONE, server->_databasePath);
    TRI_Free(TRI_CORE_MEM_ZONE, server->_basePath);

    return TRI_ERROR_OUT_OF_MEMORY;
  }

  // ...........................................................................
  // server defaults
  // ...........................................................................

  memcpy(&server->_defaults, defaults, sizeof(TRI_vocbase_defaults_t));

  // ...........................................................................
  // database hashes and vectors
  // ...........................................................................

  server->_disableReplicationAppliers = disableAppliers;
  server->_disableCompactor = disableCompactor;

  server->_initialized = true;

  return TRI_ERROR_NO_ERROR;
}

////////////////////////////////////////////////////////////////////////////////
/// @brief initialize globals
////////////////////////////////////////////////////////////////////////////////

void TRI_InitServerGlobals() {
  ServerIdentifier = RandomGenerator::interval((uint16_t)UINT16_MAX);
  PageSize = (size_t)getpagesize();
  memset(&ServerId, 0, sizeof(TRI_server_id_t));
}

////////////////////////////////////////////////////////////////////////////////
/// @brief get the global server id
////////////////////////////////////////////////////////////////////////////////

TRI_server_id_t TRI_GetIdServer() { return ServerId; }

////////////////////////////////////////////////////////////////////////////////
/// @brief start the server
////////////////////////////////////////////////////////////////////////////////

int TRI_StartServer(TRI_server_t* server, bool checkVersion,
                    bool performUpgrade) {
  int res;

  if (!TRI_IsDirectory(server->_basePath)) {
    LOG(ERR) << "database path '" << server->_basePath
             << "' is not a directory";

    return TRI_ERROR_ARANGO_DATADIR_INVALID;
  }

  if (!TRI_IsWritable(server->_basePath)) {
    // database directory is not writable for the current user... bad luck
    LOG(ERR) << "database directory '" << server->_basePath
             << "' is not writable for current user";

    return TRI_ERROR_ARANGO_DATADIR_NOT_WRITABLE;
  }

  // ...........................................................................
  // check that the database is not locked and lock it
  // ...........................................................................

  res = TRI_VerifyLockFile(server->_lockFilename);

  if (res != TRI_ERROR_NO_ERROR) {
    LOG(ERR) << "database is locked, please check the lock file '"
             << server->_lockFilename << "'";

    return TRI_ERROR_ARANGO_DATADIR_LOCKED;
  }

  if (TRI_ExistsFile(server->_lockFilename)) {
    TRI_UnlinkFile(server->_lockFilename);
  }

  res = TRI_CreateLockFile(server->_lockFilename);

  if (res != TRI_ERROR_NO_ERROR) {
    LOG(ERR)
        << "cannot lock the database directory, please check the lock file '"
        << server->_lockFilename << "': " << TRI_errno_string(res);

    return TRI_ERROR_ARANGO_DATADIR_UNLOCKABLE;
  }

  // ...........................................................................
  // read the server id
  // ...........................................................................

  res = DetermineServerId(server, checkVersion);

  if (res == TRI_ERROR_ARANGO_EMPTY_DATADIR) {
    return res;
  }

  if (res != TRI_ERROR_NO_ERROR) {
    LOG(ERR) << "reading/creating server file failed: "
             << TRI_errno_string(res);

    return res;
  }

  // ...........................................................................
  // verify existence of "databases" subdirectory
  // ...........................................................................

  if (!TRI_IsDirectory(server->_databasePath)) {
    long systemError;
    std::string errorMessage;
    res = TRI_CreateDirectory(server->_databasePath, systemError, errorMessage);

    if (res != TRI_ERROR_NO_ERROR) {
      LOG(ERR) << "unable to create database directory '"
               << server->_databasePath << "': " << errorMessage;

      return TRI_ERROR_ARANGO_DATADIR_NOT_WRITABLE;
    }

    server->_iterateMarkersOnOpen = false;
  }

  if (!TRI_IsWritable(server->_databasePath)) {
    LOG(ERR) << "database directory '" << server->_databasePath
             << "' is not writable";

    return TRI_ERROR_ARANGO_DATADIR_NOT_WRITABLE;
  }

  // ...........................................................................
  // perform an eventual migration of the databases.
  // ...........................................................................

  res = InitDatabases(server, checkVersion, performUpgrade);

  if (res == TRI_ERROR_ARANGO_EMPTY_DATADIR) {
    return res;
  }

  if (res != TRI_ERROR_NO_ERROR) {
    LOG(ERR) << "unable to initialize databases: " << TRI_errno_string(res);
    return res;
  }

  // ...........................................................................
  // create shared application directories
  // ...........................................................................

  auto appPath =
      (V8DealerFeature::DEALER == nullptr ? std::string()
                                          : V8DealerFeature::DEALER->appPath());

  if (!appPath.empty() && !TRI_IsDirectory(appPath.c_str())) {
    long systemError;
    std::string errorMessage;
    bool res = TRI_CreateRecursiveDirectory(appPath.c_str(), systemError,
                                            errorMessage);

    if (res) {
      LOG(INFO) << "created --javascript.app-path directory '" << appPath
                << "'.";
    } else {
      LOG(ERR) << "unable to create --javascript.app-path directory '"
               << appPath << "': " << errorMessage;
      return TRI_ERROR_SYS_ERROR;
    }
  }

  // create subdirectories if not yet present
  res = CreateBaseApplicationDirectory(appPath.c_str(), "_db");

<<<<<<< HEAD
  // system directory is in a read-only location
  // if (res == TRI_ERROR_NO_ERROR) {
  //   res = CreateBaseApplicationDirectory(appPath, "system");
  // }

=======
>>>>>>> e68a60f8
  if (res != TRI_ERROR_NO_ERROR) {
    LOG(ERR) << "unable to initialize databases: " << TRI_errno_string(res);
    return res;
  }

  // ...........................................................................
  // open and scan all databases
  // ...........................................................................

  // scan all databases
  res = OpenDatabases(server, performUpgrade);

  if (res != TRI_ERROR_NO_ERROR) {
    LOG(ERR) << "could not iterate over all databases: "
             << TRI_errno_string(res);

    return res;
  }

  // start dbm thread
  TRI_InitThread(&server->_databaseManager);
  TRI_StartThread(&server->_databaseManager, nullptr, "Databases",
                  DatabaseManager, server);
  server->_databaseManagerStarted = true;

  return TRI_ERROR_NO_ERROR;
}

////////////////////////////////////////////////////////////////////////////////
/// @brief initializes all databases
////////////////////////////////////////////////////////////////////////////////

int TRI_InitDatabasesServer(TRI_server_t* server) {
  auto unuser(server->_databasesProtector.use());
  auto theLists = server->_databasesLists.load();

  for (auto& p : theLists->_databases) {
    TRI_vocbase_t* vocbase = p.second;
    // iterate over all databases
    TRI_ASSERT(vocbase != nullptr);
    TRI_ASSERT(vocbase->_type == TRI_VOCBASE_TYPE_NORMAL);

    // initialize the authentication data for the database
    TRI_ReloadAuthInfo(vocbase);

    // start the compactor for the database
    TRI_StartCompactorVocBase(vocbase);

    // start the replication applier
    TRI_ASSERT(vocbase->_replicationApplier != nullptr);

    if (vocbase->_replicationApplier->_configuration._autoStart) {
      if (server->_disableReplicationAppliers) {
        LOG(INFO) << "replication applier explicitly deactivated for database '"
                  << vocbase->_name << "'";
      } else {
        int res = vocbase->_replicationApplier->start(0, false, 0);

        if (res != TRI_ERROR_NO_ERROR) {
          LOG(WARN) << "unable to start replication applier for database '"
                    << vocbase->_name << "': " << TRI_errno_string(res);
        }
      }
    }
  }

  return TRI_ERROR_NO_ERROR;
}

////////////////////////////////////////////////////////////////////////////////
/// @brief stop the server
////////////////////////////////////////////////////////////////////////////////

int TRI_StopServer(TRI_server_t* server) {
  // set shutdown flag
  ServerShutdown.store(true);

  // stop dbm thread
  int res = TRI_ERROR_NO_ERROR;

  if (server->_databaseManagerStarted) {
    TRI_JoinThread(&server->_databaseManager);
    server->_databaseManagerStarted = false;
  }

  CloseDatabases(server);

  TRI_DestroyLockFile(server->_lockFilename);

  return res;
}

////////////////////////////////////////////////////////////////////////////////
/// @brief stop the replication appliers
////////////////////////////////////////////////////////////////////////////////

void TRI_StopReplicationAppliersServer(TRI_server_t* server) {
  MUTEX_LOCKER(mutexLocker,
               server->_databasesMutex);  // Only one should do this at a time
  // No need for the thread protector here, because we have the mutex

  for (auto& p : server->_databasesLists.load()->_databases) {
    TRI_vocbase_t* vocbase = p.second;
    TRI_ASSERT(vocbase != nullptr);
    TRI_ASSERT(vocbase->_type == TRI_VOCBASE_TYPE_NORMAL);
    if (vocbase->_replicationApplier != nullptr) {
      vocbase->_replicationApplier->stop(false);
    }
  }
}

////////////////////////////////////////////////////////////////////////////////
/// @brief create a new database
////////////////////////////////////////////////////////////////////////////////

int TRI_CreateCoordinatorDatabaseServer(TRI_server_t* server,
                                        TRI_voc_tick_t tick, char const* name,
                                        TRI_vocbase_defaults_t const* defaults,
                                        TRI_vocbase_t** database) {
  if (!TRI_IsAllowedNameVocBase(true, name)) {
    return TRI_ERROR_ARANGO_DATABASE_NAME_INVALID;
  }

  MUTEX_LOCKER(mutexLocker, DatabaseCreateLock);

  {
    auto unuser(server->_databasesProtector.use());
    auto theLists = server->_databasesLists.load();

    auto it = theLists->_coordinatorDatabases.find(std::string(name));
    if (it != theLists->_coordinatorDatabases.end()) {
      // name already in use
      return TRI_ERROR_ARANGO_DUPLICATE_NAME;
    }
  }

  // name not yet in use, release the read lock

  TRI_vocbase_t* vocbase = TRI_CreateInitialVocBase(
      server, TRI_VOCBASE_TYPE_COORDINATOR, "none", tick, name, defaults);

  if (vocbase == nullptr) {
    // grab last error
    int res = TRI_errno();

    if (res != TRI_ERROR_NO_ERROR) {
      // but we must have an error...
      res = TRI_ERROR_INTERNAL;
    }

    LOG(ERR) << "could not create database '" << name
             << "': " << TRI_errno_string(res);

    return res;
  }

  TRI_ASSERT(vocbase != nullptr);

  vocbase->_replicationApplier = TRI_CreateReplicationApplier(server, vocbase);

  if (vocbase->_replicationApplier == nullptr) {
    delete vocbase;

    return TRI_ERROR_OUT_OF_MEMORY;
  }

  // increase reference counter
  TRI_UseVocBase(vocbase);
  vocbase->_state = (sig_atomic_t)TRI_VOCBASE_STATE_NORMAL;

  {
    MUTEX_LOCKER(mutexLocker, server->_databasesMutex);
    auto oldLists = server->_databasesLists.load();
    decltype(oldLists) newLists = nullptr;
    try {
      newLists = new DatabasesLists(*oldLists);
      newLists->_coordinatorDatabases.emplace(std::string(vocbase->_name),
                                              vocbase);
    } catch (...) {
      delete newLists;
      delete vocbase;
      return TRI_ERROR_OUT_OF_MEMORY;
    }
    server->_databasesLists = newLists;
    server->_databasesProtector.scan();
    delete oldLists;
  }

  *database = vocbase;

  return TRI_ERROR_NO_ERROR;
}

////////////////////////////////////////////////////////////////////////////////
/// @brief create a new database
////////////////////////////////////////////////////////////////////////////////

int TRI_CreateDatabaseServer(TRI_server_t* server, TRI_voc_tick_t databaseId,
                             char const* name,
                             TRI_vocbase_defaults_t const* defaults,
                             TRI_vocbase_t** database, bool writeMarker) {
  if (!TRI_IsAllowedNameVocBase(false, name)) {
    return TRI_ERROR_ARANGO_DATABASE_NAME_INVALID;
  }

  TRI_vocbase_t* vocbase = nullptr;
  VPackBuilder builder;
  int res;

  // the create lock makes sure no one else is creating a database while we're
  // inside
  // this function
  MUTEX_LOCKER(mutexLocker, DatabaseCreateLock);
  {
    {
      auto unuser(server->_databasesProtector.use());
      auto theLists = server->_databasesLists.load();

      auto it = theLists->_databases.find(std::string(name));
      if (it != theLists->_databases.end()) {
        // name already in use
        return TRI_ERROR_ARANGO_DUPLICATE_NAME;
      }
    }
    
    // create the database directory
    if (databaseId == 0) {
      databaseId = TRI_NewTickServer();
    }

    if (writeMarker) {
      try {
        builder.openObject();
        builder.add("database", VPackValue(databaseId));

        // name not yet in use
        defaults->toVelocyPack(builder);
      } catch (...) {
        return TRI_ERROR_OUT_OF_MEMORY;
      }
    }

    std::string dirname;
    res = CreateDatabaseDirectory(server, databaseId, name, defaults, dirname);

    if (res != TRI_ERROR_NO_ERROR) {
      return res;
    }

    std::string const path(arangodb::basics::FileUtils::buildFilename(
        server->_databasePath, dirname.c_str()));

    if (arangodb::wal::LogfileManager::instance()->isInRecovery()) {
      LOG(TRACE) << "creating database '" << name << "', directory '" << path
                 << "'";
    } else {
      LOG(INFO) << "creating database '" << name << "', directory '" << path
                << "'";
    }

    vocbase = TRI_OpenVocBase(server, path.c_str(), databaseId, name, defaults,
                              false, false);

    if (vocbase == nullptr) {
      // grab last error
      res = TRI_errno();

      if (res != TRI_ERROR_NO_ERROR) {
        // but we must have an error...
        res = TRI_ERROR_INTERNAL;
      }

      LOG(ERR) << "could not create database '" << name
               << "': " << TRI_errno_string(res);

      return res;
    }

    TRI_ASSERT(vocbase != nullptr);

    if (writeMarker) {
      try {
        builder.add("id", VPackValue(std::to_string(databaseId)));
        builder.add("name", VPackValue(name));
      } catch (...) {
        return TRI_ERROR_OUT_OF_MEMORY;
      }
    }

    // create application directories
    auto appPath = (V8DealerFeature::DEALER == nullptr
                        ? std::string()
                        : V8DealerFeature::DEALER->appPath());
    CreateApplicationDirectory(vocbase->_name, appPath.c_str());

    if (!arangodb::wal::LogfileManager::instance()->isInRecovery()) {
      TRI_ReloadAuthInfo(vocbase);
      TRI_StartCompactorVocBase(vocbase);

      // start the replication applier
      if (vocbase->_replicationApplier->_configuration._autoStart) {
        if (server->_disableReplicationAppliers) {
          LOG(INFO)
              << "replication applier explicitly deactivated for database '"
              << name << "'";
        } else {
          res = vocbase->_replicationApplier->start(0, false, 0);

          if (res != TRI_ERROR_NO_ERROR) {
            LOG(WARN) << "unable to start replication applier for database '"
                      << name << "': " << TRI_errno_string(res);
          }
        }
      }

      // increase reference counter
      TRI_UseVocBase(vocbase);
    }

    {
      MUTEX_LOCKER(mutexLocker, server->_databasesMutex);
      auto oldLists = server->_databasesLists.load();
      decltype(oldLists) newLists = nullptr;
      try {
        newLists = new DatabasesLists(*oldLists);
        newLists->_databases.insert(
            std::make_pair(std::string(vocbase->_name), vocbase));
      } catch (...) {
        LOG(ERR) << "Out of memory for putting new database into list!";
        // This is bad, but at least we do not crash!
      }
      if (newLists != nullptr) {
        server->_databasesLists = newLists;
        server->_databasesProtector.scan();
        delete oldLists;
      }
    }

  }  // release DatabaseCreateLock

  // write marker into log
  if (writeMarker) {
    builder.close();
    res = WriteCreateMarker(databaseId, builder.slice());
  }

  *database = vocbase;

  return res;
}

////////////////////////////////////////////////////////////////////////////////
/// @brief activates or deactivates deadlock detection in all existing
/// databases
////////////////////////////////////////////////////////////////////////////////

void TRI_EnableDeadlockDetectionDatabasesServer(TRI_server_t* server) {
  auto unuser(server->_databasesProtector.use());
  auto theLists = server->_databasesLists.load();

  for (auto& p : theLists->_databases) {
    TRI_vocbase_t* vocbase = p.second;
    TRI_ASSERT(vocbase != nullptr);

    vocbase->_deadlockDetector.enabled(true);
  }
}

////////////////////////////////////////////////////////////////////////////////
/// @brief get the ids of all local coordinator databases
/// the caller is responsible for freeing the result
////////////////////////////////////////////////////////////////////////////////

std::vector<TRI_voc_tick_t> TRI_GetIdsCoordinatorDatabaseServer(
    TRI_server_t* server) {
  std::vector<TRI_voc_tick_t> v;
  {
    auto unuser(server->_databasesProtector.use());
    auto theLists = server->_databasesLists.load();

    for (auto& p : theLists->_coordinatorDatabases) {
      TRI_vocbase_t* vocbase = p.second;
      TRI_ASSERT(vocbase != nullptr);

      if (!TRI_EqualString(vocbase->_name, TRI_VOC_SYSTEM_DATABASE)) {
        v.emplace_back(vocbase->_id);
      }
    }
  }
  return v;
}

////////////////////////////////////////////////////////////////////////////////
/// @brief drops an existing coordinator database
////////////////////////////////////////////////////////////////////////////////

int TRI_DropByIdCoordinatorDatabaseServer(TRI_server_t* server,
                                          TRI_voc_tick_t id, bool force) {
  int res = TRI_ERROR_ARANGO_DATABASE_NOT_FOUND;

  MUTEX_LOCKER(mutexLocker, server->_databasesMutex);
  auto oldLists = server->_databasesLists.load();
  decltype(oldLists) newLists = nullptr;
  TRI_vocbase_t* vocbase = nullptr;
  try {
    newLists = new DatabasesLists(*oldLists);

    for (auto it = newLists->_coordinatorDatabases.begin();
         it != newLists->_coordinatorDatabases.end(); it++) {
      vocbase = it->second;

      if (vocbase->_id == id &&
          (force ||
           !TRI_EqualString(vocbase->_name, TRI_VOC_SYSTEM_DATABASE))) {
        newLists->_droppedDatabases.emplace(vocbase);
        newLists->_coordinatorDatabases.erase(it);
        break;
      }
      vocbase = nullptr;
    }
  } catch (...) {
    delete newLists;
    return TRI_ERROR_OUT_OF_MEMORY;
  }
  if (vocbase != nullptr) {
    server->_databasesLists = newLists;
    server->_databasesProtector.scan();
    delete oldLists;

    if (TRI_DropVocBase(vocbase)) {
      LOG(INFO) << "dropping coordinator database '" << vocbase->_name << "'";
      res = TRI_ERROR_NO_ERROR;
    }
  } else {
    delete newLists;
  }
  return res;
}

////////////////////////////////////////////////////////////////////////////////
/// @brief drops an existing database
////////////////////////////////////////////////////////////////////////////////

int TRI_DropDatabaseServer(TRI_server_t* server, char const* name,
                           bool removeAppsDirectory, bool writeMarker) {
  if (TRI_EqualString(name, TRI_VOC_SYSTEM_DATABASE)) {
    // prevent deletion of system database
    return TRI_ERROR_FORBIDDEN;
  }

  MUTEX_LOCKER(mutexLocker, server->_databasesMutex);

  auto oldLists = server->_databasesLists.load();
  decltype(oldLists) newLists = nullptr;
  TRI_vocbase_t* vocbase = nullptr;
  try {
    newLists = new DatabasesLists(*oldLists);

    auto it = newLists->_databases.find(std::string(name));
    if (it == newLists->_databases.end()) {
      // not found
      delete newLists;
      return TRI_ERROR_ARANGO_DATABASE_NOT_FOUND;
    } else {
      vocbase = it->second;
      // mark as deleted
      TRI_ASSERT(vocbase->_type == TRI_VOCBASE_TYPE_NORMAL);

      newLists->_databases.erase(it);
      newLists->_droppedDatabases.insert(vocbase);
    }
  } catch (...) {
    delete newLists;
    return TRI_ERROR_OUT_OF_MEMORY;
  }

  server->_databasesLists = newLists;
  server->_databasesProtector.scan();
  delete oldLists;

  vocbase->_isOwnAppsDirectory = removeAppsDirectory;

  // invalidate all entries for the database
  arangodb::aql::QueryCache::instance()->invalidate(vocbase);

  int res = TRI_ERROR_NO_ERROR;

  if (TRI_DropVocBase(vocbase)) {
    if (arangodb::wal::LogfileManager::instance()->isInRecovery()) {
      LOG(TRACE) << "dropping database '" << vocbase->_name << "', directory '"
                 << vocbase->_path << "'";
    } else {
      LOG(INFO) << "dropping database '" << vocbase->_name << "', directory '"
                << vocbase->_path << "'";
    }

    res = SaveDatabaseParameters(vocbase->_id, vocbase->_name, true,
                                 &vocbase->_settings, vocbase->_path);
    // TODO: what to do here in case of error?

    if (writeMarker) {
      WriteDropMarker(vocbase->_id);
    }
  }
  return res;
}

////////////////////////////////////////////////////////////////////////////////
/// @brief drops an existing database
////////////////////////////////////////////////////////////////////////////////

int TRI_DropByIdDatabaseServer(TRI_server_t* server, TRI_voc_tick_t id,
                               bool removeAppsDirectory, bool writeMarker) {
  std::string name;

  {
    auto unuser(server->_databasesProtector.use());
    auto theLists = server->_databasesLists.load();

    for (auto& p : theLists->_databases) {
      TRI_vocbase_t* vocbase = p.second;

      if (vocbase->_id == id) {
        name = vocbase->_name;
        break;
      }
    }
  }

  return TRI_DropDatabaseServer(server, name.c_str(), removeAppsDirectory,
                                writeMarker);
}

////////////////////////////////////////////////////////////////////////////////
/// @brief get a coordinator database by its id
/// this will increase the reference-counter for the database
////////////////////////////////////////////////////////////////////////////////

TRI_vocbase_t* TRI_UseByIdCoordinatorDatabaseServer(TRI_server_t* server,
                                                    TRI_voc_tick_t id) {
  auto unuser(server->_databasesProtector.use());
  auto theLists = server->_databasesLists.load();

  for (auto& p : theLists->_coordinatorDatabases) {
    TRI_vocbase_t* vocbase = p.second;

    if (vocbase->_id == id) {
      bool result TRI_UNUSED = TRI_UseVocBase(vocbase);

      // if we got here, no one else can have deleted the database
      TRI_ASSERT(result == true);
      return vocbase;
    }
  }
  return nullptr;
}

////////////////////////////////////////////////////////////////////////////////
/// @brief get a coordinator database by its name
/// this will increase the reference-counter for the database
////////////////////////////////////////////////////////////////////////////////

TRI_vocbase_t* TRI_UseCoordinatorDatabaseServer(TRI_server_t* server,
                                                char const* name) {
  auto unuser(server->_databasesProtector.use());
  auto theLists = server->_databasesLists.load();
  auto it = theLists->_coordinatorDatabases.find(std::string(name));
  TRI_vocbase_t* vocbase = nullptr;

  if (it != theLists->_coordinatorDatabases.end()) {
    vocbase = it->second;
    TRI_UseVocBase(vocbase);
  }

  return vocbase;
}

////////////////////////////////////////////////////////////////////////////////
/// @brief get a database by its name
/// this will increase the reference-counter for the database
////////////////////////////////////////////////////////////////////////////////

TRI_vocbase_t* TRI_UseDatabaseServer(TRI_server_t* server, char const* name) {
  auto unuser(server->_databasesProtector.use());
  auto theLists = server->_databasesLists.load();
  auto it = theLists->_databases.find(std::string(name));
  TRI_vocbase_t* vocbase = nullptr;

  if (it != theLists->_databases.end()) {
    vocbase = it->second;
    TRI_UseVocBase(vocbase);
  }

  return vocbase;
}

////////////////////////////////////////////////////////////////////////////////
/// @brief lookup a database by its name
////////////////////////////////////////////////////////////////////////////////

TRI_vocbase_t* TRI_LookupDatabaseByNameServer(TRI_server_t* server,
                                              char const* name) {
  auto unuser(server->_databasesProtector.use());
  auto theLists = server->_databasesLists.load();

  for (auto& p : theLists->_databases) {
    TRI_vocbase_t* vocbase = p.second;

    if (TRI_EqualString(vocbase->_name, name)) {
      return vocbase;
    }
  }

  return nullptr;
}

////////////////////////////////////////////////////////////////////////////////
/// @brief get a database by its id
/// this will increase the reference-counter for the database
////////////////////////////////////////////////////////////////////////////////

TRI_vocbase_t* TRI_UseDatabaseByIdServer(TRI_server_t* server,
                                         TRI_voc_tick_t id) {
  auto unuser(server->_databasesProtector.use());
  auto theLists = server->_databasesLists.load();

  for (auto& p : theLists->_databases) {
    TRI_vocbase_t* vocbase = p.second;

    if (vocbase->_id == id) {
      TRI_UseVocBase(vocbase);
      return vocbase;
    }
  }

  return nullptr;
}

////////////////////////////////////////////////////////////////////////////////
/// @brief release a previously used database
/// this will decrease the reference-counter for the database
////////////////////////////////////////////////////////////////////////////////

void TRI_ReleaseDatabaseServer(TRI_server_t* server, TRI_vocbase_t* vocbase) {
  TRI_ReleaseVocBase(vocbase);
}

////////////////////////////////////////////////////////////////////////////////
/// @brief return the list of all databases a user can see
////////////////////////////////////////////////////////////////////////////////

int TRI_GetUserDatabasesServer(TRI_server_t* server, char const* username,
                               std::vector<std::string>& names) {
  int res = TRI_ERROR_NO_ERROR;

  {
    auto unuser(server->_databasesProtector.use());
    auto theLists = server->_databasesLists.load();

    for (auto& p : theLists->_databases) {
      TRI_vocbase_t* vocbase = p.second;
      TRI_ASSERT(vocbase != nullptr);
      TRI_ASSERT(vocbase->_name != nullptr);

      if (!CanUseDatabase(vocbase, username)) {
        // user cannot see database
        continue;
      }

      try {
        names.emplace_back(vocbase->_name);
      } catch (...) {
        return TRI_ERROR_OUT_OF_MEMORY;
      }
    }
  }

  std::sort(
      names.begin(), names.end(),
      [](std::string const& l, std::string const& r) -> bool { return l < r; });

  return res;
}

////////////////////////////////////////////////////////////////////////////////
/// @brief return the list of all database names
////////////////////////////////////////////////////////////////////////////////

int TRI_GetDatabaseNamesServer(TRI_server_t* server,
                               std::vector<std::string>& names) {
  int res = TRI_ERROR_NO_ERROR;

  {
    auto unuser(server->_databasesProtector.use());
    auto theLists = server->_databasesLists.load();

    for (auto& p : theLists->_databases) {
      TRI_vocbase_t* vocbase = p.second;
      TRI_ASSERT(vocbase != nullptr);
      TRI_ASSERT(vocbase->_name != nullptr);

      try {
        names.emplace_back(vocbase->_name);
      } catch (...) {
        return TRI_ERROR_OUT_OF_MEMORY;
      }
    }
  }

  std::sort(
      names.begin(), names.end(),
      [](std::string const& l, std::string const& r) -> bool { return l < r; });

  return res;
}

////////////////////////////////////////////////////////////////////////////////
/// @brief copies the defaults into the target
////////////////////////////////////////////////////////////////////////////////

void TRI_GetDatabaseDefaultsServer(TRI_server_t* server,
                                   TRI_vocbase_defaults_t* target) {
  // copy defaults into target
  memcpy(target, &server->_defaults, sizeof(TRI_vocbase_defaults_t));
}

////////////////////////////////////////////////////////////////////////////////
/// @brief create a new tick
////////////////////////////////////////////////////////////////////////////////

TRI_voc_tick_t TRI_NewTickServer() {
  return ++CurrentTick;
}

////////////////////////////////////////////////////////////////////////////////
/// @brief updates the tick counter, with lock
////////////////////////////////////////////////////////////////////////////////

void TRI_UpdateTickServer(TRI_voc_tick_t tick) {
  TRI_voc_tick_t t = tick;

  auto expected = CurrentTick.load(std::memory_order_relaxed);

  // only update global tick if less than the specified value...
  while (expected < t &&
         !CurrentTick.compare_exchange_weak(expected, t,
                                            std::memory_order_release,
                                            std::memory_order_relaxed)) {
    expected = CurrentTick.load(std::memory_order_relaxed);
  }
}

////////////////////////////////////////////////////////////////////////////////
/// @brief returns the current tick counter
////////////////////////////////////////////////////////////////////////////////

TRI_voc_tick_t TRI_CurrentTickServer() {
  return CurrentTick;
}

////////////////////////////////////////////////////////////////////////////////
/// @brief msyncs a memory block between begin (incl) and end (excl)
////////////////////////////////////////////////////////////////////////////////

bool TRI_MSync(int fd, char const* begin, char const* end) {
  uintptr_t p = (intptr_t)begin;
  uintptr_t q = (intptr_t)end;
  uintptr_t g = (intptr_t)PageSize;

  char* b = (char*)((p / g) * g);
  char* e = (char*)(((q + g - 1) / g) * g);

  int res = TRI_FlushMMFile(fd, b, e - b, MS_SYNC);

  if (res != TRI_ERROR_NO_ERROR) {
    TRI_set_errno(res);

    return false;
  }

  return true;
}

////////////////////////////////////////////////////////////////////////////////
/// @brief sets the current operation mode of the server
////////////////////////////////////////////////////////////////////////////////

int TRI_ChangeOperationModeServer(TRI_vocbase_operationmode_e mode) {
  Mode = mode;

  return TRI_ERROR_NO_ERROR;
}

////////////////////////////////////////////////////////////////////////////////
/// @brief returns the current operation server of the server
////////////////////////////////////////////////////////////////////////////////

TRI_vocbase_operationmode_e TRI_GetOperationModeServer() { return Mode; }

TRI_server_t::TRI_server_t()
    : _databasesLists(new DatabasesLists()),
      _indexPool(nullptr),
      _queryRegistry(nullptr),
      _basePath(nullptr),
      _databasePath(nullptr),
      _lockFilename(nullptr),
      _serverIdFilename(nullptr),
      _disableReplicationAppliers(false),
      _iterateMarkersOnOpen(false),
      _hasCreatedSystemDatabase(false),
      _initialized(false) {}

TRI_server_t::~TRI_server_t() {
  if (_initialized) {
    CloseDatabases(this);

    auto p = _databasesLists.load();
    delete p;

    TRI_Free(TRI_CORE_MEM_ZONE, _serverIdFilename);
    TRI_Free(TRI_CORE_MEM_ZONE, _lockFilename);
    TRI_Free(TRI_CORE_MEM_ZONE, _databasePath);
    TRI_Free(TRI_CORE_MEM_ZONE, _basePath);
  }
}<|MERGE_RESOLUTION|>--- conflicted
+++ resolved
@@ -1327,14 +1327,6 @@
   // create subdirectories if not yet present
   res = CreateBaseApplicationDirectory(appPath.c_str(), "_db");
 
-<<<<<<< HEAD
-  // system directory is in a read-only location
-  // if (res == TRI_ERROR_NO_ERROR) {
-  //   res = CreateBaseApplicationDirectory(appPath, "system");
-  // }
-
-=======
->>>>>>> e68a60f8
   if (res != TRI_ERROR_NO_ERROR) {
     LOG(ERR) << "unable to initialize databases: " << TRI_errno_string(res);
     return res;
