////////////////////////////////////////////////////////////////////////////////
/// DISCLAIMER
///
/// Copyright 2014-2021 ArangoDB GmbH, Cologne, Germany
/// Copyright 2004-2014 triAGENS GmbH, Cologne, Germany
///
/// Licensed under the Apache License, Version 2.0 (the "License");
/// you may not use this file except in compliance with the License.
/// You may obtain a copy of the License at
///
///     http://www.apache.org/licenses/LICENSE-2.0
///
/// Unless required by applicable law or agreed to in writing, software
/// distributed under the License is distributed on an "AS IS" BASIS,
/// WITHOUT WARRANTIES OR CONDITIONS OF ANY KIND, either express or implied.
/// See the License for the specific language governing permissions and
/// limitations under the License.
///
/// Copyright holder is ArangoDB GmbH, Cologne, Germany
///
/// @author Michael Hackstein
/// @author Jan Christoph Uhde
////////////////////////////////////////////////////////////////////////////////

#pragma once

#include "Basics/Common.h"
#include "Basics/Mutex.h"
#include "Basics/ReadWriteLock.h"
#include "Futures/Future.h"
#include "Indexes/IndexIterator.h"
#include "Transaction/CountCache.h"
#include "Utils/OperationResult.h"
#include "VocBase/Identifiers/IndexId.h"
#include "VocBase/Identifiers/RevisionId.h"
#include "VocBase/LogicalDataSource.h"
#include "VocBase/Validators.h"
#include "VocBase/voc-types.h"

#include <velocypack/Builder.h>
#include <velocypack/Slice.h>
#include <velocypack/StringRef.h>

namespace arangodb {
typedef std::string ServerID;  // ID of a server
typedef std::string ShardID;   // ID of a shard
typedef std::unordered_map<ShardID, std::vector<ServerID>> ShardMap;

class FollowerInfo;
class Index;
class IndexIterator;
class KeyGenerator;
class LocalDocumentId;
class ManagedDocumentResult;
struct OperationOptions;
class PhysicalCollection;
class Result;
class ShardingInfo;

namespace transaction {
class Methods;
}

/// please note that coordinator-based logical collections are frequently
/// created and discarded, so ctor & dtor need to be as efficient as possible.
/// additionally, do not put any volatile state into this object in the
/// coordinator, as the ClusterInfo may create many different temporary physical
/// LogicalCollection objects (one after the other) even for the same "logical"
/// LogicalCollection. this which will also discard the collection's volatile
/// state each time! all state of a LogicalCollection in the coordinator case
/// needs to be derived from the JSON info in the agency's plan entry for the
/// collection...

class LogicalCollection : public LogicalDataSource {
  friend struct ::TRI_vocbase_t;

 public:
  LogicalCollection() = delete;
  LogicalCollection(TRI_vocbase_t& vocbase, velocypack::Slice info, bool isAStub);
  LogicalCollection(LogicalCollection const&) = delete;
  LogicalCollection& operator=(LogicalCollection const&) = delete;
  ~LogicalCollection() override;

  enum class Version { v30 = 5, v31 = 6, v33 = 7, v34 = 8, v37 = 9 };

  /*
   * @brief Available types of internal validators. These validators
   * are managed by the database, and bound to features of collections.
   * They cannot be modified by the user, and should therefore not be exposed.
   * Mostly used for Enterprise/Smart collection types which have
   * some specialities over community collections.
   * This enum is used to generate bitmap entries. So whenever you
   * add a new value make sure it is the next free 2^n value.
   * For Backwards Compatibility a value can never be reused.
   */
  enum InternalValidatorType {
    None = 0,
    LogicalSmartEdge = 1,
    LocalSmartEdge = 2,
    RemoteSmartEdge = 4,
    SmartToSatEdge = 8,
    SatToSmartEdge = 16,
    SmartVertex = 32
  };

  /// @brief the category representing a logical collection
  static Category const& category() noexcept;

  /// @brief hard-coded minimum version number for collections
  static constexpr Version minimumVersion() { return Version::v30; }
  /// @brief current version for collections
  static constexpr Version currentVersion() { return Version::v37; }

  // SECTION: Meta Information
  Version version() const { return _version; }

  void setVersion(Version version) { _version = version; }

  uint32_t v8CacheVersion() const;

  TRI_col_type_e type() const;

  // For normal collections the realNames is just a vector of length 1
  // with its name. For smart edge collections (Enterprise Edition only)
  // this is different.
  virtual std::vector<std::string> realNames() const {
    return std::vector<std::string>{name()};
  }
  // Same here, this is for reading in AQL:
  virtual std::vector<std::string> realNamesForRead() const {
    return std::vector<std::string>{name()};
  }

  TRI_vocbase_col_status_e status() const;
  TRI_vocbase_col_status_e getStatusLocked();

  void executeWhileStatusWriteLocked(std::function<void()> const& callback);

  /// @brief try to fetch the collection status under a lock
  /// the boolean value will be set to true if the lock could be acquired
  /// if the boolean is false, the return value is always
  /// TRI_VOC_COL_STATUS_CORRUPTED
  TRI_vocbase_col_status_e tryFetchStatus(bool&);

  uint64_t numberDocuments(transaction::Methods*, transaction::CountType type);

  // SECTION: Properties
  RevisionId revision(transaction::Methods*) const;
  bool waitForSync() const { return _waitForSync; }
  void waitForSync(bool value) { _waitForSync = value; }
#ifdef USE_ENTERPRISE
  bool isDisjoint() const { return _isDisjoint; }
  bool isSmart() const { return _isSmart; }
  bool isSmartChild() const { return _isSmartChild; }
#else
  bool isDisjoint() const { return false; }
  bool isSmart() const { return false; }
  bool isSmartChild() const { return false; }
#endif
  bool usesRevisionsAsDocumentIds() const;
  /// @brief is this a cluster-wide Plan (ClusterInfo) collection
  bool isAStub() const { return _isAStub; }

  bool hasSmartJoinAttribute() const { return !smartJoinAttribute().empty(); }

  bool hasClusterWideUniqueRevs() const;

  /// @brief return the name of the SmartJoin attribute (empty string
  /// if no SmartJoin attribute is present)
  std::string const& smartJoinAttribute() const { return _smartJoinAttribute; }

  // SECTION: sharding
  ShardingInfo* shardingInfo() const;

  // proxy methods that will use the sharding info in the background
  size_t numberOfShards() const;
  size_t replicationFactor() const;
  size_t writeConcern() const;
  std::string const& distributeShardsLike() const;
  std::vector<std::string> const& avoidServers() const;
  bool isSatellite() const;
  bool usesDefaultShardKeys() const;
  std::vector<std::string> const& shardKeys() const;
  TEST_VIRTUAL std::shared_ptr<ShardMap> shardIds() const;

  // mutation options for sharding
  void setShardMap(const std::shared_ptr<ShardMap>& map) noexcept;
  void distributeShardsLike(std::string const& cid, ShardingInfo const* other);

  // query shard for a given document
  ErrorCode getResponsibleShard(velocypack::Slice slice,
                                bool docComplete, std::string& shardID);
  ErrorCode getResponsibleShard(std::string_view key, std::string& shardID);

  ErrorCode getResponsibleShard(velocypack::Slice slice, bool docComplete,
                                std::string& shardID, bool& usesDefaultShardKeys,
                                velocypack::StringRef const& key = velocypack::StringRef());

  /// @briefs creates a new document key, the input slice is ignored here
  /// this method is overriden in derived classes
  virtual std::string createKey(velocypack::Slice input) const;

  PhysicalCollection* getPhysical() const { return _physical.get(); }

  std::unique_ptr<IndexIterator> getAllIterator(transaction::Methods* trx, ReadOwnWrites readOwnWrites);
  std::unique_ptr<IndexIterator> getAnyIterator(transaction::Methods* trx);

  /// @brief fetches current index selectivity estimates
  /// if allowUpdate is true, will potentially make a cluster-internal roundtrip
  /// to fetch current values!
  /// @param tid the optional transaction ID to use
  IndexEstMap clusterIndexEstimates(bool allowUpdating,
                                    TransactionId tid = TransactionId::none()) const;

  /// @brief flushes the current index selectivity estimates
  void flushClusterIndexEstimates() const;

  /// @brief return all indexes of the collection
  std::vector<std::shared_ptr<Index>> getIndexes() const;

  void getIndexesVPack(velocypack::Builder&,
                       std::function<bool(Index const*, uint8_t&)> const& filter) const;

  /// @brief a method to skip certain documents in AQL write operations,
  /// this is only used in the Enterprise Edition for SmartGraphs
  virtual bool skipForAqlWrite(velocypack::Slice document, std::string const& key) const;

  bool allowUserKeys() const;

  // SECTION: Modification Functions
  Result drop() override;
  Result rename(std::string&& name) override;
  virtual void setStatus(TRI_vocbase_col_status_e);

  // SECTION: Serialization
  void toVelocyPackIgnore(velocypack::Builder& result,
                          std::unordered_set<std::string> const& ignoreKeys,
                          Serialization context) const;

  velocypack::Builder toVelocyPackIgnore(std::unordered_set<std::string> const& ignoreKeys,
                                         Serialization context) const;

  void toVelocyPackForInventory(velocypack::Builder&) const;

  virtual void toVelocyPackForClusterInventory(velocypack::Builder&, bool useSystem,
                                               bool isReady, bool allInSync) const;

  using LogicalDataSource::properties;

  //////////////////////////////////////////////////////////////////////////////
  /// @brief updates properties of an existing DataSource
  /// @param definition the properties being updated
  /// @param partialUpdate modify only the specified properties (false == all)
  //////////////////////////////////////////////////////////////////////////////
  virtual Result properties(velocypack::Slice definition, bool partialUpdate);

  /// @brief return the figures for a collection
  virtual futures::Future<OperationResult> figures(bool details,
                                                   OperationOptions const& options) const;

  /// @brief closes an open collection
  ErrorCode close() const;

  // SECTION: Indexes

  /// @brief Create a new Index based on VelocyPack description
  virtual std::shared_ptr<Index> createIndex(velocypack::Slice, bool&);

  /// @brief Find index by definition
  std::shared_ptr<Index> lookupIndex(velocypack::Slice) const;

  /// @brief Find index by iid
  std::shared_ptr<Index> lookupIndex(IndexId) const;

  /// @brief Find index by name
  std::shared_ptr<Index> lookupIndex(std::string const&) const;

  bool dropIndex(IndexId iid);

  // SECTION: Index access (local only)

  /// @brief processes a truncate operation
  Result truncate(transaction::Methods& trx, OperationOptions& options) const;

  /// @brief compact-data operation
  void compact() const;

  Result insert(transaction::Methods* trx, velocypack::Slice slice,
                ManagedDocumentResult& result, OperationOptions& options) const;

  Result update(transaction::Methods*, velocypack::Slice newSlice,
                ManagedDocumentResult& result, OperationOptions&,
                ManagedDocumentResult& previousMdr) const;

  Result replace(transaction::Methods*, velocypack::Slice newSlice,
                 ManagedDocumentResult& result, OperationOptions&,
                 ManagedDocumentResult& previousMdr) const;

  Result remove(transaction::Methods& trx, velocypack::Slice slice,
                OperationOptions& options, ManagedDocumentResult& previousMdr) const;

  /// @brief Persist the connected physical collection.
  ///        This should be called AFTER the collection is successfully
  ///        created and only on Sinlge/DBServer
  void persistPhysicalCollection();

  /// lock protecting the status and name
  basics::ReadWriteLock& statusLock() noexcept;

  /// @brief Defer a callback to be executed when the collection
  ///        can be dropped. The callback is supposed to drop
  ///        the collection and it is guaranteed that no one is using
  ///        it at that moment.
  void deferDropCollection(std::function<bool(LogicalCollection&)> const& callback);

  void schemaToVelocyPack(VPackBuilder&) const;
  Result validate(VPackSlice newDoc, VPackOptions const*) const;  // insert
  Result validate(VPackSlice modifiedDoc, VPackSlice oldDoc, VPackOptions const*) const;  // update / replace

  // Get a reference to this KeyGenerator.
  // Caller is not allowed to free it.
  inline KeyGenerator* keyGenerator() const { return _keyGenerator.get(); }

  transaction::CountCache& countCache() { return _countCache; }

  std::unique_ptr<FollowerInfo> const& followers() const;

  /// @brief returns the value of _syncByRevision
  bool syncByRevision() const;

  /// @brief returns the value of _syncByRevision, but only for "real" collections with data backing.
  /// returns false for all collections with no data backing.
  bool useSyncByRevision() const;

  /// @brief set the internal validator types. This should be handled with care
  /// and be set before the collection is persisted into the Agency.
  /// The value should not be modified at runtime.
  // (Technically no issue but will have side-effects on shards)
  void setInternalValidatorTypes(uint64_t type);

  uint64_t getInternalValidatorTypes() const;

  bool isLocalSmartEdgeCollection() const noexcept;

  bool isRemoteSmartEdgeCollection() const noexcept;

  bool isSmartEdgeCollection() const noexcept;

  bool isSatToSmartEdgeCollection() const noexcept;

  bool isSmartToSatEdgeCollection() const noexcept;

  bool isSmartVertexCollection() const noexcept;

 protected:
  void addInternalValidator(std::unique_ptr<ValidatorBase>);

  Result appendVelocyPack(velocypack::Builder& builder, Serialization context) const override;

  Result updateSchema(VPackSlice schema);

  /**
   * Enterprise only method. See enterprise code for implementation
   * Community has a dummy stub.
   */
  std::string createSmartToSatKey(arangodb::velocypack::Slice input) const;

<<<<<<< HEAD
  void decorateWithInternalEEValidators(bool checkIfValidatorIsSet = false);
=======
  void decorateWithInternalEEValidators();
>>>>>>> 61e7ac62

 private:
  void prepareIndexes(velocypack::Slice indexesSlice);

  void increaseV8Version();

  bool determineSyncByRevision() const;

  void decorateWithInternalValidators();

 protected:
  virtual void includeVelocyPackEnterprise(velocypack::Builder& result) const;

  // SECTION: Meta Information

  /// lock protecting the status and name
  mutable basics::ReadWriteLock _statusLock;

  /// @brief collection format version
  Version _version;

  // @brief Internal version used for caching
  uint32_t _v8CacheVersion;

  // @brief Collection type
  TRI_col_type_e const _type;

  // @brief Current state of this colletion
  std::atomic<TRI_vocbase_col_status_e> _status;

  /// @brief is this a global collection on a DBServer
  bool const _isAStub;

#ifdef USE_ENTERPRISE
  // @brief Flag if this collection is a disjoint smart one. (Enterprise Edition
  // only) can only be true if _isSmart is also true
  bool const _isDisjoint;
  // @brief Flag if this collection is a smart one. (Enterprise Edition only)
  bool const _isSmart;
  // @brief Flag if this collection is a child of a smart collection (Enterprise Edition only)
  bool const _isSmartChild;
#endif

  // SECTION: Properties
  std::atomic<bool> _waitForSync;

  bool const _allowUserKeys;

  std::atomic<bool> _usesRevisionsAsDocumentIds;

  std::atomic<bool> _syncByRevision;

  std::string _smartJoinAttribute;

  transaction::CountCache _countCache;

  // SECTION: Key Options

  // @brief options for key creation
  std::shared_ptr<velocypack::Buffer<uint8_t> const> _keyOptions;
  std::unique_ptr<KeyGenerator> _keyGenerator;

  std::unique_ptr<PhysicalCollection> _physical;

  mutable Mutex _infoLock;  // lock protecting the info

  // the following contains in the cluster/DBserver case the information
  // which other servers are in sync with this shard. It is unset in all
  // other cases.
  std::unique_ptr<FollowerInfo> _followers;

  /// @brief sharding information
  std::unique_ptr<ShardingInfo> _sharding;

  // `_schema` must be used with atomic accessors only!!
  // We use relaxed access (load/store) as we only care about atomicity.
  std::shared_ptr<ValidatorBase> _schema;

  // This is a bitmap entry of InternalValidatorType entries.
  uint64_t _internalValidatorTypes;

  std::vector<std::unique_ptr<ValidatorBase>> _internalValidators;
};

}  // namespace arangodb
<|MERGE_RESOLUTION|>--- conflicted
+++ resolved
@@ -365,11 +365,7 @@
    */
   std::string createSmartToSatKey(arangodb::velocypack::Slice input) const;
 
-<<<<<<< HEAD
-  void decorateWithInternalEEValidators(bool checkIfValidatorIsSet = false);
-=======
   void decorateWithInternalEEValidators();
->>>>>>> 61e7ac62
 
  private:
   void prepareIndexes(velocypack::Slice indexesSlice);
