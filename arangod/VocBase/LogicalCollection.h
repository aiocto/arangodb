--- conflicted
+++ resolved
@@ -68,7 +68,7 @@
   friend struct ::TRI_vocbase_t;
 
  public:
-  LogicalCollection(TRI_vocbase_t*, arangodb::velocypack::Slice const&,
+  LogicalCollection(TRI_vocbase_t*, velocypack::Slice const&,
                     bool isPhysical);
 
   virtual ~LogicalCollection();
@@ -102,14 +102,9 @@
     return name[0] == '_';
   }
 
-  static bool IsAllowedName(arangodb::velocypack::Slice parameters);
+  static bool IsAllowedName(velocypack::Slice parameters);
   static bool IsAllowedName(bool isSystem, std::string const& name);
 
-<<<<<<< HEAD
-=======
-  void ensureRevisionsCache();
-
->>>>>>> 16c19ad9
   void isInitialIteration(bool value) { _isInitialIteration = value; }
 
   // TODO: MOVE TO PHYSICAL?
@@ -211,7 +206,7 @@
 
   void waitForSync(bool value) { _waitForSync = value; }
 
-  std::unique_ptr<arangodb::FollowerInfo> const& followers() const;
+  std::unique_ptr<FollowerInfo> const& followers() const;
 
   void setDeleted(bool);
 
@@ -220,11 +215,11 @@
   void setRevision(TRI_voc_rid_t, bool);
 
   // SECTION: Key Options
-  arangodb::velocypack::Slice keyOptions() const;
+  velocypack::Slice keyOptions() const;
 
   // Get a reference to this KeyGenerator.
   // Caller is not allowed to free it.
-  inline arangodb::KeyGenerator* keyGenerator() const {
+  inline KeyGenerator* keyGenerator() const {
     return _keyGenerator.get();
   }
 
@@ -233,19 +228,19 @@
   // SECTION: Indexes
   uint32_t indexBuckets() const;
 
-  std::vector<std::shared_ptr<arangodb::Index>> const& getIndexes() const;
+  std::vector<std::shared_ptr<Index>> const& getIndexes() const;
 
   // WARNING: Make sure that this LogicalCollection Instance
   // is somehow protected. If it goes out of all scopes
   // or it's indexes are freed the pointer returned will get invalidated.
-  arangodb::MMFilesPrimaryIndex* primaryIndex() const;
+  MMFilesPrimaryIndex* primaryIndex() const;
 
   // Adds all properties to the builder (has to be an open object)
   // Does not add Shards or Indexes
-  void getPropertiesVPack(arangodb::velocypack::Builder&,
+  void getPropertiesVPack(velocypack::Builder&,
                           bool translateCids) const;
   
-  void getIndexesVPack(arangodb::velocypack::Builder&, bool) const;
+  void getIndexesVPack(velocypack::Builder&, bool) const;
 
   // SECTION: Replication
   int replicationFactor() const;
@@ -261,7 +256,7 @@
 
   /// @brief a method to skip certain documents in AQL write operations,
   /// this is only used in the enterprise edition for smart graphs
-  virtual bool skipForAqlWrite(arangodb::velocypack::Slice document,
+  virtual bool skipForAqlWrite(velocypack::Slice document,
                                std::string const& key) const;
 
   // SECTION: Modification Functions
@@ -272,22 +267,22 @@
   virtual void setStatus(TRI_vocbase_col_status_e);
 
   // SECTION: Serialisation
-  void toVelocyPack(arangodb::velocypack::Builder&, bool withPath) const;
-  virtual void toVelocyPackForAgency(arangodb::velocypack::Builder&);
-  virtual void toVelocyPackForClusterInventory(arangodb::velocypack::Builder&,
+  void toVelocyPack(velocypack::Builder&, bool withPath) const;
+  virtual void toVelocyPackForAgency(velocypack::Builder&);
+  virtual void toVelocyPackForClusterInventory(velocypack::Builder&,
                                                bool useSystem) const;
 
   /// @brief transform the information for this collection to velocypack
   ///        The builder has to be an opened Type::Object
-  void toVelocyPack(arangodb::velocypack::Builder&, bool, TRI_voc_tick_t);
+  void toVelocyPack(velocypack::Builder&, bool, TRI_voc_tick_t);
 
   inline TRI_vocbase_t* vocbase() const { return _vocbase; }
 
   // Update this collection.
-  virtual int update(arangodb::velocypack::Slice const&, bool);
+  virtual int update(velocypack::Slice const&, bool);
 
   /// @brief return the figures for a collection
-  virtual std::shared_ptr<arangodb::velocypack::Builder> figures();
+  virtual std::shared_ptr<velocypack::Builder> figures();
 
   /// @brief opens an existing collection
   void open(bool ignoreErrors);
@@ -324,16 +319,16 @@
   bool tryLockForCompaction() { return getPhysical()->tryLockForCompaction(); }
   void finishCompaction() { getPhysical()->finishCompaction(); }
 
-  void sizeHint(arangodb::Transaction* trx, int64_t hint);
+  void sizeHint(Transaction* trx, int64_t hint);
 
   // SECTION: Indexes
 
   /// @brief Create a new Index based on VelocyPack description
-  virtual std::shared_ptr<arangodb::Index> createIndex(
-      arangodb::Transaction*, arangodb::velocypack::Slice const&, bool&);
+  virtual std::shared_ptr<Index> createIndex(
+      Transaction*, velocypack::Slice const&, bool&);
 
   /// @brief Find index by definition
-  std::shared_ptr<Index> lookupIndex(arangodb::velocypack::Slice const&) const;
+  std::shared_ptr<Index> lookupIndex(velocypack::Slice const&) const;
 
   /// @brief Find index by iid
   std::shared_ptr<Index> lookupIndex(TRI_idx_iid_t) const;
@@ -341,22 +336,22 @@
   // SECTION: Indexes (local only)
 
   /// @brief Detect all indexes form file
-  int detectIndexes(arangodb::Transaction* trx);
+  int detectIndexes(Transaction* trx);
 
   /// @brief Restores an index from VelocyPack.
-  int restoreIndex(arangodb::Transaction*, arangodb::velocypack::Slice const&,
-                   std::shared_ptr<arangodb::Index>&);
+  int restoreIndex(Transaction*, velocypack::Slice const&,
+                   std::shared_ptr<Index>&);
 
   /// @brief Exposes a pointer to index list
-  std::vector<std::shared_ptr<arangodb::Index>> const* indexList() const;
+  std::vector<std::shared_ptr<Index>> const* indexList() const;
 
   /// @brief Fill indexes used in recovery
-  int fillIndexes(arangodb::Transaction*,
-                  std::vector<std::shared_ptr<arangodb::Index>> const&,
+  int fillIndexes(Transaction*,
+                  std::vector<std::shared_ptr<Index>> const&,
                   bool skipPersistent = true);
 
   /// @brief Saves Index to file
-  int saveIndex(arangodb::Index* idx, bool writeMarker);
+  int saveIndex(Index* idx, bool writeMarker);
 
   bool dropIndex(TRI_idx_iid_t iid, bool writeMarker);
 
@@ -364,56 +359,50 @@
 
   // SECTION: Index access (local only)
 
-  int read(arangodb::Transaction*, std::string const&,
+  int read(Transaction*, std::string const&,
            ManagedDocumentResult& result, bool);
-  int read(arangodb::Transaction*, arangodb::StringRef const&,
+  int read(Transaction*, StringRef const&,
            ManagedDocumentResult& result, bool);
 
   /// @brief processes a truncate operation (note: currently this only clears
   /// the read-cache
   int truncate(Transaction* trx);
-  int insert(arangodb::Transaction*, arangodb::velocypack::Slice const,
-             ManagedDocumentResult& result, arangodb::OperationOptions&,
+  int insert(Transaction*, velocypack::Slice const,
+             ManagedDocumentResult& result, OperationOptions&,
              TRI_voc_tick_t&, bool);
-  int update(arangodb::Transaction*, arangodb::velocypack::Slice const,
-             ManagedDocumentResult& result, arangodb::OperationOptions&,
+  int update(Transaction*, velocypack::Slice const,
+             ManagedDocumentResult& result, OperationOptions&,
              TRI_voc_tick_t&, bool, TRI_voc_rid_t& prevRev,
              ManagedDocumentResult& previous);
-  int replace(arangodb::Transaction*, arangodb::velocypack::Slice const,
-              ManagedDocumentResult& result, arangodb::OperationOptions&,
+  int replace(Transaction*, velocypack::Slice const,
+              ManagedDocumentResult& result, OperationOptions&,
               TRI_voc_tick_t&, bool, TRI_voc_rid_t& prevRev,
               ManagedDocumentResult& previous);
-  int remove(arangodb::Transaction*, arangodb::velocypack::Slice const,
-             arangodb::OperationOptions&, TRI_voc_tick_t&, bool,
+  int remove(Transaction*, velocypack::Slice const,
+             OperationOptions&, TRI_voc_tick_t&, bool,
              TRI_voc_rid_t& prevRev, ManagedDocumentResult& previous);
   /// @brief removes a document or edge, fast path function for database
   /// documents
-  int remove(arangodb::Transaction*, TRI_voc_rid_t oldRevisionId,
-             arangodb::velocypack::Slice const, arangodb::OperationOptions&,
+  int remove(Transaction*, TRI_voc_rid_t oldRevisionId,
+             velocypack::Slice const, OperationOptions&,
              TRI_voc_tick_t&, bool);
 
-  int rollbackOperation(arangodb::Transaction*, TRI_voc_document_operation_e,
+  int rollbackOperation(Transaction*, TRI_voc_document_operation_e,
                         TRI_voc_rid_t oldRevisionId,
-                        arangodb::velocypack::Slice const& oldDoc,
+                        velocypack::Slice const& oldDoc,
                         TRI_voc_rid_t newRevisionId,
-                        arangodb::velocypack::Slice const& newDoc);
+                        velocypack::Slice const& newDoc);
 
   int beginReadTimed(bool useDeadlockDetector, double timeout = 0.0);
   int beginWriteTimed(bool useDeadlockDetector, double timeout = 0.0);
   int endRead(bool useDeadlockDetector);
   int endWrite(bool useDeadlockDetector);
-<<<<<<< HEAD
-  
-  bool readRevision(arangodb::Transaction*, ManagedDocumentResult& result, TRI_voc_rid_t revisionId);
-  bool readRevisionConditional(arangodb::Transaction*, ManagedDocumentResult& result, TRI_voc_rid_t revisionId, TRI_voc_tick_t maxTick, bool excludeWal);
-  bool readDocument(arangodb::Transaction*, ManagedDocumentResult& result, DocumentIdentifierToken const& token);
-  bool readDocumentConditional(arangodb::Transaction*, ManagedDocumentResult& result, DocumentIdentifierToken const& token, TRI_voc_tick_t maxTick, bool excludeWal);
-=======
->>>>>>> 16c19ad9
-
-  bool readRevision(arangodb::Transaction*, ManagedDocumentResult& result,
+  bool readDocument(Transaction*, ManagedDocumentResult& result, DocumentIdentifierToken const& token);
+  bool readDocumentConditional(Transaction*, ManagedDocumentResult& result, DocumentIdentifierToken const& token, TRI_voc_tick_t maxTick, bool excludeWal);
+
+  bool readRevision(Transaction*, ManagedDocumentResult& result,
                     TRI_voc_rid_t revisionId);
-  bool readRevisionConditional(arangodb::Transaction*,
+  bool readRevisionConditional(Transaction*,
                                ManagedDocumentResult& result,
                                TRI_voc_rid_t revisionId, TRI_voc_tick_t maxTick,
                                bool excludeWal);
@@ -438,91 +427,91 @@
 
   bool removeIndex(TRI_idx_iid_t iid);
 
-  void addIndex(std::shared_ptr<arangodb::Index>);
-  void addIndexCoordinator(std::shared_ptr<arangodb::Index>, bool);
+  void addIndex(std::shared_ptr<Index>);
+  void addIndexCoordinator(std::shared_ptr<Index>, bool);
 
   // SECTION: Indexes (local only)
 
   // TODO Make Private and IndexFiller as friend
   /// @brief initializes an index with all existing documents
-  void fillIndex(arangodb::basics::LocalTaskQueue*, arangodb::Transaction*,
-                 arangodb::Index*,
+  void fillIndex(basics::LocalTaskQueue*, Transaction*,
+                 Index*,
                  std::vector<std::pair<TRI_voc_rid_t, VPackSlice>> const&,
                  bool);
 
   // @brief create index with the given definition.
-  bool openIndex(arangodb::velocypack::Slice const&, arangodb::Transaction*);
+  bool openIndex(velocypack::Slice const&, Transaction*);
 
   // SECTION: Index access (local only)
-  int lookupDocument(arangodb::Transaction*, VPackSlice const,
+  int lookupDocument(Transaction*, VPackSlice const,
                      ManagedDocumentResult& result);
 
-  int checkRevision(arangodb::Transaction*, TRI_voc_rid_t expected,
+  int checkRevision(Transaction*, TRI_voc_rid_t expected,
                     TRI_voc_rid_t found);
 
-  int updateDocument(arangodb::Transaction*, TRI_voc_rid_t oldRevisionId,
-                     arangodb::velocypack::Slice const& oldDoc,
+  int updateDocument(Transaction*, TRI_voc_rid_t oldRevisionId,
+                     velocypack::Slice const& oldDoc,
                      TRI_voc_rid_t newRevisionId,
-                     arangodb::velocypack::Slice const& newDoc,
+                     velocypack::Slice const& newDoc,
                      MMFilesDocumentOperation&, MMFilesWalMarker const*,
                      bool& waitForSync);
-  int insertDocument(arangodb::Transaction*, TRI_voc_rid_t revisionId,
-                     arangodb::velocypack::Slice const&,
+  int insertDocument(Transaction*, TRI_voc_rid_t revisionId,
+                     velocypack::Slice const&,
                      MMFilesDocumentOperation&, MMFilesWalMarker const*,
                      bool& waitForSync);
 
-  int insertPrimaryIndex(arangodb::Transaction*, TRI_voc_rid_t revisionId,
-                         arangodb::velocypack::Slice const&);
-
-  int deletePrimaryIndex(arangodb::Transaction*, TRI_voc_rid_t revisionId,
-                         arangodb::velocypack::Slice const&);
-
-  int insertSecondaryIndexes(arangodb::Transaction*, TRI_voc_rid_t revisionId,
-                             arangodb::velocypack::Slice const&,
+  int insertPrimaryIndex(Transaction*, TRI_voc_rid_t revisionId,
+                         velocypack::Slice const&);
+
+  int deletePrimaryIndex(Transaction*, TRI_voc_rid_t revisionId,
+                         velocypack::Slice const&);
+
+  int insertSecondaryIndexes(Transaction*, TRI_voc_rid_t revisionId,
+                             velocypack::Slice const&,
                              bool isRollback);
 
-  int deleteSecondaryIndexes(arangodb::Transaction*, TRI_voc_rid_t revisionId,
-                             arangodb::velocypack::Slice const&,
+  int deleteSecondaryIndexes(Transaction*, TRI_voc_rid_t revisionId,
+                             velocypack::Slice const&,
                              bool isRollback);
 
   // SECTION: Document pre commit preperation (only local)
 
   /// @brief new object for insert, value must have _key set correctly.
-  int newObjectForInsert(arangodb::Transaction* trx,
-                         arangodb::velocypack::Slice const& value,
-                         arangodb::velocypack::Slice const& fromSlice,
-                         arangodb::velocypack::Slice const& toSlice,
+  int newObjectForInsert(Transaction* trx,
+                         velocypack::Slice const& value,
+                         velocypack::Slice const& fromSlice,
+                         velocypack::Slice const& toSlice,
                          bool isEdgeCollection,
-                         arangodb::velocypack::Builder& builder,
+                         velocypack::Builder& builder,
                          bool isRestore);
 
   /// @brief new object for replace
-  void newObjectForReplace(arangodb::Transaction* trx,
-                           arangodb::velocypack::Slice const& oldValue,
-                           arangodb::velocypack::Slice const& newValue,
-                           arangodb::velocypack::Slice const& fromSlice,
-                           arangodb::velocypack::Slice const& toSlice,
+  void newObjectForReplace(Transaction* trx,
+                           velocypack::Slice const& oldValue,
+                           velocypack::Slice const& newValue,
+                           velocypack::Slice const& fromSlice,
+                           velocypack::Slice const& toSlice,
                            bool isEdgeCollection, std::string const& rev,
-                           arangodb::velocypack::Builder& builder);
+                           velocypack::Builder& builder);
 
   /// @brief merge two objects for update
-  void mergeObjectsForUpdate(arangodb::Transaction* trx,
-                             arangodb::velocypack::Slice const& oldValue,
-                             arangodb::velocypack::Slice const& newValue,
+  void mergeObjectsForUpdate(Transaction* trx,
+                             velocypack::Slice const& oldValue,
+                             velocypack::Slice const& newValue,
                              bool isEdgeCollection, std::string const& rev,
                              bool mergeObjects, bool keepNull,
-                             arangodb::velocypack::Builder& b);
+                             velocypack::Builder& b);
 
   /// @brief new object for remove, must have _key set
-  void newObjectForRemove(arangodb::Transaction* trx,
-                          arangodb::velocypack::Slice const& oldValue,
+  void newObjectForRemove(Transaction* trx,
+                          velocypack::Slice const& oldValue,
                           std::string const& rev,
-                          arangodb::velocypack::Builder& builder);
+                          velocypack::Builder& builder);
 
   void increaseInternalVersion();
 
  protected:
-  void toVelocyPackInObject(arangodb::velocypack::Builder& result,
+  void toVelocyPackInObject(velocypack::Builder& result,
                             bool translateCids) const;
 
   // SECTION: Meta Information
@@ -554,7 +543,7 @@
   // the following contains in the cluster/DBserver case the information
   // which other servers are in sync with this shard. It is unset in all
   // other cases.
-  std::unique_ptr<arangodb::FollowerInfo> _followers;
+  std::unique_ptr<FollowerInfo> _followers;
 
   // @brief Current state of this colletion
   TRI_vocbase_col_status_e _status;
@@ -570,7 +559,7 @@
 
   // SECTION: Key Options
   // TODO Really VPack?
-  std::shared_ptr<arangodb::velocypack::Buffer<uint8_t> const>
+  std::shared_ptr<velocypack::Buffer<uint8_t> const>
       _keyOptions;  // options for key creation
 
   uint32_t _version;
@@ -578,7 +567,7 @@
   // SECTION: Indexes
   uint32_t _indexBuckets;
 
-  std::vector<std::shared_ptr<arangodb::Index>> _indexes;
+  std::vector<std::shared_ptr<Index>> _indexes;
 
   // SECTION: Replication
   size_t _replicationFactor;
@@ -606,18 +595,18 @@
 
   TRI_voc_tick_t _maxTick;
 
-  std::unique_ptr<arangodb::KeyGenerator> _keyGenerator;
-
-  mutable arangodb::basics::ReadWriteLock
+  std::unique_ptr<KeyGenerator> _keyGenerator;
+
+  mutable basics::ReadWriteLock
       _lock;  // lock protecting the status and name
 
-  mutable arangodb::basics::ReadWriteLock
+  mutable basics::ReadWriteLock
       _idxLock;  // lock protecting the indexes
 
-  mutable arangodb::basics::ReadWriteLock
+  mutable basics::ReadWriteLock
       _infoLock;  // lock protecting the info
 
-  arangodb::Mutex _compactionStatusLock;
+  Mutex _compactionStatusLock;
   size_t _nextCompactionStartIndex;
   char const* _lastCompactionStatus;
   double _lastCompactionStamp;
