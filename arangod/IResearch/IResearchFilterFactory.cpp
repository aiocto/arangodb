--- conflicted
+++ resolved
@@ -84,12 +84,9 @@
 Result makeFilter(irs::boolean_filter* filter, QueryContext const& queryCtx,
                   FilterContext const& filterCtx, aql::AstNode const& node);
 
-<<<<<<< HEAD
-=======
 Result fromExpression(irs::boolean_filter* filter, QueryContext const& ctx,
                       FilterContext const& filterCtx, aql::AstNode const& node);
 
->>>>>>> 4b01d30a
 #ifdef USE_ENTERPRISE
 Result fromBooleanExpansion(irs::boolean_filter* filter,
                             QueryContext const& ctx,
@@ -775,11 +772,7 @@
 using TypeRangeHandler = void (*)(irs::Or& rangeOr, std::string name,
                                   irs::score_t boost);
 
-<<<<<<< HEAD
-std::array<TypeRangeHandler, 4> constexpr TypeRangeHandlers{
-=======
 std::array<TypeRangeHandler, 4> constexpr kTypeRangeHandlers{
->>>>>>> 4b01d30a
     {[](irs::Or& rangeOr, std::string name, irs::score_t boost) {
        auto nullName = name;  // intentional copy as mangling is inplace!
        kludge::mangleNull(nullName);
@@ -804,11 +797,7 @@
 template<bool Min, size_t typeIdx>
 void setupTypeOrderRangeFilter(irs::Or& rangeOr, std::string name,
                                irs::score_t boost) {
-<<<<<<< HEAD
-  static_assert(typeIdx < TypeRangeHandlers.size());
-=======
   static_assert(typeIdx < kTypeRangeHandlers.size());
->>>>>>> 4b01d30a
   static_assert(typeIdx >= 0);
   if constexpr (Min) {
     for (size_t i = typeIdx + 1; i < kTypeRangeHandlers.size(); ++i) {
@@ -4208,8 +4197,6 @@
 namespace arangodb {
 namespace iresearch {
 
-<<<<<<< HEAD
-=======
 Result fromExpression(irs::boolean_filter* filter, QueryContext const& ctx,
                       FilterContext const& filterCtx,
                       aql::AstNode const& node) {
@@ -4255,7 +4242,6 @@
   return {};
 }
 
->>>>>>> 4b01d30a
 Result makeFilter(irs::boolean_filter* filter, QueryContext const& queryCtx,
                   FilterContext const& filterCtx, aql::AstNode const& node) {
   switch (node.type) {
