////////////////////////////////////////////////////////////////////////////////
/// DISCLAIMER
///
/// Copyright 2014-2022 ArangoDB GmbH, Cologne, Germany
/// Copyright 2004-2014 triAGENS GmbH, Cologne, Germany
///
/// Licensed under the Apache License, Version 2.0 (the "License");
/// you may not use this file except in compliance with the License.
/// You may obtain a copy of the License at
///
///     http://www.apache.org/licenses/LICENSE-2.0
///
/// Unless required by applicable law or agreed to in writing, software
/// distributed under the License is distributed on an "AS IS" BASIS,
/// WITHOUT WARRANTIES OR CONDITIONS OF ANY KIND, either express or implied.
/// See the License for the specific language governing permissions and
/// limitations under the License.
///
/// Copyright holder is ArangoDB GmbH, Cologne, Germany
///
/// @author Andrey Abramov
////////////////////////////////////////////////////////////////////////////////

#include "GeoFilter.h"

#include "s2/s2cap.h"
#include "s2/s2earth.h"
#include "s2/s2point_region.h"

#include "index/index_reader.hpp"
#include "search/all_filter.hpp"
#include "search/boolean_filter.hpp"
#include "search/column_existence_filter.hpp"
#include "search/collectors.hpp"
#include "search/disjunction.hpp"
#include "search/multiterm_query.hpp"
#include "utils/memory.hpp"

#include "Basics/voc-errors.h"
#include "Geo/GeoParams.h"
#include "Geo/GeoJson.h"
#include "IResearch/Geo.h"
#include "IResearch/IResearchCommon.h"
#include "IResearch/VelocyPackHelper.h"
#include "Logger/LogMacros.h"

namespace {

// assume up to 2x machine epsilon in precision errors for signleton caps
constexpr auto SIGNLETON_CAP_EPS = 2 * std::numeric_limits<double_t>::epsilon();

using namespace arangodb;
using namespace arangodb::iresearch;

using Disjunction =
    irs::disjunction_iterator<irs::doc_iterator::ptr, irs::NoopAggregator>;

////////////////////////////////////////////////////////////////////////////////
/// @brief returns a filter matching all documents with a given geo field
////////////////////////////////////////////////////////////////////////////////
irs::filter::prepared::ptr match_all(irs::index_reader const& index,
                                     irs::Order const& order,
                                     irs::string_ref field,
                                     irs::score_t boost) {
  // Return everything we've stored
  irs::by_column_existence filter;
  *filter.mutable_field() = field;

  return filter.prepare(index, order, boost);
}

////////////////////////////////////////////////////////////////////////////////
/// @brief returns singleton S2Cap that tolerates precision errors
////////////////////////////////////////////////////////////////////////////////
inline S2Cap fromPoint(S2Point const& origin) {
  return S2Cap(origin, S1Angle::Radians(SIGNLETON_CAP_EPS));
}

////////////////////////////////////////////////////////////////////////////////
/// @class GeoIterator
////////////////////////////////////////////////////////////////////////////////
template<typename Acceptor>
class GeoIterator : public irs::doc_iterator {
 private:
  //////////////////////////////////////////////////////////////////////////////
  /// @brief two phase iterator is heavier than a usual disjunction
  //////////////////////////////////////////////////////////////////////////////
  static constexpr irs::cost::cost_t EXTRA_COST = 2;

 public:
  GeoIterator(doc_iterator::ptr&& approx, doc_iterator::ptr&& columnIt,
              Acceptor& acceptor, const irs::sub_reader& reader,
              const irs::term_reader& field, const irs::byte_type* query_stats,
              irs::Order const& order, irs::score_t boost)
      : _approx(std::move(approx)),
        _columnIt(std::move(columnIt)),
        _storedValue(irs::get<irs::payload>(*_columnIt)),
        _acceptor(acceptor) {
    std::get<irs::attribute_ptr<irs::document>>(_attrs) =
        irs::get_mutable<irs::document>(_approx.get());

<<<<<<< HEAD
    std::get<irs::cost>(_attrs).reset(
        [this]() { return EXTRA_COST * irs::cost::extract(*_approx); });
=======
    std::get<irs::cost>(_attrs).reset([this]() noexcept {
      return EXTRA_COST * irs::cost::extract(*_approx);
    });
>>>>>>> 1285fef4

    if (!order.empty()) {
      auto& score = std::get<irs::score>(_attrs);
      score = irs::CompileScore(order.buckets(), reader, field, query_stats,
                                *this, boost);
    }
  }

  virtual irs::attribute* get_mutable(
      irs::type_info::type_id type) noexcept override {
    return irs::get_mutable(_attrs, type);
  }

  virtual irs::doc_id_t value() const override final {
    return std::get<irs::attribute_ptr<irs::document>>(_attrs).ptr->value;
  }

  virtual bool next() override {
    for (;;) {
      if (!_approx->next()) {
        return false;
      }

      if (accept()) {
        return true;
      }
    }
  }

  virtual irs::doc_id_t seek(irs::doc_id_t target) override {
    auto* doc = std::get<irs::attribute_ptr<irs::document>>(_attrs).ptr;

    if (target <= doc->value) {
      return doc->value;
    }

    if (irs::doc_limits::eof(_approx->seek(target))) {
      return irs::doc_limits::eof();
    }

    if (!accept()) {
      next();
    }

    return doc->value;
  }

 private:
  bool accept() {
    auto* doc = std::get<irs::attribute_ptr<irs::document>>(_attrs).ptr;
    TRI_ASSERT(_columnIt->value() < doc->value);

    if (doc->value != _columnIt->seek(doc->value) ||
        _storedValue->value.empty()) {
      LOG_TOPIC("62a62", WARN, arangodb::iresearch::TOPIC)
          << "failed to find stored geo value, doc='" << doc->value << "'";
      return false;
    }

    if (!parseShape(slice(_storedValue->value), _shape, false)) {
      LOG_TOPIC("62a65", WARN, arangodb::iresearch::TOPIC)
          << "failed to parse stored geo value, value='"
          << slice(_storedValue->value).toHex() << ", doc='" << doc->value
          << "'";
      return false;
    }

    return _acceptor(_shape);
  }

  using attributes =
      std::tuple<irs::attribute_ptr<irs::document>, irs::cost, irs::score>;

  geo::ShapeContainer _shape;
  irs::doc_iterator::ptr _approx;
  irs::doc_iterator::ptr _columnIt;
  irs::payload const* _storedValue;
  attributes _attrs;
  Acceptor& _acceptor;
};  // GeoIterator

template<typename Acceptor>
irs::doc_iterator::ptr make_iterator(
    typename Disjunction::doc_iterators_t&& itrs,
    irs::doc_iterator::ptr&& columnIt, const irs::sub_reader& reader,
    const irs::term_reader& field, const irs::byte_type* query_stats,
    irs::Order const& order, irs::score_t boost, Acceptor& acceptor) {
  return irs::memory::make_managed<GeoIterator<Acceptor>>(
      irs::make_disjunction<Disjunction>(std::move(itrs)), std::move(columnIt),
      acceptor, reader, field, query_stats, order, boost);
}

//////////////////////////////////////////////////////////////////////////////
/// @struct GeoState
/// @brief cached per reader state
//////////////////////////////////////////////////////////////////////////////
struct GeoState {
  using TermState = irs::seek_cookie::ptr;

  //////////////////////////////////////////////////////////////////////////////
  /// @brief corresponding stored field
  //////////////////////////////////////////////////////////////////////////////
  const irs::column_reader* storedField;

  //////////////////////////////////////////////////////////////////////////////
  /// @brief reader using for iterate over the terms
  //////////////////////////////////////////////////////////////////////////////
  const irs::term_reader* reader;

  //////////////////////////////////////////////////////////////////////////////
  /// @brief geo term states
  //////////////////////////////////////////////////////////////////////////////
  std::vector<irs::seek_cookie::ptr> states;
};  // GeoState

using GeoStates = irs::states_cache<GeoState>;

//////////////////////////////////////////////////////////////////////////////
/// @class GeoQuery
/// @brief compiled GeoFilter
//////////////////////////////////////////////////////////////////////////////
template<typename Acceptor>
class GeoQuery final : public irs::filter::prepared {
 public:
  GeoQuery(GeoStates&& states, irs::bstring&& stats, Acceptor&& acceptor,
           irs::score_t boost) noexcept
      : prepared(boost),
        _states(std::move(states)),
        _stats(std::move(stats)),
        _acceptor(std::move(acceptor)) {}

  virtual irs::doc_iterator::ptr execute(
      const irs::sub_reader& segment, const irs::Order& ord, irs::ExecutionMode,
      const irs::attribute_provider* /*ctx*/) const override {
    // get term state for the specified reader
    auto state = _states.find(segment);

    if (!state) {
      // invalid state
      return irs::doc_iterator::empty();
    }

    auto field = state->reader;
    TRI_ASSERT(field);

    typename Disjunction::doc_iterators_t itrs;
    itrs.reserve(state->states.size());

    for (auto& entry : state->states) {
      assert(entry);
      auto docs = field->postings(*entry, irs::IndexFeatures::NONE);

      itrs.emplace_back(std::move(docs));

      if (IRS_UNLIKELY(!itrs.back().it)) {
        itrs.pop_back();

        continue;
      }
    }

    auto* reader = state->storedField;
    auto columnIt =
        reader ? reader->iterator(irs::ColumnHint::kNormal) : nullptr;

    if (!columnIt) {
      return irs::doc_iterator::empty();
    }

    return make_iterator(std::move(itrs), std::move(columnIt), segment,
                         *state->reader, _stats.c_str(), ord, boost(),
                         _acceptor);
  }

 private:
  GeoStates _states;
  irs::bstring _stats;
  Acceptor _acceptor;
};  // GeoQuery

template<bool MinIncl, bool MaxIncl>
struct GeoDistanceRangeAcceptor {
  S2Cap min;
  S2Cap max;

  bool operator()(geo::ShapeContainer const& shape) const {
    auto const point = shape.centroid();

    return (MinIncl ? min.Contains(point) : min.InteriorContains(point)) &&
           (MaxIncl ? max.Contains(point) : max.InteriorContains(point));
  }
};

template<bool Incl>
struct GeoDistanceAcceptor {
  S2Cap filter;

  bool operator()(geo::ShapeContainer const& shape) const {
    auto const point = shape.centroid();

    return (Incl ? filter.Contains(point) : filter.InteriorContains(point));
  }
};

template<typename Acceptor>
irs::filter::prepared::ptr make_query(GeoStates&& states, irs::bstring&& stats,
                                      irs::score_t boost, Acceptor&& acceptor) {
  return irs::memory::make_managed<GeoQuery<Acceptor>>(
      std::move(states), std::move(stats), std::move(acceptor), boost);
}

std::pair<GeoStates, irs::bstring> prepareStates(
    irs::index_reader const& index, irs::Order const& order,
    std::vector<std::string> const& geoTerms, irs::string_ref field) {
  assert(!geoTerms.empty());

  std::vector<std::string_view> sortedTerms(geoTerms.begin(), geoTerms.end());
  std::sort(sortedTerms.begin(), sortedTerms.end());

  std::pair<GeoStates, irs::bstring> res(
      std::piecewise_construct, std::forward_as_tuple(index),
      std::forward_as_tuple(order.stats_size(), 0));

  auto const size = sortedTerms.size();
  irs::field_collectors fieldStats(order);
  std::vector<GeoState::TermState> termStates;

  for (auto& segment : index) {
    auto* reader = segment.field(field);

    if (!reader) {
      continue;
    }

    auto terms = reader->iterator(irs::SeekMode::NORMAL);

    if (IRS_UNLIKELY(!terms)) {
      continue;
    }

    fieldStats.collect(segment, *reader);
    termStates.reserve(size);

    for (auto& term : sortedTerms) {
      if (!terms->seek(irs::ref_cast<irs::byte_type>(term))) {
        continue;
      }

      terms->read();

      termStates.emplace_back(terms->cookie());
    }

    if (termStates.empty()) {
      continue;
    }

    auto& state = res.first.insert(segment);
    state.reader = reader;
    state.states = std::move(termStates);
    state.storedField = segment.column(field);
    termStates.clear();
  }

  fieldStats.finish(const_cast<irs::byte_type*>(res.second.data()), index);

  return res;
}

std::pair<S2Cap, bool> getBound(irs::BoundType type, S2Point origin,
                                double_t distance) {
  if (irs::BoundType::UNBOUNDED == type) {
    return {S2Cap::Full(), true};
  }

  return {
      (0. == distance
           ? fromPoint(origin)
           : S2Cap(origin, S1Angle::Radians(geo::metersToRadians(distance)))),
      irs::BoundType::INCLUSIVE == type};
}

irs::filter::prepared::ptr prepareOpenInterval(
    irs::index_reader const& index, irs::Order const& order, irs::score_t boost,
    irs::string_ref field, GeoDistanceFilterOptions const& opts, bool greater) {
  auto const& range = opts.range;
  auto const& origin = opts.origin;

  auto const [dist, type] =
      greater ? std::forward_as_tuple(range.min, range.min_type)
              : std::forward_as_tuple(range.max, range.max_type);

  S2Cap bound;
  // the actual initialization value does not matter. the proper
  // value for incl will be set below. the initialization is here
  // just to please the compiler, which may otherwise warn about
  // uninitialized values
  bool incl = false;

  if (dist < 0.) {
    bound = greater ? S2Cap::Full() : S2Cap::Empty();
  } else if (0. == dist) {
    switch (type) {
      case irs::BoundType::UNBOUNDED:
        incl = false;
        TRI_ASSERT(false);
        break;
      case irs::BoundType::INCLUSIVE:
        bound = greater ? S2Cap::Full() : fromPoint(origin);

        if (!bound.is_valid()) {
          return irs::filter::prepared::empty();
        }

        incl = true;
        break;
      case irs::BoundType::EXCLUSIVE:
        if (greater) {
          // a full cap without a center
          irs::And root;
          {
            auto& incl = root.add<irs::by_column_existence>();
            *incl.mutable_field() = field;
          }
          {
            auto& excl = root.add<irs::Not>().filter<GeoDistanceFilter>();
            *excl.mutable_field() = field;
            auto* options = excl.mutable_options();
            options->prefix = opts.prefix;
            options->options = opts.options;
            options->range.min = 0;
            options->range.min_type = irs::BoundType::INCLUSIVE;
            options->range.max = 0;
            options->range.max_type = irs::BoundType::INCLUSIVE;
            options->origin = origin;
          }

          return root.prepare(index, order, boost);
        } else {
          bound = S2Cap::Empty();
        }

        incl = false;
        break;
    }
  } else {
    std::tie(bound, incl) = getBound(type, origin, dist);

    if (!bound.is_valid()) {
      return irs::filter::prepared::empty();
    }

    if (greater) {
      bound = bound.Complement();
    }
  }

  TRI_ASSERT(bound.is_valid());

  if (bound.is_full()) {
    return match_all(index, order, field, boost);
  }

  if (bound.is_empty()) {
    return irs::filter::prepared::empty();
  }

  S2RegionTermIndexer indexer(opts.options);

  auto const geoTerms = indexer.GetQueryTerms(bound, opts.prefix);

  if (geoTerms.empty()) {
    return irs::filter::prepared::empty();
  }

  auto [states, stats] = prepareStates(index, order, geoTerms, field);

  if (incl) {
    return ::make_query(std::move(states), std::move(stats), boost,
                        GeoDistanceAcceptor<true>{bound});
  } else {
    return ::make_query(std::move(states), std::move(stats), boost,
                        GeoDistanceAcceptor<false>{bound});
  }
}

irs::filter::prepared::ptr prepareInterval(
    irs::index_reader const& index, irs::Order const& order, irs::score_t boost,
    irs::string_ref field, GeoDistanceFilterOptions const& opts) {
  auto const& range = opts.range;
  TRI_ASSERT(irs::BoundType::UNBOUNDED != range.min_type);
  TRI_ASSERT(irs::BoundType::UNBOUNDED != range.max_type);

  if (range.max < 0.) {
    return irs::filter::prepared::empty();
  } else if (range.min < 0.) {
    return ::prepareOpenInterval(index, order, boost, field, opts, false);
  }

  if (irs::math::approx_equals(range.min, range.max)) {
    if (irs::BoundType::INCLUSIVE != range.min_type ||
        irs::BoundType::INCLUSIVE != range.max_type) {
      return irs::filter::prepared::empty();
    }
  }

  auto const& origin = opts.origin;

  if (0. == range.max && 0. == range.min) {
    TRI_ASSERT(irs::BoundType::INCLUSIVE == range.min_type);
    TRI_ASSERT(irs::BoundType::INCLUSIVE == range.max_type);

    S2RegionTermIndexer indexer(opts.options);
    auto const geoTerms = indexer.GetQueryTerms(origin, opts.prefix);

    if (geoTerms.empty()) {
      return irs::filter::prepared::empty();
    }

    auto [states, stats] = prepareStates(index, order, geoTerms, field);

    return ::make_query(
        std::move(states), std::move(stats), boost,
        [bound = fromPoint(origin)](geo::ShapeContainer const& shape) {
          return bound.InteriorContains(shape.centroid());
        });
  }

  auto [minBound, minIncl] = getBound(range.min_type, origin, range.min);
  auto [maxBound, maxIncl] = getBound(range.max_type, origin, range.max);

  if (!minBound.is_valid() || !maxBound.is_valid()) {
    return irs::filter::prepared::empty();
  }

  // complement is not bijective => complement of singleton cap is an empty cap
  minBound = minBound.Complement();

  if ((maxIncl && !maxBound.Intersects(minBound)) ||
      (!maxIncl && !maxBound.InteriorIntersects(minBound))) {
    return irs::filter::prepared::empty();
  }

  TRI_ASSERT(!minBound.is_empty());
  TRI_ASSERT(!maxBound.is_empty());

  S2RegionTermIndexer indexer(opts.options);
  S2RegionCoverer coverer(opts.options);

  auto const ring =
      coverer.GetCovering(maxBound).Intersection(coverer.GetCovering(minBound));
  auto const geoTerms =
      indexer.GetQueryTermsForCanonicalCovering(ring, opts.prefix);

  if (geoTerms.empty()) {
    return irs::filter::prepared::empty();
  }

  auto [states, stats] = prepareStates(index, order, geoTerms, field);

  switch (size_t(minIncl) + 2 * size_t(maxIncl)) {
    case 0:
      return ::make_query(
          std::move(states), std::move(stats), boost,
          GeoDistanceRangeAcceptor<false, false>{minBound, maxBound});
    case 1:
      return ::make_query(
          std::move(states), std::move(stats), boost,
          GeoDistanceRangeAcceptor<true, false>{minBound, maxBound});
    case 2:
      return ::make_query(
          std::move(states), std::move(stats), boost,
          GeoDistanceRangeAcceptor<false, true>{minBound, maxBound});
    case 3:
      return ::make_query(
          std::move(states), std::move(stats), boost,
          GeoDistanceRangeAcceptor<true, true>{minBound, maxBound});
    default:
      TRI_ASSERT(false);
      return irs::filter::prepared::empty();
  }
}

}  // namespace

namespace arangodb {
namespace iresearch {

irs::filter::prepared::ptr GeoFilter::prepare(
    const irs::index_reader& index, const irs::Order& order, irs::score_t boost,
    const irs::attribute_provider* /*ctx*/) const {
  auto& shape = const_cast<geo::ShapeContainer&>(options().shape);

  if (shape.empty()) {
    return prepared::empty();
  }

  TRI_ASSERT(shape.region());

  S2RegionTermIndexer indexer(options().options);
  auto const geoTerms = geo::ShapeContainer::Type::S2_POINT == shape.type()
    ? [&](){ auto const* region = static_cast<S2PointRegion const*>(shape.region());
             return indexer.GetQueryTerms(region->point(), options().prefix); }()
    : [&](){ return indexer.GetQueryTerms(*shape.region(), options().prefix); }();

  if (geoTerms.empty()) {
    return prepared::empty();
  }

  auto [states, stats] = prepareStates(index, order, geoTerms, field());

  boost *= this->boost();

  switch (options().type) {
    case GeoFilterType::INTERSECTS: {
      return ::make_query(
          std::move(states), std::move(stats), boost,
          [filterShape = std::move(shape)](geo::ShapeContainer const& shape) {
            return filterShape.intersects(&shape);
          });
    }
    case GeoFilterType::CONTAINS:
      return ::make_query(
          std::move(states), std::move(stats), boost,
          [filterShape = std::move(shape)](geo::ShapeContainer const& shape) {
            return filterShape.contains(&shape);
          });
    case GeoFilterType::IS_CONTAINED:
      return ::make_query(
          std::move(states), std::move(stats), boost,
          [filterShape = std::move(shape)](geo::ShapeContainer const& shape) {
            return shape.contains(&filterShape);
          });
    default:
      TRI_ASSERT(false);
      return prepared::empty();
  }
}

<<<<<<< HEAD
DEFINE_FACTORY_DEFAULT(GeoFilter)

=======
>>>>>>> 1285fef4
irs::filter::prepared::ptr GeoDistanceFilter::prepare(
    irs::index_reader const& index, irs::Order const& order, irs::score_t boost,
    irs::attribute_provider const* /*ctx*/) const {
  auto const& range = options().range;
  auto const lowerBound = irs::BoundType::UNBOUNDED != range.min_type;
  auto const upperBound = irs::BoundType::UNBOUNDED != range.max_type;

  boost *= this->boost();

  if (!lowerBound && !upperBound) {
    return match_all(index, order, field(), boost);
  }
  if (lowerBound && upperBound) {
    return ::prepareInterval(index, order, boost, field(), options());
  } else {
    return ::prepareOpenInterval(index, order, boost, field(), options(),
                                 lowerBound);
  }
}

}  // namespace iresearch
}  // namespace arangodb<|MERGE_RESOLUTION|>--- conflicted
+++ resolved
@@ -99,14 +99,9 @@
     std::get<irs::attribute_ptr<irs::document>>(_attrs) =
         irs::get_mutable<irs::document>(_approx.get());
 
-<<<<<<< HEAD
-    std::get<irs::cost>(_attrs).reset(
-        [this]() { return EXTRA_COST * irs::cost::extract(*_approx); });
-=======
     std::get<irs::cost>(_attrs).reset([this]() noexcept {
       return EXTRA_COST * irs::cost::extract(*_approx);
     });
->>>>>>> 1285fef4
 
     if (!order.empty()) {
       auto& score = std::get<irs::score>(_attrs);
@@ -646,11 +641,6 @@
   }
 }
 
-<<<<<<< HEAD
-DEFINE_FACTORY_DEFAULT(GeoFilter)
-
-=======
->>>>>>> 1285fef4
 irs::filter::prepared::ptr GeoDistanceFilter::prepare(
     irs::index_reader const& index, irs::Order const& order, irs::score_t boost,
     irs::attribute_provider const* /*ctx*/) const {
