--- conflicted
+++ resolved
@@ -264,7 +264,7 @@
           // this case is just skipped. Just like regular indicies do
           return false;
         } else if (value.value.isArray() && !nested.isArray() &&
-                   nested.nested().empty()) {
+                   nested._fields.empty()) {
           if (!nested.analyzer()->accepts(
                   arangodb::iresearch::AnalyzerValueType::Array)) {
             THROW_ARANGO_EXCEPTION_FORMAT(
@@ -375,11 +375,7 @@
   _primitiveTypeResetter = nullptr;
   _stack.clear();
   _nameBuffer.clear();
-<<<<<<< HEAD
-=======
   _disableFlush = false;
->>>>>>> 124958f9
-
   // push the provided 'doc' on stack and initialize current value
   auto const filter = getFilter(doc, static_cast<LevelMeta const&>(linkMeta));
 #ifdef USE_ENTERPRISE
@@ -1116,16 +1112,8 @@
 #include "Enterprise/IResearch/IResearchDocumentEE.hpp"
 #endif
 
-<<<<<<< HEAD
 template class arangodb::iresearch::FieldIterator<
     arangodb::iresearch::FieldMeta, arangodb::iresearch::FieldMeta>;
-=======
-template class arangodb::iresearch::FieldIterator<arangodb::iresearch::FieldMeta,
-                                            arangodb::iresearch::FieldMeta>;
-
-template class arangodb::iresearch::FieldIterator<arangodb::iresearch::IResearchInvertedIndexMeta,
-                                            arangodb::iresearch::IResearchInvertedIndexMeta::FieldRecord>;
->>>>>>> 124958f9
 
 template class arangodb::iresearch::FieldIterator<
     arangodb::iresearch::IResearchInvertedIndexMeta,
