--- conflicted
+++ resolved
@@ -305,8 +305,8 @@
     if (translateCids) {
       CollectionNameResolver resolver(_collection->vocbase());
                 
-      auto const otherName = resolver.getCollectionNameCluster(static_cast<TRI_voc_cid_t>(
-                                 basics::StringUtils::uint64(distributeShardsLike())));
+      auto const otherName = resolver.getCollectionNameCluster(DataSourceId{
+                                 basics::StringUtils::uint64(distributeShardsLike())});
 
       // fetch replicationFactor and writeConcern from prototype collection
       if (!isSatellite()) {
@@ -317,13 +317,7 @@
         }
       }
 
-<<<<<<< HEAD
       result.add(StaticStrings::DistributeShardsLike, VPackValue(otherName));
-=======
-      result.add(StaticStrings::DistributeShardsLike,
-                 VPackValue(resolver.getCollectionNameCluster(DataSourceId{
-                     basics::StringUtils::uint64(distributeShardsLike())})));
->>>>>>> de7d5ba1
     } else {
       result.add(StaticStrings::DistributeShardsLike, VPackValue(distributeShardsLike()));
     }
