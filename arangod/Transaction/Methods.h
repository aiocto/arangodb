////////////////////////////////////////////////////////////////////////////////
/// DISCLAIMER
///
/// Copyright 2014-2022 ArangoDB GmbH, Cologne, Germany
/// Copyright 2004-2014 triAGENS GmbH, Cologne, Germany
///
/// Licensed under the Apache License, Version 2.0 (the "License");
/// you may not use this file except in compliance with the License.
/// You may obtain a copy of the License at
///
///     http://www.apache.org/licenses/LICENSE-2.0
///
/// Unless required by applicable law or agreed to in writing, software
/// distributed under the License is distributed on an "AS IS" BASIS,
/// WITHOUT WARRANTIES OR CONDITIONS OF ANY KIND, either express or implied.
/// See the License for the specific language governing permissions and
/// limitations under the License.
///
/// Copyright holder is ArangoDB GmbH, Cologne, Germany
///
/// @author Jan Steemann
////////////////////////////////////////////////////////////////////////////////

#pragma once

#include "Basics/Common.h"
#include "Indexes/IndexIterator.h"
#include "Rest/CommonDefines.h"
#include "Transaction/CountCache.h"
#include "Transaction/Hints.h"
#include "Transaction/MethodsApi.h"
#include "Transaction/Options.h"
#include "Transaction/Status.h"
#include "VocBase/AccessMode.h"
#include "VocBase/LogicalDataSource.h"
#include "VocBase/voc-types.h"

#include <memory>
#include <string>
#include <string_view>
#include <vector>

#ifdef USE_ENTERPRISE
#define ENTERPRISE_VIRT virtual
#else
#define ENTERPRISE_VIRT TEST_VIRTUAL
#endif

struct TRI_vocbase_t;

namespace arangodb {

namespace futures {
template<class T>
class Future;
}
namespace basics {
struct AttributeName;
}  // namespace basics

namespace velocypack {
class Builder;
class Slice;
}  // namespace velocypack

namespace aql {
class Ast;
struct AstNode;
struct Variable;
}  // namespace aql

namespace transaction {
struct BatchOptions;
class Context;
struct Options;
}  // namespace transaction

class CollectionNameResolver;
class DataSourceId;
class Index;
class IndexIterator;
class LocalDocumentId;
class LogicalDataSource;
struct IndexIteratorOptions;
struct OperationOptions;
struct OperationResult;
struct ResourceMonitor;
class Result;
class RevisionId;
class TransactionId;
class TransactionState;
class TransactionCollection;

namespace transaction {

class Methods {
 public:
  template<typename T>
  using Future = futures::Future<T>;
  using IndexHandle = std::shared_ptr<Index>;  // legacy

  static constexpr int kNoMutableConditionIdx{-1};

  Methods() = delete;
  Methods(Methods const&) = delete;
  Methods& operator=(Methods const&) = delete;

  /// @brief create the transaction
  explicit Methods(
      std::shared_ptr<transaction::Context> const& ctx,
      transaction::Options const& options = transaction::Options());

  /// @brief create the transaction, and add a collection to it.
  /// use on followers only!
  Methods(std::shared_ptr<transaction::Context> ctx,
          std::string const& collectionName, AccessMode::Type type);

  /// @brief create the transaction, used to be UserTransaction
  Methods(std::shared_ptr<transaction::Context> const& ctx,
          std::vector<std::string> const& readCollections,
          std::vector<std::string> const& writeCollections,
          std::vector<std::string> const& exclusiveCollections,
          transaction::Options const& options);

  /// @brief destroy the transaction
  virtual ~Methods();

  Methods(Methods&&) = default;
  Methods& operator=(Methods&&) = default;

  typedef Result (*DataSourceRegistrationCallback)(
      LogicalDataSource& dataSource, Methods& trx);

  /// @brief definition from TransactionState::StatusChangeCallback
  /// @param status the new status of the transaction
  ///               will match trx.state()->status() for top-level transactions
  ///               may not match trx.state()->status() for embeded transactions
  ///               since their staus is not updated from RUNNING
  typedef std::function<void(transaction::Methods& trx,
                             transaction::Status status)>
      StatusChangeCallback;

  /// @brief add a callback to be called for LogicalDataSource instance
  ///        association events, e.g. addCollection(...)
  /// @note not thread-safe on the assumption of static factory registration
  static void addDataSourceRegistrationCallback(
      DataSourceRegistrationCallback const& callback);

  /// @brief add a callback to be called for state change events
  /// @param callback nullptr and empty functers are ignored, treated as success
  /// @return success
  bool addStatusChangeCallback(StatusChangeCallback const* callback);
  bool removeStatusChangeCallback(StatusChangeCallback const* callback);

  /// @brief clear all called for LogicalDataSource instance association events
  /// @note not thread-safe on the assumption of static factory registration
  /// @note FOR USE IN TESTS ONLY to reset test state
  /// FIXME TODO StateRegistrationCallback logic should be moved into its own
  /// feature
  static void clearDataSourceRegistrationCallbacks();

  /// @brief Type of cursor
  enum class CursorType { ALL = 0, ANY };

  /// @brief return database of transaction
  TRI_vocbase_t& vocbase() const;

  /// @brief return internals of transaction
  inline TransactionState* state() const { return _state.get(); }
  inline std::shared_ptr<TransactionState> const& stateShrdPtr() const {
    return _state;
  }

  Result resolveId(char const* handle, size_t length,
                   std::shared_ptr<LogicalCollection>& collection,
                   char const*& key, size_t& outLength);

  /// @brief return a pointer to the transaction context
  std::shared_ptr<transaction::Context> const& transactionContext() const {
    return _transactionContext;
  }

  TEST_VIRTUAL inline transaction::Context* transactionContextPtr() const {
    TRI_ASSERT(_transactionContext != nullptr);
    return _transactionContext.get();
  }

  // is this instance responsible for commit / abort
  bool isMainTransaction() const { return _mainTransaction; }

  /// @brief add a transaction hint
  void addHint(transaction::Hints::Hint hint) { _localHints.set(hint); }

  /// @brief whether or not the transaction consists of a single operation only
  bool isSingleOperationTransaction() const;

  /// @brief get the status of the transaction
  Status status() const;

  /// @brief get the status of the transaction, as a string
  char const* statusString() const {
    return transaction::statusString(status());
  }

  /// @brief options used, not dump options
  TEST_VIRTUAL velocypack::Options const& vpackOptions() const;

  /// @brief begin the transaction
  Result begin();

  /// @deprecated use async variant
  [[nodiscard, deprecated("use async variant")]] auto commit() noexcept
      -> Result;
  /// @brief commit / finish the transaction
  [[nodiscard]] auto commitAsync() noexcept -> Future<Result>;

  /// @deprecated use async variant
  [[nodiscard, deprecated("use async variant")]] auto abort() noexcept
      -> Result;
  /// @brief abort the transaction
  [[nodiscard]] auto abortAsync() noexcept -> Future<Result>;

  /// @deprecated use async variant
  [[nodiscard, deprecated("use async variant")]] auto finish(
      Result const& res) noexcept -> Result;

  /// @brief finish a transaction (commit or abort), based on the previous state
  [[nodiscard]] auto finishAsync(Result const& res) noexcept -> Future<Result>;

  /// @brief return the transaction id
  TransactionId tid() const;

  /// @brief return a collection name
  std::string name(DataSourceId cid) const;

  /// @brief extract the _id attribute from a slice,
  /// and convert it into a string
  std::string extractIdString(velocypack::Slice);

  /// @brief read many documents, using skip and limit in arbitrary order
  /// The result guarantees that all documents are contained exactly once
  /// as long as the collection is not modified.
  ENTERPRISE_VIRT OperationResult any(std::string const& collectionName,
                                      OperationOptions const& options);

  /// @brief add a collection to the transaction for read, at runtime
  DataSourceId addCollectionAtRuntime(DataSourceId cid,
                                      std::string const& collectionName,
                                      AccessMode::Type type);

  /// @brief add a collection to the transaction for read, at runtime
  virtual DataSourceId addCollectionAtRuntime(std::string const& collectionName,
                                              AccessMode::Type type);

  /// @brief return the type of a collection
  bool isEdgeCollection(std::string const& collectionName) const;
  TRI_col_type_e getCollectionType(std::string const& collectionName) const;

  /// @brief return one  document from a collection, fast path
  ///        If everything went well the result will contain the found document
  ///        (as an external on single_server)  and this function will return
  ///        TRI_ERROR_NO_ERROR. If there was an error the code is returned and
  ///        it is guaranteed that result remains unmodified. Does not care for
  ///        revision handling! shouldLock indicates if the transaction should
  ///        lock the collection if set to false it will not lock it (make sure
  ///        it is already locked!)
  ENTERPRISE_VIRT Result documentFastPath(std::string const& collectionName,
                                          velocypack::Slice value,
                                          OperationOptions const& options,
                                          velocypack::Builder& result);

  /// @brief return one  document from a collection, fast path
  ///        If everything went well the result will contain the found document
  ///        (as an external on single_server)  and this function will return
  ///        TRI_ERROR_NO_ERROR. If there was an error the code is returned Does
  ///        not care for revision handling! Must only be called on a local
  ///        server, not in cluster case!
  ENTERPRISE_VIRT Result
  documentFastPathLocal(std::string const& collectionName, std::string_view key,
                        IndexIterator::DocumentCallback const& cb);

  /// @brief return one or multiple documents from a collection
  /// @deprecated use async variant
  [[deprecated]] OperationResult document(std::string const& collectionName,
                                          velocypack::Slice value,
                                          OperationOptions const& options);

  /// @brief return one or multiple documents from a collection
  Future<OperationResult> documentAsync(std::string const& collectionName,
                                        velocypack::Slice value,
                                        OperationOptions const& options);

  /// @deprecated use async variant
  [[deprecated]] OperationResult insert(std::string const& collectionName,
                                        velocypack::Slice value,
                                        OperationOptions const& options);

  /// @brief create one or multiple documents in a collection
  /// The single-document variant of this operation will either succeed or,
  /// if it fails, clean up after itself
  Future<OperationResult> insertAsync(std::string const& collectionName,
                                      velocypack::Slice value,
                                      OperationOptions const& options);

  /// @deprecated use async variant
  [[deprecated]] OperationResult update(std::string const& collectionName,
                                        velocypack::Slice updateValue,
                                        OperationOptions const& options);

  /// @brief update/patch one or multiple documents in a collection.
  /// The single-document variant of this operation will either succeed or,
  /// if it fails, clean up after itself
  Future<OperationResult> updateAsync(std::string const& collectionName,
                                      velocypack::Slice updateValue,
                                      OperationOptions const& options);

  /// @deprecated use async variant
  [[deprecated]] OperationResult replace(std::string const& collectionName,
                                         velocypack::Slice replaceValue,
                                         OperationOptions const& options);

  /// @brief replace one or multiple documents in a collection.
  /// The single-document variant of this operation will either succeed or,
  /// if it fails, clean up after itself
  Future<OperationResult> replaceAsync(std::string const& collectionName,
                                       velocypack::Slice replaceValue,
                                       OperationOptions const& options);

  /// @deprecated use async variant
  [[deprecated]] OperationResult remove(std::string const& collectionName,
                                        velocypack::Slice value,
                                        OperationOptions const& options);

  /// @brief remove one or multiple documents in a collection
  /// the single-document variant of this operation will either succeed or,
  /// if it fails, clean up after itself
  Future<OperationResult> removeAsync(std::string const& collectionName,
                                      velocypack::Slice value,
                                      OperationOptions const& options);

  /// @brief fetches all documents in a collection
  ENTERPRISE_VIRT OperationResult all(std::string const& collectionName,
                                      uint64_t skip, uint64_t limit,
                                      OperationOptions const& options);

  /// @brief deprecated use async variant
  [[deprecated]] OperationResult truncate(std::string const& collectionName,
                                          OperationOptions const& options);

  /// @brief remove all documents in a collection
  Future<OperationResult> truncateAsync(std::string const& collectionName,
                                        OperationOptions const& options);

  /// deprecated, use async variant
  [[deprecated]] OperationResult count(std::string const& collectionName,
                                       CountType type,
                                       OperationOptions const& options);

  /// @brief count the number of documents in a collection
  futures::Future<OperationResult> countAsync(std::string const& collectionName,
                                              CountType type,
                                              OperationOptions const& options);

  /// @brief factory for IndexIterator objects from AQL
  /// note: the caller must have read-locked the underlying collection when
  /// calling this method
  std::unique_ptr<IndexIterator> indexScanForCondition(
<<<<<<< HEAD
      IndexHandle const&, aql::AstNode const*, aql::Variable const*,
=======
      ResourceMonitor& monitor, IndexHandle const&,
      arangodb::aql::AstNode const*, arangodb::aql::Variable const*,
>>>>>>> 12d4bcf2
      IndexIteratorOptions const&, ReadOwnWrites readOwnWrites,
      int mutableConditionIdx);

  /// @brief factory for IndexIterator objects
  /// note: the caller must have read-locked the underlying collection when
  /// calling this method
  std::unique_ptr<IndexIterator> indexScan(ResourceMonitor& monitor,
                                           std::string const& collectionName,
                                           CursorType cursorType,
                                           ReadOwnWrites readOwnWrites);

  /// @brief test if a collection is already locked
  ENTERPRISE_VIRT bool isLocked(LogicalCollection*, AccessMode::Type) const;

  /// @brief fetch the LogicalCollection by name
  LogicalCollection* documentCollection(std::string const& name) const;

  /// @brief return the collection name resolver
  CollectionNameResolver const* resolver() const;

#ifndef USE_ENTERPRISE
  [[nodiscard]] bool skipInaccessible() const { return false; }
  [[nodiscard]] bool isInaccessibleCollection(DataSourceId /*cid*/) const {
    return false;
  }
  [[nodiscard]] bool isInaccessibleCollection(
      std::string_view /*collectionName*/) const {
    return false;
  }
#else
  [[nodiscard]] bool skipInaccessible() const;
  [[nodiscard]] bool isInaccessibleCollection(DataSourceId /*cid*/) const;
  [[nodiscard]] bool isInaccessibleCollection(
      std::string_view /*collectionName*/) const;
#endif

  static ErrorCode validateSmartJoinAttribute(LogicalCollection const& collinfo,
                                              velocypack::Slice value);

  Result triggerIntermediateCommit();

 private:
  enum class ReplicationType { NONE, LEADER, FOLLOWER };

  // perform a (deferred) intermediate commit if required
  futures::Future<Result> performIntermediateCommitIfRequired(
      DataSourceId collectionId);

  /// @brief build a VPack object with _id, _key and _rev and possibly
  /// oldRef (if given), the result is added to the builder in the
  /// argument as a single object.
  void buildDocumentIdentity(LogicalCollection& collection,
                             velocypack::Builder& builder, DataSourceId cid,
                             std::string_view key, RevisionId rid,
                             RevisionId oldRid,
                             velocypack::Builder const* oldDoc,
                             velocypack::Builder const* newDoc);

  futures::Future<OperationResult> documentCoordinator(
      std::string const& collectionName, velocypack::Slice value,
      OperationOptions const& options, MethodsApi api);

  Future<OperationResult> documentLocal(std::string const& collectionName,
                                        velocypack::Slice value,
                                        OperationOptions const& options);

  Future<OperationResult> insertCoordinator(std::string const& collectionName,
                                            velocypack::Slice value,
                                            OperationOptions const& options,
                                            MethodsApi api);

  Future<OperationResult> insertLocal(std::string const& collectionName,
                                      velocypack::Slice value,
                                      OperationOptions& options);

  Result insertLocalHelper(LogicalCollection& collection,
                           velocypack::Slice value, RevisionId& newRevisionId,
                           velocypack::Builder& newDocumentBuilder,
                           OperationOptions& options,
                           BatchOptions& batchOptions);

  Result determineReplicationTypeAndFollowers(
      LogicalCollection& collection, std::string_view operationName,
      velocypack::Slice value, OperationOptions& options,
      ReplicationType& replicationType,
      std::shared_ptr<std::vector<ServerID> const>& followers);

  Result determineReplication1TypeAndFollowers(
      LogicalCollection& collection, std::string_view operationName,
      velocypack::Slice value, OperationOptions& options,
      ReplicationType& replicationType,
      std::shared_ptr<std::vector<ServerID> const>& followers);

  Result determineReplication2TypeAndFollowers(
      LogicalCollection& collection, std::string_view operationName,
      velocypack::Slice value, OperationOptions& options,
      ReplicationType& replicationType,
      std::shared_ptr<std::vector<ServerID> const>& followers);

  void trackWaitForSync(LogicalCollection& collection,
                        OperationOptions& options);

  Future<OperationResult> modifyCoordinator(
      std::string const& collectionName, velocypack::Slice newValue,
      OperationOptions const& options, TRI_voc_document_operation_e operation,
      MethodsApi api);

  Future<OperationResult> modifyLocal(std::string const& collectionName,
                                      velocypack::Slice newValue,
                                      OperationOptions& options, bool isUpdate);

  Result modifyLocalHelper(
      LogicalCollection& collection, velocypack::Slice value,
      LocalDocumentId previousDocumentId, RevisionId previousRevisionId,
      velocypack::Slice previousDocument, RevisionId& newRevisionId,
      velocypack::Builder& newDocumentBuilder, OperationOptions& options,
      BatchOptions& batchOptions, bool isUpdate);

  Future<OperationResult> removeCoordinator(std::string const& collectionName,
                                            velocypack::Slice value,
                                            OperationOptions const& options,
                                            transaction::MethodsApi api);

  Future<OperationResult> removeLocal(std::string const& collectionName,
                                      velocypack::Slice value,
                                      OperationOptions& options);

  Result removeLocalHelper(LogicalCollection& collection,
                           velocypack::Slice value,
                           LocalDocumentId previousDocumentId,
                           RevisionId previousRevisionId,
                           velocypack::Slice previousDocument,
                           OperationOptions& options);

  OperationResult allCoordinator(std::string const& collectionName,
                                 uint64_t skip, uint64_t limit,
                                 OperationOptions& options);

  OperationResult allLocal(std::string const& collectionName, uint64_t skip,
                           uint64_t limit, OperationOptions& options);

  OperationResult anyCoordinator(std::string const& collectionName,
                                 OperationOptions const& options);

  OperationResult anyLocal(std::string const& collectionName,
                           OperationOptions const& options);

  Future<OperationResult> truncateCoordinator(std::string const& collectionName,
                                              OperationOptions& options,
                                              MethodsApi api);

  Future<OperationResult> truncateLocal(std::string const& collectionName,
                                        OperationOptions& options);

 protected:
  // The internal methods distinguish between the synchronous and asynchronous
  // APIs via an additional parameter, so `skipScheduler` can be set for network
  // requests.
  [[nodiscard]] auto commitInternal(MethodsApi api) noexcept -> Future<Result>;
  [[nodiscard]] auto abortInternal(MethodsApi api) noexcept -> Future<Result>;
  [[nodiscard]] auto finishInternal(Result const& res, MethodsApi api) noexcept
      -> Future<Result>;
  // is virtual for IgnoreNoAccessMethods
  ENTERPRISE_VIRT auto documentInternal(std::string const& collectionName,
                                        velocypack::Slice value,
                                        OperationOptions const& options,
                                        MethodsApi api)
      -> Future<OperationResult>;
  auto insertInternal(std::string const& collectionName,
                      velocypack::Slice value, OperationOptions const& options,
                      MethodsApi api) -> Future<OperationResult>;
  auto updateInternal(std::string const& collectionName,
                      velocypack::Slice updateValue,
                      OperationOptions const& options, MethodsApi api)
      -> Future<OperationResult>;
  auto replaceInternal(std::string const& collectionName,
                       velocypack::Slice replaceValue,
                       OperationOptions const& options, MethodsApi api)
      -> Future<OperationResult>;
  auto removeInternal(std::string const& collectionName,
                      velocypack::Slice value, OperationOptions const& options,
                      MethodsApi api) -> Future<OperationResult>;
  auto truncateInternal(std::string const& collectionName,
                        OperationOptions const& options, MethodsApi api)
      -> Future<OperationResult>;
  // is virtual for IgnoreNoAccessMethods
  ENTERPRISE_VIRT auto countInternal(std::string const& collectionName,
                                     CountType type,
                                     OperationOptions const& options,
                                     MethodsApi api)
      -> futures::Future<OperationResult>;

  /// @brief return the transaction collection for a document collection
  TransactionCollection* trxCollection(
      DataSourceId cid, AccessMode::Type type = AccessMode::Type::READ) const;

  TransactionCollection* trxCollection(
      std::string const& name,
      AccessMode::Type type = AccessMode::Type::READ) const;

  futures::Future<OperationResult> countCoordinator(
      std::string const& collectionName, CountType type,
      OperationOptions const& options, MethodsApi api);

  futures::Future<OperationResult> countCoordinatorHelper(
      std::shared_ptr<LogicalCollection> const& collinfo,
      std::string const& collectionName, CountType type,
      OperationOptions const& options, MethodsApi api);

  OperationResult countLocal(std::string const& collectionName, CountType type,
                             OperationOptions const& options);

  /// @brief add a collection by id, with the name supplied
  Result addCollection(DataSourceId, std::string const&, AccessMode::Type);

  /// @brief add a collection by name
  Result addCollection(std::string const&, AccessMode::Type);

 private:
  Future<Result> replicateOperations(
      TransactionCollection& collection,
      std::shared_ptr<const std::vector<std::string>> const& followers,
      OperationOptions const& options,
      velocypack::Builder const& replicationData,
      TRI_voc_document_operation_e operation);

  /// @brief the state
  std::shared_ptr<TransactionState> _state;

  /// @brief the transaction context
  std::shared_ptr<transaction::Context> _transactionContext;

  bool _mainTransaction;

  /// @brief transaction hints
  transaction::Hints _localHints;

  /// @brief name-to-cid lookup cache for last collection seen
  struct {
    DataSourceId cid = DataSourceId::none();
    std::string name;
  } _collectionCache;
};

}  // namespace transaction
}  // namespace arangodb<|MERGE_RESOLUTION|>--- conflicted
+++ resolved
@@ -365,12 +365,8 @@
   /// note: the caller must have read-locked the underlying collection when
   /// calling this method
   std::unique_ptr<IndexIterator> indexScanForCondition(
-<<<<<<< HEAD
-      IndexHandle const&, aql::AstNode const*, aql::Variable const*,
-=======
       ResourceMonitor& monitor, IndexHandle const&,
       arangodb::aql::AstNode const*, arangodb::aql::Variable const*,
->>>>>>> 12d4bcf2
       IndexIteratorOptions const&, ReadOwnWrites readOwnWrites,
       int mutableConditionIdx);
 
