--- conflicted
+++ resolved
@@ -159,22 +159,11 @@
   /// @brief add a transaction hint
   void addHint(transaction::Hints::Hint hint) { _hints.set(hint); }
 
-<<<<<<< HEAD
-  /// @brief return the collection name resolver
-  CollectionNameResolver const* resolver();
-
-=======
->>>>>>> 97728e51
   /// @brief whether or not the transaction consists of a single operation only
   bool isSingleOperationTransaction() const;
 
   /// @brief get the status of the transaction
   Status status() const;
-<<<<<<< HEAD
-
-  int nestingLevel() const { return _nestingLevel; }
-=======
->>>>>>> 97728e51
 
   /// @brief begin the transaction
   int begin();
@@ -454,10 +443,6 @@
   OperationResult countLocal(std::string const& collectionName);
   
  protected:
-<<<<<<< HEAD
-
-=======
->>>>>>> 97728e51
   /// @brief return the transaction collection for a document collection
   TransactionCollection* trxCollection(TRI_voc_cid_t cid) const;
 
@@ -555,12 +540,6 @@
   void setupToplevel(TRI_vocbase_t*);
 
  private:
-<<<<<<< HEAD
-  /// @brief how deep the transaction is down in a nested transaction structure
-  int _nestingLevel;
-
-=======
->>>>>>> 97728e51
   /// @brief transaction hints
   transaction::Hints _hints;
 
@@ -568,12 +547,6 @@
   /// @brief the state 
   TransactionState* _state;
 
-<<<<<<< HEAD
-  /// @brief collection name resolver (cached)
-  CollectionNameResolver const* _resolver;
-
-=======
->>>>>>> 97728e51
   /// @brief the transaction context
   std::shared_ptr<TransactionContext> _transactionContext;
 
