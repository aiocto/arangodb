--- conflicted
+++ resolved
@@ -54,10 +54,7 @@
 #include "Metrics/Counter.h"
 #include "Replication/ReplicationMetricsFeature.h"
 #include "Replication2/StateMachines/Document/DocumentLeaderState.h"
-<<<<<<< HEAD
-=======
 #include "RestServer/DatabaseFeature.h"
->>>>>>> 6689131f
 #include "StorageEngine/PhysicalCollection.h"
 #include "StorageEngine/TransactionCollection.h"
 #include "StorageEngine/TransactionState.h"
@@ -1137,11 +1134,6 @@
   replicationType = ReplicationType::NONE;
   TRI_ASSERT(followers == nullptr);
 
-<<<<<<< HEAD
-  auto replicationVersion = collection->replicationVersion();
-  ReplicationType replicationType = ReplicationType::NONE;
-=======
->>>>>>> 6689131f
   if (_state->isDBServer()) {
     // This failure point is to test the case that a former leader has
     // resigned in the meantime but still gets an insert request from
@@ -1165,26 +1157,15 @@
 
       // This is just a trick to let the function continue for replication2
       // databases
-<<<<<<< HEAD
-=======
       auto replicationVersion = collection.replicationVersion();
->>>>>>> 6689131f
       if (replicationVersion != replication::Version::TWO) {
         switch (followerInfo->allowedToWrite()) {
           case FollowerInfo::WriteState::FORBIDDEN:
             // We cannot fulfill minimum replication Factor. Reject write.
-<<<<<<< HEAD
-            return OperationResult(TRI_ERROR_ARANGO_READ_ONLY, options);
-          case FollowerInfo::WriteState::UNAVAILABLE:
-          case FollowerInfo::WriteState::STARTUP:
-            return OperationResult(TRI_ERROR_CLUSTER_BACKEND_UNAVAILABLE,
-                                   options);
-=======
             return {TRI_ERROR_ARANGO_READ_ONLY};
           case FollowerInfo::WriteState::UNAVAILABLE:
           case FollowerInfo::WriteState::STARTUP:
             return {TRI_ERROR_CLUSTER_BACKEND_UNAVAILABLE};
->>>>>>> 6689131f
           default:
             break;
         }
@@ -1503,12 +1484,8 @@
 
     if (!isMock && replicationType == ReplicationType::LEADER &&
         (!followers->empty() ||
-<<<<<<< HEAD
-         replicationVersion == replication::Version::TWO)) {
-=======
          collection->replicationVersion() == replication::Version::TWO) &&
         !replicationData->slice().isEmptyArray()) {
->>>>>>> 6689131f
       TRI_ASSERT(collection != nullptr);
 
       // In the multi babies case res is always TRI_ERROR_NO_ERROR if we
@@ -1670,19 +1647,9 @@
     OperationOptions& options, bool isUpdate) {
   DataSourceId cid =
       addCollectionAtRuntime(collectionName, AccessMode::Type::WRITE);
-<<<<<<< HEAD
-  auto* trxColl = trxCollection(cid);
-  TRI_ASSERT(trxColl->isLocked(AccessMode::Type::WRITE));
-  auto const& collection = trxColl->collection();
-  auto replicationVersion = collection->replicationVersion();
-
-  // Assert my assumption that we don't have a lock only with mmfiles single
-  // document operations.
-=======
   std::shared_ptr<LogicalCollection> const& collection =
       trxCollection(cid)->collection();
   TRI_ASSERT(trxCollection(cid)->isLocked(AccessMode::Type::WRITE));
->>>>>>> 6689131f
 
   // this call will populate replicationType and followers
   ReplicationType replicationType = ReplicationType::NONE;
@@ -1692,65 +1659,6 @@
       *collection, isUpdate ? "update" : "replace", newValue, options,
       replicationType, followers);
 
-<<<<<<< HEAD
-      // This is just a trick to let the function continue for replication2
-      // databases
-      if (replicationVersion != replication::Version::TWO) {
-        switch (followerInfo->allowedToWrite()) {
-          case FollowerInfo::WriteState::FORBIDDEN:
-            // We cannot fulfill minimum replication Factor. Reject write.
-            return OperationResult(TRI_ERROR_ARANGO_READ_ONLY, options);
-          case FollowerInfo::WriteState::UNAVAILABLE:
-          case FollowerInfo::WriteState::STARTUP:
-            return OperationResult(TRI_ERROR_CLUSTER_BACKEND_UNAVAILABLE,
-                                   options);
-          default:
-            break;
-        }
-      }
-
-      replicationType = ReplicationType::LEADER;
-      followers = followerInfo->get();
-      // We cannot be silent if we may have to replicate later.
-      // If we need to get the followers under the single document operation's
-      // lock, we don't know yet if we will have followers later and thus cannot
-      // be silent.
-      // Otherwise, if we already know the followers to replicate to, we can
-      // just check if they're empty.
-      if (!followers->empty() ||
-          replicationVersion == replication::Version::TWO) {
-        options.silent = false;
-      }
-    } else {  // we are a follower following theLeader
-      replicationType = ReplicationType::FOLLOWER;
-      if (options.isSynchronousReplicationFrom.empty()) {
-        return OperationResult(TRI_ERROR_CLUSTER_SHARD_LEADER_RESIGNED,
-                               options);
-      }
-      bool sendRefusal = (options.isSynchronousReplicationFrom != theLeader);
-      TRI_IF_FAILURE("synchronousReplication::neverRefuseOnFollower") {
-        sendRefusal = false;
-      }
-      TRI_IF_FAILURE("synchronousReplication::refuseOnFollower") {
-        sendRefusal = true;
-      }
-      TRI_IF_FAILURE("synchronousReplication::expectFollowingTerm") {
-        // expect a following term id or send a refusal
-        if (!options.isRestore) {
-          sendRefusal |= (options.isSynchronousReplicationFrom.find('_') ==
-                          std::string::npos);
-        }
-      }
-      if (sendRefusal) {
-        return OperationResult(
-            ::buildRefusalResult(
-                *collection,
-                (operation == TRI_VOC_DOCUMENT_OPERATION_REPLACE ? "replace"
-                                                                 : "update"),
-                options, theLeader),
-            options);
-      }
-=======
   if (res.fail()) {
     return futures::makeFuture(OperationResult(std::move(res), options));
   }
@@ -1780,7 +1688,6 @@
   auto workForOneDocument = [&](VPackSlice newValue, bool isArray) -> Result {
     newDocumentBuilder->clear();
     previousDocumentBuilder->clear();
->>>>>>> 6689131f
 
     if (!newValue.isObject()) {
       return {TRI_ERROR_ARANGO_DOCUMENT_TYPE_INVALID};
@@ -1915,12 +1822,8 @@
   if (res.ok()) {
     if (replicationType == ReplicationType::LEADER &&
         (!followers->empty() ||
-<<<<<<< HEAD
-         replicationVersion == replication::Version::TWO)) {
-=======
          collection->replicationVersion() == replication::Version::TWO) &&
         !replicationData->slice().isEmptyArray()) {
->>>>>>> 6689131f
       // We still hold a lock here, because this is update/replace and we're
       // therefore not doing single document operations. But if we didn't hold
       // it at the beginning of the method the followers may not be up-to-date.
@@ -2105,79 +2008,6 @@
     OperationOptions& options) {
   DataSourceId cid =
       addCollectionAtRuntime(collectionName, AccessMode::Type::WRITE);
-<<<<<<< HEAD
-  auto* trxColl = trxCollection(cid);
-  TRI_ASSERT(trxColl->isLocked(AccessMode::Type::WRITE));
-  auto const& collection = trxColl->collection();
-  auto replicationVersion = collection->replicationVersion();
-
-  std::shared_ptr<std::vector<ServerID> const> followers;
-
-  ReplicationType replicationType = ReplicationType::NONE;
-  if (_state->isDBServer()) {
-    // Block operation early if we are not supposed to perform it:
-    auto const& followerInfo = collection->followers();
-    std::string theLeader = followerInfo->getLeader();
-    if (theLeader.empty()) {
-      if (!options.isSynchronousReplicationFrom.empty()) {
-        return OperationResult(
-            TRI_ERROR_CLUSTER_SHARD_LEADER_REFUSES_REPLICATION, options);
-      }
-
-      // This is just a trick to let the function continue for replication2
-      // databases
-      if (replicationVersion != replication::Version::TWO) {
-        switch (followerInfo->allowedToWrite()) {
-          case FollowerInfo::WriteState::FORBIDDEN:
-            // We cannot fulfill minimum replication Factor. Reject write.
-            return OperationResult(TRI_ERROR_ARANGO_READ_ONLY, options);
-          case FollowerInfo::WriteState::UNAVAILABLE:
-          case FollowerInfo::WriteState::STARTUP:
-            return OperationResult(TRI_ERROR_CLUSTER_BACKEND_UNAVAILABLE,
-                                   options);
-          default:
-            break;
-        }
-      }
-
-      replicationType = ReplicationType::LEADER;
-      followers = followerInfo->get();
-      // We cannot be silent if we may have to replicate later.
-      // If we need to get the followers under the single document operation's
-      // lock, we don't know yet if we will have followers later and thus cannot
-      // be silent.
-      // Otherwise, if we already know the followers to replicate to, we can
-      // just check if they're empty.
-      if (!followers->empty() ||
-          replicationVersion == replication::Version::TWO) {
-        options.silent = false;
-      }
-    } else {  // we are a follower following theLeader
-      replicationType = ReplicationType::FOLLOWER;
-      if (options.isSynchronousReplicationFrom.empty()) {
-        return OperationResult(TRI_ERROR_CLUSTER_SHARD_LEADER_RESIGNED,
-                               options);
-      }
-      bool sendRefusal = (options.isSynchronousReplicationFrom != theLeader);
-      TRI_IF_FAILURE("synchronousReplication::neverRefuseOnFollower") {
-        sendRefusal = false;
-      }
-      TRI_IF_FAILURE("synchronousReplication::refuseOnFollower") {
-        sendRefusal = true;
-      }
-      TRI_IF_FAILURE("synchronousReplication::expectFollowingTerm") {
-        // expect a following term id or send a refusal
-        if (!options.isRestore) {
-          sendRefusal |= (options.isSynchronousReplicationFrom.find('_') ==
-                          std::string::npos);
-        }
-      }
-      if (sendRefusal) {
-        return OperationResult(
-            ::buildRefusalResult(*collection, "remove", options, theLeader),
-            options);
-      }
-=======
   std::shared_ptr<LogicalCollection> const& collection =
       trxCollection(cid)->collection();
   TRI_ASSERT(trxCollection(cid)->isLocked(AccessMode::Type::WRITE));
@@ -2191,7 +2021,6 @@
   if (res.fail()) {
     return futures::makeFuture(OperationResult(std::move(res), options));
   }
->>>>>>> 6689131f
 
   bool excludeAllFromReplication =
       replicationType != ReplicationType::LEADER ||
@@ -2323,17 +2152,11 @@
 
   auto resDocs = resultBuilder.steal();
   if (res.ok()) {
-<<<<<<< HEAD
-    if (replicationType == ReplicationType::LEADER &&
-        (!followers->empty() ||
-         replicationVersion == replication::Version::TWO)) {
-=======
     auto replicationVersion = collection->replicationVersion();
     if (replicationType == ReplicationType::LEADER &&
         (!followers->empty() ||
          replicationVersion == replication::Version::TWO) &&
         !replicationData->slice().isEmptyArray()) {
->>>>>>> 6689131f
       TRI_ASSERT(collection != nullptr);
       // Now replicate the same operation on all followers:
 
@@ -2488,78 +2311,14 @@
   DataSourceId cid =
       addCollectionAtRuntime(collectionName, AccessMode::Type::WRITE);
   auto const& collection = trxCollection(cid)->collection();
-  auto replicationVersion = collection->replicationVersion();
 
   // this call will populate replicationType and followers
   ReplicationType replicationType = ReplicationType::NONE;
-<<<<<<< HEAD
-  if (_state->isDBServer()) {
-    // Block operation early if we are not supposed to perform it:
-    auto const& followerInfo = collection->followers();
-    std::string theLeader = followerInfo->getLeader();
-    if (theLeader.empty()) {
-      if (!options.isSynchronousReplicationFrom.empty()) {
-        return futures::makeFuture(OperationResult(
-            TRI_ERROR_CLUSTER_SHARD_LEADER_REFUSES_REPLICATION, options));
-      }
-
-      // This is just a trick to let the function continue for replication2
-      // databases
-      if (replicationVersion != replication::Version::TWO) {
-        switch (followerInfo->allowedToWrite()) {
-          case FollowerInfo::WriteState::FORBIDDEN:
-            // We cannot fulfill minimum replication Factor. Reject write.
-            return OperationResult(TRI_ERROR_ARANGO_READ_ONLY, options);
-          case FollowerInfo::WriteState::UNAVAILABLE:
-          case FollowerInfo::WriteState::STARTUP:
-            return OperationResult(TRI_ERROR_CLUSTER_BACKEND_UNAVAILABLE,
-                                   options);
-          default:
-            break;
-        }
-      }
-
-      // fetch followers
-      replicationType = ReplicationType::LEADER;
-      followers = followerInfo->get();
-      if (!followers->empty() ||
-          replicationVersion == replication::Version::TWO) {
-        options.silent = false;
-      }
-    } else {  // we are a follower following theLeader
-      replicationType = ReplicationType::FOLLOWER;
-      if (options.isSynchronousReplicationFrom.empty()) {
-        return futures::makeFuture(
-            OperationResult(TRI_ERROR_CLUSTER_SHARD_LEADER_RESIGNED, options));
-      }
-      bool sendRefusal = (options.isSynchronousReplicationFrom != theLeader);
-      TRI_IF_FAILURE("synchronousReplication::neverRefuseOnFollower") {
-        sendRefusal = false;
-      }
-      TRI_IF_FAILURE("synchronousReplication::refuseOnFollower") {
-        sendRefusal = true;
-      }
-      TRI_IF_FAILURE("synchronousReplication::expectFollowingTerm") {
-        // expect a following term id or send a refusal
-        if (!options.isRestore) {
-          sendRefusal |= (options.isSynchronousReplicationFrom.find('_') ==
-                          std::string::npos);
-        }
-      }
-      if (sendRefusal) {
-        return futures::makeFuture(OperationResult(
-            ::buildRefusalResult(*collection, "truncate", options, theLeader),
-            options));
-      }
-    }
-  }  // isDBServer - early block
-=======
   std::shared_ptr<std::vector<ServerID> const> followers;
 
   Result res = determineReplicationTypeAndFollowers(
       *collection, "truncate", VPackSlice::noneSlice(), options,
       replicationType, followers);
->>>>>>> 6689131f
 
   if (res.fail()) {
     return futures::makeFuture(OperationResult(std::move(res), options));
@@ -2571,10 +2330,7 @@
     return futures::makeFuture(OperationResult(res, options));
   }
 
-<<<<<<< HEAD
-=======
   auto replicationVersion = collection->replicationVersion();
->>>>>>> 6689131f
   if (replicationType == ReplicationType::LEADER &&
       replicationVersion == replication::Version::TWO) {
     auto leaderState = collection->waitForDocumentStateLeader();
@@ -2583,18 +2339,11 @@
       VPackObjectBuilder ob(&body);
       body.add("collection", collectionName);
     }
-<<<<<<< HEAD
-    leaderState->replicateOperations(
-        body.sharedSlice(),
-        replication2::replicated_state::document::OperationType::kTruncate,
-        state()->id());
-=======
     leaderState->replicateOperation(
         body.sharedSlice(),
         replication2::replicated_state::document::OperationType::kTruncate,
         state()->id(),
         replication2::replicated_state::document::ReplicationOptions{});
->>>>>>> 6689131f
     return OperationResult{Result{}, options};
   }
 
@@ -3063,63 +2812,6 @@
              collection->vocbase().replicationVersion() ==
                  replication::Version::TWO);
 
-<<<<<<< HEAD
-  transaction::BuilderLeaser payload(this);
-  auto doOneDoc = [&](VPackSlice doc, VPackSlice result) {
-    VPackObjectBuilder guard(payload.get());
-    VPackSlice s = result.get(StaticStrings::KeyString);
-    TRI_ASSERT(s.isString());
-    payload->add(StaticStrings::KeyString, s);
-    s = result.get(StaticStrings::RevString);
-    payload->add(StaticStrings::RevString, s);
-    if (operation != TRI_VOC_DOCUMENT_OPERATION_REMOVE) {
-      TRI_SanitizeObject(doc, *payload);
-    }
-  };
-
-  VPackSlice ourResult(ops->data());
-  size_t count = 0;
-  if (value.isArray()) {
-    VPackArrayBuilder guard(payload.get());
-    VPackArrayIterator itValue(value);
-    VPackArrayIterator itResult(ourResult);
-    while (itValue.valid() && itResult.valid()) {
-      TRI_ASSERT(itValue.index() == itResult.index());
-
-      TRI_ASSERT((*itResult).isObject());
-      if (!(*itResult).hasKey(StaticStrings::Error)) {
-        // not an error
-        // now check if document is explicitly excluded from replication
-        // this currently happens only for insert with overwriteMode=ignore
-        // for already-existing documents
-        if (excludePositions.find(itValue.index()) == excludePositions.end()) {
-          doOneDoc(itValue.value(), itResult.value());
-          count++;
-        }
-      }
-      itValue.next();
-      itResult.next();
-    }
-  } else {
-    if (excludePositions.find(0) == excludePositions.end()) {
-      doOneDoc(value, ourResult);
-      count++;
-    }
-  }
-
-  if (count == 0) {
-    // nothing to do
-    return Result();
-  }
-
-  if (collection->replicationVersion() == replication::Version::TWO) {
-    auto leaderState = collection->waitForDocumentStateLeader();
-    leaderState->replicateOperations(
-        payload->sharedSlice(),
-        replication2::replicated_state::document::fromDocumentOperation(
-            operation),
-        state()->id());
-=======
   TRI_ASSERT(replicationData.slice().isArray());
   TRI_ASSERT(!replicationData.slice().isEmptyArray());
 
@@ -3132,7 +2824,6 @@
             operation),
         state()->id(),
         replication2::replicated_state::document::ReplicationOptions{});
->>>>>>> 6689131f
     return Result{};
   }
 
@@ -3194,10 +2885,7 @@
       TRI_ASSERT(false);
   }
 
-<<<<<<< HEAD
-=======
   size_t count = replicationData.slice().length();
->>>>>>> 6689131f
   ReplicationTimeoutFeature& timeouts =
       vocbase().server().getFeature<ReplicationTimeoutFeature>();
   reqOpts.timeout = network::Timeout(
