////////////////////////////////////////////////////////////////////////////////
/// DISCLAIMER
///
/// Copyright 2014-2022 ArangoDB GmbH, Cologne, Germany
/// Copyright 2004-2014 triAGENS GmbH, Cologne, Germany
///
/// Licensed under the Apache License, Version 2.0 (the "License");
/// you may not use this file except in compliance with the License.
/// You may obtain a copy of the License at
///
///     http://www.apache.org/licenses/LICENSE-2.0
///
/// Unless required by applicable law or agreed to in writing, software
/// distributed under the License is distributed on an "AS IS" BASIS,
/// WITHOUT WARRANTIES OR CONDITIONS OF ANY KIND, either express or implied.
/// See the License for the specific language governing permissions and
/// limitations under the License.
///
/// Copyright holder is ArangoDB GmbH, Cologne, Germany
///
/// @author Dr. Frank Celler
////////////////////////////////////////////////////////////////////////////////

#include "v8-collection.h"

#include "ApplicationFeatures/ApplicationServer.h"
#include "Basics/FileUtils.h"
#include "Basics/ReadLocker.h"
#include "Basics/Result.h"
#include "Basics/StaticStrings.h"
#include "Basics/StringUtils.h"
#include "Basics/Utf8Helper.h"
#include "Basics/VelocyPackHelper.h"
#include "Basics/WriteLocker.h"
#include "Basics/conversions.h"
#include "Cluster/ClusterFeature.h"
#include "Cluster/ClusterInfo.h"
#include "GeneralServer/AuthenticationFeature.h"
#include "Indexes/Index.h"
#include "Pregel/AggregatorHandler.h"
#include "Pregel/Conductor/Conductor.h"
#include "Pregel/PregelFeature.h"
#include "Pregel/Worker/Worker.h"
#include "RestServer/DatabaseFeature.h"
#include "Scheduler/Scheduler.h"
#include "Scheduler/SchedulerFeature.h"
#include "StorageEngine/EngineSelectorFeature.h"
#include "StorageEngine/PhysicalCollection.h"
#include "StorageEngine/StorageEngine.h"
#include "Transaction/Hints.h"
#include "Transaction/V8Context.h"
#include "Utils/CollectionNameResolver.h"
#include "Utils/Events.h"
#include "Utils/ExecContext.h"
#include "Utils/OperationOptions.h"
#include "Utils/OperationResult.h"
#include "Utils/SingleCollectionTransaction.h"
#include "V8/v8-conv.h"
#include "V8/v8-utils.h"
#include "V8/v8-vpack.h"
#include "V8Server/v8-externals.h"
#include "V8Server/v8-vocbase.h"
#include "V8Server/v8-vocbaseprivate.h"
#include "V8Server/v8-vocindex.h"
#include "VocBase/LogicalCollection.h"
#include "VocBase/Methods/Collections.h"

#include <velocypack/Builder.h>
#include <velocypack/Slice.h>

namespace {

////////////////////////////////////////////////////////////////////////////////
/// @brief retrieves a collection from a V8 argument
////////////////////////////////////////////////////////////////////////////////
std::shared_ptr<arangodb::LogicalCollection> GetCollectionFromArgument(
    v8::Isolate* isolate, TRI_vocbase_t& vocbase,
    v8::Handle<v8::Value> const val) {
  if (arangodb::ServerState::instance()->isCoordinator()) {
    return vocbase.server().hasFeature<arangodb::ClusterFeature>()
               ? vocbase.server()
                     .getFeature<arangodb::ClusterFeature>()
                     .clusterInfo()
                     .getCollectionNT(vocbase.name(),
                                      TRI_ObjectToString(isolate, val))
               : nullptr;
  }

  // number
  if (val->IsNumber() || val->IsNumberObject()) {
    arangodb::DataSourceId cid{TRI_ObjectToUInt64(isolate, val, true)};
    return vocbase.lookupCollection(cid);
  }

  return vocbase.lookupCollection(TRI_ObjectToString(isolate, val));
}

}  // namespace

using namespace arangodb;
using namespace arangodb::basics;
using namespace arangodb::rest;

////////////////////////////////////////////////////////////////////////////////
/// @brief extract a boolean flag from the arguments
/// must specify the argument index starting from 1
////////////////////////////////////////////////////////////////////////////////

static inline bool ExtractBooleanArgument(
    v8::Isolate* isolate, v8::FunctionCallbackInfo<v8::Value> const& args,
    int index, bool defaultVal) {
  TRI_ASSERT(index > 0);

  if (args.Length() >= index) {
    return TRI_ObjectToBoolean(isolate, args[index - 1]);
  } else {
    return defaultVal;
  }
}

////////////////////////////////////////////////////////////////////////////////
/// @brief extracts a string value referencing a documents _id
///        If value is a string it is simply returned.
///        If value is an object and has a string _id attribute, this is
///        returned
///        Otherwise the empty string is returned
////////////////////////////////////////////////////////////////////////////////

static std::string ExtractIdString(v8::Isolate* isolate,
                                   v8::Handle<v8::Value> const val) {
  auto context = TRI_IGETC;
  if (val->IsString()) {
    return TRI_ObjectToString(isolate, val);
  }

  if (val->IsObject()) {
    TRI_GET_GLOBALS();
    v8::Handle<v8::Object> obj = v8::Handle<v8::Object>::Cast(
        val->ToObject(TRI_IGETC).FromMaybe(v8::Local<v8::Value>()));
    TRI_GET_GLOBAL_STRING(_IdKey);
    if (TRI_HasRealNamedProperty(context, isolate, obj, _IdKey)) {
      v8::Handle<v8::Value> idVal =
          obj->Get(context, _IdKey).FromMaybe(v8::Handle<v8::Value>());
      if (idVal->IsString()) {
        return TRI_ObjectToString(isolate, idVal);
      }
    }
  }
  std::string empty;
  return empty;
}

static void getOperationOptionsFromObject(v8::Isolate* isolate,
                                          OperationOptions& options,
                                          v8::Handle<v8::Object>& optionsObject,
                                          bool getUpdateFlags = false) {
  auto context = TRI_IGETC;
  TRI_GET_GLOBALS();
  TRI_GET_GLOBAL_STRING(OverwriteKey);
  if (TRI_HasProperty(context, isolate, optionsObject, OverwriteKey)) {
    options.ignoreRevs =
        TRI_ObjectToBoolean(isolate, optionsObject->Get(context, OverwriteKey)
                                         .FromMaybe(v8::Local<v8::Value>()));
  }
  TRI_GET_GLOBAL_STRING(WaitForSyncKey);
  if (TRI_HasProperty(context, isolate, optionsObject, WaitForSyncKey)) {
    options.waitForSync =
        TRI_ObjectToBoolean(isolate, optionsObject->Get(context, WaitForSyncKey)
                                         .FromMaybe(v8::Local<v8::Value>()));
  }
  TRI_GET_GLOBAL_STRING(ReturnNewKey);
  if (TRI_HasProperty(context, isolate, optionsObject, ReturnNewKey)) {
    options.returnNew =
        TRI_ObjectToBoolean(isolate, optionsObject->Get(context, ReturnNewKey)
                                         .FromMaybe(v8::Local<v8::Value>()));
  }
  TRI_GET_GLOBAL_STRING(ReturnOldKey);
  if (TRI_HasProperty(context, isolate, optionsObject, ReturnOldKey)) {
    options.returnOld =
        TRI_ObjectToBoolean(isolate, optionsObject->Get(context, ReturnOldKey)
                                         .FromMaybe(v8::Local<v8::Value>()));
  }
  TRI_GET_GLOBAL_STRING(SilentKey);
  if (TRI_HasProperty(context, isolate, optionsObject, SilentKey)) {
    options.silent =
        TRI_ObjectToBoolean(isolate, optionsObject->Get(context, SilentKey)
                                         .FromMaybe(v8::Local<v8::Value>()));
  }
  TRI_GET_GLOBAL_STRING(IsSynchronousReplicationKey);
  if (TRI_HasProperty(context, isolate, optionsObject,
                      IsSynchronousReplicationKey)) {
    options.isSynchronousReplicationFrom = TRI_ObjectToString(
        isolate, optionsObject->Get(context, IsSynchronousReplicationKey)
                     .FromMaybe(v8::Local<v8::Value>()));
  }
  TRI_GET_GLOBAL_STRING(CompactKey);
  if (TRI_HasProperty(context, isolate, optionsObject, CompactKey)) {
    options.truncateCompact =
        TRI_ObjectToBoolean(isolate, optionsObject->Get(context, CompactKey)
                                         .FromMaybe(v8::Local<v8::Value>()));
  }
  TRI_GET_GLOBAL_STRING(SkipDocumentValidationKey);
  if (TRI_HasProperty(context, isolate, optionsObject,
                      SkipDocumentValidationKey)) {
    options.validate = !TRI_ObjectToBoolean(
        isolate, optionsObject->Get(context, SkipDocumentValidationKey)
                     .FromMaybe(v8::Local<v8::Value>()));
  }
  TRI_GET_GLOBAL_STRING(IsRestoreKey);
  if (TRI_HasProperty(context, isolate, optionsObject, IsRestoreKey)) {
    options.isRestore =
        TRI_ObjectToBoolean(isolate, optionsObject->Get(context, IsRestoreKey)
                                         .FromMaybe(v8::Local<v8::Value>()));
  }
  if (getUpdateFlags) {
    // intentionally not called for TRI_VOC_DOCUMENT_OPERATION_REPLACE
    TRI_GET_GLOBAL_STRING(KeepNullKey);
    if (TRI_HasProperty(context, isolate, optionsObject, KeepNullKey)) {
      options.keepNull =
          TRI_ObjectToBoolean(isolate, optionsObject->Get(context, KeepNullKey)
                                           .FromMaybe(v8::Local<v8::Value>()));
    }
    TRI_GET_GLOBAL_STRING(MergeObjectsKey);
    if (TRI_HasProperty(context, isolate, optionsObject, MergeObjectsKey)) {
      options.mergeObjects = TRI_ObjectToBoolean(
          isolate, optionsObject->Get(context, MergeObjectsKey)
                       .FromMaybe(v8::Local<v8::Value>()));
    }
  }
}

////////////////////////////////////////////////////////////////////////////////
/// @brief parse document or document handle from a v8 value (string | object)
////////////////////////////////////////////////////////////////////////////////

static ErrorCode ParseDocumentOrDocumentHandle(
    v8::Isolate* isolate, CollectionNameResolver const* resolver,
    bool extendedNames,
    std::shared_ptr<arangodb::LogicalCollection>& collection,
    std::string& collectionName, VPackBuilder& builder, bool includeRev,
    v8::Handle<v8::Value> const val) {
  v8::HandleScope scope(isolate);

  // try to extract the collection name, key, and revision from the object
  // passed
  if (!ExtractDocumentHandle(isolate, val, extendedNames, collectionName,
                             builder, includeRev)) {
    return TRI_ERROR_ARANGO_DOCUMENT_HANDLE_BAD;
  }

  if (collectionName.empty()) {
    // only a document key without collection name was passed
    if (collection == nullptr) {
      // we do not know the collection
      return TRI_ERROR_ARANGO_DOCUMENT_HANDLE_BAD;
    }
    // we use the current collection's name
    collectionName = resolver->getCollectionNameCluster(collection->id());
  } else {
    // we read a collection name from the document id
    // check cross-collection requests
    if (collection != nullptr && !methods::Collections::hasName(
                                     *resolver, *collection, collectionName)) {
      return TRI_ERROR_ARANGO_CROSS_COLLECTION_REQUEST;
    }
  }

  TRI_ASSERT(!collectionName.empty());

  if (collection == nullptr) {
    // no collection object was passed, now check the user-supplied collection
    // name
    collection = resolver->getCollection(collectionName);

    if (collection == nullptr) {
      // collection not found
      return TRI_ERROR_ARANGO_DATA_SOURCE_NOT_FOUND;
    }
  }
  TRI_ASSERT(collection != nullptr);

  return TRI_ERROR_NO_ERROR;
}

////////////////////////////////////////////////////////////////////////////////
/// @brief V8ToVPack without _key and _rev, builder must be open with an
/// object and is left open at the end
////////////////////////////////////////////////////////////////////////////////

static ErrorCode V8ToVPackNoKeyRevId(v8::Isolate* isolate,
                                     VPackBuilder& builder,
                                     v8::Local<v8::Value> const obj) {
  auto context = TRI_IGETC;
  TRI_ASSERT(obj->IsObject() && !obj->IsArray());
  auto o = v8::Local<v8::Object>::Cast(obj);
  v8::Handle<v8::Array> names =
      o->GetOwnPropertyNames(context).FromMaybe(v8::Local<v8::Array>());
  uint32_t const n = names->Length();
  for (uint32_t i = 0; i < n; ++i) {
    v8::Handle<v8::Value> key =
        names->Get(context, i).FromMaybe(v8::Handle<v8::Value>());
    TRI_Utf8ValueNFC str(isolate, key);
    if (*str == nullptr) {
      return TRI_ERROR_OUT_OF_MEMORY;
    }
    if (strcmp(*str, "_key") != 0 && strcmp(*str, "_rev") != 0 &&
        strcmp(*str, "_id") != 0) {
      builder.add(VPackValue(*str));
      TRI_V8ToVPack(isolate, builder,
                    o->Get(context, key).FromMaybe(v8::Local<v8::Value>()),
                    false);
    }
  }
  return TRI_ERROR_NO_ERROR;
}

////////////////////////////////////////////////////////////////////////////////
/// @brief get all cluster collections cloned, caller needs to cleanupb
////////////////////////////////////////////////////////////////////////////////

std::vector<std::shared_ptr<LogicalCollection>> GetCollections(
    TRI_vocbase_t& vocbase) {
  if (arangodb::ServerState::instance()->isCoordinator()) {
    return vocbase.server().hasFeature<arangodb::ClusterFeature>()
               ? vocbase.server()
                     .getFeature<arangodb::ClusterFeature>()
                     .clusterInfo()
                     .getCollections(vocbase.name())
               : std::vector<std::shared_ptr<LogicalCollection>>();
  }

  return vocbase.collections(false);
}

////////////////////////////////////////////////////////////////////////////////
/// @brief get all cluster collection names
////////////////////////////////////////////////////////////////////////////////

static std::vector<std::string> GetCollectionNamesCluster(
    TRI_vocbase_t* vocbase) {
  std::vector<std::string> result;

  std::vector<std::shared_ptr<LogicalCollection>> const collections =
      vocbase->server()
          .getFeature<arangodb::ClusterFeature>()
          .clusterInfo()
          .getCollections(vocbase->name());

  for (auto& collection : collections) {
    std::string const& name = collection->name();
    result.emplace_back(name);
  }

  return result;
}

////////////////////////////////////////////////////////////////////////////////
/// @brief looks up a document and returns whether it exists
////////////////////////////////////////////////////////////////////////////////

static void ExistsVocbaseVPack(
    bool useCollection, v8::FunctionCallbackInfo<v8::Value> const& args) {
  v8::Isolate* isolate = args.GetIsolate();
  v8::HandleScope scope(isolate);

  // first and only argument should be a document identifier
  if (args.Length() != 1) {
    TRI_V8_THROW_EXCEPTION_USAGE("exists(<document-id> or <document-key> )");
  }

  TRI_vocbase_t* vocbase;
  arangodb::LogicalCollection* col = nullptr;

  if (useCollection) {
    // called as db.collection.exists()
    col = UnwrapCollection(isolate, args.Holder());

    if (!col) {
      TRI_V8_THROW_EXCEPTION_INTERNAL("cannot extract collection");
    }

    vocbase = &(col->vocbase());
  } else {
    // called as db._exists()
    vocbase = &GetContextVocBase(isolate);
  }

  bool extendedNames = vocbase->server()
                           .getFeature<DatabaseFeature>()
                           .extendedNamesForCollections();

  transaction::V8Context transactionContext(*vocbase, true);
  VPackBuilder builder;
  std::shared_ptr<arangodb::LogicalCollection> collection(
      col, [](arangodb::LogicalCollection*) -> void {});
  std::string collectionName;
  Result res;

  {
    VPackObjectBuilder guard(&builder);

    res = ParseDocumentOrDocumentHandle(
        isolate, &(transactionContext.resolver()), extendedNames, collection,
        collectionName, builder, true, args[0]);
  }

  if (!res.ok()) {
    TRI_V8_THROW_EXCEPTION(res);
  }

  TRI_ASSERT(collection);
  TRI_ASSERT(!collectionName.empty());
  VPackSlice search = builder.slice();
  TRI_ASSERT(search.isObject());

  SingleCollectionTransaction trx(
      std::shared_ptr<transaction::Context>(
          std::shared_ptr<transaction::Context>(), &transactionContext),
      collectionName, AccessMode::Type::READ);
  trx.addHint(transaction::Hints::Hint::SINGLE_OPERATION);

  res = trx.begin();

  if (!res.ok()) {
    TRI_V8_THROW_EXCEPTION(res);
  }

  OperationOptions options;
  options.silent = false;
  options.ignoreRevs = false;
  OperationResult opResult = trx.document(collectionName, search, options);

  res = trx.finish(opResult.result);

  if (opResult.fail()) {
    if (opResult.is(TRI_ERROR_ARANGO_DOCUMENT_NOT_FOUND)) {
      TRI_V8_RETURN_FALSE();
    }
    TRI_V8_THROW_EXCEPTION(opResult.result);
  }

  if (!res.ok()) {
    TRI_V8_THROW_EXCEPTION(res);
  }

  v8::Handle<v8::Value> result = TRI_VPackToV8(
      isolate, opResult.slice(), transactionContext.getVPackOptions());

  TRI_V8_RETURN(result);
}

////////////////////////////////////////////////////////////////////////////////
/// @brief looks up (a) document(s) and returns it/them, collection method
////////////////////////////////////////////////////////////////////////////////

static void DocumentVocbaseCol(
    v8::FunctionCallbackInfo<v8::Value> const& args) {
  v8::Isolate* isolate = args.GetIsolate();
  v8::HandleScope scope(isolate);
  auto context = TRI_IGETC;
  TRI_GET_GLOBALS();

  // first and only argument should be a document handle or key or an object
  if (args.Length() < 1 || args.Length() > 2) {
    TRI_V8_THROW_EXCEPTION_USAGE(
        "document(<document-id> or <document-key> or <object> or <array>)");
  }

  OperationOptions options;
  options.ignoreRevs = false;

  if (args.Length() == 2 && args[1]->IsObject()) {
    v8::Local<v8::Object> optsObj = v8::Local<v8::Object>::Cast(args[1]);
    TRI_GET_GLOBAL_STRING(AllowDirtyReadsKey);
    if (TRI_HasProperty(context, isolate, optsObj, AllowDirtyReadsKey)) {
      options.allowDirtyReads =
          TRI_ObjectToBoolean(isolate, optsObj->Get(context, AllowDirtyReadsKey)
                                           .FromMaybe(v8::Local<v8::Value>()));
    }
  }

  // Find collection and vocbase
  auto* col = UnwrapCollection(isolate, args.Holder());

  if (!col) {
    TRI_V8_THROW_EXCEPTION_INTERNAL("cannot extract collection");
  }

  bool extendedNames = col->vocbase()
                           .server()
                           .getFeature<DatabaseFeature>()
                           .extendedNamesForCollections();

  auto& collectionName = col->name();
  VPackBuilder searchBuilder;

  auto workOnOneDocument = [&](v8::Local<v8::Value> const searchValue,
                               bool isBabies) {
    std::string collName;
    if (!ExtractDocumentHandle(isolate, searchValue, extendedNames, collName,
                               searchBuilder, true)) {
      if (!isBabies) {
        THROW_ARANGO_EXCEPTION(TRI_ERROR_ARANGO_DOCUMENT_HANDLE_BAD);
      }
    }
    if (!collName.empty() && collName != collectionName) {
      THROW_ARANGO_EXCEPTION(TRI_ERROR_ARANGO_CROSS_COLLECTION_REQUEST);
    }
  };

  if (!args[0]->IsArray()) {
    VPackObjectBuilder guard(&searchBuilder);
    workOnOneDocument(args[0], false);
  } else {
    VPackArrayBuilder guard(&searchBuilder);
    auto searchVals = v8::Local<v8::Array>::Cast(args[0]);
    for (uint32_t i = 0; i < searchVals->Length(); ++i) {
      VPackObjectBuilder guard(&searchBuilder);
      workOnOneDocument(
          searchVals->Get(context, i).FromMaybe(v8::Local<v8::Value>()), true);
    }
  }

  VPackSlice search = searchBuilder.slice();
  transaction::V8Context transactionContext(col->vocbase(), true);
  SingleCollectionTransaction trx(
      std::shared_ptr<transaction::Context>(
          std::shared_ptr<transaction::Context>(), &transactionContext),
      collectionName, AccessMode::Type::READ);

  if (!args[0]->IsArray()) {
    trx.addHint(transaction::Hints::Hint::SINGLE_OPERATION);
  }

  Result res = trx.begin();
  if (!res.ok()) {
    TRI_V8_THROW_EXCEPTION(res);
  }

  OperationResult opResult = trx.document(collectionName, search, options);

  res = trx.finish(opResult.result);

  if (opResult.fail()) {
    TRI_V8_THROW_EXCEPTION(opResult.result);
  }

  if (!res.ok()) {
    TRI_V8_THROW_EXCEPTION(res);
  }

  v8::Handle<v8::Value> result = TRI_VPackToV8(
      isolate, opResult.slice(), transactionContext.getVPackOptions());

  TRI_V8_RETURN(result);
}

////////////////////////////////////////////////////////////////////////////////
/// @brief looks up a document and returns it, database method
////////////////////////////////////////////////////////////////////////////////

static void DocumentVocbase(v8::FunctionCallbackInfo<v8::Value> const& args) {
  v8::Isolate* isolate = args.GetIsolate();
  v8::HandleScope scope(isolate);

  // first and only argument should be a document identifier
  if (args.Length() != 1) {
    TRI_V8_THROW_EXCEPTION_USAGE("document(<document-id>)");
  }

  auto& vocbase = GetContextVocBase(isolate);

  if (vocbase.isDropped()) {
    TRI_V8_THROW_EXCEPTION(TRI_ERROR_ARANGO_DATABASE_NOT_FOUND);
  }

  bool extendedNames = vocbase.server()
                           .getFeature<DatabaseFeature>()
                           .extendedNamesForCollections();

  transaction::V8Context transactionContext(vocbase, true);
  VPackBuilder builder;
  std::shared_ptr<arangodb::LogicalCollection> collection;
  std::string collectionName;

  {
    VPackObjectBuilder guard(&builder);
    auto res = ParseDocumentOrDocumentHandle(
        isolate, &(transactionContext.resolver()), extendedNames, collection,
        collectionName, builder, true, args[0]);

    if (res != TRI_ERROR_NO_ERROR) {
      TRI_V8_THROW_EXCEPTION(res);
    }
  }

  TRI_ASSERT(collection);
  TRI_ASSERT(!collectionName.empty());

  VPackSlice search = builder.slice();
  TRI_ASSERT(search.isObject());

  OperationOptions options;
  options.ignoreRevs = false;

  SingleCollectionTransaction trx(
      std::shared_ptr<transaction::Context>(
          std::shared_ptr<transaction::Context>(), &transactionContext),
      collectionName, AccessMode::Type::READ);
  trx.addHint(transaction::Hints::Hint::SINGLE_OPERATION);

  Result res = trx.begin();

  if (!res.ok()) {
    TRI_V8_THROW_EXCEPTION(res);
  }

  OperationResult opResult = trx.document(collectionName, search, options);

  res = trx.finish(opResult.result);

  if (opResult.fail()) {
    TRI_V8_THROW_EXCEPTION(opResult.result);
  }

  if (!res.ok()) {
    TRI_V8_THROW_EXCEPTION(res);
  }

  v8::Handle<v8::Value> result = TRI_VPackToV8(
      isolate, opResult.slice(), transactionContext.getVPackOptions());

  TRI_V8_RETURN(result);
}

////////////////////////////////////////////////////////////////////////////////
/// @brief deletes (a) document(s), collection method
////////////////////////////////////////////////////////////////////////////////

static void RemoveVocbaseCol(v8::FunctionCallbackInfo<v8::Value> const& args) {
  v8::Isolate* isolate = args.GetIsolate();
  v8::HandleScope scope(isolate);
  auto context = TRI_IGETC;
  OperationOptions options;
  options.ignoreRevs = false;

  // check the arguments
  uint32_t const argLength = args.Length();

  if (argLength < 1 || argLength > 3) {
    TRI_V8_THROW_EXCEPTION_USAGE(
        "remove(<document>, "
        "{overwrite: booleanValue, waitForSync: booleanValue, returnOld: "
        "booleanValue, silent:booleanValue})");
  }

  if (argLength > 1) {
    if (args[1]->IsObject()) {
      v8::Handle<v8::Object> optionsObject = args[1].As<v8::Object>();
      getOperationOptionsFromObject(isolate, options, optionsObject);
    } else {  // old variant remove(<document>, <overwrite>, <waitForSync>)
      options.ignoreRevs = TRI_ObjectToBoolean(isolate, args[1]);
      if (argLength > 2) {
        options.waitForSync = TRI_ObjectToBoolean(isolate, args[2]);
      }
    }
  }

  // Find collection and vocbase
  auto* col = UnwrapCollection(isolate, args.Holder());

  if (!col) {
    TRI_V8_THROW_EXCEPTION_INTERNAL("cannot extract collection");
  }

  bool extendedNames = col->vocbase()
                           .server()
                           .getFeature<DatabaseFeature>()
                           .extendedNamesForCollections();

  auto& collectionName = col->name();
  VPackBuilder searchBuilder;

  auto workOnOneDocument = [&](v8::Local<v8::Value> const searchValue,
                               bool isBabies) {
    std::string collName;
    if (!ExtractDocumentHandle(isolate, searchValue, extendedNames, collName,
                               searchBuilder, true)) {
      if (!isBabies) {
        THROW_ARANGO_EXCEPTION(TRI_ERROR_ARANGO_DOCUMENT_HANDLE_BAD);
      }
      return;
    }
    if (!collName.empty() && collName != collectionName) {
      THROW_ARANGO_EXCEPTION(TRI_ERROR_ARANGO_CROSS_COLLECTION_REQUEST);
    }
  };

  if (!args[0]->IsArray()) {
    VPackObjectBuilder guard(&searchBuilder);
    workOnOneDocument(args[0], false);
  } else {
    VPackArrayBuilder guard(&searchBuilder);
    auto searchVals = v8::Local<v8::Array>::Cast(args[0]);
    for (uint32_t i = 0; i < searchVals->Length(); ++i) {
      VPackObjectBuilder guard(&searchBuilder);
      workOnOneDocument(
          searchVals->Get(context, i).FromMaybe(v8::Local<v8::Value>()), true);
    }
  }

  VPackSlice toRemove = searchBuilder.slice();
  transaction::V8Context transactionContext(col->vocbase(), true);
  SingleCollectionTransaction trx(
      std::shared_ptr<transaction::V8Context>(
          std::shared_ptr<transaction::Context>(), &transactionContext),
      collectionName, AccessMode::Type::WRITE);

  if (!args[0]->IsArray()) {
    trx.addHint(transaction::Hints::Hint::SINGLE_OPERATION);
  }

  Result res = trx.begin();
  if (!res.ok()) {
    TRI_V8_THROW_EXCEPTION(res);
  }

  OperationResult result = trx.remove(collectionName, toRemove, options);

  res = trx.finish(result.result);

  if (!res.ok()) {
    TRI_V8_THROW_EXCEPTION(res);
  }

  if (options.silent) {
    // no return value
    TRI_V8_RETURN_TRUE();
  }

  v8::Handle<v8::Value> finalResult = TRI_VPackToV8(
      isolate, result.slice(), transactionContext.getVPackOptions());

  TRI_V8_RETURN(finalResult);
}

////////////////////////////////////////////////////////////////////////////////
/// @brief deletes a document, database method
////////////////////////////////////////////////////////////////////////////////

static void RemoveVocbase(v8::FunctionCallbackInfo<v8::Value> const& args) {
  v8::Isolate* isolate = args.GetIsolate();
  v8::HandleScope scope(isolate);
  OperationOptions options;
  options.ignoreRevs = false;

  // check the arguments
  uint32_t const argLength = args.Length();

  if (argLength < 1 || argLength > 3) {
    TRI_V8_THROW_EXCEPTION_USAGE("remove(<document>, <options>)");
  }

  if (argLength > 1) {
    if (args[1]->IsObject()) {
      v8::Handle<v8::Object> optionsObject = args[1].As<v8::Object>();
      getOperationOptionsFromObject(isolate, options, optionsObject);
    } else {  // old variant replace(<document>, <data>, <overwrite>,
              // <waitForSync>)
      options.ignoreRevs = TRI_ObjectToBoolean(isolate, args[1]);
      if (argLength > 2) {
        options.waitForSync = TRI_ObjectToBoolean(isolate, args[2]);
      }
    }
  }

  auto& vocbase = GetContextVocBase(isolate);

  if (vocbase.isDropped()) {
    TRI_V8_THROW_EXCEPTION(TRI_ERROR_ARANGO_DATABASE_NOT_FOUND);
  }

  bool extendedNames = vocbase.server()
                           .getFeature<DatabaseFeature>()
                           .extendedNamesForCollections();

  transaction::V8Context transactionContext(vocbase, true);
  VPackBuilder builder;
  std::shared_ptr<arangodb::LogicalCollection> collection;
  std::string collectionName;

  {
    VPackObjectBuilder guard(&builder);
    auto res = ParseDocumentOrDocumentHandle(
        isolate, &(transactionContext.resolver()), extendedNames, collection,
        collectionName, builder, !options.ignoreRevs, args[0]);

    if (res != TRI_ERROR_NO_ERROR) {
      TRI_V8_THROW_EXCEPTION(res);
    }
  }

  TRI_ASSERT(collection);
  TRI_ASSERT(!collectionName.empty());

  VPackSlice toRemove = builder.slice();
  TRI_ASSERT(toRemove.isObject());

  SingleCollectionTransaction trx(
      std::shared_ptr<transaction::Context>(
          std::shared_ptr<transaction::Context>(), &transactionContext),
      collectionName, AccessMode::Type::WRITE);
  trx.addHint(transaction::Hints::Hint::SINGLE_OPERATION);

  Result res = trx.begin();

  if (!res.ok()) {
    TRI_V8_THROW_EXCEPTION(res);
  }

  OperationResult result = trx.remove(collectionName, toRemove, options);

  res = trx.finish(result.result);

  if (result.fail()) {
    TRI_V8_THROW_EXCEPTION(result.result);
  }

  if (!res.ok()) {
    TRI_V8_THROW_EXCEPTION(res);
  }

  if (options.silent) {
    // no return value
    TRI_V8_RETURN_TRUE();
  }

  v8::Handle<v8::Value> finalResult = TRI_VPackToV8(
      isolate, result.slice(), transactionContext.getVPackOptions());

  TRI_V8_RETURN(finalResult);
}

// db.<collection>.document
static void JS_DocumentVocbaseCol(
    v8::FunctionCallbackInfo<v8::Value> const& args) {
  TRI_V8_TRY_CATCH_BEGIN(isolate);
  DocumentVocbaseCol(args);
  TRI_V8_TRY_CATCH_END
}

// db.<collection>.binaryDocument
static void JS_BinaryDocumentVocbaseCol(
    v8::FunctionCallbackInfo<v8::Value> const& args) {
  TRI_V8_TRY_CATCH_BEGIN(isolate);
  v8::HandleScope scope(isolate);

  // first and only argument should be a document handle or key
  if (args.Length() != 2) {
    TRI_V8_THROW_EXCEPTION_USAGE(
        "binaryDocument(<document-id> or <document-key>, <filename>)");
  }

  OperationOptions options;
  options.ignoreRevs = false;

  // Find collection and vocbase
  auto* col = UnwrapCollection(isolate, args.Holder());

  if (!col) {
    TRI_V8_THROW_EXCEPTION_INTERNAL("cannot extract collection");
  }

  bool extendedNames = col->vocbase()
                           .server()
                           .getFeature<DatabaseFeature>()
                           .extendedNamesForCollections();

  VPackBuilder searchBuilder;
  v8::Local<v8::Value> const searchValue = args[0];
  auto& collectionName = col->name();

  {
    VPackObjectBuilder guard(&searchBuilder);

    std::string collName;
    if (!ExtractDocumentHandle(isolate, searchValue, extendedNames, collName,
                               searchBuilder, true)) {
      THROW_ARANGO_EXCEPTION(TRI_ERROR_ARANGO_DOCUMENT_HANDLE_BAD);
    }

    if (!collName.empty() && collName != collectionName) {
      THROW_ARANGO_EXCEPTION(TRI_ERROR_ARANGO_CROSS_COLLECTION_REQUEST);
    }
  }

  VPackSlice search = searchBuilder.slice();
  transaction::V8Context transactionContext(col->vocbase(), true);
  SingleCollectionTransaction trx(
      std::shared_ptr<transaction::Context>(
          std::shared_ptr<transaction::Context>(), &transactionContext),
      collectionName, AccessMode::Type::READ);

  trx.addHint(transaction::Hints::Hint::SINGLE_OPERATION);

  Result res = trx.begin();

  if (!res.ok()) {
    TRI_V8_THROW_EXCEPTION(res);
  }

  OperationResult opResult = trx.document(collectionName, search, options);

  res = trx.finish(opResult.result);

  if (opResult.fail()) {
    TRI_V8_THROW_EXCEPTION(opResult.result);
  }

  if (!res.ok()) {
    TRI_V8_THROW_EXCEPTION(res);
  }

  std::string filename = TRI_ObjectToString(isolate, args[1]);
  auto builder = std::make_shared<VPackBuilder>();

  {
    VPackObjectBuilder meta(builder.get());

    for (auto it : VPackObjectIterator(opResult.slice().resolveExternals())) {
      std::string key = it.key.copyString();

      if (key == StaticStrings::AttachmentString) {
        char const* att;
        velocypack::ValueLength length;

        try {
          att = it.value.getString(length);
        } catch (...) {
          TRI_V8_THROW_EXCEPTION_MESSAGE(TRI_ERROR_ARANGO_DOCUMENT_TYPE_INVALID,
                                         "'_attachment' must be a string");
        }

        std::string attachment =
            StringUtils::decodeBase64(std::string(att, length));

        try {
          FileUtils::spit(filename, attachment);
        } catch (...) {
          TRI_V8_THROW_EXCEPTION_MESSAGE(TRI_errno(), TRI_last_error());
        }
      } else {
        builder->add(key, it.value);
      }
    }
  }

  v8::Handle<v8::Value> result = TRI_VPackToV8(
      isolate, builder->slice(), transactionContext.getVPackOptions());

  TRI_V8_RETURN(result);

  TRI_V8_TRY_CATCH_END
}

////////////////////////////////////////////////////////////////////////////////
/// @brief was docuBlock collectionDrop
////////////////////////////////////////////////////////////////////////////////

static void JS_DropVocbaseCol(v8::FunctionCallbackInfo<v8::Value> const& args) {
  TRI_V8_TRY_CATCH_BEGIN(isolate);
  v8::Local<v8::Context> context = isolate->GetCurrentContext();
  v8::HandleScope scope(isolate);
  auto& vocbase = GetContextVocBase(isolate);
  if (vocbase.isDangling()) {
    events::DropCollection(vocbase.name(), "",
                           TRI_ERROR_ARANGO_DATABASE_NOT_FOUND);
    TRI_V8_THROW_EXCEPTION(TRI_ERROR_ARANGO_DATABASE_NOT_FOUND);
  }

  auto* collection = UnwrapCollection(isolate, args.Holder());

  if (!collection) {
    events::DropCollection(vocbase.name(), "", TRI_ERROR_INTERNAL);
    TRI_V8_THROW_EXCEPTION_INTERNAL("cannot extract collection");
  }

  PREVENT_EMBEDDED_TRANSACTION();

  bool allowDropSystem = false;
  double timeout = -1.0;  // forever, unless specified otherwise

  if (args.Length() > 0) {
    // options
    if (args[0]->IsObject()) {
      TRI_GET_GLOBALS();
      v8::Handle<v8::Object> optionsObject = args[0].As<v8::Object>();
      TRI_GET_GLOBAL_STRING(IsSystemKey);
      if (TRI_HasProperty(context, isolate, optionsObject, IsSystemKey)) {
        allowDropSystem = TRI_ObjectToBoolean(
            isolate, optionsObject->Get(context, IsSystemKey)
                         .FromMaybe(v8::Local<v8::Value>()));
      }
      TRI_GET_GLOBAL_STRING(TimeoutKey);
      if (TRI_HasProperty(context, isolate, optionsObject, TimeoutKey)) {
        timeout =
            TRI_ObjectToDouble(isolate, optionsObject->Get(context, TimeoutKey)
                                            .FromMaybe(v8::Local<v8::Value>()));
      }
    } else {
      allowDropSystem = TRI_ObjectToBoolean(isolate, args[0]);
    }
  }

  try {
    auto res =
        methods::Collections::drop(*collection, allowDropSystem, timeout);
    if (res.fail()) {
      TRI_V8_THROW_EXCEPTION(res);
    }
  } catch (basics::Exception const& ex) {
    events::DropCollection(vocbase.name(), collection->name(), ex.code());
    throw;
  } catch (...) {
    events::DropCollection(vocbase.name(), collection->name(),
                           TRI_ERROR_INTERNAL);
    throw;
  }

  TRI_V8_RETURN_UNDEFINED();
  TRI_V8_TRY_CATCH_END
}

////////////////////////////////////////////////////////////////////////////////
/// @brief was docuBlock documentsCollectionExists
////////////////////////////////////////////////////////////////////////////////

static void JS_ExistsVocbaseVPack(
    v8::FunctionCallbackInfo<v8::Value> const& args) {
  TRI_V8_TRY_CATCH_BEGIN(isolate);
  return ExistsVocbaseVPack(true, args);

  // cppcheck-suppress style
  TRI_V8_TRY_CATCH_END
}

////////////////////////////////////////////////////////////////////////////////
/// @brief was docuBlock collectionFigures
////////////////////////////////////////////////////////////////////////////////

static void JS_FiguresVocbaseCol(
    v8::FunctionCallbackInfo<v8::Value> const& args) {
  TRI_V8_TRY_CATCH_BEGIN(isolate);
  v8::HandleScope scope(isolate);

  auto* collection = UnwrapCollection(isolate, args.Holder());

  if (!collection) {
    TRI_V8_THROW_EXCEPTION_INTERNAL("cannot extract collection");
  }

  bool details = false;
  if (args.Length() != 0) {
    details = TRI_ObjectToBoolean(isolate, args[0]);
  }

  SingleCollectionTransaction trx(
      transaction::V8Context::Create(collection->vocbase(), true), *collection,
      AccessMode::Type::READ);
  Result res = trx.begin();

  if (!res.ok()) {
    TRI_V8_THROW_EXCEPTION(res);
  }

  OperationOptions options(ExecContext::current());
  auto opRes = collection->figures(details, options).get();

  if (trx.finish(opRes.result).ok()) {
    TRI_V8_RETURN(TRI_VPackToV8(isolate, opRes.slice()));
  } else {
    TRI_V8_RETURN_NULL();
  }

  TRI_V8_TRY_CATCH_END
}

static void JS_GetResponsibleShardVocbaseCol(
    v8::FunctionCallbackInfo<v8::Value> const& args) {
  TRI_V8_TRY_CATCH_BEGIN(isolate);
  v8::HandleScope scope(isolate);

  if (!ServerState::instance()->isCoordinator()) {
    TRI_V8_THROW_EXCEPTION(TRI_ERROR_CLUSTER_ONLY_ON_COORDINATOR);
  }

  auto* collection = UnwrapCollection(isolate, args.Holder());

  if (!collection) {
    TRI_V8_THROW_EXCEPTION_INTERNAL("cannot extract collection");
  }
  if (args.Length() < 1) {
    TRI_V8_THROW_EXCEPTION_USAGE("getResponsibleShard(<data>)");
  }

  VPackBuilder builder;
  if (args[0]->IsNumber() || args[0]->IsNumberObject()) {
    builder.openObject();
    builder.add(
        StaticStrings::KeyString,
        VPackValue(std::to_string(TRI_ObjectToInt64(isolate, args[0]))));
    builder.close();
  } else if (args[0]->IsString() || args[0]->IsStringObject()) {
    builder.openObject();
    builder.add(StaticStrings::KeyString,
                VPackValue(TRI_ObjectToString(isolate, args[0])));
    builder.close();
  } else {
    TRI_V8ToVPack(isolate, builder, args[0], false);
  }
  if (!builder.slice().isObject()) {
    TRI_V8_THROW_EXCEPTION_USAGE("getResponsibleShard(<object>)");
  }

  std::string shardId;
  TRI_ASSERT(builder.slice().isObject());
  auto res = collection->getResponsibleShard(builder.slice(), false, shardId);

  if (res != TRI_ERROR_NO_ERROR) {
    TRI_V8_THROW_EXCEPTION(res);
  }

  v8::Handle<v8::Value> result = TRI_V8_STD_STRING(isolate, shardId);
  TRI_V8_RETURN(result);

  TRI_V8_TRY_CATCH_END
}

////////////////////////////////////////////////////////////////////////////////
/// @brief was docuBlock collectionLoad
////////////////////////////////////////////////////////////////////////////////

static void JS_LoadVocbaseCol(v8::FunctionCallbackInfo<v8::Value> const& args) {
  TRI_V8_TRY_CATCH_BEGIN(isolate);
  v8::HandleScope scope(isolate);

  auto& vocbase = GetContextVocBase(isolate);

  if (vocbase.isDropped()) {
    TRI_V8_THROW_EXCEPTION(TRI_ERROR_ARANGO_DATABASE_NOT_FOUND);
  }

  auto* collection = UnwrapCollection(isolate, args.Holder());

  if (!collection) {
    TRI_V8_THROW_EXCEPTION_INTERNAL("cannot extract collection");
  }

  // load is a no-op starting with ArangoDB 3.9
  TRI_V8_RETURN_UNDEFINED();
  TRI_V8_TRY_CATCH_END
}

////////////////////////////////////////////////////////////////////////////////
/// @brief returns the name of a collection
////////////////////////////////////////////////////////////////////////////////

static void JS_NameVocbaseCol(v8::FunctionCallbackInfo<v8::Value> const& args) {
  TRI_V8_TRY_CATCH_BEGIN(isolate);
  v8::HandleScope scope(isolate);

  auto* collection = UnwrapCollection(isolate, args.Holder());

  if (!collection) {
    TRI_V8_THROW_EXCEPTION_INTERNAL("cannot extract collection");
  }

  auto& collectionName = collection->name();

  if (collectionName.empty()) {
    TRI_V8_THROW_EXCEPTION(TRI_ERROR_ARANGO_DATA_SOURCE_NOT_FOUND);
  }
  v8::Handle<v8::Value> result = TRI_V8_STD_STRING(isolate, collectionName);
  TRI_V8_RETURN(result);
  TRI_V8_TRY_CATCH_END
}

////////////////////////////////////////////////////////////////////////////////
/// @brief returns the path of a collection
////////////////////////////////////////////////////////////////////////////////

static void JS_PathVocbaseCol(v8::FunctionCallbackInfo<v8::Value> const& args) {
  TRI_V8_TRY_CATCH_BEGIN(isolate);
  v8::HandleScope scope(isolate);

  auto* collection = UnwrapCollection(isolate, args.Holder());

  if (!collection) {
    TRI_V8_THROW_EXCEPTION_INTERNAL("cannot extract collection");
  }

  std::string path(collection->getPhysical()->path());
  v8::Handle<v8::Value> result = TRI_V8_STD_STRING(isolate, path);

  TRI_V8_RETURN(result);
  TRI_V8_TRY_CATCH_END
}

////////////////////////////////////////////////////////////////////////////////
/// @brief return the collection's cluster plan id
////////////////////////////////////////////////////////////////////////////////

static void JS_PlanIdVocbaseCol(
    v8::FunctionCallbackInfo<v8::Value> const& args) {
  TRI_V8_TRY_CATCH_BEGIN(isolate);
  v8::HandleScope scope(isolate);

  auto* collection = UnwrapCollection(isolate, args.Holder());

  if (!collection) {
    TRI_V8_THROW_EXCEPTION_INTERNAL("cannot extract collection");
  }

  if (ServerState::instance()->isCoordinator()) {
    TRI_V8_RETURN(TRI_V8UInt64String<DataSourceId::BaseType>(
        isolate, collection->id().id()));
  }

  TRI_V8_RETURN(TRI_V8UInt64String<DataSourceId::BaseType>(
      isolate, collection->planId().id()));
  TRI_V8_TRY_CATCH_END
}

////////////////////////////////////////////////////////////////////////////////
/// @brief was docuBlock collectionProperties
////////////////////////////////////////////////////////////////////////////////

static void JS_PropertiesVocbaseCol(
    v8::FunctionCallbackInfo<v8::Value> const& args) {
  TRI_V8_TRY_CATCH_BEGIN(isolate);
  v8::HandleScope scope(isolate);
  auto context = TRI_IGETC;

  auto* consoleColl = UnwrapCollection(isolate, args.Holder());

  if (!consoleColl) {
    TRI_V8_THROW_EXCEPTION_INTERNAL("cannot extract collection");
  }

  bool const isModification = (args.Length() != 0);

  if (isModification) {
    v8::Handle<v8::Value> par = args[0];

    if (par->IsObject()) {
      VPackBuilder builder;
      TRI_V8ToVPack(isolate, builder, args[0], false);
      TRI_ASSERT(builder.isClosed());
      OperationOptions options(ExecContext::current());

      auto res = methods::Collections::updateProperties(
          *consoleColl, builder.slice(), options);
      if (res.fail() && ServerState::instance()->isCoordinator()) {
        TRI_V8_THROW_EXCEPTION(res);
      }
    }
  }

  // in the cluster the collection object might contain outdated
  // properties, which will break tests. We need an extra lookup
  VPackBuilder builder;

  std::shared_ptr<LogicalCollection> coll;
  methods::Collections::lookup(consoleColl->vocbase(), consoleColl->name(),
                               coll);
  if (coll) {
    VPackObjectBuilder object(&builder, true);
    methods::Collections::Context ctxt(coll);
    Result res = methods::Collections::properties(ctxt, builder);

    if (res.fail()) {
      TRI_V8_THROW_EXCEPTION(res);
    }
  }

  // return the current parameter set
  TRI_V8_RETURN(TRI_VPackToV8(isolate, builder.slice())
                    ->ToObject(context)
                    .FromMaybe(v8::Local<v8::Value>()));
  TRI_V8_TRY_CATCH_END
}

static void JS_RemoveVocbaseCol(
    v8::FunctionCallbackInfo<v8::Value> const& args) {
  TRI_V8_TRY_CATCH_BEGIN(isolate);
  RemoveVocbaseCol(args);
  // cppcheck-suppress style
  TRI_V8_TRY_CATCH_END
}

////////////////////////////////////////////////////////////////////////////////
/// @brief was docuBlock collectionRename
////////////////////////////////////////////////////////////////////////////////

static void JS_RenameVocbaseCol(
    v8::FunctionCallbackInfo<v8::Value> const& args) {
  TRI_V8_TRY_CATCH_BEGIN(isolate);
  v8::HandleScope scope(isolate);

  if (args.Length() < 1) {
    TRI_V8_THROW_EXCEPTION_USAGE("rename(<name>)");
  }

  std::string const name = TRI_ObjectToString(isolate, args[0]);

  // second parameter "override" is to override renaming restrictions, e.g.
  // renaming from a system collection name to a non-system collection name and
  // vice versa. this parameter is not publicly exposed but used internally
  bool doOverride = false;
  if (args.Length() > 1) {
    doOverride = TRI_ObjectToBoolean(isolate, args[1]);
  }

  PREVENT_EMBEDDED_TRANSACTION();

  auto* collection = UnwrapCollection(isolate, args.Holder());

  if (!collection) {
    TRI_V8_THROW_EXCEPTION_INTERNAL("cannot extract collection");
  }

  auto res = methods::Collections::rename(*collection, name, doOverride);

  if (res.fail()) {
    TRI_V8_THROW_EXCEPTION(res);
  }
  TRI_V8_RETURN_UNDEFINED();
  TRI_V8_TRY_CATCH_END
}

////////////////////////////////////////////////////////////////////////////////
/// @brief option parsing for replace and update methods
////////////////////////////////////////////////////////////////////////////////

static void parseReplaceAndUpdateOptions(
    v8::Isolate* isolate, v8::FunctionCallbackInfo<v8::Value> const& args,
    OperationOptions& options, TRI_voc_document_operation_e operation) {
  TRI_ASSERT(args.Length() > 2);
  if (args[2]->IsObject()) {
    v8::Handle<v8::Object> optionsObject = args[2].As<v8::Object>();
    getOperationOptionsFromObject(
        isolate, options, optionsObject,
        operation == TRI_VOC_DOCUMENT_OPERATION_UPDATE);
  } else {
    // old variants
    //   replace(<document>, <data>, <overwrite>, <waitForSync>)
    // and
    //   update(<document>, <data>, <overwrite>, <keepNull>, <waitForSync>
    options.ignoreRevs = TRI_ObjectToBoolean(isolate, args[2]);
    if (args.Length() > 3) {
      if (operation == TRI_VOC_DOCUMENT_OPERATION_REPLACE) {
        options.waitForSync = TRI_ObjectToBoolean(isolate, args[3]);
      } else {  // UPDATE
        options.keepNull = TRI_ObjectToBoolean(isolate, args[3]);
        if (args.Length() > 4) {
          options.waitForSync = TRI_ObjectToBoolean(isolate, args[4]);
        }
      }
    }
  }
}

////////////////////////////////////////////////////////////////////////////////
/// @brief ModifyVocbaseCol
////////////////////////////////////////////////////////////////////////////////

static void ModifyVocbaseCol(TRI_voc_document_operation_e operation,
                             v8::FunctionCallbackInfo<v8::Value> const& args) {
  TRI_V8_TRY_CATCH_BEGIN(isolate);
  v8::HandleScope scope(isolate);
  v8::Local<v8::Context> context = isolate->GetCurrentContext();

  // check the arguments
  uint32_t const argLength = args.Length();

  if (argLength < 2 ||
      argLength >
          (operation == TRI_VOC_DOCUMENT_OPERATION_REPLACE ? 4UL : 5UL)) {
    if (operation == TRI_VOC_DOCUMENT_OPERATION_REPLACE) {
      TRI_V8_THROW_EXCEPTION_USAGE(
          "replace(<document(s)>, <data>, {overwrite: booleanValue,"
          " waitForSync: booleanValue, returnNew: booleanValue,"
          " returnOld: booleanValue, silent: booleanValue})");
    } else {  // UPDATE
      TRI_V8_THROW_EXCEPTION_USAGE(
          "update(<document>, <data>, {overwrite: booleanValue, keepNull: "
          "booleanValue, mergeObjects: booleanValue, waitForSync: "
          "booleanValue, returnNew: booleanValue, returnOld: booleanValue,"
          " silent: booleanValue})");
    }
  }

  // we're only accepting "real" object documents or arrays of such
  if (!args[1]->IsObject()) {
    TRI_V8_THROW_EXCEPTION(TRI_ERROR_ARANGO_DOCUMENT_TYPE_INVALID);
  }
  if (args[0]->IsArray() ^ args[1]->IsArray()) {
    TRI_V8_THROW_EXCEPTION(TRI_ERROR_ARANGO_DOCUMENT_TYPE_INVALID);
  }
  if (args[0]->IsArray()) {  // then both are arrays, check equal length
    auto a = v8::Local<v8::Array>::Cast(args[0]);
    auto b = v8::Local<v8::Array>::Cast(args[1]);
    if (a->Length() != b->Length()) {
      TRI_V8_THROW_EXCEPTION(TRI_ERROR_ARANGO_DOCUMENT_TYPE_INVALID);
    }
  }

  OperationOptions options;
  options.ignoreRevs = false;
  if (args.Length() > 2) {
    parseReplaceAndUpdateOptions(isolate, args, options, operation);
  }
  if (options.isRestore) {
    options.ignoreRevs = true;
  }

  // Find collection and vocbase
  auto* col = UnwrapCollection(isolate, args.Holder());

  if (!col) {
    TRI_V8_THROW_EXCEPTION_INTERNAL("cannot extract collection");
  }

  bool extendedNames = col->vocbase()
                           .server()
                           .getFeature<DatabaseFeature>()
                           .extendedNamesForCollections();

  auto& collectionName = col->name();
  VPackBuilder updateBuilder;
  auto workOnOneSearchVal = [&](v8::Local<v8::Value> const searchVal,
                                bool isBabies) {
    std::string collName;

    if (!ExtractDocumentHandle(isolate, searchVal, extendedNames, collName,
                               updateBuilder, !options.isRestore)) {
      // If this is no restore, then we must extract the _rev from the
      // search value. If options.isRestore is set, the _rev value must
      // be taken from the new value, see below in workOnOneDocument!
      if (!isBabies) {
        THROW_ARANGO_EXCEPTION(TRI_ERROR_ARANGO_DOCUMENT_HANDLE_BAD);
      } else {
        return;
      }
    }

    if (!collName.empty() && collName != collectionName) {
      THROW_ARANGO_EXCEPTION(TRI_ERROR_ARANGO_CROSS_COLLECTION_REQUEST);
    }
  };

  auto workOnOneDocument = [&](v8::Local<v8::Value> const newVal) {
    if (!newVal->IsObject() || newVal->IsArray()) {
      THROW_ARANGO_EXCEPTION(TRI_ERROR_ARANGO_DOCUMENT_TYPE_INVALID);
    }

    auto res = V8ToVPackNoKeyRevId(isolate, updateBuilder, newVal);

    if (res != TRI_ERROR_NO_ERROR) {
      THROW_ARANGO_EXCEPTION(res);
    }

    if (options.isRestore) {
      // In this case we have to extract the _rev entry from newVal:
      TRI_GET_GLOBALS();
      v8::Handle<v8::Object> obj =
          newVal->ToObject(context).FromMaybe(v8::Local<v8::Object>());
      TRI_GET_GLOBAL_STRING(_RevKey);
      if (!TRI_HasRealNamedProperty(context, isolate, obj, _RevKey)) {
        THROW_ARANGO_EXCEPTION(TRI_ERROR_ARANGO_DOCUMENT_REV_BAD);
      }
      v8::Handle<v8::Value> revVal =
          obj->Get(context, _RevKey).FromMaybe(v8::Local<v8::Value>());
      if (!revVal->IsString()) {
        THROW_ARANGO_EXCEPTION(TRI_ERROR_ARANGO_DOCUMENT_REV_BAD);
      }
      v8::String::Utf8Value str(isolate, revVal);
      if (*str == nullptr) {
        THROW_ARANGO_EXCEPTION(TRI_ERROR_ARANGO_DOCUMENT_REV_BAD);
      }
      updateBuilder.add(StaticStrings::RevString, VPackValue(*str));
    }
  };

  if (!args[0]->IsArray()) {
    // we deal with the single document case:
    VPackObjectBuilder guard(&updateBuilder);
    workOnOneDocument(args[1]);
    workOnOneSearchVal(args[0], false);
  } else {  // finally, the array case, note that we already know that the two
            // arrays have equal length!
    TRI_ASSERT(args[0]->IsArray() && args[1]->IsArray());
    VPackArrayBuilder guard(&updateBuilder);
    auto searchVals = v8::Local<v8::Array>::Cast(args[0]);
    auto documents = v8::Local<v8::Array>::Cast(args[1]);
    for (uint32_t i = 0; i < searchVals->Length(); ++i) {
      v8::Local<v8::Value> const newVal =
          documents->Get(context, i).FromMaybe(v8::Local<v8::Value>());
      if (!newVal->IsObject() || newVal->IsArray()) {
        // We insert a non-object that should fail later.
        updateBuilder.add(VPackValue(VPackValueType::Null));
        continue;
      }
      VPackObjectBuilder guard(&updateBuilder);
      workOnOneDocument(newVal);
      workOnOneSearchVal(
          searchVals->Get(context, i).FromMaybe(v8::Local<v8::Value>()), true);
    }
  }

  VPackSlice const update = updateBuilder.slice();
  transaction::V8Context transactionContext(col->vocbase(), true);

  // Now start the transaction:
  SingleCollectionTransaction trx(
      std::shared_ptr<transaction::Context>(
          std::shared_ptr<transaction::Context>(), &transactionContext),
      collectionName, AccessMode::Type::WRITE);

  if (!args[0]->IsArray()) {
    trx.addHint(transaction::Hints::Hint::SINGLE_OPERATION);
  }

  Result res = trx.begin();

  if (!res.ok()) {
    TRI_V8_THROW_EXCEPTION(res);
  }

  OperationResult opResult = (operation == TRI_VOC_DOCUMENT_OPERATION_REPLACE)
                                 ? trx.replace(collectionName, update, options)
                                 : trx.update(collectionName, update, options);
  res = trx.finish(opResult.result);

  if (!res.ok()) {
    TRI_V8_THROW_EXCEPTION(res);
  }

  if (options.silent) {
    // no return value
    TRI_V8_RETURN_TRUE();
  }

  VPackSlice resultSlice = opResult.slice();
  TRI_V8_RETURN(TRI_VPackToV8(isolate, resultSlice,
                              transactionContext.getVPackOptions()));
  TRI_V8_TRY_CATCH_END
}

////////////////////////////////////////////////////////////////////////////////
/// @brief was docuBlock documentsCollectionReplace
/// Replace a document, collection method
////////////////////////////////////////////////////////////////////////////////

static void JS_ReplaceVocbaseCol(
    v8::FunctionCallbackInfo<v8::Value> const& args) {
  TRI_V8_TRY_CATCH_BEGIN(isolate);
  ModifyVocbaseCol(TRI_VOC_DOCUMENT_OPERATION_REPLACE, args);
  TRI_V8_TRY_CATCH_END
}

////////////////////////////////////////////////////////////////////////////////
/// @brief was docuBlock documentsCollectionUpdate
////////////////////////////////////////////////////////////////////////////////

static void JS_UpdateVocbaseCol(
    v8::FunctionCallbackInfo<v8::Value> const& args) {
  TRI_V8_TRY_CATCH_BEGIN(isolate);
  ModifyVocbaseCol(TRI_VOC_DOCUMENT_OPERATION_UPDATE, args);
  TRI_V8_TRY_CATCH_END
}

////////////////////////////////////////////////////////////////////////////////
/// @brief ModifyVocbase, database method, only single documents
////////////////////////////////////////////////////////////////////////////////

static void ModifyVocbase(TRI_voc_document_operation_e operation,
                          v8::FunctionCallbackInfo<v8::Value> const& args) {
  TRI_V8_TRY_CATCH_BEGIN(isolate);
  v8::HandleScope scope(isolate);

  // check the arguments
  uint32_t const argLength = args.Length();

  if (argLength < 2 ||
      argLength >
          (operation == TRI_VOC_DOCUMENT_OPERATION_REPLACE ? 4UL : 5UL)) {
    if (operation == TRI_VOC_DOCUMENT_OPERATION_REPLACE) {
      TRI_V8_THROW_EXCEPTION_USAGE(
          "_replace(<document>, <data>, {overwrite: booleanValue, waitForSync: "
          "booleanValue, returnNew: booleanValue, returnOld: booleanValue,"
          " silent: booleanValue})");
    } else {
      TRI_V8_THROW_EXCEPTION_USAGE(
          "_update(<document>, <data>, {overwrite: booleanValue, keepNull: "
          "booleanValue, mergeObjects: booleanValue, waitForSync: "
          "booleanValue, returnNew: booleanValue, returnOld: booleanValue,"
          " silent: booleanValue})");
    }
  }

  // we're only accepting "real" object documents
  if (!args[1]->IsObject() || args[1]->IsArray()) {
    TRI_V8_THROW_EXCEPTION(TRI_ERROR_ARANGO_DOCUMENT_TYPE_INVALID);
  }

  OperationOptions options;
  options.ignoreRevs = false;
  if (args.Length() > 2) {
    parseReplaceAndUpdateOptions(isolate, args, options, operation);
  }

  std::shared_ptr<arangodb::LogicalCollection> collection;
  std::string collectionName;
  auto& vocbase = GetContextVocBase(isolate);
  bool extendedNames = vocbase.server()
                           .getFeature<DatabaseFeature>()
                           .extendedNamesForCollections();
  transaction::V8Context transactionContext(vocbase, true);
  VPackBuilder updateBuilder;

  {
    VPackObjectBuilder guard(&updateBuilder);
    auto res = V8ToVPackNoKeyRevId(isolate, updateBuilder, args[1]);

    if (res != TRI_ERROR_NO_ERROR) {
      TRI_V8_THROW_EXCEPTION(res);
    }

    res = ParseDocumentOrDocumentHandle(
        isolate, &(transactionContext.resolver()), extendedNames, collection,
        collectionName, updateBuilder, !options.ignoreRevs, args[0]);

    if (res != TRI_ERROR_NO_ERROR) {
      TRI_V8_THROW_EXCEPTION(res);
    }
  }

  SingleCollectionTransaction trx(
      std::shared_ptr<transaction::Context>(
          std::shared_ptr<transaction::Context>(), &transactionContext),
      collectionName, AccessMode::Type::WRITE);
  trx.addHint(transaction::Hints::Hint::SINGLE_OPERATION);

  Result res = trx.begin();
  if (!res.ok()) {
    TRI_V8_THROW_EXCEPTION(res);
  }

  VPackSlice const update = updateBuilder.slice();

  OperationResult opResult = (operation == TRI_VOC_DOCUMENT_OPERATION_REPLACE)
                                 ? trx.replace(collectionName, update, options)
                                 : trx.update(collectionName, update, options);

  res = trx.finish(opResult.result);

  if (opResult.fail()) {
    TRI_V8_THROW_EXCEPTION(opResult.result);
  }

  if (!res.ok()) {
    TRI_V8_THROW_EXCEPTION(res);
  }

  if (options.silent) {
    // no return value
    TRI_V8_RETURN_TRUE();
  }

  VPackSlice resultSlice = opResult.slice();
  TRI_V8_RETURN(TRI_VPackToV8(isolate, resultSlice,
                              transactionContext.getVPackOptions()));
  TRI_V8_TRY_CATCH_END
}

////////////////////////////////////////////////////////////////////////////////
/// @brief was docuBlock documentsDocumentReplace
////////////////////////////////////////////////////////////////////////////////

static void JS_ReplaceVocbase(v8::FunctionCallbackInfo<v8::Value> const& args) {
  TRI_V8_TRY_CATCH_BEGIN(isolate);
  ModifyVocbase(TRI_VOC_DOCUMENT_OPERATION_REPLACE, args);
  TRI_V8_TRY_CATCH_END
}

////////////////////////////////////////////////////////////////////////////////
/// @brief was docuBlock documentsDocumentUpdate
////////////////////////////////////////////////////////////////////////////////

static void JS_UpdateVocbase(v8::FunctionCallbackInfo<v8::Value> const& args) {
  TRI_V8_TRY_CATCH_BEGIN(isolate);
  ModifyVocbase(TRI_VOC_DOCUMENT_OPERATION_UPDATE, args);
  TRI_V8_TRY_CATCH_END
}

////////////////////////////////////////////////////////////////////////////////
<<<<<<< HEAD
/// @brief Pregel Stuff
////////////////////////////////////////////////////////////////////////////////

static void JS_PregelStart(v8::FunctionCallbackInfo<v8::Value> const& args) {
  TRI_V8_TRY_CATCH_BEGIN(isolate);
  v8::HandleScope scope(isolate);
  ServerState* ss = ServerState::instance();
  if (ss->isRunningInCluster() && !ss->isCoordinator()) {
    TRI_V8_THROW_EXCEPTION_USAGE(
        "Only call on coordinator or in single server mode");
  }

  // check the arguments
  uint32_t const argLength = args.Length();
  if (argLength < 3 || !args[0]->IsString()) {
    // TODO extend this for named graphs, use the Graph class
    TRI_V8_THROW_EXCEPTION_USAGE(
        "_pregelStart(<algorithm>, <vertexCollections>,"
        "<edgeCollections>[, {maxGSS:100, ...}]");
  }
  auto parse = [](v8::Isolate* isolate, v8::Local<v8::Value> const& value,
                  std::vector<std::string>& out) {
    auto context = TRI_IGETC;
    v8::Handle<v8::Array> array = v8::Handle<v8::Array>::Cast(value);
    uint32_t const n = array->Length();
    for (uint32_t i = 0; i < n; ++i) {
      v8::Handle<v8::Value> obj =
          array->Get(context, i).FromMaybe(v8::Local<v8::Value>());
      if (obj->IsString()) {
        out.push_back(TRI_ObjectToString(isolate, obj));
      }
    }
  };

  std::string algorithm = TRI_ObjectToString(isolate, args[0]);
  std::vector<std::string> paramVertices, paramEdges;
  if (args[1]->IsArray()) {
    parse(isolate, args[1], paramVertices);
  } else if (args[1]->IsString()) {
    paramVertices.push_back(TRI_ObjectToString(isolate, args[1]));
  } else {
    TRI_V8_THROW_EXCEPTION_USAGE(
        "Specify an array of vertex collections (or a string)");
  }
  if (paramVertices.size() == 0) {
    TRI_V8_THROW_EXCEPTION_USAGE("Specify at least one vertex collection");
  }
  if (args[2]->IsArray()) {
    parse(isolate, args[2], paramEdges);
  } else if (args[2]->IsString()) {
    paramEdges.push_back(TRI_ObjectToString(isolate, args[2]));
  } else {
    TRI_V8_THROW_EXCEPTION_USAGE(
        "Specify an array of edge collections (or a string)");
  }
  if (paramEdges.size() == 0) {
    TRI_V8_THROW_EXCEPTION_USAGE("Specify at least one edge collection");
  }
  VPackBuilder paramBuilder;
  if (argLength >= 4 && args[3]->IsObject()) {
    TRI_V8ToVPack(isolate, paramBuilder, args[3], false);
  }

  std::unordered_map<std::string, std::vector<std::string>>
      paramEdgeCollectionRestrictions;
  if (paramBuilder.slice().isObject()) {
    VPackSlice s = paramBuilder.slice().get("edgeCollectionRestrictions");
    if (s.isObject()) {
      for (auto const& it : VPackObjectIterator(s)) {
        if (!it.value.isArray()) {
          continue;
        }
        auto& restrictions =
            paramEdgeCollectionRestrictions[it.key.copyString()];
        for (auto const& it2 : VPackArrayIterator(it.value)) {
          restrictions.emplace_back(it2.copyString());
        }
      }
    }
  }

  auto& vocbase = GetContextVocBase(isolate);
  if (!vocbase.server().hasFeature<arangodb::pregel::PregelFeature>()) {
    TRI_V8_THROW_EXCEPTION_MESSAGE(TRI_ERROR_FAILED, "pregel is not enabled");
  }
  auto& pregel = vocbase.server().getFeature<arangodb::pregel::PregelFeature>();
  auto res = pregel.startExecution(vocbase, algorithm, paramVertices,
                                   paramEdges, paramEdgeCollectionRestrictions,
                                   paramBuilder.slice());
  if (!res.ok()) {
    TRI_V8_THROW_EXCEPTION(res.result());
  }

  auto result = TRI_V8UInt64String<uint64_t>(isolate, res.get().value);
  TRI_V8_RETURN(result);

  TRI_V8_TRY_CATCH_END
}

static void JS_PregelStatus(v8::FunctionCallbackInfo<v8::Value> const& args) {
  TRI_V8_TRY_CATCH_BEGIN(isolate);
  v8::HandleScope scope(isolate);

  auto& vocbase = GetContextVocBase(isolate);
  if (!vocbase.server().hasFeature<arangodb::pregel::PregelFeature>()) {
    TRI_V8_THROW_EXCEPTION_MESSAGE(TRI_ERROR_FAILED, "pregel is not enabled");
  }
  auto& pregel = vocbase.server().getFeature<arangodb::pregel::PregelFeature>();

  VPackBuilder builder;

  // check the arguments
  uint32_t const argLength = args.Length();
  if (argLength == 0) {
    pregel.toVelocyPack(vocbase, builder, false, true);
    TRI_V8_RETURN(TRI_VPackToV8(isolate, builder.slice()));
    return;
  }

  if (argLength != 1 || (!args[0]->IsNumber() && !args[0]->IsString())) {
    // TODO extend this for named graphs, use the Graph class
    TRI_V8_THROW_EXCEPTION_USAGE("_pregelStatus(<executionNum>]");
  }

  auto executionNum = arangodb::pregel::ExecutionNumber(
      TRI_ObjectToUInt64(isolate, args[0], true));
  auto c = pregel.conductor(executionNum);
  if (!c) {
    TRI_V8_THROW_EXCEPTION_MESSAGE(TRI_ERROR_CURSOR_NOT_FOUND,
                                   "Execution number is invalid");
  }

  c->toVelocyPack(builder);
  TRI_V8_RETURN(TRI_VPackToV8(isolate, builder.slice()));
  TRI_V8_TRY_CATCH_END
}

static void JS_PregelCancel(v8::FunctionCallbackInfo<v8::Value> const& args) {
  TRI_V8_TRY_CATCH_BEGIN(isolate);
  v8::HandleScope scope(isolate);

  // check the arguments
  uint32_t const argLength = args.Length();
  if (argLength != 1 || !(args[0]->IsNumber() || args[0]->IsString())) {
    // TODO extend this for named graphs, use the Graph class
    TRI_V8_THROW_EXCEPTION_USAGE("_pregelCancel(<executionNum>)");
  }

  auto& vocbase = GetContextVocBase(isolate);
  if (!vocbase.server().hasFeature<arangodb::pregel::PregelFeature>()) {
    TRI_V8_THROW_EXCEPTION_MESSAGE(TRI_ERROR_FAILED, "pregel is not enabled");
  }
  auto& pregel = vocbase.server().getFeature<arangodb::pregel::PregelFeature>();

  auto executionNum = arangodb::pregel::ExecutionNumber(
      TRI_ObjectToUInt64(isolate, args[0], true));
  auto c = pregel.conductor(executionNum);
  if (!c) {
    TRI_V8_THROW_EXCEPTION_MESSAGE(TRI_ERROR_CURSOR_NOT_FOUND,
                                   "Execution number is invalid");
  }
  c->cancel();

  TRI_V8_RETURN_UNDEFINED();
  TRI_V8_TRY_CATCH_END
}

static void JS_PregelAQLResult(
    v8::FunctionCallbackInfo<v8::Value> const& args) {
  TRI_V8_TRY_CATCH_BEGIN(isolate);
  v8::HandleScope scope(isolate);

  // check the arguments
  uint32_t const argLength = args.Length();
  if (argLength <= 1 || !(args[0]->IsNumber() || args[0]->IsString())) {
    // TODO extend this for named graphs, use the Graph class
    TRI_V8_THROW_EXCEPTION_USAGE("_pregelAqlResult(<executionNum>[, <withId])");
  }

  bool withId = false;
  if (argLength == 2) {
    withId = TRI_ObjectToBoolean(isolate, args[1]);
  }

  auto& vocbase = GetContextVocBase(isolate);
  if (!vocbase.server().hasFeature<arangodb::pregel::PregelFeature>()) {
    TRI_V8_THROW_EXCEPTION_MESSAGE(TRI_ERROR_FAILED, "pregel is not enabled");
  }
  auto& pregel = vocbase.server().getFeature<arangodb::pregel::PregelFeature>();

  auto executionNum = arangodb::pregel::ExecutionNumber(
      TRI_ObjectToUInt64(isolate, args[0], true));

  auto pregelResults = pregel.collectPregelResults(executionNum, withId);
  if (pregelResults.fail()) {
    TRI_V8_THROW_EXCEPTION_USAGE(pregelResults.errorMessage());
  }

  VPackBuilder docs;
  {
    VPackArrayBuilder ab(&docs);
    docs.add(VPackArrayIterator(pregelResults.get().results.slice()));
  }
  if (docs.isEmpty()) {
    TRI_V8_RETURN_NULL();
  }
  TRI_ASSERT(docs.slice().isArray());

  VPackOptions resultOptions = VPackOptions::Defaults;
  auto documents = TRI_VPackToV8(isolate, docs.slice(), &resultOptions);
  TRI_V8_RETURN(documents);

  TRI_V8_RETURN_UNDEFINED();
  TRI_V8_TRY_CATCH_END
}

////////////////////////////////////////////////////////////////////////////////
=======
>>>>>>> 18cd0018
/// @brief was docuBlock collectionRevision
////////////////////////////////////////////////////////////////////////////////

static void JS_RevisionVocbaseCol(
    v8::FunctionCallbackInfo<v8::Value> const& args) {
  TRI_V8_TRY_CATCH_BEGIN(isolate);
  v8::HandleScope scope(isolate);

  auto* collection = UnwrapCollection(isolate, args.Holder());

  if (!collection) {
    TRI_V8_THROW_EXCEPTION_INTERNAL("cannot extract collection");
  }

  struct NonDeleter {
    void operator()(LogicalCollection*) {}
  };

  // we are not responsible for this collection object, but need to wrap it into
  // a shared_ptr here
  std::shared_ptr<LogicalCollection> coll(collection, NonDeleter());
  methods::Collections::Context ctxt(coll);
  OperationOptions options(ExecContext::current());
  auto res = methods::Collections::revisionId(ctxt, options).get();

  if (res.fail()) {
    TRI_V8_THROW_EXCEPTION(res.result);
  }

  RevisionId rid = RevisionId::fromSlice(res.slice());
  std::string ridString = rid.toString();
  TRI_V8_RETURN(TRI_V8_STD_STRING(isolate, ridString));
  TRI_V8_TRY_CATCH_END
}

////////////////////////////////////////////////////////////////////////////////
/// @brief inserts a document, using VPack
////////////////////////////////////////////////////////////////////////////////

static void InsertVocbaseCol(v8::Isolate* isolate,
                             v8::FunctionCallbackInfo<v8::Value> const& args,
                             std::string* attachment) {
  v8::Local<v8::Context> context = isolate->GetCurrentContext();
  v8::HandleScope scope(isolate);

  auto* collection = UnwrapCollection(isolate, args.Holder());

  if (!collection) {
    TRI_V8_THROW_EXCEPTION_INTERNAL("cannot extract collection");
  }

  auto isEdgeCollection = (collection->type() == TRI_COL_TYPE_EDGE);
  uint32_t const argLength = args.Length();

  // Position of <data> and <options>
  // They differ for edge (old signature) and document.
  uint32_t docIdx = 0;
  uint32_t optsIdx = (attachment == nullptr) ? 1 : 2;

  TRI_GET_GLOBALS();

  if (argLength < 1) {
    TRI_V8_THROW_EXCEPTION_USAGE("insert(<data>, [, <options>])");
  }

  bool oldEdgeSignature = false;

  if (isEdgeCollection && argLength >= 3) {
    oldEdgeSignature = true;
    if (argLength > 4) {
      TRI_V8_THROW_EXCEPTION_USAGE(
          "insert(<from>, <to>, <data> [, <options>])");
    }
    docIdx = 2;
    optsIdx = (attachment == nullptr) ? 3 : 4;
    if (args[2]->IsArray()) {
      TRI_V8_THROW_EXCEPTION(TRI_ERROR_ARANGO_DOCUMENT_TYPE_INVALID);
    }
  } else {
    if (argLength < 1 || argLength > 2) {
      TRI_V8_THROW_EXCEPTION_USAGE("insert(<data> [, <options>])");
    }
  }

  OperationOptions options;
  if (argLength > optsIdx && args[optsIdx]->IsObject()) {
    v8::Handle<v8::Object> optionsObject = args[optsIdx].As<v8::Object>();

    TRI_GET_GLOBAL_STRING(WaitForSyncKey);
    if (TRI_HasProperty(context, isolate, optionsObject, WaitForSyncKey)) {
      options.waitForSync = TRI_ObjectToBoolean(
          isolate, optionsObject->Get(context, WaitForSyncKey)
                       .FromMaybe(v8::Local<v8::Value>()));
    }

    TRI_GET_GLOBAL_STRING(SkipDocumentValidationKey);
    if (TRI_HasProperty(context, isolate, optionsObject,
                        SkipDocumentValidationKey)) {
      options.validate = !TRI_ObjectToBoolean(
          isolate, optionsObject->Get(context, SkipDocumentValidationKey)
                       .FromMaybe(v8::Local<v8::Value>()));
    }

    TRI_GET_GLOBAL_STRING(OverwriteKey);
    if (TRI_HasProperty(context, isolate, optionsObject, OverwriteKey)) {
      bool overwrite =
          TRI_ObjectToBoolean(isolate, optionsObject->Get(context, OverwriteKey)
                                           .FromMaybe(v8::Local<v8::Value>()));
      if (overwrite) {
        // this is the default mode in case only "overwrite" is set.
        TRI_ASSERT(!options.isOverwriteModeSet());
        options.overwriteMode = OperationOptions::OverwriteMode::Replace;
      }
    }

    TRI_GET_GLOBAL_STRING(OverwriteModeKey);
    if (TRI_HasProperty(context, isolate, optionsObject, OverwriteModeKey)) {
      auto mode = TRI_ObjectToString(
          isolate, optionsObject->Get(context, OverwriteModeKey)
                       .FromMaybe(v8::Local<v8::Value>()));

      auto overwriteMode = OperationOptions::determineOverwriteMode(mode);
      if (overwriteMode != OperationOptions::OverwriteMode::Unknown) {
        options.overwriteMode = overwriteMode;

        if (overwriteMode == OperationOptions::OverwriteMode::Update) {
          TRI_GET_GLOBAL_STRING(KeepNullKey);
          if (TRI_HasProperty(context, isolate, optionsObject, KeepNullKey)) {
            options.keepNull = TRI_ObjectToBoolean(
                isolate, optionsObject->Get(context, KeepNullKey)
                             .FromMaybe(v8::Local<v8::Value>()));
          }
          TRI_GET_GLOBAL_STRING(MergeObjectsKey);
          if (TRI_HasProperty(context, isolate, optionsObject,
                              MergeObjectsKey)) {
            options.mergeObjects = TRI_ObjectToBoolean(
                isolate, optionsObject->Get(context, MergeObjectsKey)
                             .FromMaybe(v8::Local<v8::Value>()));
          }
        }
      }
    }

    TRI_GET_GLOBAL_STRING(SilentKey);
    if (TRI_HasProperty(context, isolate, optionsObject, SilentKey)) {
      options.silent =
          TRI_ObjectToBoolean(isolate, optionsObject->Get(context, SilentKey)
                                           .FromMaybe(v8::Local<v8::Value>()));
    }
    TRI_GET_GLOBAL_STRING(ReturnNewKey);
    if (TRI_HasProperty(context, isolate, optionsObject, ReturnNewKey)) {
      options.returnNew =
          TRI_ObjectToBoolean(isolate, optionsObject->Get(context, ReturnNewKey)
                                           .FromMaybe(v8::Local<v8::Value>()));
    }
    TRI_GET_GLOBAL_STRING(ReturnOldKey);
    if (TRI_HasProperty(context, isolate, optionsObject, ReturnOldKey)) {
      options.returnOld =
          TRI_ObjectToBoolean(isolate,
                              optionsObject->Get(context, ReturnOldKey)
                                  .FromMaybe(v8::Local<v8::Value>())) &&
          options.isOverwriteModeUpdateReplace();
    }
    TRI_GET_GLOBAL_STRING(IsRestoreKey);
    if (TRI_HasProperty(context, isolate, optionsObject, IsRestoreKey)) {
      options.isRestore =
          TRI_ObjectToBoolean(isolate, optionsObject->Get(context, IsRestoreKey)
                                           .FromMaybe(v8::Local<v8::Value>()));
    }
    TRI_GET_GLOBAL_STRING(IsSynchronousReplicationKey);
    if (TRI_HasProperty(context, isolate, optionsObject,
                        IsSynchronousReplicationKey)) {
      options.isSynchronousReplicationFrom = TRI_ObjectToString(
          isolate, optionsObject->Get(context, IsSynchronousReplicationKey)
                       .FromMaybe(v8::Local<v8::Value>()));
    }
  } else {
    options.waitForSync =
        ExtractBooleanArgument(isolate, args, optsIdx + 1, false);
  }

  if (!args[docIdx]->IsObject()) {
    // invalid value type. must be a document
    TRI_V8_THROW_EXCEPTION(TRI_ERROR_ARANGO_DOCUMENT_TYPE_INVALID);
  }

  // copy default options (and set exclude handler in copy)
  VPackOptions vpackOptions = VPackOptions::Defaults;
  VPackBuilder builder(&vpackOptions);

  auto doOneDocument = [&](v8::Handle<v8::Value> obj) -> void {
    TRI_V8ToVPack(isolate, builder, obj, true);

    if (isEdgeCollection && oldEdgeSignature) {
      // Just insert from and to. Check is done later.
      std::string tmpId(ExtractIdString(isolate, args[0]));
      if (tmpId.empty()) {
        THROW_ARANGO_EXCEPTION(TRI_ERROR_ARANGO_DOCUMENT_HANDLE_BAD);
      }
      builder.add(StaticStrings::FromString, VPackValue(tmpId));

      tmpId = ExtractIdString(isolate, args[1]);
      if (tmpId.empty()) {
        THROW_ARANGO_EXCEPTION(TRI_ERROR_ARANGO_DOCUMENT_HANDLE_BAD);
      }
      builder.add(StaticStrings::ToString, VPackValue(tmpId));
    }

    if (attachment != nullptr) {
      builder.add(StaticStrings::AttachmentString, VPackValue(*attachment));
    }

    builder.close();
  };

  v8::Handle<v8::Value> payload = args[docIdx];
  bool payloadIsArray;
  if (payload->IsArray()) {
    payloadIsArray = true;
    VPackArrayBuilder b(&builder);
    v8::Handle<v8::Array> array = v8::Handle<v8::Array>::Cast(payload);
    uint32_t const n = array->Length();
    for (uint32_t i = 0; i < n; ++i) {
      doOneDocument(array->Get(context, i).FromMaybe(v8::Local<v8::Value>()));
    }
  } else {
    payloadIsArray = false;
    doOneDocument(payload);
  }

  // load collection
  transaction::V8Context transactionContext(collection->vocbase(), true);
  SingleCollectionTransaction trx(
      std::shared_ptr<transaction::Context>(
          std::shared_ptr<transaction::Context>(), &transactionContext),
      *collection, AccessMode::Type::WRITE);

  if (!payloadIsArray && !options.isOverwriteModeUpdateReplace()) {
    trx.addHint(transaction::Hints::Hint::SINGLE_OPERATION);
  }

  Result res = trx.begin();

  if (!res.ok()) {
    TRI_V8_THROW_EXCEPTION(res);
  }

  auto result = trx.insert(collection->name(), builder.slice(), options);

  res = trx.finish(result.result);

  if (!res.ok()) {
    TRI_V8_THROW_EXCEPTION(res);
  }

  if (options.silent) {
    // no return value
    TRI_V8_RETURN_TRUE();
  }

  VPackSlice resultSlice = result.slice();

  auto v8Result =
      TRI_VPackToV8(isolate, resultSlice, transactionContext.getVPackOptions());

  TRI_V8_RETURN(v8Result);
}

static void JS_InsertVocbaseCol(
    v8::FunctionCallbackInfo<v8::Value> const& args) {
  TRI_V8_TRY_CATCH_BEGIN(isolate);
  InsertVocbaseCol(isolate, args, nullptr);
  TRI_V8_TRY_CATCH_END
}

static void JS_BinaryInsertVocbaseCol(
    v8::FunctionCallbackInfo<v8::Value> const& args) {
  TRI_V8_TRY_CATCH_BEGIN(isolate);
  v8::HandleScope scope(isolate);

  uint32_t const argLength = args.Length();

  if (argLength < 2 || argLength > 3) {
    TRI_V8_THROW_EXCEPTION_USAGE(
        "binaryInsert(<data>, <filename> [, <options>])");
  }

  std::string filename = TRI_ObjectToString(isolate, args[1]);
  std::string attachment;

  try {
    attachment = FileUtils::slurp(filename);
  } catch (...) {
    TRI_V8_THROW_EXCEPTION_MESSAGE(TRI_errno(), TRI_last_error());
  }

  attachment = StringUtils::encodeBase64(attachment);

  InsertVocbaseCol(isolate, args, &attachment);
  TRI_V8_TRY_CATCH_END
}

////////////////////////////////////////////////////////////////////////////////
/// @brief returns the globally unique id of a collection
////////////////////////////////////////////////////////////////////////////////

static void JS_GloballyUniqueIdVocbaseCol(
    v8::FunctionCallbackInfo<v8::Value> const& args) {
  TRI_V8_TRY_CATCH_BEGIN(isolate);
  v8::HandleScope scope(isolate);

  auto* collection = UnwrapCollection(isolate, args.Holder());

  if (!collection) {
    TRI_V8_THROW_EXCEPTION_INTERNAL("cannot extract collection");
  }

  auto& uniqueId = collection->guid();

  TRI_V8_RETURN(TRI_V8_ASCII_STD_STRING(isolate, uniqueId));
  TRI_V8_TRY_CATCH_END
}

////////////////////////////////////////////////////////////////////////////////
/// @brief returns the status of a collection
////////////////////////////////////////////////////////////////////////////////

static void JS_StatusVocbaseCol(
    v8::FunctionCallbackInfo<v8::Value> const& args) {
  TRI_V8_TRY_CATCH_BEGIN(isolate);
  v8::HandleScope scope(isolate);

  auto* collection = UnwrapCollection(isolate, args.Holder());

  if (!collection) {
    TRI_V8_THROW_EXCEPTION_INTERNAL("cannot extract collection");
  }

  if (ServerState::instance()->isCoordinator()) {
    auto& databaseName = collection->vocbase().name();

    auto ci = collection->vocbase()
                  .server()
                  .getFeature<arangodb::ClusterFeature>()
                  .clusterInfo()
                  .getCollectionNT(databaseName,
                                   std::to_string(collection->id().id()));
    if (ci != nullptr) {
      TRI_V8_RETURN(v8::Number::New(isolate, (int)ci->status()));
    } else {
      TRI_V8_RETURN(v8::Number::New(isolate, (int)TRI_VOC_COL_STATUS_DELETED));
    }
  }
  // intentionally falls through

  auto status = collection->status();

  TRI_V8_RETURN(v8::Number::New(isolate, (int)status));
  TRI_V8_TRY_CATCH_END
}

////////////////////////////////////////////////////////////////////////////////
/// @brief truncates a collection
////////////////////////////////////////////////////////////////////////////////

static void JS_TruncateVocbaseCol(
    v8::FunctionCallbackInfo<v8::Value> const& args) {
  TRI_V8_TRY_CATCH_BEGIN(isolate);
  v8::HandleScope scope(isolate);

  OperationOptions options;
  if ((args.Length() >= 1) && args[0]->IsObject()) {
    v8::Handle<v8::Object> optionsObject = args[0].As<v8::Object>();
    getOperationOptionsFromObject(isolate, options, optionsObject);
  }

  auto* collection = UnwrapCollection(isolate, args.Holder());

  if (!collection) {
    TRI_V8_THROW_EXCEPTION_INTERNAL("cannot extract collection");
  }

  {
    auto ctx = transaction::V8Context::Create(collection->vocbase(), true);
    SingleCollectionTransaction trx(ctx, *collection,
                                    AccessMode::Type::EXCLUSIVE);
    trx.addHint(transaction::Hints::Hint::INTERMEDIATE_COMMITS);
    trx.addHint(transaction::Hints::Hint::ALLOW_RANGE_DELETE);
    Result res = trx.begin();

    if (!res.ok()) {
      TRI_V8_THROW_EXCEPTION(res);
    }

    auto result = trx.truncate(collection->name(), options);

    res = trx.finish(result.result);

    if (!res.ok()) {
      TRI_V8_THROW_EXCEPTION(res);
    }
  }

  if (options.truncateCompact) {
    // wait for the transaction to finish first. only after that compact the
    // data range(s) for the collection
    // we shouldn't run compact() as part of the transaction, because the
    // compact will be useless inside due to the snapshot the transaction has
    // taken
    collection->compact();
  }
  TRI_V8_RETURN_UNDEFINED();
  TRI_V8_TRY_CATCH_END
}

////////////////////////////////////////////////////////////////////////////////
/// @brief was docuBlock collectionType
////////////////////////////////////////////////////////////////////////////////

static void JS_TypeVocbaseCol(v8::FunctionCallbackInfo<v8::Value> const& args) {
  TRI_V8_TRY_CATCH_BEGIN(isolate);
  v8::HandleScope scope(isolate);

  auto* collection = UnwrapCollection(isolate, args.Holder());

  if (!collection) {
    TRI_V8_THROW_EXCEPTION_INTERNAL("cannot extract collection");
  }

  if (ServerState::instance()->isCoordinator()) {
    auto& databaseName = collection->vocbase().name();

    auto ci = collection->vocbase()
                  .server()
                  .getFeature<ClusterFeature>()
                  .clusterInfo()
                  .getCollectionNT(databaseName,
                                   std::to_string(collection->id().id()));
    if (ci != nullptr) {
      TRI_V8_RETURN(v8::Number::New(isolate, (int)ci->type()));
    } else {
      TRI_V8_RETURN(v8::Number::New(isolate, (int)(collection->type())));
    }
  }
  // intentionally falls through

  auto type = collection->type();

  TRI_V8_RETURN(v8::Number::New(isolate, (int)type));
  TRI_V8_TRY_CATCH_END
}

////////////////////////////////////////////////////////////////////////////////
/// @brief was docuBlock collectionUnload
////////////////////////////////////////////////////////////////////////////////

static void JS_UnloadVocbaseCol(
    v8::FunctionCallbackInfo<v8::Value> const& args) {
  TRI_V8_TRY_CATCH_BEGIN(isolate);
  v8::HandleScope scope(isolate);

  auto* collection = UnwrapCollection(isolate, args.Holder());

  if (!collection) {
    TRI_V8_THROW_EXCEPTION_INTERNAL("cannot extract collection");
  }

  // unload is a no-op starting with ArangoDB 3.9

  TRI_V8_RETURN_UNDEFINED();
  TRI_V8_TRY_CATCH_END
}

////////////////////////////////////////////////////////////////////////////////
/// @brief returns the version of a collection
////////////////////////////////////////////////////////////////////////////////

static void JS_VersionVocbaseCol(
    v8::FunctionCallbackInfo<v8::Value> const& args) {
  TRI_V8_TRY_CATCH_BEGIN(isolate);
  v8::HandleScope scope(isolate);

  auto* collection = UnwrapCollection(isolate, args.Holder());

  if (!collection) {
    TRI_V8_THROW_EXCEPTION_INTERNAL("cannot extract collection");
  }

  TRI_V8_RETURN(
      v8::Number::New(isolate, static_cast<uint32_t>(collection->version())));
  TRI_V8_TRY_CATCH_END
}

////////////////////////////////////////////////////////////////////////////////
/// @brief was docuBlock collectionDatabaseName
////////////////////////////////////////////////////////////////////////////////

static void JS_CollectionVocbase(
    v8::FunctionCallbackInfo<v8::Value> const& args) {
  TRI_V8_TRY_CATCH_BEGIN(isolate);
  v8::HandleScope scope(isolate);

  auto& vocbase = GetContextVocBase(isolate);

  if (vocbase.isDropped()) {
    TRI_V8_THROW_EXCEPTION(TRI_ERROR_ARANGO_DATABASE_NOT_FOUND);
  }

  // expecting one argument
  if (args.Length() != 1) {
    TRI_V8_THROW_EXCEPTION_USAGE("_collection(<name>|<identifier>)");
  }

  v8::Handle<v8::Value> val = args[0];
  auto collection = GetCollectionFromArgument(isolate, vocbase, val);

  if (collection == nullptr) {
    TRI_V8_RETURN_NULL();
  }

  // check authentication after ensuring the collection exists
  auto const& exec = ExecContext::current();
  if (!exec.canUseCollection(collection->name(), auth::Level::RO)) {
    TRI_V8_THROW_EXCEPTION_MESSAGE(TRI_ERROR_FORBIDDEN,
                                   std::string("No access to collection '") +
                                       TRI_ObjectToString(isolate, val) + "'");
  }

  v8::Handle<v8::Value> result = WrapCollection(isolate, collection);
  if (result.IsEmpty()) {
    TRI_V8_THROW_EXCEPTION_MEMORY();
  }

  TRI_V8_RETURN(result);
  TRI_V8_TRY_CATCH_END
}

////////////////////////////////////////////////////////////////////////////////
/// @brief was docuBlock collectionDatabaseNameAll
////////////////////////////////////////////////////////////////////////////////

static void JS_CollectionsVocbase(
    v8::FunctionCallbackInfo<v8::Value> const& args) {
  TRI_V8_TRY_CATCH_BEGIN(isolate);
  v8::HandleScope scope(isolate);
  auto context = TRI_IGETC;
  auto& vocbase = GetContextVocBase(isolate);

  if (vocbase.isDropped()) {
    TRI_V8_THROW_EXCEPTION(TRI_ERROR_ARANGO_DATABASE_NOT_FOUND);
  }

  auto colls = methods::Collections::sorted(vocbase);
  bool error = false;

  v8::Handle<v8::Array> result = v8::Array::New(isolate);
  size_t const n = colls.size();
  size_t x = 0;

  auto const& exec = ExecContext::current();
  for (size_t i = 0; i < n; ++i) {
    auto& coll = colls[i];

    if (!exec.canUseCollection(vocbase.name(), coll->name(), auth::Level::RO)) {
      continue;
    }

    v8::Handle<v8::Value> c = WrapCollection(isolate, coll);
    if (c.IsEmpty()) {
      error = true;
      break;
    }

    result->Set(context, static_cast<uint32_t>(x++), c).FromMaybe(false);
  }

  if (error) {
    TRI_V8_THROW_EXCEPTION_MEMORY();
  }

  TRI_V8_RETURN(result);
  TRI_V8_TRY_CATCH_END
}

////////////////////////////////////////////////////////////////////////////////
/// @brief returns all collection names
////////////////////////////////////////////////////////////////////////////////

static void JS_CompletionsVocbase(
    v8::FunctionCallbackInfo<v8::Value> const& args) {
  TRI_V8_TRY_CATCH_BEGIN(isolate);
  v8::HandleScope scope(isolate);
  auto context = TRI_IGETC;

  auto& vocbase = GetContextVocBase(isolate);

  if (vocbase.isDropped()) {
    TRI_V8_RETURN(v8::Array::New(isolate));
  }

  std::vector<std::string> names;

  if (ServerState::instance()->isCoordinator()) {
    if (vocbase.server()
            .getFeature<ClusterFeature>()
            .clusterInfo()
            .doesDatabaseExist(vocbase.name())) {
      names = GetCollectionNamesCluster(&vocbase);
    }
  } else {
    names = vocbase.collectionNames();
  }

  uint32_t j = 0;

  v8::Handle<v8::Array> result = v8::Array::New(isolate);
  // add collection names
  for (auto& name : names) {
    result->Set(context, j++, TRI_V8_STD_STRING(isolate, name))
        .FromMaybe(false);
  }

  // add function names. these are hard coded
  result->Set(context, j++, TRI_V8_ASCII_STRING(isolate, "_collection()"))
      .FromMaybe(false);
  result->Set(context, j++, TRI_V8_ASCII_STRING(isolate, "_collections()"))
      .FromMaybe(false);
  result->Set(context, j++, TRI_V8_ASCII_STRING(isolate, "_create()"))
      .FromMaybe(false);
  result->Set(context, j++, TRI_V8_ASCII_STRING(isolate, "_createDatabase()"))
      .FromMaybe(false);
  result
      ->Set(context, j++,
            TRI_V8_ASCII_STRING(isolate, "_createDocumentCollection()"))
      .FromMaybe(false);
  result
      ->Set(context, j++,
            TRI_V8_ASCII_STRING(isolate, "_createEdgeCollection()"))
      .FromMaybe(false);
  result->Set(context, j++, TRI_V8_ASCII_STRING(isolate, "_createView()"))
      .FromMaybe(false);
  result->Set(context, j++, TRI_V8_ASCII_STRING(isolate, "_createStatement()"))
      .FromMaybe(false);
  result->Set(context, j++, TRI_V8_ASCII_STRING(isolate, "_document()"))
      .FromMaybe(false);
  result->Set(context, j++, TRI_V8_ASCII_STRING(isolate, "_drop()"))
      .FromMaybe(false);
  result->Set(context, j++, TRI_V8_ASCII_STRING(isolate, "_dropDatabase()"))
      .FromMaybe(false);
  result->Set(context, j++, TRI_V8_ASCII_STRING(isolate, "_dropView()"))
      .FromMaybe(false);
  result->Set(context, j++, TRI_V8_ASCII_STRING(isolate, "_engineStats()"))
      .FromMaybe(false);
  result
      ->Set(context, j++, TRI_V8_ASCII_STRING(isolate, "_executeTransaction()"))
      .FromMaybe(false);
  result->Set(context, j++, TRI_V8_ASCII_STRING(isolate, "_exists()"))
      .FromMaybe(false);
  result->Set(context, j++, TRI_V8_ASCII_STRING(isolate, "_explain()"))
      .FromMaybe(false);
  result->Set(context, j++, TRI_V8_ASCII_STRING(isolate, "_id"))
      .FromMaybe(false);
  result->Set(context, j++, TRI_V8_ASCII_STRING(isolate, "_isSystem()"))
      .FromMaybe(false);
  result->Set(context, j++, TRI_V8_ASCII_STRING(isolate, "_databases()"))
      .FromMaybe(false);
  result->Set(context, j++, TRI_V8_ASCII_STRING(isolate, "_engine()"))
      .FromMaybe(false);
  result->Set(context, j++, TRI_V8_ASCII_STRING(isolate, "_name()"))
      .FromMaybe(false);
  result->Set(context, j++, TRI_V8_ASCII_STRING(isolate, "_path()"))
      .FromMaybe(false);
  result->Set(context, j++, TRI_V8_ASCII_STRING(isolate, "_parse()"))
      .FromMaybe(false);
  result->Set(context, j++, TRI_V8_ASCII_STRING(isolate, "_pregelStart()"))
      .FromMaybe(false);
  result->Set(context, j++, TRI_V8_ASCII_STRING(isolate, "_pregelStatus()"))
      .FromMaybe(false);
  result->Set(context, j++, TRI_V8_ASCII_STRING(isolate, "_pregelStop()"))
      .FromMaybe(false);
  result->Set(context, j++, TRI_V8_ASCII_STRING(isolate, "_profileQuery()"))
      .FromMaybe(false);
  result->Set(context, j++, TRI_V8_ASCII_STRING(isolate, "_query()"))
      .FromMaybe(false);
  result->Set(context, j++, TRI_V8_ASCII_STRING(isolate, "_remove()"))
      .FromMaybe(false);
  result->Set(context, j++, TRI_V8_ASCII_STRING(isolate, "_replace()"))
      .FromMaybe(false);
  result->Set(context, j++, TRI_V8_ASCII_STRING(isolate, "_update()"))
      .FromMaybe(false);
  result->Set(context, j++, TRI_V8_ASCII_STRING(isolate, "_useDatabase()"))
      .FromMaybe(false);
  result->Set(context, j++, TRI_V8_ASCII_STRING(isolate, "_version()"))
      .FromMaybe(false);
  result->Set(context, j++, TRI_V8_ASCII_STRING(isolate, "_view()"))
      .FromMaybe(false);
  result->Set(context, j++, TRI_V8_ASCII_STRING(isolate, "_views()"))
      .FromMaybe(false);

  TRI_V8_RETURN(result);
  TRI_V8_TRY_CATCH_END
}

////////////////////////////////////////////////////////////////////////////////
/// @brief was docuBlock documentsDocumentRemove
////////////////////////////////////////////////////////////////////////////////

static void JS_RemoveVocbase(v8::FunctionCallbackInfo<v8::Value> const& args) {
  TRI_V8_TRY_CATCH_BEGIN(isolate);
  RemoveVocbase(args);
  // cppcheck-suppress style
  TRI_V8_TRY_CATCH_END
}

////////////////////////////////////////////////////////////////////////////////
/// @brief was docuBlock documentsDocumentName
////////////////////////////////////////////////////////////////////////////////

static void JS_DocumentVocbase(
    v8::FunctionCallbackInfo<v8::Value> const& args) {
  TRI_V8_TRY_CATCH_BEGIN(isolate);
  DocumentVocbase(args);
  TRI_V8_TRY_CATCH_END
}

////////////////////////////////////////////////////////////////////////////////
/// @brief was docuBlock documentsDocumentExists
////////////////////////////////////////////////////////////////////////////////

static void JS_ExistsVocbase(v8::FunctionCallbackInfo<v8::Value> const& args) {
  TRI_V8_TRY_CATCH_BEGIN(isolate);
  return ExistsVocbaseVPack(false, args);

  // cppcheck-suppress style
  TRI_V8_TRY_CATCH_END
}

////////////////////////////////////////////////////////////////////////////////
/// @brief was docuBlock collectionCount
////////////////////////////////////////////////////////////////////////////////

static void JS_CountVocbaseCol(
    v8::FunctionCallbackInfo<v8::Value> const& args) {
  TRI_V8_TRY_CATCH_BEGIN(isolate);
  v8::HandleScope scope(isolate);

  auto* col = UnwrapCollection(isolate, args.Holder());

  if (!col) {
    TRI_V8_THROW_EXCEPTION_INTERNAL("cannot extract collection");
  }

  if (args.Length() > 1) {
    TRI_V8_THROW_EXCEPTION_USAGE("count()");
  }

  bool details = false;
  if (args.Length() == 1 && ServerState::instance()->isCoordinator()) {
    details = TRI_ObjectToBoolean(isolate, args[0]);
  }

  auto& collectionName = col->name();
  SingleCollectionTransaction trx(
      transaction::V8Context::Create(col->vocbase(), true), collectionName,
      AccessMode::Type::READ);

  Result res = trx.begin();

  if (!res.ok()) {
    TRI_V8_THROW_EXCEPTION(res);
  }

  OperationOptions options(ExecContext::current());
  OperationResult opResult =
      trx.count(collectionName,
                details ? transaction::CountType::Detailed
                        : transaction::CountType::Normal,
                options);
  res = trx.finish(opResult.result);

  if (res.fail()) {
    TRI_V8_THROW_EXCEPTION(res);
  }

  VPackSlice s = opResult.slice();
  if (details) {
    TRI_ASSERT(s.isObject());
    v8::Handle<v8::Value> result = TRI_VPackToV8(isolate, s);
    TRI_V8_RETURN(result);
  } else {
    TRI_ASSERT(s.isNumber());
    TRI_V8_RETURN(
        v8::Number::New(isolate, static_cast<double>(s.getNumber<double>())));
  }
  TRI_V8_TRY_CATCH_END
}

// .............................................................................
// Warmup Index caches
// .............................................................................

static void JS_WarmupVocbaseCol(
    v8::FunctionCallbackInfo<v8::Value> const& args) {
  TRI_V8_TRY_CATCH_BEGIN(isolate);
  v8::HandleScope scope(isolate);

  auto* collection = UnwrapCollection(isolate, args.Holder());

  if (!collection) {
    TRI_V8_THROW_EXCEPTION_INTERNAL("cannot extract collection");
  }

  auto res =
      arangodb::methods::Collections::warmup(collection->vocbase(), *collection)
          .get();

  if (res.fail()) {
    TRI_V8_THROW_EXCEPTION(res);
  }
  TRI_V8_RETURN_UNDEFINED();

  TRI_V8_TRY_CATCH_END
}

// .............................................................................
// generate the arangodb::LogicalCollection template
// .............................................................................

void TRI_InitV8Collections(v8::Handle<v8::Context> context,
                           TRI_vocbase_t* vocbase, TRI_v8_global_t* v8g,
                           v8::Isolate* isolate,
                           v8::Handle<v8::ObjectTemplate> ArangoDBNS) {
  TRI_AddMethodVocbase(isolate, ArangoDBNS,
                       TRI_V8_ASCII_STRING(isolate, "_collection"),
                       JS_CollectionVocbase);
  TRI_AddMethodVocbase(isolate, ArangoDBNS,
                       TRI_V8_ASCII_STRING(isolate, "_collections"),
                       JS_CollectionsVocbase);
  TRI_AddMethodVocbase(isolate, ArangoDBNS,
                       TRI_V8_ASCII_STRING(isolate, "_COMPLETIONS"),
                       JS_CompletionsVocbase, true);
  TRI_AddMethodVocbase(isolate, ArangoDBNS,
                       TRI_V8_ASCII_STRING(isolate, "_document"),
                       JS_DocumentVocbase);
  TRI_AddMethodVocbase(isolate, ArangoDBNS,
                       TRI_V8_ASCII_STRING(isolate, "_exists"),
                       JS_ExistsVocbase);
  TRI_AddMethodVocbase(isolate, ArangoDBNS,
                       TRI_V8_ASCII_STRING(isolate, "_remove"),
                       JS_RemoveVocbase);
  TRI_AddMethodVocbase(isolate, ArangoDBNS,
                       TRI_V8_ASCII_STRING(isolate, "_replace"),
                       JS_ReplaceVocbase);
  TRI_AddMethodVocbase(isolate, ArangoDBNS,
                       TRI_V8_ASCII_STRING(isolate, "_update"),
                       JS_UpdateVocbase);

  v8::Handle<v8::ObjectTemplate> rt;
  v8::Handle<v8::FunctionTemplate> ft;

  ft = v8::FunctionTemplate::New(isolate);
  ft->SetClassName(TRI_V8_ASCII_STRING(isolate, "ArangoCollection"));

  rt = ft->InstanceTemplate();
  rt->SetInternalFieldCount(2);  // SLOT_CLASS_TYPE + SLOT_CLASS

  TRI_AddMethodVocbase(isolate, rt, TRI_V8_ASCII_STRING(isolate, "count"),
                       JS_CountVocbaseCol);
  TRI_AddMethodVocbase(isolate, rt, TRI_V8_ASCII_STRING(isolate, "document"),
                       JS_DocumentVocbaseCol);
  TRI_AddMethodVocbase(isolate, rt,
                       TRI_V8_ASCII_STRING(isolate, "_binaryDocument"),
                       JS_BinaryDocumentVocbaseCol);
  TRI_AddMethodVocbase(isolate, rt, TRI_V8_ASCII_STRING(isolate, "drop"),
                       JS_DropVocbaseCol);
  TRI_AddMethodVocbase(isolate, rt, TRI_V8_ASCII_STRING(isolate, "exists"),
                       JS_ExistsVocbaseVPack);
  TRI_AddMethodVocbase(isolate, rt, TRI_V8_ASCII_STRING(isolate, "figures"),
                       JS_FiguresVocbaseCol);
  TRI_AddMethodVocbase(isolate, rt,
                       TRI_V8_ASCII_STRING(isolate, "getResponsibleShard"),
                       JS_GetResponsibleShardVocbaseCol);
  TRI_AddMethodVocbase(isolate, rt, TRI_V8_ASCII_STRING(isolate, "insert"),
                       JS_InsertVocbaseCol);
  TRI_AddMethodVocbase(isolate, rt,
                       TRI_V8_ASCII_STRING(isolate, "_binaryInsert"),
                       JS_BinaryInsertVocbaseCol);
  TRI_AddMethodVocbase(isolate, rt,
                       TRI_V8_ASCII_STRING(isolate, "globallyUniqueId"),
                       JS_GloballyUniqueIdVocbaseCol);
  TRI_AddMethodVocbase(isolate, rt, TRI_V8_ASCII_STRING(isolate, "load"),
                       JS_LoadVocbaseCol);
  TRI_AddMethodVocbase(isolate, rt, TRI_V8_ASCII_STRING(isolate, "name"),
                       JS_NameVocbaseCol);
  TRI_AddMethodVocbase(isolate, rt, TRI_V8_ASCII_STRING(isolate, "path"),
                       JS_PathVocbaseCol);
  TRI_AddMethodVocbase(isolate, rt, TRI_V8_ASCII_STRING(isolate, "planId"),
                       JS_PlanIdVocbaseCol);
  TRI_AddMethodVocbase(isolate, rt, TRI_V8_ASCII_STRING(isolate, "properties"),
                       JS_PropertiesVocbaseCol);
  TRI_AddMethodVocbase(isolate, rt, TRI_V8_ASCII_STRING(isolate, "remove"),
                       JS_RemoveVocbaseCol);
  TRI_AddMethodVocbase(isolate, rt, TRI_V8_ASCII_STRING(isolate, "revision"),
                       JS_RevisionVocbaseCol);
  TRI_AddMethodVocbase(isolate, rt, TRI_V8_ASCII_STRING(isolate, "rename"),
                       JS_RenameVocbaseCol);
  TRI_AddMethodVocbase(isolate, rt, TRI_V8_ASCII_STRING(isolate, "replace"),
                       JS_ReplaceVocbaseCol);
  TRI_AddMethodVocbase(
      isolate, rt, TRI_V8_ASCII_STRING(isolate, "save"),
      JS_InsertVocbaseCol);  // note: save is now an alias for insert
  TRI_AddMethodVocbase(isolate, rt, TRI_V8_ASCII_STRING(isolate, "status"),
                       JS_StatusVocbaseCol);
  TRI_AddMethodVocbase(isolate, rt, TRI_V8_ASCII_STRING(isolate, "truncate"),
                       JS_TruncateVocbaseCol, true);
  TRI_AddMethodVocbase(isolate, rt, TRI_V8_ASCII_STRING(isolate, "type"),
                       JS_TypeVocbaseCol);
  TRI_AddMethodVocbase(isolate, rt, TRI_V8_ASCII_STRING(isolate, "unload"),
                       JS_UnloadVocbaseCol);
  TRI_AddMethodVocbase(isolate, rt, TRI_V8_ASCII_STRING(isolate, "update"),
                       JS_UpdateVocbaseCol);
  TRI_AddMethodVocbase(isolate, rt, TRI_V8_ASCII_STRING(isolate, "version"),
                       JS_VersionVocbaseCol);
  TRI_AddMethodVocbase(isolate, rt,
                       TRI_V8_ASCII_STRING(isolate, "loadIndexesIntoMemory"),
                       JS_WarmupVocbaseCol);

  TRI_InitV8IndexCollection(isolate, rt);

  v8g->VocbaseColTempl.Reset(isolate, rt);
  TRI_AddGlobalFunctionVocbase(
      isolate, TRI_V8_ASCII_STRING(isolate, "ArangoCollection"),
      ft->GetFunction(TRI_IGETC).FromMaybe(v8::Local<v8::Function>()));
}<|MERGE_RESOLUTION|>--- conflicted
+++ resolved
@@ -186,6 +186,17 @@
         TRI_ObjectToBoolean(isolate, optionsObject->Get(context, SilentKey)
                                          .FromMaybe(v8::Local<v8::Value>()));
   }
+  TRI_GET_GLOBAL_STRING(RefillIndexCachesKey);
+  // this attribute can have 3 values: default, true and false. only
+  // pick it up when it is set to true or false
+  if (TRI_HasProperty(context, isolate, optionsObject, RefillIndexCachesKey)) {
+    options.refillIndexCaches =
+        (TRI_ObjectToBoolean(isolate,
+                             optionsObject->Get(context, RefillIndexCachesKey)
+                                 .FromMaybe(v8::Local<v8::Value>())))
+            ? RefillIndexCaches::kRefill
+            : RefillIndexCaches::kDontRefill;
+  }
   TRI_GET_GLOBAL_STRING(IsSynchronousReplicationKey);
   if (TRI_HasProperty(context, isolate, optionsObject,
                       IsSynchronousReplicationKey)) {
@@ -1705,226 +1716,6 @@
 }
 
 ////////////////////////////////////////////////////////////////////////////////
-<<<<<<< HEAD
-/// @brief Pregel Stuff
-////////////////////////////////////////////////////////////////////////////////
-
-static void JS_PregelStart(v8::FunctionCallbackInfo<v8::Value> const& args) {
-  TRI_V8_TRY_CATCH_BEGIN(isolate);
-  v8::HandleScope scope(isolate);
-  ServerState* ss = ServerState::instance();
-  if (ss->isRunningInCluster() && !ss->isCoordinator()) {
-    TRI_V8_THROW_EXCEPTION_USAGE(
-        "Only call on coordinator or in single server mode");
-  }
-
-  // check the arguments
-  uint32_t const argLength = args.Length();
-  if (argLength < 3 || !args[0]->IsString()) {
-    // TODO extend this for named graphs, use the Graph class
-    TRI_V8_THROW_EXCEPTION_USAGE(
-        "_pregelStart(<algorithm>, <vertexCollections>,"
-        "<edgeCollections>[, {maxGSS:100, ...}]");
-  }
-  auto parse = [](v8::Isolate* isolate, v8::Local<v8::Value> const& value,
-                  std::vector<std::string>& out) {
-    auto context = TRI_IGETC;
-    v8::Handle<v8::Array> array = v8::Handle<v8::Array>::Cast(value);
-    uint32_t const n = array->Length();
-    for (uint32_t i = 0; i < n; ++i) {
-      v8::Handle<v8::Value> obj =
-          array->Get(context, i).FromMaybe(v8::Local<v8::Value>());
-      if (obj->IsString()) {
-        out.push_back(TRI_ObjectToString(isolate, obj));
-      }
-    }
-  };
-
-  std::string algorithm = TRI_ObjectToString(isolate, args[0]);
-  std::vector<std::string> paramVertices, paramEdges;
-  if (args[1]->IsArray()) {
-    parse(isolate, args[1], paramVertices);
-  } else if (args[1]->IsString()) {
-    paramVertices.push_back(TRI_ObjectToString(isolate, args[1]));
-  } else {
-    TRI_V8_THROW_EXCEPTION_USAGE(
-        "Specify an array of vertex collections (or a string)");
-  }
-  if (paramVertices.size() == 0) {
-    TRI_V8_THROW_EXCEPTION_USAGE("Specify at least one vertex collection");
-  }
-  if (args[2]->IsArray()) {
-    parse(isolate, args[2], paramEdges);
-  } else if (args[2]->IsString()) {
-    paramEdges.push_back(TRI_ObjectToString(isolate, args[2]));
-  } else {
-    TRI_V8_THROW_EXCEPTION_USAGE(
-        "Specify an array of edge collections (or a string)");
-  }
-  if (paramEdges.size() == 0) {
-    TRI_V8_THROW_EXCEPTION_USAGE("Specify at least one edge collection");
-  }
-  VPackBuilder paramBuilder;
-  if (argLength >= 4 && args[3]->IsObject()) {
-    TRI_V8ToVPack(isolate, paramBuilder, args[3], false);
-  }
-
-  std::unordered_map<std::string, std::vector<std::string>>
-      paramEdgeCollectionRestrictions;
-  if (paramBuilder.slice().isObject()) {
-    VPackSlice s = paramBuilder.slice().get("edgeCollectionRestrictions");
-    if (s.isObject()) {
-      for (auto const& it : VPackObjectIterator(s)) {
-        if (!it.value.isArray()) {
-          continue;
-        }
-        auto& restrictions =
-            paramEdgeCollectionRestrictions[it.key.copyString()];
-        for (auto const& it2 : VPackArrayIterator(it.value)) {
-          restrictions.emplace_back(it2.copyString());
-        }
-      }
-    }
-  }
-
-  auto& vocbase = GetContextVocBase(isolate);
-  if (!vocbase.server().hasFeature<arangodb::pregel::PregelFeature>()) {
-    TRI_V8_THROW_EXCEPTION_MESSAGE(TRI_ERROR_FAILED, "pregel is not enabled");
-  }
-  auto& pregel = vocbase.server().getFeature<arangodb::pregel::PregelFeature>();
-  auto res = pregel.startExecution(vocbase, algorithm, paramVertices,
-                                   paramEdges, paramEdgeCollectionRestrictions,
-                                   paramBuilder.slice());
-  if (!res.ok()) {
-    TRI_V8_THROW_EXCEPTION(res.result());
-  }
-
-  auto result = TRI_V8UInt64String<uint64_t>(isolate, res.get().value);
-  TRI_V8_RETURN(result);
-
-  TRI_V8_TRY_CATCH_END
-}
-
-static void JS_PregelStatus(v8::FunctionCallbackInfo<v8::Value> const& args) {
-  TRI_V8_TRY_CATCH_BEGIN(isolate);
-  v8::HandleScope scope(isolate);
-
-  auto& vocbase = GetContextVocBase(isolate);
-  if (!vocbase.server().hasFeature<arangodb::pregel::PregelFeature>()) {
-    TRI_V8_THROW_EXCEPTION_MESSAGE(TRI_ERROR_FAILED, "pregel is not enabled");
-  }
-  auto& pregel = vocbase.server().getFeature<arangodb::pregel::PregelFeature>();
-
-  VPackBuilder builder;
-
-  // check the arguments
-  uint32_t const argLength = args.Length();
-  if (argLength == 0) {
-    pregel.toVelocyPack(vocbase, builder, false, true);
-    TRI_V8_RETURN(TRI_VPackToV8(isolate, builder.slice()));
-    return;
-  }
-
-  if (argLength != 1 || (!args[0]->IsNumber() && !args[0]->IsString())) {
-    // TODO extend this for named graphs, use the Graph class
-    TRI_V8_THROW_EXCEPTION_USAGE("_pregelStatus(<executionNum>]");
-  }
-
-  auto executionNum = arangodb::pregel::ExecutionNumber(
-      TRI_ObjectToUInt64(isolate, args[0], true));
-  auto c = pregel.conductor(executionNum);
-  if (!c) {
-    TRI_V8_THROW_EXCEPTION_MESSAGE(TRI_ERROR_CURSOR_NOT_FOUND,
-                                   "Execution number is invalid");
-  }
-
-  c->toVelocyPack(builder);
-  TRI_V8_RETURN(TRI_VPackToV8(isolate, builder.slice()));
-  TRI_V8_TRY_CATCH_END
-}
-
-static void JS_PregelCancel(v8::FunctionCallbackInfo<v8::Value> const& args) {
-  TRI_V8_TRY_CATCH_BEGIN(isolate);
-  v8::HandleScope scope(isolate);
-
-  // check the arguments
-  uint32_t const argLength = args.Length();
-  if (argLength != 1 || !(args[0]->IsNumber() || args[0]->IsString())) {
-    // TODO extend this for named graphs, use the Graph class
-    TRI_V8_THROW_EXCEPTION_USAGE("_pregelCancel(<executionNum>)");
-  }
-
-  auto& vocbase = GetContextVocBase(isolate);
-  if (!vocbase.server().hasFeature<arangodb::pregel::PregelFeature>()) {
-    TRI_V8_THROW_EXCEPTION_MESSAGE(TRI_ERROR_FAILED, "pregel is not enabled");
-  }
-  auto& pregel = vocbase.server().getFeature<arangodb::pregel::PregelFeature>();
-
-  auto executionNum = arangodb::pregel::ExecutionNumber(
-      TRI_ObjectToUInt64(isolate, args[0], true));
-  auto c = pregel.conductor(executionNum);
-  if (!c) {
-    TRI_V8_THROW_EXCEPTION_MESSAGE(TRI_ERROR_CURSOR_NOT_FOUND,
-                                   "Execution number is invalid");
-  }
-  c->cancel();
-
-  TRI_V8_RETURN_UNDEFINED();
-  TRI_V8_TRY_CATCH_END
-}
-
-static void JS_PregelAQLResult(
-    v8::FunctionCallbackInfo<v8::Value> const& args) {
-  TRI_V8_TRY_CATCH_BEGIN(isolate);
-  v8::HandleScope scope(isolate);
-
-  // check the arguments
-  uint32_t const argLength = args.Length();
-  if (argLength <= 1 || !(args[0]->IsNumber() || args[0]->IsString())) {
-    // TODO extend this for named graphs, use the Graph class
-    TRI_V8_THROW_EXCEPTION_USAGE("_pregelAqlResult(<executionNum>[, <withId])");
-  }
-
-  bool withId = false;
-  if (argLength == 2) {
-    withId = TRI_ObjectToBoolean(isolate, args[1]);
-  }
-
-  auto& vocbase = GetContextVocBase(isolate);
-  if (!vocbase.server().hasFeature<arangodb::pregel::PregelFeature>()) {
-    TRI_V8_THROW_EXCEPTION_MESSAGE(TRI_ERROR_FAILED, "pregel is not enabled");
-  }
-  auto& pregel = vocbase.server().getFeature<arangodb::pregel::PregelFeature>();
-
-  auto executionNum = arangodb::pregel::ExecutionNumber(
-      TRI_ObjectToUInt64(isolate, args[0], true));
-
-  auto pregelResults = pregel.collectPregelResults(executionNum, withId);
-  if (pregelResults.fail()) {
-    TRI_V8_THROW_EXCEPTION_USAGE(pregelResults.errorMessage());
-  }
-
-  VPackBuilder docs;
-  {
-    VPackArrayBuilder ab(&docs);
-    docs.add(VPackArrayIterator(pregelResults.get().results.slice()));
-  }
-  if (docs.isEmpty()) {
-    TRI_V8_RETURN_NULL();
-  }
-  TRI_ASSERT(docs.slice().isArray());
-
-  VPackOptions resultOptions = VPackOptions::Defaults;
-  auto documents = TRI_VPackToV8(isolate, docs.slice(), &resultOptions);
-  TRI_V8_RETURN(documents);
-
-  TRI_V8_RETURN_UNDEFINED();
-  TRI_V8_TRY_CATCH_END
-}
-
-////////////////////////////////////////////////////////////////////////////////
-=======
->>>>>>> 18cd0018
 /// @brief was docuBlock collectionRevision
 ////////////////////////////////////////////////////////////////////////////////
 
@@ -2087,6 +1878,18 @@
                               optionsObject->Get(context, ReturnOldKey)
                                   .FromMaybe(v8::Local<v8::Value>())) &&
           options.isOverwriteModeUpdateReplace();
+    }
+    TRI_GET_GLOBAL_STRING(RefillIndexCachesKey);
+    // this attribute can have 3 values: default, true and false. only
+    // pick it up when it is set to true or false
+    if (TRI_HasProperty(context, isolate, optionsObject,
+                        RefillIndexCachesKey)) {
+      options.refillIndexCaches =
+          (TRI_ObjectToBoolean(isolate,
+                               optionsObject->Get(context, RefillIndexCachesKey)
+                                   .FromMaybe(v8::Local<v8::Value>())))
+              ? RefillIndexCaches::kRefill
+              : RefillIndexCaches::kDontRefill;
     }
     TRI_GET_GLOBAL_STRING(IsRestoreKey);
     if (TRI_HasProperty(context, isolate, optionsObject, IsRestoreKey)) {
