version: 2.1

setup: true

orbs:
  continuation: circleci/continuation@0.3.1

parameters:
  enterprise-branch:
    type: string
    # we use an empty string as default. In this case we check if the enterprise repo
    # contains a branch with the same name as the arangodb repo. If this is the case
    # we use it, otherwise we fall back to "devel".
    default: ""

# our defined job, and its steps
jobs:
  setup:
    docker:
      - image: cimg/python:3.11.1
    executor: continuation/default
    parameters:
      definitions:
        type: string
    steps:
      - run:
          name: Checkout
          command: |
            # We do not want to clone the whole repository since we only need a few files.
            # Unfortunately GitHub does not support the git-archive protocol, so we need to fetch the required files by hand.
            (mkdir .circleci && cd .circleci && curl https://api.github.com/repos/arangodb/arangodb/contents/.circleci?ref=$CIRCLE_SHA1 | jq ".[].download_url" | xargs wget)
            (mkdir tests && cd tests && wget https://raw.githubusercontent.com/arangodb/arangodb/$CIRCLE_SHA1/<< parameters.definitions >>)
      - run:
          name: Generate config
          command: |
            pip install pyyaml
            python3 ".circleci/generate_config.py" -o generated_config.yml ./.circleci/base_config.yml << parameters.definitions >>

      - continuation/continue:
          configuration_path: generated_config.yml # use newly generated config to continue

# our single workflow, that triggers the setup job defined above
workflows:
  setup:
    when:
      or:
<<<<<<< HEAD
        - equal: [ devel, << pipeline.git.branch >> ]
        - equal: [ staging/replication-2.0, << pipeline.git.branch >> ]
        - equal: [ api, << pipeline.trigger_source >> ]
=======
        - equal: [devel, << pipeline.git.branch >>]
        - equal: [api, << pipeline.trigger_source >>]
>>>>>>> 23eaa9cd
    jobs:
      - setup:
          definitions: "tests/test-definitions.txt"
  setup-rlog:
    when:
      matches:
        pattern: /^(bug-fix|feature|chore)\/cinfra-.*$/
        value: << pipeline.git.branch >>
    jobs:
      - setup:
          name: Prepare CINFRA test set
          definitions: "tests/test-definitions-rlog.txt"<|MERGE_RESOLUTION|>--- conflicted
+++ resolved
@@ -44,14 +44,9 @@
   setup:
     when:
       or:
-<<<<<<< HEAD
         - equal: [ devel, << pipeline.git.branch >> ]
         - equal: [ staging/replication-2.0, << pipeline.git.branch >> ]
         - equal: [ api, << pipeline.trigger_source >> ]
-=======
-        - equal: [devel, << pipeline.git.branch >>]
-        - equal: [api, << pipeline.trigger_source >>]
->>>>>>> 23eaa9cd
     jobs:
       - setup:
           definitions: "tests/test-definitions.txt"
