#!/bin/bash
export PID=$$
mkdir data-$PID
export SCRIPT=$1
shift
export PORT=`expr 1024 + $RANDOM`
<<<<<<< HEAD
export ARGS=""
export VG=''
for i in $*; do
    if test "$i" == valgrind; then
        export VG='valgrind --log-file=/tmp/valgrindlog.%p --show-possibly-lost=no --track-fds=no --leak-check=full'
    fi
    if test "$i" == valgrindxml; then
        export VG='valgrind --xml-file=valgrind_testrunner.xml --xml=yes --show-possibly-lost=no --track-fds=no --leak-check=full'
    fi
    ARGS="$ARGS --javascript.script-parameter $i"
done
echo Database has its data in data-$PID
echo Logfile is in log-$PID


$VG bin/arangod --configuration none --cluster.agent-path bin/etcd-arango --cluster.arangod-path bin/arangod --cluster.coordinator-config etc/relative/arangod-coordinator.conf --cluster.dbserver-config etc/relative/arangod-dbserver.conf --cluster.disable-dispatcher-frontend false --cluster.disable-dispatcher-kickstarter false --cluster.data-path cluster --cluster.log-path cluster --database.directory data-$PID --log.file log-$PID --server.endpoint tcp://localhost:$PORT --javascript.startup-directory js --javascript.app-path js/apps --javascript.script $SCRIPT --ruby.action-directory mr/actions/system --ruby.modules-path "mr/server/modules;mr/common/modules" $ARGS
=======
declare -a ARGS
for i in "$@"; do
    ARGS+=(--javascript.script-parameter)
    ARGS+=("$i")
done
echo Database has its data in data-$PID
echo Logfile is in log-$PID
bin/arangod --configuration none --cluster.agent-path bin/etcd-arango --cluster.arangod-path bin/arangod --cluster.coordinator-config etc/relative/arangod-coordinator.conf --cluster.dbserver-config etc/relative/arangod-dbserver.conf --cluster.disable-dispatcher-frontend false --cluster.disable-dispatcher-kickstarter false --cluster.data-path cluster --cluster.log-path cluster --database.directory data-$PID --log.file log-$PID --server.endpoint tcp://localhost:$PORT --javascript.startup-directory js --javascript.app-path js/apps --javascript.script $SCRIPT --ruby.action-directory mr/actions/system --ruby.modules-path "mr/server/modules;mr/common/modules" "${ARGS[@]}"
>>>>>>> 9dbbf16d
echo Server has terminated, will clean up data and log in 10 seconds...
sleep 10
rm -rf data-$PID log-$PID<|MERGE_RESOLUTION|>--- conflicted
+++ resolved
@@ -4,33 +4,21 @@
 export SCRIPT=$1
 shift
 export PORT=`expr 1024 + $RANDOM`
-<<<<<<< HEAD
-export ARGS=""
+declare -a ARGS
 export VG=''
-for i in $*; do
+for i in "$@"; do
     if test "$i" == valgrind; then
-        export VG='valgrind --log-file=/tmp/valgrindlog.%p --show-possibly-lost=no --track-fds=no --leak-check=full'
+      export VG='valgrind --log-file=/tmp/valgrindlog.%p'
+    elif test "$i" == valgrindxml; then
+      export VG='valgrind --xml-file=valgrind_testrunner.xml --xml=yes'
+    else
+      ARGS+=(--javascript.script-parameter)
+      ARGS+=("$i")
     fi
-    if test "$i" == valgrindxml; then
-        export VG='valgrind --xml-file=valgrind_testrunner.xml --xml=yes --show-possibly-lost=no --track-fds=no --leak-check=full'
-    fi
-    ARGS="$ARGS --javascript.script-parameter $i"
 done
 echo Database has its data in data-$PID
 echo Logfile is in log-$PID
-
-
-$VG bin/arangod --configuration none --cluster.agent-path bin/etcd-arango --cluster.arangod-path bin/arangod --cluster.coordinator-config etc/relative/arangod-coordinator.conf --cluster.dbserver-config etc/relative/arangod-dbserver.conf --cluster.disable-dispatcher-frontend false --cluster.disable-dispatcher-kickstarter false --cluster.data-path cluster --cluster.log-path cluster --database.directory data-$PID --log.file log-$PID --server.endpoint tcp://localhost:$PORT --javascript.startup-directory js --javascript.app-path js/apps --javascript.script $SCRIPT --ruby.action-directory mr/actions/system --ruby.modules-path "mr/server/modules;mr/common/modules" $ARGS
-=======
-declare -a ARGS
-for i in "$@"; do
-    ARGS+=(--javascript.script-parameter)
-    ARGS+=("$i")
-done
-echo Database has its data in data-$PID
-echo Logfile is in log-$PID
-bin/arangod --configuration none --cluster.agent-path bin/etcd-arango --cluster.arangod-path bin/arangod --cluster.coordinator-config etc/relative/arangod-coordinator.conf --cluster.dbserver-config etc/relative/arangod-dbserver.conf --cluster.disable-dispatcher-frontend false --cluster.disable-dispatcher-kickstarter false --cluster.data-path cluster --cluster.log-path cluster --database.directory data-$PID --log.file log-$PID --server.endpoint tcp://localhost:$PORT --javascript.startup-directory js --javascript.app-path js/apps --javascript.script $SCRIPT --ruby.action-directory mr/actions/system --ruby.modules-path "mr/server/modules;mr/common/modules" "${ARGS[@]}"
->>>>>>> 9dbbf16d
+$VG bin/arangod --configuration none --cluster.agent-path bin/etcd-arango --cluster.arangod-path bin/arangod --cluster.coordinator-config etc/relative/arangod-coordinator.conf --cluster.dbserver-config etc/relative/arangod-dbserver.conf --cluster.disable-dispatcher-frontend false --cluster.disable-dispatcher-kickstarter false --cluster.data-path cluster --cluster.log-path cluster --database.directory data-$PID --log.file log-$PID --server.endpoint tcp://localhost:$PORT --javascript.startup-directory js --javascript.app-path js/apps --javascript.script $SCRIPT --ruby.action-directory mr/actions/system --ruby.modules-path "mr/server/modules;mr/common/modules" "${ARGS[@]}"
 echo Server has terminated, will clean up data and log in 10 seconds...
 sleep 10
 rm -rf data-$PID log-$PID