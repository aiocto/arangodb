<<<<<<< HEAD
> ./arangod --server.http-port 12345 /tmp/vocbase
2012-02-05T13:23:52Z  [455] INFO ArangoDB (version 1.X.Y) is ready for business
2012-02-05T13:23:52Z  [455] INFO HTTP client/admin port: 12345
=======
> ./arangod --server.endpoint tcp://127.0.0.1:12345 /tmp/vocbase
2012-02-05T13:23:52Z  [455] INFO ArangoDB (version 0.0.8 [exported]) is ready for business
2012-02-05T13:23:52Z  [455] INFO HTTP client port: 12345
>>>>>>> 7ea8cff7
2012-02-05T13:23:52Z  [455] INFO Have Fun!<|MERGE_RESOLUTION|>--- conflicted
+++ resolved
@@ -1,10 +1,4 @@
-<<<<<<< HEAD
-> ./arangod --server.http-port 12345 /tmp/vocbase
-2012-02-05T13:23:52Z  [455] INFO ArangoDB (version 1.X.Y) is ready for business
-2012-02-05T13:23:52Z  [455] INFO HTTP client/admin port: 12345
-=======
 > ./arangod --server.endpoint tcp://127.0.0.1:12345 /tmp/vocbase
-2012-02-05T13:23:52Z  [455] INFO ArangoDB (version 0.0.8 [exported]) is ready for business
+2012-02-05T13:23:52Z  [455] INFO ArangoDB (version 1.x.y) is ready for business
 2012-02-05T13:23:52Z  [455] INFO HTTP client port: 12345
->>>>>>> 7ea8cff7
 2012-02-05T13:23:52Z  [455] INFO Have Fun!