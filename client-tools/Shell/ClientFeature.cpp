--- conflicted
+++ resolved
@@ -385,11 +385,7 @@
     std::string const& definition, SimpleHttpClientParams const& params) const {
   std::unique_ptr<Endpoint> endpoint(Endpoint::clientFactory(definition));
 
-<<<<<<< HEAD
-  if (endpoint.get() == nullptr) {
-=======
   if (endpoint == nullptr) {
->>>>>>> 23eaa9cd
     if (definition != "none") {
       LOG_TOPIC("2fac8", ERR, arangodb::Logger::FIXME)
           << "invalid value for --server.endpoint ('" << definition << "')";
