--- conflicted
+++ resolved
@@ -3,11 +3,6 @@
 # ------------------------------------------------------------------------------
 
 cmake_minimum_required(VERSION 2.8)
-<<<<<<< HEAD
-project(ArangoDB CXX C ASM)
-set (ArangoDB_VERSION_MAJOR 3)
-set (ArangoDB_VERSION_MINOR 0)
-=======
 
 if (APPLE)
   if (NOT DEFINED CMAKE_C_COMPILER)
@@ -19,8 +14,7 @@
   endif ()
 endif ()
 
-project(ArangoDB)
->>>>>>> 53f1ee2c
+project(ArangoDB CXX C ASM)
 
 if (POLICY CMP0037)
   cmake_policy(SET CMP0037 NEW)
