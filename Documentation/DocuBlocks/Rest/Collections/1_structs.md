@RESTSTRUCT{waitForSync,collection_info,boolean,required,}
If `true`, creating, changing, or removing
documents waits until the data has been synchronized to disk.

@RESTSTRUCT{schema,collection_info,object,optional,}
An object that specifies the collection-level schema for documents.

@RESTSTRUCT{computedValues,collection_info,array,optional,computed_field}
A list of objects, each representing a computed value.

@RESTSTRUCT{name,computed_field,string,required,}
The name of the target attribute.

@RESTSTRUCT{expression,computed_field,string,required,}
An AQL `RETURN` operation with an expression that computes the desired value.

@RESTSTRUCT{overwrite,computed_field,boolean,required,}
Whether the computed value takes precedence over a user-provided or
existing attribute.

@RESTSTRUCT{computeOn,computed_field,array,optional,string}
An array of strings that defines on which write operations the value is
computed. The possible values are `"insert"`, `"update"`, and `"replace"`.

@RESTSTRUCT{keepNull,computed_field,boolean,optional,}
Whether the target attribute is set if the expression evaluates to `null`.

@RESTSTRUCT{failOnWarning,computed_field,boolean,optional,}
Whether the write operation fails if the expression produces a warning.

@RESTSTRUCT{keyOptions,collection_info,object,required,key_generator_type}
An object which contains key generation options.

@RESTSTRUCT{type,key_generator_type,string,required,}
Specifies the type of the key generator. Possible values:
- `"traditional"`
- `"autoincrement"`
- `"uuid"`
- `"padded"`

@RESTSTRUCT{allowUserKeys,key_generator_type,boolean,required,}
If set to `true`, then you are allowed to supply
own key values in the `_key` attribute of a document. If set to
`false`, then the key generator is solely responsible for
generating keys and an error is raised if you supply own key values in the
`_key` attribute of documents.

@RESTSTRUCT{increment,key_generator_type,integer,optional,}
The increment value for the `autoincrement` key generator.
Not used for other key generator types.

@RESTSTRUCT{offset,key_generator_type,integer,optional,}
The initial offset value for the `autoincrement` key generator.
Not used for other key generator types.

@RESTSTRUCT{lastValue,key_generator_type,integer,required,}
The current offset value of the `autoincrement` or `padded` key generator.
This is an internal property for restoring dumps properly.

@RESTSTRUCT{cacheEnabled,collection_info,boolean,required,}
Whether the in-memory hash cache for documents is enabled for this
collection.

@RESTSTRUCT{numberOfShards,collection_info,integer,optional,}
The number of shards of the collection. _(cluster only)_

@RESTSTRUCT{shardKeys,collection_info,array,optional,string}
Contains the names of document attributes that are used to
determine the target shard for documents. _(cluster only)_

@RESTSTRUCT{replicationFactor,collection_info,integer,optional,}
Contains how many copies of each shard are kept on different DB-Servers.
It is an integer number in the range of 1-10 or the string `"satellite"`
for SatelliteCollections (Enterprise Edition only). _(cluster only)_

@RESTSTRUCT{writeConcern,collection_info,integer,optional,}
Determines how many copies of each shard are required to be
<<<<<<< HEAD
in sync on the different DB-Servers. If there are less than these many copies
in the cluster a shard will refuse to write. Writes to shards with enough
up-to-date copies will succeed at the same time however. The value of
`writeConcern` cannot be larger than `replicationFactor`. _(cluster only)_
=======
in-sync on the different DB-Servers. If there are less than these many copies
in the cluster, a shard refuses to write. Writes to shards with enough
up-to-date copies succeed at the same time, however. The value of
`writeConcern` cannot be larger than `replicationFactor`.
For SatelliteCollections, the `writeConcern` is automatically controlled to
equal the number of DB-Servers and has a value of `0`. _(cluster only)_
>>>>>>> 7e64957e

@RESTSTRUCT{shardingStrategy,collection_info,string,optional,}
The sharding strategy selected for the collection. _(cluster only)_

Possible values:
- `"community-compat"`
- `"enterprise-compat"`
- `"enterprise-smart-edge-compat"`
- `"hash"`
- `"enterprise-hash-smart-edge"`
- `"enterprise-hex-smart-vertex"`

@RESTSTRUCT{distributeShardsLike,collection_info,string,optional,string}
The name of another collection. This collection uses the `replicationFactor`,
`numberOfShards` and `shardingStrategy` properties of the other collection and
the shards of this collection are distributed in the same way as the shards of
the other collection.

@RESTSTRUCT{isSmart,collection_info,boolean,optional,}
Whether the collection is used in a SmartGraph or EnterpriseGraph (Enterprise Edition only).
This is an internal property. _(cluster only)_

@RESTSTRUCT{isDisjoint,collection_info,boolean,optional,}
Whether the SmartGraph or EnterpriseGraph this collection belongs to is disjoint
(Enterprise Edition only). This is an internal property. _(cluster only)_

@RESTSTRUCT{smartGraphAttribute,collection_info,string,optional,}
The attribute that is used for sharding: vertices with the same value of
this attribute are placed in the same shard. All vertices are required to
have this attribute set and it has to be a string. Edges derive the
attribute from their connected vertices (Enterprise Edition only). _(cluster only)_

@RESTSTRUCT{smartJoinAttribute,collection_info,string,optional,}
Determines an attribute of the collection that must contain the shard key value
of the referred-to SmartJoin collection (Enterprise Edition only). _(cluster only)_

@RESTSTRUCT{name,collection_info,string,optional,}
The name of this collection.

@RESTSTRUCT{id,collection_info,string,optional,}
A unique identifier of the collection (deprecated).

@RESTSTRUCT{type,collection_info,integer,optional,}
The type of the collection:
  - `0`: "unknown"
  - `2`: regular document collection
  - `3`: edge collection

@RESTSTRUCT{isSystem,collection_info,boolean,optional,}
Whether the collection is a system collection. Collection names that starts with
an underscore are usually system collections.

@RESTSTRUCT{syncByRevision,collection_info,boolean,required,}
Whether the newer revision-based replication protocol is
enabled for this collection. This is an internal property.

@RESTSTRUCT{globallyUniqueId,collection_info,string,optional,}
A unique identifier of the collection. This is an internal property.<|MERGE_RESOLUTION|>--- conflicted
+++ resolved
@@ -75,19 +75,12 @@
 
 @RESTSTRUCT{writeConcern,collection_info,integer,optional,}
 Determines how many copies of each shard are required to be
-<<<<<<< HEAD
-in sync on the different DB-Servers. If there are less than these many copies
-in the cluster a shard will refuse to write. Writes to shards with enough
-up-to-date copies will succeed at the same time however. The value of
-`writeConcern` cannot be larger than `replicationFactor`. _(cluster only)_
-=======
 in-sync on the different DB-Servers. If there are less than these many copies
 in the cluster, a shard refuses to write. Writes to shards with enough
 up-to-date copies succeed at the same time, however. The value of
 `writeConcern` cannot be larger than `replicationFactor`.
 For SatelliteCollections, the `writeConcern` is automatically controlled to
 equal the number of DB-Servers and has a value of `0`. _(cluster only)_
->>>>>>> 7e64957e
 
 @RESTSTRUCT{shardingStrategy,collection_info,string,optional,}
 The sharding strategy selected for the collection. _(cluster only)_
