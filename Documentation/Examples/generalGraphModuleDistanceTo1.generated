arangosh> var examples = require("org/arangodb/graph-examples/example-graph.js");
arangosh> var g = examples.loadGraph("routeplanner");
arangosh> g._distanceTo({}, {}, {weight : 'distance', endVertexCollectionRestriction : 'frenchCity',
........> startVertexCollectionRestriction : 'germanCity'});
[ 
  { 
    "startVertex" : "germanCity/Berlin", 
<<<<<<< HEAD
    "vertex" : "germanCity/Hamburg", 
    "distance" : 1 
  }, 
  { 
    "startVertex" : "germanCity/Berlin", 
    "vertex" : "germanCity/Cologne", 
    "distance" : 1 
  }, 
  { 
    "startVertex" : "germanCity/Berlin", 
    "vertex" : "frenchCity/Paris", 
    "distance" : 1 
  }, 
  { 
    "startVertex" : "germanCity/Berlin", 
    "vertex" : "frenchCity/Lyon", 
    "distance" : 1 
  }, 
  { 
    "startVertex" : "germanCity/Hamburg", 
    "vertex" : "germanCity/Berlin", 
    "distance" : 1 
  }, 
  { 
    "startVertex" : "germanCity/Hamburg", 
    "vertex" : "germanCity/Cologne", 
    "distance" : 1 
  }, 
  { 
    "startVertex" : "germanCity/Hamburg", 
    "vertex" : "frenchCity/Paris", 
    "distance" : 1 
  }, 
  { 
    "startVertex" : "germanCity/Hamburg", 
    "vertex" : "frenchCity/Lyon", 
    "distance" : 1 
  }, 
  { 
    "startVertex" : "germanCity/Cologne", 
    "vertex" : "germanCity/Berlin", 
    "distance" : 1 
  }, 
  { 
    "startVertex" : "germanCity/Cologne", 
    "vertex" : "germanCity/Hamburg", 
    "distance" : 1 
  }, 
  { 
    "startVertex" : "germanCity/Cologne", 
    "vertex" : "frenchCity/Paris", 
    "distance" : 1 
  }, 
  { 
    "startVertex" : "germanCity/Cologne", 
    "vertex" : "frenchCity/Lyon", 
    "distance" : 1 
  }, 
  { 
    "startVertex" : "frenchCity/Paris", 
    "vertex" : "germanCity/Berlin", 
    "distance" : 1 
  }, 
  { 
    "startVertex" : "frenchCity/Paris", 
    "vertex" : "germanCity/Hamburg", 
    "distance" : 1 
  }, 
  { 
    "startVertex" : "frenchCity/Paris", 
    "vertex" : "germanCity/Cologne", 
    "distance" : 1 
  }, 
  { 
    "startVertex" : "frenchCity/Paris", 
    "vertex" : "frenchCity/Lyon", 
    "distance" : 1 
  }, 
  { 
    "startVertex" : "frenchCity/Lyon", 
    "vertex" : "germanCity/Berlin", 
    "distance" : 1 
  }, 
  { 
    "startVertex" : "frenchCity/Lyon", 
    "vertex" : "germanCity/Hamburg", 
    "distance" : 1 
  }, 
  { 
    "startVertex" : "frenchCity/Lyon", 
    "vertex" : "germanCity/Cologne", 
    "distance" : 1 
  }, 
  { 
    "startVertex" : "frenchCity/Lyon", 
    "vertex" : "frenchCity/Paris", 
    "distance" : 1 
=======
    "distance" : 1100, 
    "vertex" : { 
      "_id" : "frenchCity/Lyon", 
      "_key" : "Lyon", 
      "_rev" : "513101884101", 
      "isCapital" : false, 
      "population" : 80000 
    } 
  }, 
  { 
    "startVertex" : "germanCity/Berlin", 
    "distance" : 1200, 
    "vertex" : { 
      "_id" : "frenchCity/Paris", 
      "_key" : "Paris", 
      "_rev" : "513102080709", 
      "isCapital" : true, 
      "population" : 4000000 
    } 
  }, 
  { 
    "startVertex" : "germanCity/Hamburg", 
    "distance" : 1200, 
    "vertex" : { 
      "_id" : "frenchCity/Lyon", 
      "_key" : "Lyon", 
      "_rev" : "513101884101", 
      "isCapital" : false, 
      "population" : 80000 
    } 
  }, 
  { 
    "startVertex" : "germanCity/Hamburg", 
    "distance" : 900, 
    "vertex" : { 
      "_id" : "frenchCity/Paris", 
      "_key" : "Paris", 
      "_rev" : "513102080709", 
      "isCapital" : true, 
      "population" : 4000000 
    } 
  }, 
  { 
    "startVertex" : "germanCity/Cologne", 
    "distance" : 550, 
    "vertex" : { 
      "_id" : "frenchCity/Paris", 
      "_key" : "Paris", 
      "_rev" : "513102080709", 
      "isCapital" : true, 
      "population" : 4000000 
    } 
  }, 
  { 
    "startVertex" : "germanCity/Cologne", 
    "distance" : 700, 
    "vertex" : { 
      "_id" : "frenchCity/Lyon", 
      "_key" : "Lyon", 
      "_rev" : "513101884101", 
      "isCapital" : false, 
      "population" : 80000 
    } 
>>>>>>> 096ad46f
  } 
]<|MERGE_RESOLUTION|>--- conflicted
+++ resolved
@@ -5,105 +5,6 @@
 [ 
   { 
     "startVertex" : "germanCity/Berlin", 
-<<<<<<< HEAD
-    "vertex" : "germanCity/Hamburg", 
-    "distance" : 1 
-  }, 
-  { 
-    "startVertex" : "germanCity/Berlin", 
-    "vertex" : "germanCity/Cologne", 
-    "distance" : 1 
-  }, 
-  { 
-    "startVertex" : "germanCity/Berlin", 
-    "vertex" : "frenchCity/Paris", 
-    "distance" : 1 
-  }, 
-  { 
-    "startVertex" : "germanCity/Berlin", 
-    "vertex" : "frenchCity/Lyon", 
-    "distance" : 1 
-  }, 
-  { 
-    "startVertex" : "germanCity/Hamburg", 
-    "vertex" : "germanCity/Berlin", 
-    "distance" : 1 
-  }, 
-  { 
-    "startVertex" : "germanCity/Hamburg", 
-    "vertex" : "germanCity/Cologne", 
-    "distance" : 1 
-  }, 
-  { 
-    "startVertex" : "germanCity/Hamburg", 
-    "vertex" : "frenchCity/Paris", 
-    "distance" : 1 
-  }, 
-  { 
-    "startVertex" : "germanCity/Hamburg", 
-    "vertex" : "frenchCity/Lyon", 
-    "distance" : 1 
-  }, 
-  { 
-    "startVertex" : "germanCity/Cologne", 
-    "vertex" : "germanCity/Berlin", 
-    "distance" : 1 
-  }, 
-  { 
-    "startVertex" : "germanCity/Cologne", 
-    "vertex" : "germanCity/Hamburg", 
-    "distance" : 1 
-  }, 
-  { 
-    "startVertex" : "germanCity/Cologne", 
-    "vertex" : "frenchCity/Paris", 
-    "distance" : 1 
-  }, 
-  { 
-    "startVertex" : "germanCity/Cologne", 
-    "vertex" : "frenchCity/Lyon", 
-    "distance" : 1 
-  }, 
-  { 
-    "startVertex" : "frenchCity/Paris", 
-    "vertex" : "germanCity/Berlin", 
-    "distance" : 1 
-  }, 
-  { 
-    "startVertex" : "frenchCity/Paris", 
-    "vertex" : "germanCity/Hamburg", 
-    "distance" : 1 
-  }, 
-  { 
-    "startVertex" : "frenchCity/Paris", 
-    "vertex" : "germanCity/Cologne", 
-    "distance" : 1 
-  }, 
-  { 
-    "startVertex" : "frenchCity/Paris", 
-    "vertex" : "frenchCity/Lyon", 
-    "distance" : 1 
-  }, 
-  { 
-    "startVertex" : "frenchCity/Lyon", 
-    "vertex" : "germanCity/Berlin", 
-    "distance" : 1 
-  }, 
-  { 
-    "startVertex" : "frenchCity/Lyon", 
-    "vertex" : "germanCity/Hamburg", 
-    "distance" : 1 
-  }, 
-  { 
-    "startVertex" : "frenchCity/Lyon", 
-    "vertex" : "germanCity/Cologne", 
-    "distance" : 1 
-  }, 
-  { 
-    "startVertex" : "frenchCity/Lyon", 
-    "vertex" : "frenchCity/Paris", 
-    "distance" : 1 
-=======
     "distance" : 1100, 
     "vertex" : { 
       "_id" : "frenchCity/Lyon", 
@@ -167,6 +68,5 @@
       "isCapital" : false, 
       "population" : 80000 
     } 
->>>>>>> 096ad46f
   } 
 ]