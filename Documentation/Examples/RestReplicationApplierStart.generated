--- conflicted
+++ resolved
@@ -4,17 +4,6 @@
 content-type: application/json; charset=utf-<span class="hljs-number">8</span>
 
 { 
-<<<<<<< HEAD
-  "state" : { 
-    "running" : true, 
-    "lastAppliedContinuousTick" : null, 
-    "lastProcessedContinuousTick" : null, 
-    "lastAvailableContinuousTick" : null, 
-    "progress" : { 
-      "time" : "2015-08-11T13:40:12Z", 
-      "message" : "applier created", 
-      "failedConnects" : 0 
-=======
   <span class="hljs-string">"state"</span> : { 
     <span class="hljs-string">"running"</span> : <span class="hljs-literal">true</span>, 
     <span class="hljs-string">"lastAppliedContinuousTick"</span> : <span class="hljs-literal">null</span>, 
@@ -25,7 +14,6 @@
       <span class="hljs-string">"time"</span> : <span class="hljs-string">"2015-09-11T09:29:46Z"</span>, 
       <span class="hljs-string">"message"</span> : <span class="hljs-string">"applier created"</span>, 
       <span class="hljs-string">"failedConnects"</span> : <span class="hljs-number">0</span> 
->>>>>>> 1a748b46
     }, 
     <span class="hljs-string">"totalRequests"</span> : <span class="hljs-number">0</span>, 
     <span class="hljs-string">"totalFailedConnects"</span> : <span class="hljs-number">0</span>, 
@@ -34,19 +22,11 @@
     <span class="hljs-string">"lastError"</span> : { 
       <span class="hljs-string">"errorNum"</span> : <span class="hljs-number">0</span> 
     }, 
-<<<<<<< HEAD
-    "time" : "2015-08-11T13:40:25Z" 
-  }, 
-  "server" : { 
-    "version" : "2.7.0-alpha3", 
-    "serverId" : "181102662252948" 
-=======
     <span class="hljs-string">"time"</span> : <span class="hljs-string">"2015-09-11T09:31:22Z"</span> 
   }, 
   <span class="hljs-string">"server"</span> : { 
     <span class="hljs-string">"version"</span> : <span class="hljs-string">"2.7.0-devel"</span>, 
     <span class="hljs-string">"serverId"</span> : <span class="hljs-string">"208267300529216"</span> 
->>>>>>> 1a748b46
   }, 
   <span class="hljs-string">"endpoint"</span> : <span class="hljs-string">"tcp://127.0.0.1:8529"</span>, 
   <span class="hljs-string">"database"</span> : <span class="hljs-string">"_system"</span> 
