--- conflicted
+++ resolved
@@ -5,124 +5,73 @@
   { 
     <span class="hljs-string">"_key"</span> : <span class="hljs-string">"I"</span>, 
     <span class="hljs-string">"_id"</span> : <span class="hljs-string">"circles/I"</span>, 
-<<<<<<< HEAD
-    <span class="hljs-string">"_rev"</span> : <span class="hljs-string">"_WQyaOgS--_"</span>, 
-=======
     <span class="hljs-string">"_rev"</span> : <span class="hljs-string">"_XUJzWxC--F"</span>, 
->>>>>>> 948820e4
     <span class="hljs-string">"label"</span> : <span class="hljs-string">"9"</span> 
   }, 
   { 
     <span class="hljs-string">"_key"</span> : <span class="hljs-string">"G"</span>, 
     <span class="hljs-string">"_id"</span> : <span class="hljs-string">"circles/G"</span>, 
-<<<<<<< HEAD
-    <span class="hljs-string">"_rev"</span> : <span class="hljs-string">"_WQyaOgO--J"</span>, 
-=======
     <span class="hljs-string">"_rev"</span> : <span class="hljs-string">"_XUJzWxC--B"</span>, 
->>>>>>> 948820e4
     <span class="hljs-string">"label"</span> : <span class="hljs-string">"7"</span> 
   }, 
   { 
     <span class="hljs-string">"_key"</span> : <span class="hljs-string">"F"</span>, 
     <span class="hljs-string">"_id"</span> : <span class="hljs-string">"circles/F"</span>, 
-<<<<<<< HEAD
-    <span class="hljs-string">"_rev"</span> : <span class="hljs-string">"_WQyaOgO--H"</span>, 
-=======
     <span class="hljs-string">"_rev"</span> : <span class="hljs-string">"_XUJzWxC--_"</span>, 
->>>>>>> 948820e4
     <span class="hljs-string">"label"</span> : <span class="hljs-string">"6"</span> 
   }, 
   { 
     <span class="hljs-string">"_key"</span> : <span class="hljs-string">"A"</span>, 
     <span class="hljs-string">"_id"</span> : <span class="hljs-string">"circles/A"</span>, 
-<<<<<<< HEAD
-    <span class="hljs-string">"_rev"</span> : <span class="hljs-string">"_WQyaOgK--B"</span>, 
-=======
     <span class="hljs-string">"_rev"</span> : <span class="hljs-string">"_XUJzWw6--_"</span>, 
->>>>>>> 948820e4
     <span class="hljs-string">"label"</span> : <span class="hljs-string">"1"</span> 
   }, 
   { 
     <span class="hljs-string">"_key"</span> : <span class="hljs-string">"E"</span>, 
     <span class="hljs-string">"_id"</span> : <span class="hljs-string">"circles/E"</span>, 
-<<<<<<< HEAD
-    <span class="hljs-string">"_rev"</span> : <span class="hljs-string">"_WQyaOgO--F"</span>, 
-=======
     <span class="hljs-string">"_rev"</span> : <span class="hljs-string">"_XUJzWx---F"</span>, 
->>>>>>> 948820e4
     <span class="hljs-string">"label"</span> : <span class="hljs-string">"5"</span> 
   }, 
   { 
     <span class="hljs-string">"_key"</span> : <span class="hljs-string">"C"</span>, 
     <span class="hljs-string">"_id"</span> : <span class="hljs-string">"circles/C"</span>, 
-<<<<<<< HEAD
-    <span class="hljs-string">"_rev"</span> : <span class="hljs-string">"_WQyaOgO--B"</span>, 
-=======
     <span class="hljs-string">"_rev"</span> : <span class="hljs-string">"_XUJzWx---B"</span>, 
->>>>>>> 948820e4
     <span class="hljs-string">"label"</span> : <span class="hljs-string">"3"</span> 
   }, 
   { 
     <span class="hljs-string">"_key"</span> : <span class="hljs-string">"D"</span>, 
     <span class="hljs-string">"_id"</span> : <span class="hljs-string">"circles/D"</span>, 
-<<<<<<< HEAD
-    <span class="hljs-string">"_rev"</span> : <span class="hljs-string">"_WQyaOgO--D"</span>, 
-=======
     <span class="hljs-string">"_rev"</span> : <span class="hljs-string">"_XUJzWx---D"</span>, 
->>>>>>> 948820e4
     <span class="hljs-string">"label"</span> : <span class="hljs-string">"4"</span> 
   }, 
   { 
     <span class="hljs-string">"_key"</span> : <span class="hljs-string">"J"</span>, 
     <span class="hljs-string">"_id"</span> : <span class="hljs-string">"circles/J"</span>, 
-<<<<<<< HEAD
-    <span class="hljs-string">"_rev"</span> : <span class="hljs-string">"_WQyaOgS--B"</span>, 
-=======
     <span class="hljs-string">"_rev"</span> : <span class="hljs-string">"_XUJzWxG--_"</span>, 
->>>>>>> 948820e4
     <span class="hljs-string">"label"</span> : <span class="hljs-string">"10"</span> 
   }, 
   { 
     <span class="hljs-string">"_key"</span> : <span class="hljs-string">"B"</span>, 
     <span class="hljs-string">"_id"</span> : <span class="hljs-string">"circles/B"</span>, 
-<<<<<<< HEAD
-    <span class="hljs-string">"_rev"</span> : <span class="hljs-string">"_WQyaOgO--_"</span>, 
-=======
     <span class="hljs-string">"_rev"</span> : <span class="hljs-string">"_XUJzWx---_"</span>, 
->>>>>>> 948820e4
     <span class="hljs-string">"label"</span> : <span class="hljs-string">"2"</span> 
   }, 
   { 
     <span class="hljs-string">"_key"</span> : <span class="hljs-string">"H"</span>, 
     <span class="hljs-string">"_id"</span> : <span class="hljs-string">"circles/H"</span>, 
-<<<<<<< HEAD
-    <span class="hljs-string">"_rev"</span> : <span class="hljs-string">"_WQyaOgO--L"</span>, 
-=======
     <span class="hljs-string">"_rev"</span> : <span class="hljs-string">"_XUJzWxC--D"</span>, 
->>>>>>> 948820e4
     <span class="hljs-string">"label"</span> : <span class="hljs-string">"8"</span> 
   }, 
   { 
     <span class="hljs-string">"_key"</span> : <span class="hljs-string">"K"</span>, 
     <span class="hljs-string">"_id"</span> : <span class="hljs-string">"circles/K"</span>, 
-<<<<<<< HEAD
-    <span class="hljs-string">"_rev"</span> : <span class="hljs-string">"_WQyaOgS--D"</span>, 
-=======
     <span class="hljs-string">"_rev"</span> : <span class="hljs-string">"_XUJzWxG--B"</span>, 
->>>>>>> 948820e4
     <span class="hljs-string">"label"</span> : <span class="hljs-string">"11"</span> 
   } 
 ]
 arangosh&gt; db.edges.toArray();
 [ 
   { 
-<<<<<<< HEAD
-    <span class="hljs-string">"_key"</span> : <span class="hljs-string">"39811"</span>, 
-    <span class="hljs-string">"_id"</span> : <span class="hljs-string">"edges/39811"</span>, 
-    <span class="hljs-string">"_from"</span> : <span class="hljs-string">"circles/H"</span>, 
-    <span class="hljs-string">"_to"</span> : <span class="hljs-string">"circles/I"</span>, 
-    <span class="hljs-string">"_rev"</span> : <span class="hljs-string">"_WQyaOgW--B"</span>, 
-=======
     <span class="hljs-string">"_key"</span> : <span class="hljs-string">"130156"</span>, 
     <span class="hljs-string">"_id"</span> : <span class="hljs-string">"edges/130156"</span>, 
     <span class="hljs-string">"_from"</span> : <span class="hljs-string">"circles/J"</span>, 
@@ -148,19 +97,11 @@
     <span class="hljs-string">"_from"</span> : <span class="hljs-string">"circles/B"</span>, 
     <span class="hljs-string">"_to"</span> : <span class="hljs-string">"circles/C"</span>, 
     <span class="hljs-string">"_rev"</span> : <span class="hljs-string">"_XUJzWxG--F"</span>, 
->>>>>>> 948820e4
     <span class="hljs-string">"theFalse"</span> : <span class="hljs-literal">false</span>, 
     <span class="hljs-string">"theTruth"</span> : <span class="hljs-literal">true</span>, 
-    <span class="hljs-string">"label"</span> : <span class="hljs-string">"right_blub"</span> 
+    <span class="hljs-string">"label"</span> : <span class="hljs-string">"left_blarg"</span> 
   }, 
   { 
-<<<<<<< HEAD
-    <span class="hljs-string">"_key"</span> : <span class="hljs-string">"39802"</span>, 
-    <span class="hljs-string">"_id"</span> : <span class="hljs-string">"edges/39802"</span>, 
-    <span class="hljs-string">"_from"</span> : <span class="hljs-string">"circles/E"</span>, 
-    <span class="hljs-string">"_to"</span> : <span class="hljs-string">"circles/F"</span>, 
-    <span class="hljs-string">"_rev"</span> : <span class="hljs-string">"_WQyaOgS--N"</span>, 
-=======
     <span class="hljs-string">"_key"</span> : <span class="hljs-string">"130150"</span>, 
     <span class="hljs-string">"_id"</span> : <span class="hljs-string">"edges/130150"</span>, 
     <span class="hljs-string">"_from"</span> : <span class="hljs-string">"circles/H"</span>, 
@@ -176,29 +117,11 @@
     <span class="hljs-string">"_from"</span> : <span class="hljs-string">"circles/G"</span>, 
     <span class="hljs-string">"_to"</span> : <span class="hljs-string">"circles/J"</span>, 
     <span class="hljs-string">"_rev"</span> : <span class="hljs-string">"_XUJzWxO--D"</span>, 
->>>>>>> 948820e4
     <span class="hljs-string">"theFalse"</span> : <span class="hljs-literal">false</span>, 
     <span class="hljs-string">"theTruth"</span> : <span class="hljs-literal">true</span>, 
-    <span class="hljs-string">"label"</span> : <span class="hljs-string">"left_schubi"</span> 
+    <span class="hljs-string">"label"</span> : <span class="hljs-string">"right_zip"</span> 
   }, 
   { 
-<<<<<<< HEAD
-    <span class="hljs-string">"_key"</span> : <span class="hljs-string">"39817"</span>, 
-    <span class="hljs-string">"_id"</span> : <span class="hljs-string">"edges/39817"</span>, 
-    <span class="hljs-string">"_from"</span> : <span class="hljs-string">"circles/J"</span>, 
-    <span class="hljs-string">"_to"</span> : <span class="hljs-string">"circles/K"</span>, 
-    <span class="hljs-string">"_rev"</span> : <span class="hljs-string">"_WQyaOgW--F"</span>, 
-    <span class="hljs-string">"theFalse"</span> : <span class="hljs-literal">false</span>, 
-    <span class="hljs-string">"theTruth"</span> : <span class="hljs-literal">true</span>, 
-    <span class="hljs-string">"label"</span> : <span class="hljs-string">"right_zup"</span> 
-  }, 
-  { 
-    <span class="hljs-string">"_key"</span> : <span class="hljs-string">"39805"</span>, 
-    <span class="hljs-string">"_id"</span> : <span class="hljs-string">"edges/39805"</span>, 
-    <span class="hljs-string">"_from"</span> : <span class="hljs-string">"circles/A"</span>, 
-    <span class="hljs-string">"_to"</span> : <span class="hljs-string">"circles/G"</span>, 
-    <span class="hljs-string">"_rev"</span> : <span class="hljs-string">"_WQyaOgS--P"</span>, 
-=======
     <span class="hljs-string">"_key"</span> : <span class="hljs-string">"130128"</span>, 
     <span class="hljs-string">"_id"</span> : <span class="hljs-string">"edges/130128"</span>, 
     <span class="hljs-string">"_from"</span> : <span class="hljs-string">"circles/A"</span>, 
@@ -214,29 +137,11 @@
     <span class="hljs-string">"_from"</span> : <span class="hljs-string">"circles/C"</span>, 
     <span class="hljs-string">"_to"</span> : <span class="hljs-string">"circles/D"</span>, 
     <span class="hljs-string">"_rev"</span> : <span class="hljs-string">"_XUJzWxK--_"</span>, 
->>>>>>> 948820e4
     <span class="hljs-string">"theFalse"</span> : <span class="hljs-literal">false</span>, 
     <span class="hljs-string">"theTruth"</span> : <span class="hljs-literal">true</span>, 
     <span class="hljs-string">"label"</span> : <span class="hljs-string">"left_blorg"</span> 
   }, 
   { 
-<<<<<<< HEAD
-    <span class="hljs-string">"_key"</span> : <span class="hljs-string">"39793"</span>, 
-    <span class="hljs-string">"_id"</span> : <span class="hljs-string">"edges/39793"</span>, 
-    <span class="hljs-string">"_from"</span> : <span class="hljs-string">"circles/B"</span>, 
-    <span class="hljs-string">"_to"</span> : <span class="hljs-string">"circles/C"</span>, 
-    <span class="hljs-string">"_rev"</span> : <span class="hljs-string">"_WQyaOgS--H"</span>, 
-    <span class="hljs-string">"theFalse"</span> : <span class="hljs-literal">false</span>, 
-    <span class="hljs-string">"theTruth"</span> : <span class="hljs-literal">true</span>, 
-    <span class="hljs-string">"label"</span> : <span class="hljs-string">"left_blarg"</span> 
-  }, 
-  { 
-    <span class="hljs-string">"_key"</span> : <span class="hljs-string">"39789"</span>, 
-    <span class="hljs-string">"_id"</span> : <span class="hljs-string">"edges/39789"</span>, 
-    <span class="hljs-string">"_from"</span> : <span class="hljs-string">"circles/A"</span>, 
-    <span class="hljs-string">"_to"</span> : <span class="hljs-string">"circles/B"</span>, 
-    <span class="hljs-string">"_rev"</span> : <span class="hljs-string">"_WQyaOgS--F"</span>, 
-=======
     <span class="hljs-string">"_key"</span> : <span class="hljs-string">"130144"</span>, 
     <span class="hljs-string">"_id"</span> : <span class="hljs-string">"edges/130144"</span>, 
     <span class="hljs-string">"_from"</span> : <span class="hljs-string">"circles/A"</span>, 
@@ -252,51 +157,11 @@
     <span class="hljs-string">"_from"</span> : <span class="hljs-string">"circles/E"</span>, 
     <span class="hljs-string">"_to"</span> : <span class="hljs-string">"circles/F"</span>, 
     <span class="hljs-string">"_rev"</span> : <span class="hljs-string">"_XUJzWxK--D"</span>, 
->>>>>>> 948820e4
     <span class="hljs-string">"theFalse"</span> : <span class="hljs-literal">false</span>, 
     <span class="hljs-string">"theTruth"</span> : <span class="hljs-literal">true</span>, 
-    <span class="hljs-string">"label"</span> : <span class="hljs-string">"left_bar"</span> 
+    <span class="hljs-string">"label"</span> : <span class="hljs-string">"left_schubi"</span> 
   }, 
   { 
-<<<<<<< HEAD
-    <span class="hljs-string">"_key"</span> : <span class="hljs-string">"39799"</span>, 
-    <span class="hljs-string">"_id"</span> : <span class="hljs-string">"edges/39799"</span>, 
-    <span class="hljs-string">"_from"</span> : <span class="hljs-string">"circles/B"</span>, 
-    <span class="hljs-string">"_to"</span> : <span class="hljs-string">"circles/E"</span>, 
-    <span class="hljs-string">"_rev"</span> : <span class="hljs-string">"_WQyaOgS--L"</span>, 
-    <span class="hljs-string">"theFalse"</span> : <span class="hljs-literal">false</span>, 
-    <span class="hljs-string">"theTruth"</span> : <span class="hljs-literal">true</span>, 
-    <span class="hljs-string">"label"</span> : <span class="hljs-string">"left_blub"</span> 
-  }, 
-  { 
-    <span class="hljs-string">"_key"</span> : <span class="hljs-string">"39814"</span>, 
-    <span class="hljs-string">"_id"</span> : <span class="hljs-string">"edges/39814"</span>, 
-    <span class="hljs-string">"_from"</span> : <span class="hljs-string">"circles/G"</span>, 
-    <span class="hljs-string">"_to"</span> : <span class="hljs-string">"circles/J"</span>, 
-    <span class="hljs-string">"_rev"</span> : <span class="hljs-string">"_WQyaOgW--D"</span>, 
-    <span class="hljs-string">"theFalse"</span> : <span class="hljs-literal">false</span>, 
-    <span class="hljs-string">"theTruth"</span> : <span class="hljs-literal">true</span>, 
-    <span class="hljs-string">"label"</span> : <span class="hljs-string">"right_zip"</span> 
-  }, 
-  { 
-    <span class="hljs-string">"_key"</span> : <span class="hljs-string">"39796"</span>, 
-    <span class="hljs-string">"_id"</span> : <span class="hljs-string">"edges/39796"</span>, 
-    <span class="hljs-string">"_from"</span> : <span class="hljs-string">"circles/C"</span>, 
-    <span class="hljs-string">"_to"</span> : <span class="hljs-string">"circles/D"</span>, 
-    <span class="hljs-string">"_rev"</span> : <span class="hljs-string">"_WQyaOgS--J"</span>, 
-    <span class="hljs-string">"theFalse"</span> : <span class="hljs-literal">false</span>, 
-    <span class="hljs-string">"theTruth"</span> : <span class="hljs-literal">true</span>, 
-    <span class="hljs-string">"label"</span> : <span class="hljs-string">"left_blorg"</span> 
-  }, 
-  { 
-    <span class="hljs-string">"_key"</span> : <span class="hljs-string">"39808"</span>, 
-    <span class="hljs-string">"_id"</span> : <span class="hljs-string">"edges/39808"</span>, 
-    <span class="hljs-string">"_from"</span> : <span class="hljs-string">"circles/G"</span>, 
-    <span class="hljs-string">"_to"</span> : <span class="hljs-string">"circles/H"</span>, 
-    <span class="hljs-string">"_rev"</span> : <span class="hljs-string">"_WQyaOgW--_"</span>, 
-    <span class="hljs-string">"theFalse"</span> : <span class="hljs-literal">false</span>, 
-    <span class="hljs-string">"theTruth"</span> : <span class="hljs-literal">true</span>, 
-=======
     <span class="hljs-string">"_key"</span> : <span class="hljs-string">"130147"</span>, 
     <span class="hljs-string">"_id"</span> : <span class="hljs-string">"edges/130147"</span>, 
     <span class="hljs-string">"_from"</span> : <span class="hljs-string">"circles/G"</span>, 
@@ -304,7 +169,6 @@
     <span class="hljs-string">"_rev"</span> : <span class="hljs-string">"_XUJzWxO--_"</span>, 
     <span class="hljs-string">"theFalse"</span> : <span class="hljs-literal">false</span>, 
     <span class="hljs-string">"theTruth"</span> : <span class="hljs-literal">true</span>, 
->>>>>>> 948820e4
     <span class="hljs-string">"label"</span> : <span class="hljs-string">"right_blob"</span> 
   } 
 ]
