arangosh&gt; db.geo.ensureIndex({ type: <span class="hljs-string">"geo"</span>, fields: [ <span class="hljs-string">"loc"</span> ] });
{ 
<<<<<<< HEAD
  <span class="hljs-string">"id"</span> : <span class="hljs-string">"geo/29296"</span>, 
=======
  <span class="hljs-string">"id"</span> : <span class="hljs-string">"geo/29301"</span>, 
>>>>>>> 7e16f1ff
  <span class="hljs-string">"type"</span> : <span class="hljs-string">"geo1"</span>, 
  <span class="hljs-string">"fields"</span> : [ 
    <span class="hljs-string">"loc"</span> 
  ], 
  <span class="hljs-string">"geoJson"</span> : <span class="hljs-literal">false</span>, 
  <span class="hljs-string">"constraint"</span> : <span class="hljs-literal">false</span>, 
  <span class="hljs-string">"unique"</span> : <span class="hljs-literal">false</span>, 
  <span class="hljs-string">"ignoreNull"</span> : <span class="hljs-literal">true</span>, 
  <span class="hljs-string">"sparse"</span> : <span class="hljs-literal">true</span>, 
  <span class="hljs-string">"isNewlyCreated"</span> : <span class="hljs-literal">true</span>, 
  <span class="hljs-string">"code"</span> : <span class="hljs-number">201</span> 
}
arangosh&gt; <span class="hljs-keyword">for</span> (i = <span class="hljs-number">-90</span>;  i &lt;= <span class="hljs-number">90</span>;  i += <span class="hljs-number">10</span>) {
........&gt;     <span class="hljs-keyword">for</span> (j = <span class="hljs-number">-180</span>; j &lt;= <span class="hljs-number">180</span>; j += <span class="hljs-number">10</span>) {
........&gt;         db.geo.save({ name : <span class="hljs-string">"Name/"</span> + i + <span class="hljs-string">"/"</span> + j, loc: [ i, j ] });
........&gt;     }
........&gt; }	
arangosh&gt; db.geo.count();
<span class="hljs-number">703</span>
arangosh&gt; db.geo.near(<span class="hljs-number">0</span>, <span class="hljs-number">0</span>).limit(<span class="hljs-number">3</span>).toArray();
[ 
  { 
<<<<<<< HEAD
    <span class="hljs-string">"_key"</span> : <span class="hljs-string">"30353"</span>, 
    <span class="hljs-string">"_id"</span> : <span class="hljs-string">"geo/30353"</span>, 
    <span class="hljs-string">"_rev"</span> : <span class="hljs-string">"30353"</span>, 
=======
    <span class="hljs-string">"_key"</span> : <span class="hljs-string">"30358"</span>, 
    <span class="hljs-string">"_id"</span> : <span class="hljs-string">"geo/30358"</span>, 
    <span class="hljs-string">"_rev"</span> : <span class="hljs-string">"30358"</span>, 
>>>>>>> 7e16f1ff
    <span class="hljs-string">"loc"</span> : [ 
      <span class="hljs-number">0</span>, 
      <span class="hljs-number">0</span> 
    ], 
    <span class="hljs-string">"name"</span> : <span class="hljs-string">"Name/0/0"</span> 
  }, 
  { 
<<<<<<< HEAD
    <span class="hljs-string">"_key"</span> : <span class="hljs-string">"30356"</span>, 
    <span class="hljs-string">"_id"</span> : <span class="hljs-string">"geo/30356"</span>, 
    <span class="hljs-string">"_rev"</span> : <span class="hljs-string">"30356"</span>, 
=======
    <span class="hljs-string">"_key"</span> : <span class="hljs-string">"30361"</span>, 
    <span class="hljs-string">"_id"</span> : <span class="hljs-string">"geo/30361"</span>, 
    <span class="hljs-string">"_rev"</span> : <span class="hljs-string">"30361"</span>, 
>>>>>>> 7e16f1ff
    <span class="hljs-string">"loc"</span> : [ 
      <span class="hljs-number">0</span>, 
      <span class="hljs-number">10</span> 
    ], 
    <span class="hljs-string">"name"</span> : <span class="hljs-string">"Name/0/10"</span> 
  }, 
  { 
<<<<<<< HEAD
    <span class="hljs-string">"_key"</span> : <span class="hljs-string">"30242"</span>, 
    <span class="hljs-string">"_id"</span> : <span class="hljs-string">"geo/30242"</span>, 
    <span class="hljs-string">"_rev"</span> : <span class="hljs-string">"30242"</span>, 
=======
    <span class="hljs-string">"_key"</span> : <span class="hljs-string">"30247"</span>, 
    <span class="hljs-string">"_id"</span> : <span class="hljs-string">"geo/30247"</span>, 
    <span class="hljs-string">"_rev"</span> : <span class="hljs-string">"30247"</span>, 
>>>>>>> 7e16f1ff
    <span class="hljs-string">"loc"</span> : [ 
      <span class="hljs-number">-10</span>, 
      <span class="hljs-number">0</span> 
    ], 
    <span class="hljs-string">"name"</span> : <span class="hljs-string">"Name/-10/0"</span> 
  } 
]
arangosh&gt; db.geo.near(<span class="hljs-number">0</span>, <span class="hljs-number">0</span>).count();
<span class="hljs-literal">null</span><|MERGE_RESOLUTION|>--- conflicted
+++ resolved
@@ -1,10 +1,6 @@
 arangosh&gt; db.geo.ensureIndex({ type: <span class="hljs-string">"geo"</span>, fields: [ <span class="hljs-string">"loc"</span> ] });
 { 
-<<<<<<< HEAD
-  <span class="hljs-string">"id"</span> : <span class="hljs-string">"geo/29296"</span>, 
-=======
   <span class="hljs-string">"id"</span> : <span class="hljs-string">"geo/29301"</span>, 
->>>>>>> 7e16f1ff
   <span class="hljs-string">"type"</span> : <span class="hljs-string">"geo1"</span>, 
   <span class="hljs-string">"fields"</span> : [ 
     <span class="hljs-string">"loc"</span> 
@@ -27,15 +23,9 @@
 arangosh&gt; db.geo.near(<span class="hljs-number">0</span>, <span class="hljs-number">0</span>).limit(<span class="hljs-number">3</span>).toArray();
 [ 
   { 
-<<<<<<< HEAD
-    <span class="hljs-string">"_key"</span> : <span class="hljs-string">"30353"</span>, 
-    <span class="hljs-string">"_id"</span> : <span class="hljs-string">"geo/30353"</span>, 
-    <span class="hljs-string">"_rev"</span> : <span class="hljs-string">"30353"</span>, 
-=======
     <span class="hljs-string">"_key"</span> : <span class="hljs-string">"30358"</span>, 
     <span class="hljs-string">"_id"</span> : <span class="hljs-string">"geo/30358"</span>, 
     <span class="hljs-string">"_rev"</span> : <span class="hljs-string">"30358"</span>, 
->>>>>>> 7e16f1ff
     <span class="hljs-string">"loc"</span> : [ 
       <span class="hljs-number">0</span>, 
       <span class="hljs-number">0</span> 
@@ -43,15 +33,9 @@
     <span class="hljs-string">"name"</span> : <span class="hljs-string">"Name/0/0"</span> 
   }, 
   { 
-<<<<<<< HEAD
-    <span class="hljs-string">"_key"</span> : <span class="hljs-string">"30356"</span>, 
-    <span class="hljs-string">"_id"</span> : <span class="hljs-string">"geo/30356"</span>, 
-    <span class="hljs-string">"_rev"</span> : <span class="hljs-string">"30356"</span>, 
-=======
     <span class="hljs-string">"_key"</span> : <span class="hljs-string">"30361"</span>, 
     <span class="hljs-string">"_id"</span> : <span class="hljs-string">"geo/30361"</span>, 
     <span class="hljs-string">"_rev"</span> : <span class="hljs-string">"30361"</span>, 
->>>>>>> 7e16f1ff
     <span class="hljs-string">"loc"</span> : [ 
       <span class="hljs-number">0</span>, 
       <span class="hljs-number">10</span> 
@@ -59,15 +43,9 @@
     <span class="hljs-string">"name"</span> : <span class="hljs-string">"Name/0/10"</span> 
   }, 
   { 
-<<<<<<< HEAD
-    <span class="hljs-string">"_key"</span> : <span class="hljs-string">"30242"</span>, 
-    <span class="hljs-string">"_id"</span> : <span class="hljs-string">"geo/30242"</span>, 
-    <span class="hljs-string">"_rev"</span> : <span class="hljs-string">"30242"</span>, 
-=======
     <span class="hljs-string">"_key"</span> : <span class="hljs-string">"30247"</span>, 
     <span class="hljs-string">"_id"</span> : <span class="hljs-string">"geo/30247"</span>, 
     <span class="hljs-string">"_rev"</span> : <span class="hljs-string">"30247"</span>, 
->>>>>>> 7e16f1ff
     <span class="hljs-string">"loc"</span> : [ 
       <span class="hljs-number">-10</span>, 
       <span class="hljs-number">0</span> 
