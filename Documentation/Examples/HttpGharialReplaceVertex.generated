--- conflicted
+++ resolved
@@ -6,11 +6,7 @@
 EOF
 
 HTTP/<span class="hljs-number">1.1</span> <span class="hljs-number">202</span> Accepted
-<<<<<<< HEAD
-etag: _T9XbhbW---
-=======
 etag: _U-_pSnq---
->>>>>>> 014de716
 content-type: application/json; charset=utf<span class="hljs-number">-8</span>
 
 { 
@@ -18,13 +14,8 @@
   <span class="hljs-string">"vertex"</span> : { 
     <span class="hljs-string">"_id"</span> : <span class="hljs-string">"female/alice"</span>, 
     <span class="hljs-string">"_key"</span> : <span class="hljs-string">"alice"</span>, 
-<<<<<<< HEAD
-    <span class="hljs-string">"_rev"</span> : <span class="hljs-string">"_T9XbhbW---"</span>, 
-    <span class="hljs-string">"_oldRev"</span> : <span class="hljs-string">"_T9Xbhay---"</span> 
-=======
     <span class="hljs-string">"_rev"</span> : <span class="hljs-string">"_U-_pSnq---"</span>, 
     <span class="hljs-string">"_oldRev"</span> : <span class="hljs-string">"_U-_pSnW---"</span> 
->>>>>>> 014de716
   }, 
   <span class="hljs-string">"code"</span> : <span class="hljs-number">202</span> 
 }