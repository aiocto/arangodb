shell> curl -X POST --data-binary @- --dump - http://localhost:8529/_api/cursor <<EOF
{"query":"FOR p IN products LIMIT 5 RETURN p","count":true,"batchSize":2}
EOF

HTTP/1.1 201 Created
content-type: application/json; charset=utf-8

{ 
  "result" : [ 
    { 
<<<<<<< HEAD
      "hello4" : "world1", 
      "_id" : "products/1597644002", 
      "_rev" : "1597644002", 
      "_key" : "1597644002" 
    }, 
    { 
      "hello2" : "world1", 
      "_id" : "products/1596988642", 
      "_rev" : "1596988642", 
      "_key" : "1596988642" 
    } 
  ], 
  "hasMore" : true, 
  "id" : "1598168290", 
=======
      "_id" : "products/512029780677", 
      "_key" : "512029780677", 
      "_rev" : "512029780677", 
      "hello3" : "world1" 
    }, 
    { 
      "_id" : "products/512029125317", 
      "_key" : "512029125317", 
      "_rev" : "512029125317", 
      "hello1" : "world1" 
    } 
  ], 
  "hasMore" : true, 
  "id" : "512030632645", 
>>>>>>> 096ad46f
  "count" : 5, 
  "extra" : { 
    "stats" : { 
      "writesExecuted" : 0, 
      "writesIgnored" : 0, 
      "scannedFull" : 5, 
      "scannedIndex" : 0, 
      "filtered" : 0 
    } 
  }, 
  "cached" : false, 
  "error" : false, 
  "code" : 201 
}
<<<<<<< HEAD
shell> curl -X DELETE --dump - http://localhost:8529/_api/cursor/1598168290
=======
shell> curl -X DELETE --dump - http://localhost:8529/_api/cursor/512030632645
>>>>>>> 096ad46f
<|MERGE_RESOLUTION|>--- conflicted
+++ resolved
@@ -8,22 +8,6 @@
 { 
   "result" : [ 
     { 
-<<<<<<< HEAD
-      "hello4" : "world1", 
-      "_id" : "products/1597644002", 
-      "_rev" : "1597644002", 
-      "_key" : "1597644002" 
-    }, 
-    { 
-      "hello2" : "world1", 
-      "_id" : "products/1596988642", 
-      "_rev" : "1596988642", 
-      "_key" : "1596988642" 
-    } 
-  ], 
-  "hasMore" : true, 
-  "id" : "1598168290", 
-=======
       "_id" : "products/512029780677", 
       "_key" : "512029780677", 
       "_rev" : "512029780677", 
@@ -38,7 +22,6 @@
   ], 
   "hasMore" : true, 
   "id" : "512030632645", 
->>>>>>> 096ad46f
   "count" : 5, 
   "extra" : { 
     "stats" : { 
@@ -49,12 +32,7 @@
       "filtered" : 0 
     } 
   }, 
-  "cached" : false, 
   "error" : false, 
   "code" : 201 
 }
-<<<<<<< HEAD
-shell> curl -X DELETE --dump - http://localhost:8529/_api/cursor/1598168290
-=======
 shell> curl -X DELETE --dump - http://localhost:8529/_api/cursor/512030632645
->>>>>>> 096ad46f
