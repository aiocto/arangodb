shell&gt; curl -X POST --data-binary @- --dump - http:<span class="hljs-comment">//localhost:8529/_api/cursor &lt;&lt;EOF</span>
{ 
  <span class="hljs-string">"query"</span> : <span class="hljs-string">"FOR p IN products LIMIT 5 RETURN p"</span>, 
  <span class="hljs-string">"count"</span> : <span class="hljs-literal">true</span>, 
  <span class="hljs-string">"batchSize"</span> : <span class="hljs-number">2</span> 
}
EOF

HTTP/<span class="hljs-number">1.1</span> <span class="hljs-number">201</span> Created
content-type: application/json; charset=utf-<span class="hljs-number">8</span>

{ 
  <span class="hljs-string">"result"</span> : [ 
    { 
<<<<<<< HEAD
      "hello3" : "world1", 
      "_id" : "products/639968193", 
      "_rev" : "639968193", 
      "_key" : "639968193" 
    }, 
    { 
      "hello1" : "world1", 
      "_id" : "products/639312833", 
      "_rev" : "639312833", 
      "_key" : "639312833" 
    } 
  ], 
  "hasMore" : true, 
  "id" : "640820161", 
  "count" : 5, 
  "extra" : { 
    "stats" : { 
      "writesExecuted" : 0, 
      "writesIgnored" : 0, 
      "scannedFull" : 5, 
      "scannedIndex" : 0, 
      "filtered" : 0 
    }, 
    "warnings" : [ ] 
  }, 
  "cached" : false, 
  "error" : false, 
  "code" : 201 
}
shell> curl -X DELETE --dump - http://localhost:8529/_api/cursor/640820161
=======
      <span class="hljs-string">"hello2"</span> : <span class="hljs-string">"world1"</span>, 
      <span class="hljs-string">"_id"</span> : <span class="hljs-string">"products/654249506"</span>, 
      <span class="hljs-string">"_rev"</span> : <span class="hljs-string">"654249506"</span>, 
      <span class="hljs-string">"_key"</span> : <span class="hljs-string">"654249506"</span> 
    }, 
    { 
      <span class="hljs-string">"hello5"</span> : <span class="hljs-string">"world1"</span>, 
      <span class="hljs-string">"_id"</span> : <span class="hljs-string">"products/655232546"</span>, 
      <span class="hljs-string">"_rev"</span> : <span class="hljs-string">"655232546"</span>, 
      <span class="hljs-string">"_key"</span> : <span class="hljs-string">"655232546"</span> 
    } 
  ], 
  <span class="hljs-string">"hasMore"</span> : <span class="hljs-literal">true</span>, 
  <span class="hljs-string">"id"</span> : <span class="hljs-string">"655429154"</span>, 
  <span class="hljs-string">"count"</span> : <span class="hljs-number">5</span>, 
  <span class="hljs-string">"extra"</span> : { 
    <span class="hljs-string">"stats"</span> : { 
      <span class="hljs-string">"writesExecuted"</span> : <span class="hljs-number">0</span>, 
      <span class="hljs-string">"writesIgnored"</span> : <span class="hljs-number">0</span>, 
      <span class="hljs-string">"scannedFull"</span> : <span class="hljs-number">5</span>, 
      <span class="hljs-string">"scannedIndex"</span> : <span class="hljs-number">0</span>, 
      <span class="hljs-string">"filtered"</span> : <span class="hljs-number">0</span> 
    }, 
    <span class="hljs-string">"warnings"</span> : [ ] 
  }, 
  <span class="hljs-string">"cached"</span> : <span class="hljs-literal">false</span>, 
  <span class="hljs-string">"error"</span> : <span class="hljs-literal">false</span>, 
  <span class="hljs-string">"code"</span> : <span class="hljs-number">201</span> 
}
shell&gt; curl -X DELETE --dump - http:<span class="hljs-comment">//localhost:8529/_api/cursor/655429154</span>
>>>>>>> 1a748b46
<|MERGE_RESOLUTION|>--- conflicted
+++ resolved
@@ -12,38 +12,6 @@
 { 
   <span class="hljs-string">"result"</span> : [ 
     { 
-<<<<<<< HEAD
-      "hello3" : "world1", 
-      "_id" : "products/639968193", 
-      "_rev" : "639968193", 
-      "_key" : "639968193" 
-    }, 
-    { 
-      "hello1" : "world1", 
-      "_id" : "products/639312833", 
-      "_rev" : "639312833", 
-      "_key" : "639312833" 
-    } 
-  ], 
-  "hasMore" : true, 
-  "id" : "640820161", 
-  "count" : 5, 
-  "extra" : { 
-    "stats" : { 
-      "writesExecuted" : 0, 
-      "writesIgnored" : 0, 
-      "scannedFull" : 5, 
-      "scannedIndex" : 0, 
-      "filtered" : 0 
-    }, 
-    "warnings" : [ ] 
-  }, 
-  "cached" : false, 
-  "error" : false, 
-  "code" : 201 
-}
-shell> curl -X DELETE --dump - http://localhost:8529/_api/cursor/640820161
-=======
       <span class="hljs-string">"hello2"</span> : <span class="hljs-string">"world1"</span>, 
       <span class="hljs-string">"_id"</span> : <span class="hljs-string">"products/654249506"</span>, 
       <span class="hljs-string">"_rev"</span> : <span class="hljs-string">"654249506"</span>, 
@@ -74,4 +42,3 @@
   <span class="hljs-string">"code"</span> : <span class="hljs-number">201</span> 
 }
 shell&gt; curl -X DELETE --dump - http:<span class="hljs-comment">//localhost:8529/_api/cursor/655429154</span>
->>>>>>> 1a748b46
