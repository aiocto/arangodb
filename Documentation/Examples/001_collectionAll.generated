arangosh&gt; db.five.save({ <span class="hljs-attr">name</span> : <span class="hljs-string">"one"</span> });
{ 
<<<<<<< HEAD
  <span class="hljs-string">"_id"</span> : <span class="hljs-string">"five/101"</span>, 
  <span class="hljs-string">"_key"</span> : <span class="hljs-string">"101"</span>, 
  <span class="hljs-string">"_rev"</span> : <span class="hljs-string">"_VO3uDbS---"</span> 
}
arangosh&gt; db.five.save({ <span class="hljs-attr">name</span> : <span class="hljs-string">"two"</span> });
{ 
  <span class="hljs-string">"_id"</span> : <span class="hljs-string">"five/105"</span>, 
  <span class="hljs-string">"_key"</span> : <span class="hljs-string">"105"</span>, 
  <span class="hljs-string">"_rev"</span> : <span class="hljs-string">"_VO3uDbe---"</span> 
}
arangosh&gt; db.five.save({ <span class="hljs-attr">name</span> : <span class="hljs-string">"three"</span> });
{ 
  <span class="hljs-string">"_id"</span> : <span class="hljs-string">"five/108"</span>, 
  <span class="hljs-string">"_key"</span> : <span class="hljs-string">"108"</span>, 
  <span class="hljs-string">"_rev"</span> : <span class="hljs-string">"_VO3uDbi---"</span> 
}
arangosh&gt; db.five.save({ <span class="hljs-attr">name</span> : <span class="hljs-string">"four"</span> });
{ 
  <span class="hljs-string">"_id"</span> : <span class="hljs-string">"five/111"</span>, 
  <span class="hljs-string">"_key"</span> : <span class="hljs-string">"111"</span>, 
  <span class="hljs-string">"_rev"</span> : <span class="hljs-string">"_VO3uDbi--_"</span> 
}
arangosh&gt; db.five.save({ <span class="hljs-attr">name</span> : <span class="hljs-string">"five"</span> });
{ 
  <span class="hljs-string">"_id"</span> : <span class="hljs-string">"five/114"</span>, 
  <span class="hljs-string">"_key"</span> : <span class="hljs-string">"114"</span>, 
  <span class="hljs-string">"_rev"</span> : <span class="hljs-string">"_VO3uDbm---"</span> 
=======
  <span class="hljs-string">"_id"</span> : <span class="hljs-string">"five/96"</span>, 
  <span class="hljs-string">"_key"</span> : <span class="hljs-string">"96"</span>, 
  <span class="hljs-string">"_rev"</span> : <span class="hljs-string">"_VRepulK---"</span> 
}
arangosh&gt; db.five.save({ <span class="hljs-attr">name</span> : <span class="hljs-string">"two"</span> });
{ 
  <span class="hljs-string">"_id"</span> : <span class="hljs-string">"five/100"</span>, 
  <span class="hljs-string">"_key"</span> : <span class="hljs-string">"100"</span>, 
  <span class="hljs-string">"_rev"</span> : <span class="hljs-string">"_VRepulW---"</span> 
}
arangosh&gt; db.five.save({ <span class="hljs-attr">name</span> : <span class="hljs-string">"three"</span> });
{ 
  <span class="hljs-string">"_id"</span> : <span class="hljs-string">"five/103"</span>, 
  <span class="hljs-string">"_key"</span> : <span class="hljs-string">"103"</span>, 
  <span class="hljs-string">"_rev"</span> : <span class="hljs-string">"_VRepula---"</span> 
}
arangosh&gt; db.five.save({ <span class="hljs-attr">name</span> : <span class="hljs-string">"four"</span> });
{ 
  <span class="hljs-string">"_id"</span> : <span class="hljs-string">"five/106"</span>, 
  <span class="hljs-string">"_key"</span> : <span class="hljs-string">"106"</span>, 
  <span class="hljs-string">"_rev"</span> : <span class="hljs-string">"_VRepule---"</span> 
}
arangosh&gt; db.five.save({ <span class="hljs-attr">name</span> : <span class="hljs-string">"five"</span> });
{ 
  <span class="hljs-string">"_id"</span> : <span class="hljs-string">"five/109"</span>, 
  <span class="hljs-string">"_key"</span> : <span class="hljs-string">"109"</span>, 
  <span class="hljs-string">"_rev"</span> : <span class="hljs-string">"_VRepule--_"</span> 
>>>>>>> a692577f
}
arangosh&gt; db.five.all().toArray();
[ 
  { 
<<<<<<< HEAD
    <span class="hljs-string">"_key"</span> : <span class="hljs-string">"101"</span>, 
    <span class="hljs-string">"_id"</span> : <span class="hljs-string">"five/101"</span>, 
    <span class="hljs-string">"_rev"</span> : <span class="hljs-string">"_VO3uDbS---"</span>, 
    <span class="hljs-string">"name"</span> : <span class="hljs-string">"one"</span> 
  }, 
  { 
    <span class="hljs-string">"_key"</span> : <span class="hljs-string">"114"</span>, 
    <span class="hljs-string">"_id"</span> : <span class="hljs-string">"five/114"</span>, 
    <span class="hljs-string">"_rev"</span> : <span class="hljs-string">"_VO3uDbm---"</span>, 
    <span class="hljs-string">"name"</span> : <span class="hljs-string">"five"</span> 
  }, 
  { 
    <span class="hljs-string">"_key"</span> : <span class="hljs-string">"105"</span>, 
    <span class="hljs-string">"_id"</span> : <span class="hljs-string">"five/105"</span>, 
    <span class="hljs-string">"_rev"</span> : <span class="hljs-string">"_VO3uDbe---"</span>, 
    <span class="hljs-string">"name"</span> : <span class="hljs-string">"two"</span> 
  }, 
  { 
    <span class="hljs-string">"_key"</span> : <span class="hljs-string">"108"</span>, 
    <span class="hljs-string">"_id"</span> : <span class="hljs-string">"five/108"</span>, 
    <span class="hljs-string">"_rev"</span> : <span class="hljs-string">"_VO3uDbi---"</span>, 
    <span class="hljs-string">"name"</span> : <span class="hljs-string">"three"</span> 
  }, 
  { 
    <span class="hljs-string">"_key"</span> : <span class="hljs-string">"111"</span>, 
    <span class="hljs-string">"_id"</span> : <span class="hljs-string">"five/111"</span>, 
    <span class="hljs-string">"_rev"</span> : <span class="hljs-string">"_VO3uDbi--_"</span>, 
    <span class="hljs-string">"name"</span> : <span class="hljs-string">"four"</span> 
=======
    <span class="hljs-string">"_key"</span> : <span class="hljs-string">"109"</span>, 
    <span class="hljs-string">"_id"</span> : <span class="hljs-string">"five/109"</span>, 
    <span class="hljs-string">"_rev"</span> : <span class="hljs-string">"_VRepule--_"</span>, 
    <span class="hljs-string">"name"</span> : <span class="hljs-string">"five"</span> 
  }, 
  { 
    <span class="hljs-string">"_key"</span> : <span class="hljs-string">"106"</span>, 
    <span class="hljs-string">"_id"</span> : <span class="hljs-string">"five/106"</span>, 
    <span class="hljs-string">"_rev"</span> : <span class="hljs-string">"_VRepule---"</span>, 
    <span class="hljs-string">"name"</span> : <span class="hljs-string">"four"</span> 
  }, 
  { 
    <span class="hljs-string">"_key"</span> : <span class="hljs-string">"100"</span>, 
    <span class="hljs-string">"_id"</span> : <span class="hljs-string">"five/100"</span>, 
    <span class="hljs-string">"_rev"</span> : <span class="hljs-string">"_VRepulW---"</span>, 
    <span class="hljs-string">"name"</span> : <span class="hljs-string">"two"</span> 
  }, 
  { 
    <span class="hljs-string">"_key"</span> : <span class="hljs-string">"103"</span>, 
    <span class="hljs-string">"_id"</span> : <span class="hljs-string">"five/103"</span>, 
    <span class="hljs-string">"_rev"</span> : <span class="hljs-string">"_VRepula---"</span>, 
    <span class="hljs-string">"name"</span> : <span class="hljs-string">"three"</span> 
  }, 
  { 
    <span class="hljs-string">"_key"</span> : <span class="hljs-string">"96"</span>, 
    <span class="hljs-string">"_id"</span> : <span class="hljs-string">"five/96"</span>, 
    <span class="hljs-string">"_rev"</span> : <span class="hljs-string">"_VRepulK---"</span>, 
    <span class="hljs-string">"name"</span> : <span class="hljs-string">"one"</span> 
>>>>>>> a692577f
  } 
]<|MERGE_RESOLUTION|>--- conflicted
+++ resolved
@@ -1,34 +1,5 @@
 arangosh&gt; db.five.save({ <span class="hljs-attr">name</span> : <span class="hljs-string">"one"</span> });
 { 
-<<<<<<< HEAD
-  <span class="hljs-string">"_id"</span> : <span class="hljs-string">"five/101"</span>, 
-  <span class="hljs-string">"_key"</span> : <span class="hljs-string">"101"</span>, 
-  <span class="hljs-string">"_rev"</span> : <span class="hljs-string">"_VO3uDbS---"</span> 
-}
-arangosh&gt; db.five.save({ <span class="hljs-attr">name</span> : <span class="hljs-string">"two"</span> });
-{ 
-  <span class="hljs-string">"_id"</span> : <span class="hljs-string">"five/105"</span>, 
-  <span class="hljs-string">"_key"</span> : <span class="hljs-string">"105"</span>, 
-  <span class="hljs-string">"_rev"</span> : <span class="hljs-string">"_VO3uDbe---"</span> 
-}
-arangosh&gt; db.five.save({ <span class="hljs-attr">name</span> : <span class="hljs-string">"three"</span> });
-{ 
-  <span class="hljs-string">"_id"</span> : <span class="hljs-string">"five/108"</span>, 
-  <span class="hljs-string">"_key"</span> : <span class="hljs-string">"108"</span>, 
-  <span class="hljs-string">"_rev"</span> : <span class="hljs-string">"_VO3uDbi---"</span> 
-}
-arangosh&gt; db.five.save({ <span class="hljs-attr">name</span> : <span class="hljs-string">"four"</span> });
-{ 
-  <span class="hljs-string">"_id"</span> : <span class="hljs-string">"five/111"</span>, 
-  <span class="hljs-string">"_key"</span> : <span class="hljs-string">"111"</span>, 
-  <span class="hljs-string">"_rev"</span> : <span class="hljs-string">"_VO3uDbi--_"</span> 
-}
-arangosh&gt; db.five.save({ <span class="hljs-attr">name</span> : <span class="hljs-string">"five"</span> });
-{ 
-  <span class="hljs-string">"_id"</span> : <span class="hljs-string">"five/114"</span>, 
-  <span class="hljs-string">"_key"</span> : <span class="hljs-string">"114"</span>, 
-  <span class="hljs-string">"_rev"</span> : <span class="hljs-string">"_VO3uDbm---"</span> 
-=======
   <span class="hljs-string">"_id"</span> : <span class="hljs-string">"five/96"</span>, 
   <span class="hljs-string">"_key"</span> : <span class="hljs-string">"96"</span>, 
   <span class="hljs-string">"_rev"</span> : <span class="hljs-string">"_VRepulK---"</span> 
@@ -56,41 +27,10 @@
   <span class="hljs-string">"_id"</span> : <span class="hljs-string">"five/109"</span>, 
   <span class="hljs-string">"_key"</span> : <span class="hljs-string">"109"</span>, 
   <span class="hljs-string">"_rev"</span> : <span class="hljs-string">"_VRepule--_"</span> 
->>>>>>> a692577f
 }
 arangosh&gt; db.five.all().toArray();
 [ 
   { 
-<<<<<<< HEAD
-    <span class="hljs-string">"_key"</span> : <span class="hljs-string">"101"</span>, 
-    <span class="hljs-string">"_id"</span> : <span class="hljs-string">"five/101"</span>, 
-    <span class="hljs-string">"_rev"</span> : <span class="hljs-string">"_VO3uDbS---"</span>, 
-    <span class="hljs-string">"name"</span> : <span class="hljs-string">"one"</span> 
-  }, 
-  { 
-    <span class="hljs-string">"_key"</span> : <span class="hljs-string">"114"</span>, 
-    <span class="hljs-string">"_id"</span> : <span class="hljs-string">"five/114"</span>, 
-    <span class="hljs-string">"_rev"</span> : <span class="hljs-string">"_VO3uDbm---"</span>, 
-    <span class="hljs-string">"name"</span> : <span class="hljs-string">"five"</span> 
-  }, 
-  { 
-    <span class="hljs-string">"_key"</span> : <span class="hljs-string">"105"</span>, 
-    <span class="hljs-string">"_id"</span> : <span class="hljs-string">"five/105"</span>, 
-    <span class="hljs-string">"_rev"</span> : <span class="hljs-string">"_VO3uDbe---"</span>, 
-    <span class="hljs-string">"name"</span> : <span class="hljs-string">"two"</span> 
-  }, 
-  { 
-    <span class="hljs-string">"_key"</span> : <span class="hljs-string">"108"</span>, 
-    <span class="hljs-string">"_id"</span> : <span class="hljs-string">"five/108"</span>, 
-    <span class="hljs-string">"_rev"</span> : <span class="hljs-string">"_VO3uDbi---"</span>, 
-    <span class="hljs-string">"name"</span> : <span class="hljs-string">"three"</span> 
-  }, 
-  { 
-    <span class="hljs-string">"_key"</span> : <span class="hljs-string">"111"</span>, 
-    <span class="hljs-string">"_id"</span> : <span class="hljs-string">"five/111"</span>, 
-    <span class="hljs-string">"_rev"</span> : <span class="hljs-string">"_VO3uDbi--_"</span>, 
-    <span class="hljs-string">"name"</span> : <span class="hljs-string">"four"</span> 
-=======
     <span class="hljs-string">"_key"</span> : <span class="hljs-string">"109"</span>, 
     <span class="hljs-string">"_id"</span> : <span class="hljs-string">"five/109"</span>, 
     <span class="hljs-string">"_rev"</span> : <span class="hljs-string">"_VRepule--_"</span>, 
@@ -119,6 +59,5 @@
     <span class="hljs-string">"_id"</span> : <span class="hljs-string">"five/96"</span>, 
     <span class="hljs-string">"_rev"</span> : <span class="hljs-string">"_VRepulK---"</span>, 
     <span class="hljs-string">"name"</span> : <span class="hljs-string">"one"</span> 
->>>>>>> a692577f
   } 
 ]