<span class="hljs-meta">shell&gt;</span><span class="bash"> curl -X POST --header <span class="hljs-string">'accept: application/json'</span> --data-binary @- --dump - http://localhost:8529/_api/index?collection=products</span> &lt;&lt;EOF
{ 
  <span class="hljs-string">"type"</span> : <span class="hljs-string">"geo"</span>, 
  <span class="hljs-string">"fields"</span> : [ 
    <span class="hljs-string">"e"</span>, 
    <span class="hljs-string">"f"</span> 
  ] 
}
EOF

HTTP/<span class="hljs-number">1.1</span> <span class="hljs-literal">undefined</span>
content-type: application/json; charset=utf<span class="hljs-number">-8</span>
x-content-type-options: nosniff

{ 
  <span class="hljs-string">"bestIndexedLevel"</span> : <span class="hljs-number">17</span>, 
  <span class="hljs-string">"fields"</span> : [ 
    <span class="hljs-string">"e"</span>, 
    <span class="hljs-string">"f"</span> 
  ], 
<<<<<<< HEAD
  <span class="hljs-string">"id"</span> : <span class="hljs-string">"products/11831"</span>, 
  <span class="hljs-string">"ignoreNull"</span> : <span class="hljs-literal">true</span>, 
=======
  <span class="hljs-string">"geoJson"</span> : <span class="hljs-literal">false</span>, 
  <span class="hljs-string">"id"</span> : <span class="hljs-string">"products/104213"</span>, 
>>>>>>> 948820e4
  <span class="hljs-string">"isNewlyCreated"</span> : <span class="hljs-literal">true</span>, 
  <span class="hljs-string">"maxNumCoverCells"</span> : <span class="hljs-number">8</span>, 
  <span class="hljs-string">"sparse"</span> : <span class="hljs-literal">true</span>, 
  <span class="hljs-string">"type"</span> : <span class="hljs-string">"geo"</span>, 
  <span class="hljs-string">"unique"</span> : <span class="hljs-literal">false</span>, 
  <span class="hljs-string">"worstIndexedLevel"</span> : <span class="hljs-number">4</span>, 
  <span class="hljs-string">"error"</span> : <span class="hljs-literal">false</span>, 
  <span class="hljs-string">"code"</span> : <span class="hljs-number">201</span> 
}<|MERGE_RESOLUTION|>--- conflicted
+++ resolved
@@ -18,13 +18,8 @@
     <span class="hljs-string">"e"</span>, 
     <span class="hljs-string">"f"</span> 
   ], 
-<<<<<<< HEAD
-  <span class="hljs-string">"id"</span> : <span class="hljs-string">"products/11831"</span>, 
-  <span class="hljs-string">"ignoreNull"</span> : <span class="hljs-literal">true</span>, 
-=======
   <span class="hljs-string">"geoJson"</span> : <span class="hljs-literal">false</span>, 
   <span class="hljs-string">"id"</span> : <span class="hljs-string">"products/104213"</span>, 
->>>>>>> 948820e4
   <span class="hljs-string">"isNewlyCreated"</span> : <span class="hljs-literal">true</span>, 
   <span class="hljs-string">"maxNumCoverCells"</span> : <span class="hljs-number">8</span>, 
   <span class="hljs-string">"sparse"</span> : <span class="hljs-literal">true</span>, 
