--- conflicted
+++ resolved
@@ -1,17 +1,9 @@
 arangosh&gt; db._create("test"); 
-<<<<<<< HEAD
-[ArangoCollection 7283, "test" (type document, status loaded)]
-arangosh&gt; for (i = 0; i &lt; 100; ++i) { db.test.save({ value: i }); }
-arangosh&gt; db.test.ensureIndex({ type: "skiplist", fields: [ "value" ] });
-{ 
-  "id" : "test/7587", 
-=======
 [ArangoCollection 7289, "test" (type document, status loaded)]
 arangosh&gt; for (i = 0; i &lt; 100; ++i) { db.test.save({ value: i }); }
 arangosh&gt; db.test.ensureIndex({ type: "skiplist", fields: [ "value" ] });
 { 
   "id" : "test/7593", 
->>>>>>> 7e16f1ff
   "type" : "skiplist", 
   "fields" : [ 
     "value" 
