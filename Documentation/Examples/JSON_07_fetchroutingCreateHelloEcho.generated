--- conflicted
+++ resolved
@@ -7,21 +7,12 @@
     <span class="hljs-string">"protocol"</span> : <span class="hljs-string">"http"</span>, 
     <span class="hljs-string">"server"</span> : { 
       <span class="hljs-string">"address"</span> : <span class="hljs-string">"127.0.0.1"</span>, 
-<<<<<<< HEAD
-      <span class="hljs-string">"port"</span> : <span class="hljs-number">30980</span> 
-    }, 
-    <span class="hljs-string">"client"</span> : { 
-      <span class="hljs-string">"address"</span> : <span class="hljs-string">"127.0.0.1"</span>, 
-      <span class="hljs-string">"port"</span> : <span class="hljs-number">65499</span>, 
-      <span class="hljs-string">"id"</span> : <span class="hljs-string">"146533356022371"</span> 
-=======
       <span class="hljs-string">"port"</span> : <span class="hljs-number">53631</span> 
     }, 
     <span class="hljs-string">"client"</span> : { 
       <span class="hljs-string">"address"</span> : <span class="hljs-string">"127.0.0.1"</span>, 
       <span class="hljs-string">"port"</span> : <span class="hljs-number">55813</span>, 
       <span class="hljs-string">"id"</span> : <span class="hljs-string">"146575836508773"</span> 
->>>>>>> 54d39573
     }, 
     <span class="hljs-string">"internals"</span> : { 
     }, 
