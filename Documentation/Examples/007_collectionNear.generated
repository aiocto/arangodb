arangosh> db.geo.ensureGeoIndex("loc");
{ 
<<<<<<< HEAD
  "id" : "geo/27991266", 
=======
  "id" : "geo/511415052997", 
>>>>>>> 096ad46f
  "type" : "geo1", 
  "unique" : false, 
  "sparse" : true, 
  "geoJson" : false, 
  "constraint" : false, 
  "ignoreNull" : true, 
  "fields" : [ 
    "loc" 
  ], 
  "isNewlyCreated" : true, 
  "code" : 201 
}
arangosh> for (var i = -90;  i <= 90;  i += 10) { for (var j = -180; j <= 180; j += 10) { db.geo.save({ name : "Name/" + i + "/" + j, loc: [ i, j ] }); } }
arangosh> db.geo.near(0, 0).limit(2).toArray();
[ 
  { 
<<<<<<< HEAD
    "_id" : "geo/97393890", 
    "_key" : "97393890", 
    "_rev" : "97393890", 
=======
    "_id" : "geo/511484521157", 
    "_key" : "511484521157", 
    "_rev" : "511484521157", 
>>>>>>> 096ad46f
    "name" : "Name/0/0", 
    "loc" : [ 
      0, 
      0 
    ] 
  }, 
  { 
<<<<<<< HEAD
    "_id" : "geo/90119394", 
    "_key" : "90119394", 
    "_rev" : "90119394", 
=======
    "_id" : "geo/511477246661", 
    "_key" : "511477246661", 
    "_rev" : "511477246661", 
>>>>>>> 096ad46f
    "name" : "Name/-10/0", 
    "loc" : [ 
      -10, 
      0 
    ] 
  } 
]<|MERGE_RESOLUTION|>--- conflicted
+++ resolved
@@ -1,10 +1,6 @@
 arangosh> db.geo.ensureGeoIndex("loc");
 { 
-<<<<<<< HEAD
-  "id" : "geo/27991266", 
-=======
   "id" : "geo/511415052997", 
->>>>>>> 096ad46f
   "type" : "geo1", 
   "unique" : false, 
   "sparse" : true, 
@@ -21,15 +17,9 @@
 arangosh> db.geo.near(0, 0).limit(2).toArray();
 [ 
   { 
-<<<<<<< HEAD
-    "_id" : "geo/97393890", 
-    "_key" : "97393890", 
-    "_rev" : "97393890", 
-=======
     "_id" : "geo/511484521157", 
     "_key" : "511484521157", 
     "_rev" : "511484521157", 
->>>>>>> 096ad46f
     "name" : "Name/0/0", 
     "loc" : [ 
       0, 
@@ -37,15 +27,9 @@
     ] 
   }, 
   { 
-<<<<<<< HEAD
-    "_id" : "geo/90119394", 
-    "_key" : "90119394", 
-    "_rev" : "90119394", 
-=======
     "_id" : "geo/511477246661", 
     "_key" : "511477246661", 
     "_rev" : "511477246661", 
->>>>>>> 096ad46f
     "name" : "Name/-10/0", 
     "loc" : [ 
       -10, 
