arangosh&gt; db.geo.ensureGeoIndex(<span class="hljs-string">"loc"</span>);
{ 
<<<<<<< HEAD
  "id" : "geo/1886004161", 
  "type" : "geo1", 
  "fields" : [ 
    "loc" 
  ], 
  "geoJson" : false, 
  "constraint" : false, 
  "unique" : false, 
  "ignoreNull" : true, 
  "sparse" : true, 
  "isNewlyCreated" : true, 
  "code" : 201 
=======
  <span class="hljs-string">"id"</span> : <span class="hljs-string">"geo/1898319394"</span>, 
  <span class="hljs-string">"type"</span> : <span class="hljs-string">"geo1"</span>, 
  <span class="hljs-string">"fields"</span> : [ 
    <span class="hljs-string">"loc"</span> 
  ], 
  <span class="hljs-string">"geoJson"</span> : <span class="hljs-literal">false</span>, 
  <span class="hljs-string">"constraint"</span> : <span class="hljs-literal">false</span>, 
  <span class="hljs-string">"unique"</span> : <span class="hljs-literal">false</span>, 
  <span class="hljs-string">"ignoreNull"</span> : <span class="hljs-literal">true</span>, 
  <span class="hljs-string">"sparse"</span> : <span class="hljs-literal">true</span>, 
  <span class="hljs-string">"isNewlyCreated"</span> : <span class="hljs-literal">true</span>, 
  <span class="hljs-string">"code"</span> : <span class="hljs-number">201</span> 
>>>>>>> 1a748b46
}
arangosh&gt; <span class="hljs-keyword">for</span> (i = -<span class="hljs-number">90</span>;  i &lt;= <span class="hljs-number">90</span>;  i += <span class="hljs-number">10</span>) {
........&gt;     <span class="hljs-keyword">for</span> (j = -<span class="hljs-number">180</span>; j &lt;= <span class="hljs-number">180</span>; j += <span class="hljs-number">10</span>) {
........&gt;         db.geo.save({ name : <span class="hljs-string">"Name/"</span> + i + <span class="hljs-string">"/"</span> + j, loc: [ i, j ] });
........&gt;     }
........&gt; }	
arangosh&gt; db.geo.count();
<span class="hljs-number">703</span>
arangosh&gt; db.geo.near(<span class="hljs-number">0</span>, <span class="hljs-number">0</span>).limit(<span class="hljs-number">3</span>).toArray();
[ 
  { 
<<<<<<< HEAD
    "_id" : "geo/1955406785", 
    "_key" : "1955406785", 
    "_rev" : "1955406785", 
    "name" : "Name/0/0", 
    "loc" : [ 
      0, 
      0 
    ] 
  }, 
  { 
    "_id" : "geo/1955603393", 
    "_key" : "1955603393", 
    "_rev" : "1955603393", 
    "name" : "Name/0/10", 
    "loc" : [ 
      0, 
      10 
    ] 
  }, 
  { 
    "_id" : "geo/1948132289", 
    "_key" : "1948132289", 
    "_rev" : "1948132289", 
    "name" : "Name/-10/0", 
    "loc" : [ 
      -10, 
      0 
=======
    <span class="hljs-string">"_id"</span> : <span class="hljs-string">"geo/1967722018"</span>, 
    <span class="hljs-string">"_key"</span> : <span class="hljs-string">"1967722018"</span>, 
    <span class="hljs-string">"_rev"</span> : <span class="hljs-string">"1967722018"</span>, 
    <span class="hljs-string">"name"</span> : <span class="hljs-string">"Name/0/0"</span>, 
    <span class="hljs-string">"loc"</span> : [ 
      <span class="hljs-number">0</span>, 
      <span class="hljs-number">0</span> 
    ] 
  }, 
  { 
    <span class="hljs-string">"_id"</span> : <span class="hljs-string">"geo/1967918626"</span>, 
    <span class="hljs-string">"_key"</span> : <span class="hljs-string">"1967918626"</span>, 
    <span class="hljs-string">"_rev"</span> : <span class="hljs-string">"1967918626"</span>, 
    <span class="hljs-string">"name"</span> : <span class="hljs-string">"Name/0/10"</span>, 
    <span class="hljs-string">"loc"</span> : [ 
      <span class="hljs-number">0</span>, 
      <span class="hljs-number">10</span> 
    ] 
  }, 
  { 
    <span class="hljs-string">"_id"</span> : <span class="hljs-string">"geo/1960447522"</span>, 
    <span class="hljs-string">"_key"</span> : <span class="hljs-string">"1960447522"</span>, 
    <span class="hljs-string">"_rev"</span> : <span class="hljs-string">"1960447522"</span>, 
    <span class="hljs-string">"name"</span> : <span class="hljs-string">"Name/-10/0"</span>, 
    <span class="hljs-string">"loc"</span> : [ 
      -<span class="hljs-number">10</span>, 
      <span class="hljs-number">0</span> 
>>>>>>> 1a748b46
    ] 
  } 
]
arangosh&gt; db.geo.near(<span class="hljs-number">0</span>, <span class="hljs-number">0</span>).count();
<span class="hljs-literal">null</span><|MERGE_RESOLUTION|>--- conflicted
+++ resolved
@@ -1,19 +1,5 @@
 arangosh&gt; db.geo.ensureGeoIndex(<span class="hljs-string">"loc"</span>);
 { 
-<<<<<<< HEAD
-  "id" : "geo/1886004161", 
-  "type" : "geo1", 
-  "fields" : [ 
-    "loc" 
-  ], 
-  "geoJson" : false, 
-  "constraint" : false, 
-  "unique" : false, 
-  "ignoreNull" : true, 
-  "sparse" : true, 
-  "isNewlyCreated" : true, 
-  "code" : 201 
-=======
   <span class="hljs-string">"id"</span> : <span class="hljs-string">"geo/1898319394"</span>, 
   <span class="hljs-string">"type"</span> : <span class="hljs-string">"geo1"</span>, 
   <span class="hljs-string">"fields"</span> : [ 
@@ -26,7 +12,6 @@
   <span class="hljs-string">"sparse"</span> : <span class="hljs-literal">true</span>, 
   <span class="hljs-string">"isNewlyCreated"</span> : <span class="hljs-literal">true</span>, 
   <span class="hljs-string">"code"</span> : <span class="hljs-number">201</span> 
->>>>>>> 1a748b46
 }
 arangosh&gt; <span class="hljs-keyword">for</span> (i = -<span class="hljs-number">90</span>;  i &lt;= <span class="hljs-number">90</span>;  i += <span class="hljs-number">10</span>) {
 ........&gt;     <span class="hljs-keyword">for</span> (j = -<span class="hljs-number">180</span>; j &lt;= <span class="hljs-number">180</span>; j += <span class="hljs-number">10</span>) {
@@ -38,35 +23,6 @@
 arangosh&gt; db.geo.near(<span class="hljs-number">0</span>, <span class="hljs-number">0</span>).limit(<span class="hljs-number">3</span>).toArray();
 [ 
   { 
-<<<<<<< HEAD
-    "_id" : "geo/1955406785", 
-    "_key" : "1955406785", 
-    "_rev" : "1955406785", 
-    "name" : "Name/0/0", 
-    "loc" : [ 
-      0, 
-      0 
-    ] 
-  }, 
-  { 
-    "_id" : "geo/1955603393", 
-    "_key" : "1955603393", 
-    "_rev" : "1955603393", 
-    "name" : "Name/0/10", 
-    "loc" : [ 
-      0, 
-      10 
-    ] 
-  }, 
-  { 
-    "_id" : "geo/1948132289", 
-    "_key" : "1948132289", 
-    "_rev" : "1948132289", 
-    "name" : "Name/-10/0", 
-    "loc" : [ 
-      -10, 
-      0 
-=======
     <span class="hljs-string">"_id"</span> : <span class="hljs-string">"geo/1967722018"</span>, 
     <span class="hljs-string">"_key"</span> : <span class="hljs-string">"1967722018"</span>, 
     <span class="hljs-string">"_rev"</span> : <span class="hljs-string">"1967722018"</span>, 
@@ -94,7 +50,6 @@
     <span class="hljs-string">"loc"</span> : [ 
       -<span class="hljs-number">10</span>, 
       <span class="hljs-number">0</span> 
->>>>>>> 1a748b46
     ] 
   } 
 ]
