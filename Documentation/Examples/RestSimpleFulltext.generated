--- conflicted
+++ resolved
@@ -13,17 +13,6 @@
 { 
   <span class="hljs-string">"result"</span> : [ 
     { 
-<<<<<<< HEAD
-      <span class="hljs-string">"_key"</span> : <span class="hljs-string">"12366"</span>, 
-      <span class="hljs-string">"_id"</span> : <span class="hljs-string">"products/12366"</span>, 
-      <span class="hljs-string">"_rev"</span> : <span class="hljs-string">"_WQyaIFC--_"</span>, 
-      <span class="hljs-string">"text"</span> : <span class="hljs-string">"this text contains word"</span> 
-    }, 
-    { 
-      <span class="hljs-string">"_key"</span> : <span class="hljs-string">"12370"</span>, 
-      <span class="hljs-string">"_id"</span> : <span class="hljs-string">"products/12370"</span>, 
-      <span class="hljs-string">"_rev"</span> : <span class="hljs-string">"_WQyaIFC--B"</span>, 
-=======
       <span class="hljs-string">"_key"</span> : <span class="hljs-string">"104708"</span>, 
       <span class="hljs-string">"_id"</span> : <span class="hljs-string">"products/104708"</span>, 
       <span class="hljs-string">"_rev"</span> : <span class="hljs-string">"_XUJzE4y--B"</span>, 
@@ -33,7 +22,6 @@
       <span class="hljs-string">"_key"</span> : <span class="hljs-string">"104712"</span>, 
       <span class="hljs-string">"_id"</span> : <span class="hljs-string">"products/104712"</span>, 
       <span class="hljs-string">"_rev"</span> : <span class="hljs-string">"_XUJzE42--_"</span>, 
->>>>>>> 948820e4
       <span class="hljs-string">"text"</span> : <span class="hljs-string">"this text also has a word"</span> 
     } 
   ], 
