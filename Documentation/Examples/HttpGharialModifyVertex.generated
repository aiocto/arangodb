<span class="hljs-meta">shell&gt;</span><span class="bash"> curl -X PATCH --header <span class="hljs-string">'accept: application/json'</span> --data-binary @- --dump - http://localhost:8529/_api/gharial/social/vertex/female/alice</span> &lt;&lt;EOF
{ 
  <span class="hljs-string">"age"</span> : <span class="hljs-number">26</span> 
}
EOF

<<<<<<< HEAD
HTTP/<span class="hljs-number">1.1</span> <span class="hljs-number">202</span> Accepted
=======
HTTP/<span class="hljs-number">1.1</span> <span class="hljs-literal">undefined</span>
content-type: application/json; charset=utf<span class="hljs-number">-8</span>
etag: _XUJy272--_
>>>>>>> 948820e4
x-content-type-options: nosniff
content-type: application/json; charset=utf<span class="hljs-number">-8</span>
etag: _WQyZ99K--_

{ 
  <span class="hljs-string">"error"</span> : <span class="hljs-literal">false</span>, 
  <span class="hljs-string">"code"</span> : <span class="hljs-number">202</span>, 
  <span class="hljs-string">"vertex"</span> : { 
    <span class="hljs-string">"_id"</span> : <span class="hljs-string">"female/alice"</span>, 
    <span class="hljs-string">"_key"</span> : <span class="hljs-string">"alice"</span>, 
<<<<<<< HEAD
    <span class="hljs-string">"_rev"</span> : <span class="hljs-string">"_WQyZ99K--_"</span>, 
    <span class="hljs-string">"_oldRev"</span> : <span class="hljs-string">"_WQyZ99---_"</span> 
  }, 
  <span class="hljs-string">"code"</span> : <span class="hljs-number">202</span> 
=======
    <span class="hljs-string">"_oldRev"</span> : <span class="hljs-string">"_XUJy27u--_"</span>, 
    <span class="hljs-string">"_rev"</span> : <span class="hljs-string">"_XUJy272--_"</span> 
  } 
>>>>>>> 948820e4
}<|MERGE_RESOLUTION|>--- conflicted
+++ resolved
@@ -4,16 +4,10 @@
 }
 EOF
 
-<<<<<<< HEAD
-HTTP/<span class="hljs-number">1.1</span> <span class="hljs-number">202</span> Accepted
-=======
 HTTP/<span class="hljs-number">1.1</span> <span class="hljs-literal">undefined</span>
 content-type: application/json; charset=utf<span class="hljs-number">-8</span>
 etag: _XUJy272--_
->>>>>>> 948820e4
 x-content-type-options: nosniff
-content-type: application/json; charset=utf<span class="hljs-number">-8</span>
-etag: _WQyZ99K--_
 
 { 
   <span class="hljs-string">"error"</span> : <span class="hljs-literal">false</span>, 
@@ -21,14 +15,7 @@
   <span class="hljs-string">"vertex"</span> : { 
     <span class="hljs-string">"_id"</span> : <span class="hljs-string">"female/alice"</span>, 
     <span class="hljs-string">"_key"</span> : <span class="hljs-string">"alice"</span>, 
-<<<<<<< HEAD
-    <span class="hljs-string">"_rev"</span> : <span class="hljs-string">"_WQyZ99K--_"</span>, 
-    <span class="hljs-string">"_oldRev"</span> : <span class="hljs-string">"_WQyZ99---_"</span> 
-  }, 
-  <span class="hljs-string">"code"</span> : <span class="hljs-number">202</span> 
-=======
     <span class="hljs-string">"_oldRev"</span> : <span class="hljs-string">"_XUJy27u--_"</span>, 
     <span class="hljs-string">"_rev"</span> : <span class="hljs-string">"_XUJy272--_"</span> 
   } 
->>>>>>> 948820e4
 }