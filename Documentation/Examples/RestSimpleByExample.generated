shell> curl -X PUT --data-binary @- --dump - http://localhost:8529/_api/simple/by-example &lt;&lt;EOF
{ 
  <span class="hljs-string">"collection"</span> : <span class="hljs-string">"products"</span>, 
  <span class="hljs-string">"example"</span> : { 
    <span class="hljs-string">"i"</span> : <span class="hljs-number">1</span> 
  } 
}
EOF

HTTP/<span class="hljs-number">1.1</span> <span class="hljs-number">201</span> Created
content-type: application/json; charset=utf<span class="hljs-number">-8</span>
x-content-type-options: nosniff

{ 
  <span class="hljs-string">"result"</span> : [ 
    { 
<<<<<<< HEAD
      <span class="hljs-string">"_key"</span> : <span class="hljs-string">"10801"</span>, 
      <span class="hljs-string">"_id"</span> : <span class="hljs-string">"products/10801"</span>, 
      <span class="hljs-string">"_rev"</span> : <span class="hljs-string">"_VO3vPgG--_"</span>, 
      <span class="hljs-string">"i"</span> : <span class="hljs-number">1</span> 
    }, 
    { 
      <span class="hljs-string">"_key"</span> : <span class="hljs-string">"10804"</span>, 
      <span class="hljs-string">"_id"</span> : <span class="hljs-string">"products/10804"</span>, 
      <span class="hljs-string">"_rev"</span> : <span class="hljs-string">"_VO3vPgK---"</span>, 
      <span class="hljs-string">"a"</span> : { 
        <span class="hljs-string">"k"</span> : <span class="hljs-number">2</span>, 
        <span class="hljs-string">"j"</span> : <span class="hljs-number">2</span> 
=======
      <span class="hljs-string">"_key"</span> : <span class="hljs-string">"10685"</span>, 
      <span class="hljs-string">"_id"</span> : <span class="hljs-string">"products/10685"</span>, 
      <span class="hljs-string">"_rev"</span> : <span class="hljs-string">"_VReqwee--A"</span>, 
      <span class="hljs-string">"i"</span> : <span class="hljs-number">1</span> 
    }, 
    { 
      <span class="hljs-string">"_key"</span> : <span class="hljs-string">"10682"</span>, 
      <span class="hljs-string">"_id"</span> : <span class="hljs-string">"products/10682"</span>, 
      <span class="hljs-string">"_rev"</span> : <span class="hljs-string">"_VReqwee--_"</span>, 
      <span class="hljs-string">"a"</span> : { 
        <span class="hljs-string">"j"</span> : <span class="hljs-number">1</span> 
      }, 
      <span class="hljs-string">"i"</span> : <span class="hljs-number">1</span> 
    }, 
    { 
      <span class="hljs-string">"_key"</span> : <span class="hljs-string">"10678"</span>, 
      <span class="hljs-string">"_id"</span> : <span class="hljs-string">"products/10678"</span>, 
      <span class="hljs-string">"_rev"</span> : <span class="hljs-string">"_VReqwee---"</span>, 
      <span class="hljs-string">"a"</span> : { 
        <span class="hljs-string">"k"</span> : <span class="hljs-number">1</span>, 
        <span class="hljs-string">"j"</span> : <span class="hljs-number">1</span> 
>>>>>>> a692577f
      }, 
      <span class="hljs-string">"i"</span> : <span class="hljs-number">1</span> 
    }, 
    { 
<<<<<<< HEAD
      <span class="hljs-string">"_key"</span> : <span class="hljs-string">"10794"</span>, 
      <span class="hljs-string">"_id"</span> : <span class="hljs-string">"products/10794"</span>, 
      <span class="hljs-string">"_rev"</span> : <span class="hljs-string">"_VO3vPgC---"</span>, 
=======
      <span class="hljs-string">"_key"</span> : <span class="hljs-string">"10688"</span>, 
      <span class="hljs-string">"_id"</span> : <span class="hljs-string">"products/10688"</span>, 
      <span class="hljs-string">"_rev"</span> : <span class="hljs-string">"_VReqwei---"</span>, 
>>>>>>> a692577f
      <span class="hljs-string">"a"</span> : { 
        <span class="hljs-string">"k"</span> : <span class="hljs-number">1</span>, 
        <span class="hljs-string">"j"</span> : <span class="hljs-number">1</span> 
      }, 
      <span class="hljs-string">"i"</span> : <span class="hljs-number">1</span> 
<<<<<<< HEAD
    }, 
    { 
      <span class="hljs-string">"_key"</span> : <span class="hljs-string">"10798"</span>, 
      <span class="hljs-string">"_id"</span> : <span class="hljs-string">"products/10798"</span>, 
      <span class="hljs-string">"_rev"</span> : <span class="hljs-string">"_VO3vPgG---"</span>, 
      <span class="hljs-string">"a"</span> : { 
        <span class="hljs-string">"j"</span> : <span class="hljs-number">1</span> 
      }, 
      <span class="hljs-string">"i"</span> : <span class="hljs-number">1</span> 
=======
>>>>>>> a692577f
    } 
  ], 
  <span class="hljs-string">"hasMore"</span> : <span class="hljs-literal">false</span>, 
  <span class="hljs-string">"count"</span> : <span class="hljs-number">4</span>, 
  <span class="hljs-string">"error"</span> : <span class="hljs-literal">false</span>, 
  <span class="hljs-string">"code"</span> : <span class="hljs-number">201</span> 
}<|MERGE_RESOLUTION|>--- conflicted
+++ resolved
@@ -14,20 +14,6 @@
 { 
   <span class="hljs-string">"result"</span> : [ 
     { 
-<<<<<<< HEAD
-      <span class="hljs-string">"_key"</span> : <span class="hljs-string">"10801"</span>, 
-      <span class="hljs-string">"_id"</span> : <span class="hljs-string">"products/10801"</span>, 
-      <span class="hljs-string">"_rev"</span> : <span class="hljs-string">"_VO3vPgG--_"</span>, 
-      <span class="hljs-string">"i"</span> : <span class="hljs-number">1</span> 
-    }, 
-    { 
-      <span class="hljs-string">"_key"</span> : <span class="hljs-string">"10804"</span>, 
-      <span class="hljs-string">"_id"</span> : <span class="hljs-string">"products/10804"</span>, 
-      <span class="hljs-string">"_rev"</span> : <span class="hljs-string">"_VO3vPgK---"</span>, 
-      <span class="hljs-string">"a"</span> : { 
-        <span class="hljs-string">"k"</span> : <span class="hljs-number">2</span>, 
-        <span class="hljs-string">"j"</span> : <span class="hljs-number">2</span> 
-=======
       <span class="hljs-string">"_key"</span> : <span class="hljs-string">"10685"</span>, 
       <span class="hljs-string">"_id"</span> : <span class="hljs-string">"products/10685"</span>, 
       <span class="hljs-string">"_rev"</span> : <span class="hljs-string">"_VReqwee--A"</span>, 
@@ -49,37 +35,18 @@
       <span class="hljs-string">"a"</span> : { 
         <span class="hljs-string">"k"</span> : <span class="hljs-number">1</span>, 
         <span class="hljs-string">"j"</span> : <span class="hljs-number">1</span> 
->>>>>>> a692577f
       }, 
       <span class="hljs-string">"i"</span> : <span class="hljs-number">1</span> 
     }, 
     { 
-<<<<<<< HEAD
-      <span class="hljs-string">"_key"</span> : <span class="hljs-string">"10794"</span>, 
-      <span class="hljs-string">"_id"</span> : <span class="hljs-string">"products/10794"</span>, 
-      <span class="hljs-string">"_rev"</span> : <span class="hljs-string">"_VO3vPgC---"</span>, 
-=======
       <span class="hljs-string">"_key"</span> : <span class="hljs-string">"10688"</span>, 
       <span class="hljs-string">"_id"</span> : <span class="hljs-string">"products/10688"</span>, 
       <span class="hljs-string">"_rev"</span> : <span class="hljs-string">"_VReqwei---"</span>, 
->>>>>>> a692577f
       <span class="hljs-string">"a"</span> : { 
-        <span class="hljs-string">"k"</span> : <span class="hljs-number">1</span>, 
-        <span class="hljs-string">"j"</span> : <span class="hljs-number">1</span> 
+        <span class="hljs-string">"k"</span> : <span class="hljs-number">2</span>, 
+        <span class="hljs-string">"j"</span> : <span class="hljs-number">2</span> 
       }, 
       <span class="hljs-string">"i"</span> : <span class="hljs-number">1</span> 
-<<<<<<< HEAD
-    }, 
-    { 
-      <span class="hljs-string">"_key"</span> : <span class="hljs-string">"10798"</span>, 
-      <span class="hljs-string">"_id"</span> : <span class="hljs-string">"products/10798"</span>, 
-      <span class="hljs-string">"_rev"</span> : <span class="hljs-string">"_VO3vPgG---"</span>, 
-      <span class="hljs-string">"a"</span> : { 
-        <span class="hljs-string">"j"</span> : <span class="hljs-number">1</span> 
-      }, 
-      <span class="hljs-string">"i"</span> : <span class="hljs-number">1</span> 
-=======
->>>>>>> a692577f
     } 
   ], 
   <span class="hljs-string">"hasMore"</span> : <span class="hljs-literal">false</span>, 
