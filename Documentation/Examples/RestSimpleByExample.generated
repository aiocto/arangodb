--- conflicted
+++ resolved
@@ -14,33 +14,16 @@
 { 
   <span class="hljs-string">"result"</span> : [ 
     { 
-<<<<<<< HEAD
-      <span class="hljs-string">"_key"</span> : <span class="hljs-string">"12238"</span>, 
-      <span class="hljs-string">"_id"</span> : <span class="hljs-string">"products/12238"</span>, 
-      <span class="hljs-string">"_rev"</span> : <span class="hljs-string">"_WQyaIC---_"</span>, 
-=======
       <span class="hljs-string">"_key"</span> : <span class="hljs-string">"104598"</span>, 
       <span class="hljs-string">"_id"</span> : <span class="hljs-string">"products/104598"</span>, 
       <span class="hljs-string">"_rev"</span> : <span class="hljs-string">"_XUJzEyy--_"</span>, 
->>>>>>> 948820e4
       <span class="hljs-string">"a"</span> : { 
-        <span class="hljs-string">"k"</span> : <span class="hljs-number">1</span>, 
-        <span class="hljs-string">"j"</span> : <span class="hljs-number">1</span> 
+        <span class="hljs-string">"k"</span> : <span class="hljs-number">2</span>, 
+        <span class="hljs-string">"j"</span> : <span class="hljs-number">2</span> 
       }, 
       <span class="hljs-string">"i"</span> : <span class="hljs-number">1</span> 
     }, 
     { 
-<<<<<<< HEAD
-      <span class="hljs-string">"_key"</span> : <span class="hljs-string">"12245"</span>, 
-      <span class="hljs-string">"_id"</span> : <span class="hljs-string">"products/12245"</span>, 
-      <span class="hljs-string">"_rev"</span> : <span class="hljs-string">"_WQyaIC---D"</span>, 
-      <span class="hljs-string">"i"</span> : <span class="hljs-number">1</span> 
-    }, 
-    { 
-      <span class="hljs-string">"_key"</span> : <span class="hljs-string">"12242"</span>, 
-      <span class="hljs-string">"_id"</span> : <span class="hljs-string">"products/12242"</span>, 
-      <span class="hljs-string">"_rev"</span> : <span class="hljs-string">"_WQyaIC---B"</span>, 
-=======
       <span class="hljs-string">"_key"</span> : <span class="hljs-string">"104592"</span>, 
       <span class="hljs-string">"_id"</span> : <span class="hljs-string">"products/104592"</span>, 
       <span class="hljs-string">"_rev"</span> : <span class="hljs-string">"_XUJzEyu--B"</span>, 
@@ -53,7 +36,6 @@
       <span class="hljs-string">"_key"</span> : <span class="hljs-string">"104588"</span>, 
       <span class="hljs-string">"_id"</span> : <span class="hljs-string">"products/104588"</span>, 
       <span class="hljs-string">"_rev"</span> : <span class="hljs-string">"_XUJzEyu--_"</span>, 
->>>>>>> 948820e4
       <span class="hljs-string">"a"</span> : { 
         <span class="hljs-string">"k"</span> : <span class="hljs-number">1</span>, 
         <span class="hljs-string">"j"</span> : <span class="hljs-number">1</span> 
@@ -61,19 +43,9 @@
       <span class="hljs-string">"i"</span> : <span class="hljs-number">1</span> 
     }, 
     { 
-<<<<<<< HEAD
-      <span class="hljs-string">"_key"</span> : <span class="hljs-string">"12248"</span>, 
-      <span class="hljs-string">"_id"</span> : <span class="hljs-string">"products/12248"</span>, 
-      <span class="hljs-string">"_rev"</span> : <span class="hljs-string">"_WQyaIC---F"</span>, 
-      <span class="hljs-string">"a"</span> : { 
-        <span class="hljs-string">"k"</span> : <span class="hljs-number">2</span>, 
-        <span class="hljs-string">"j"</span> : <span class="hljs-number">2</span> 
-      }, 
-=======
       <span class="hljs-string">"_key"</span> : <span class="hljs-string">"104595"</span>, 
       <span class="hljs-string">"_id"</span> : <span class="hljs-string">"products/104595"</span>, 
       <span class="hljs-string">"_rev"</span> : <span class="hljs-string">"_XUJzEyu--D"</span>, 
->>>>>>> 948820e4
       <span class="hljs-string">"i"</span> : <span class="hljs-number">1</span> 
     } 
   ], 
