--- conflicted
+++ resolved
@@ -14,12 +14,8 @@
     <span class="hljs-string">"scannedIndex"</span> : <span class="hljs-number">0</span>, 
     <span class="hljs-string">"filtered"</span> : <span class="hljs-number">0</span>, 
     <span class="hljs-string">"httpRequests"</span> : <span class="hljs-number">0</span>, 
-<<<<<<< HEAD
-    <span class="hljs-string">"executionTime"</span> : <span class="hljs-number">0.00038242340087890625</span> 
-=======
     <span class="hljs-string">"fullCount"</span> : <span class="hljs-number">0</span>, 
     <span class="hljs-string">"executionTime"</span> : <span class="hljs-number">0.0011644363403320312</span> 
->>>>>>> 948820e4
   }, 
   <span class="hljs-string">"warnings"</span> : [ ] 
 }
@@ -38,12 +34,8 @@
     <span class="hljs-string">"scannedIndex"</span> : <span class="hljs-number">0</span>, 
     <span class="hljs-string">"filtered"</span> : <span class="hljs-number">0</span>, 
     <span class="hljs-string">"httpRequests"</span> : <span class="hljs-number">0</span>, 
-<<<<<<< HEAD
-    <span class="hljs-string">"executionTime"</span> : <span class="hljs-number">0.0003867149353027344</span> 
-=======
     <span class="hljs-string">"fullCount"</span> : <span class="hljs-number">0</span>, 
     <span class="hljs-string">"executionTime"</span> : <span class="hljs-number">0.001077413558959961</span> 
->>>>>>> 948820e4
   }, 
   <span class="hljs-string">"warnings"</span> : [ ] 
 }