shell> curl -X POST --data-binary @- --dump - http://localhost:8529/_api/gharial/social/edge/relation &lt;&lt;EOF
{ 
  <span class="hljs-string">"type"</span> : <span class="hljs-string">"friend"</span>, 
  <span class="hljs-string">"_from"</span> : <span class="hljs-string">"female/alice"</span>, 
  <span class="hljs-string">"_to"</span> : <span class="hljs-string">"female/diana"</span> 
}
EOF

HTTP/<span class="hljs-number">1.1</span> <span class="hljs-number">202</span> Accepted
<<<<<<< HEAD
content-type: application/json; charset=utf<span class="hljs-number">-8</span>
etag: _VO3uJyS---
=======
>>>>>>> a692577f
x-content-type-options: nosniff
content-type: application/json; charset=utf<span class="hljs-number">-8</span>
etag: _VRep0ci---

{ 
  <span class="hljs-string">"error"</span> : <span class="hljs-literal">false</span>, 
  <span class="hljs-string">"edge"</span> : { 
<<<<<<< HEAD
    <span class="hljs-string">"_id"</span> : <span class="hljs-string">"relation/7708"</span>, 
    <span class="hljs-string">"_key"</span> : <span class="hljs-string">"7708"</span>, 
    <span class="hljs-string">"_rev"</span> : <span class="hljs-string">"_VO3uJyS---"</span> 
=======
    <span class="hljs-string">"_id"</span> : <span class="hljs-string">"relation/7703"</span>, 
    <span class="hljs-string">"_key"</span> : <span class="hljs-string">"7703"</span>, 
    <span class="hljs-string">"_rev"</span> : <span class="hljs-string">"_VRep0ci---"</span> 
>>>>>>> a692577f
  }, 
  <span class="hljs-string">"code"</span> : <span class="hljs-number">202</span> 
}<|MERGE_RESOLUTION|>--- conflicted
+++ resolved
@@ -7,11 +7,6 @@
 EOF
 
 HTTP/<span class="hljs-number">1.1</span> <span class="hljs-number">202</span> Accepted
-<<<<<<< HEAD
-content-type: application/json; charset=utf<span class="hljs-number">-8</span>
-etag: _VO3uJyS---
-=======
->>>>>>> a692577f
 x-content-type-options: nosniff
 content-type: application/json; charset=utf<span class="hljs-number">-8</span>
 etag: _VRep0ci---
@@ -19,15 +14,9 @@
 { 
   <span class="hljs-string">"error"</span> : <span class="hljs-literal">false</span>, 
   <span class="hljs-string">"edge"</span> : { 
-<<<<<<< HEAD
-    <span class="hljs-string">"_id"</span> : <span class="hljs-string">"relation/7708"</span>, 
-    <span class="hljs-string">"_key"</span> : <span class="hljs-string">"7708"</span>, 
-    <span class="hljs-string">"_rev"</span> : <span class="hljs-string">"_VO3uJyS---"</span> 
-=======
     <span class="hljs-string">"_id"</span> : <span class="hljs-string">"relation/7703"</span>, 
     <span class="hljs-string">"_key"</span> : <span class="hljs-string">"7703"</span>, 
     <span class="hljs-string">"_rev"</span> : <span class="hljs-string">"_VRep0ci---"</span> 
->>>>>>> a692577f
   }, 
   <span class="hljs-string">"code"</span> : <span class="hljs-number">202</span> 
 }