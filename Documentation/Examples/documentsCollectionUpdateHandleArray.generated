arangosh> db.example.insert({"a" : { "one" : 1, "two" : 2, "three" : 3 }, "b" : { }});
{ 
<<<<<<< HEAD
  "_id" : "example/491134178", 
  "_rev" : "491134178", 
  "_key" : "491134178" 
=======
  "_id" : "example/512554986181", 
  "_rev" : "512554986181", 
  "_key" : "512554986181" 
>>>>>>> 096ad46f
}
arangosh> db.example.update("example/20774803", {"a" : { "four" : 4 }, "b" : { "b1" : 1 }});
{ 
  "_id" : "example/20774803", 
<<<<<<< HEAD
  "_rev" : "491658466", 
=======
  "_rev" : "512555510469", 
>>>>>>> 096ad46f
  "_key" : "20774803" 
}
arangosh> db.example.document("example/20774803");
{ 
  "a" : { 
    "four" : 4 
  }, 
  "b" : { 
    "b1" : 1 
  }, 
  "_id" : "example/20774803", 
<<<<<<< HEAD
  "_rev" : "491658466", 
=======
  "_rev" : "512555510469", 
>>>>>>> 096ad46f
  "_key" : "20774803" 
}
arangosh> db.example.update("example/20774803", { "a" : { "one" : null }, "b" : null }, false, false);
{ 
  "_id" : "example/20774803", 
<<<<<<< HEAD
  "_rev" : "491986146", 
=======
  "_rev" : "512555838149", 
>>>>>>> 096ad46f
  "_key" : "20774803" 
}
arangosh> db.example.document("example/20774803");
{ 
  "a" : { 
    "four" : 4 
  }, 
  "_id" : "example/20774803", 
<<<<<<< HEAD
  "_rev" : "491986146", 
=======
  "_rev" : "512555838149", 
>>>>>>> 096ad46f
  "_key" : "20774803" 
}<|MERGE_RESOLUTION|>--- conflicted
+++ resolved
@@ -1,23 +1,13 @@
 arangosh> db.example.insert({"a" : { "one" : 1, "two" : 2, "three" : 3 }, "b" : { }});
 { 
-<<<<<<< HEAD
-  "_id" : "example/491134178", 
-  "_rev" : "491134178", 
-  "_key" : "491134178" 
-=======
   "_id" : "example/512554986181", 
   "_rev" : "512554986181", 
   "_key" : "512554986181" 
->>>>>>> 096ad46f
 }
 arangosh> db.example.update("example/20774803", {"a" : { "four" : 4 }, "b" : { "b1" : 1 }});
 { 
   "_id" : "example/20774803", 
-<<<<<<< HEAD
-  "_rev" : "491658466", 
-=======
   "_rev" : "512555510469", 
->>>>>>> 096ad46f
   "_key" : "20774803" 
 }
 arangosh> db.example.document("example/20774803");
@@ -29,21 +19,13 @@
     "b1" : 1 
   }, 
   "_id" : "example/20774803", 
-<<<<<<< HEAD
-  "_rev" : "491658466", 
-=======
   "_rev" : "512555510469", 
->>>>>>> 096ad46f
   "_key" : "20774803" 
 }
 arangosh> db.example.update("example/20774803", { "a" : { "one" : null }, "b" : null }, false, false);
 { 
   "_id" : "example/20774803", 
-<<<<<<< HEAD
-  "_rev" : "491986146", 
-=======
   "_rev" : "512555838149", 
->>>>>>> 096ad46f
   "_key" : "20774803" 
 }
 arangosh> db.example.document("example/20774803");
@@ -52,10 +34,6 @@
     "four" : 4 
   }, 
   "_id" : "example/20774803", 
-<<<<<<< HEAD
-  "_rev" : "491986146", 
-=======
   "_rev" : "512555838149", 
->>>>>>> 096ad46f
   "_key" : "20774803" 
 }