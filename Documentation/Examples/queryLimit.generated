arangosh&gt; db.five.all().toArray();
[ 
  { 
<<<<<<< HEAD
    <span class="hljs-string">"_key"</span> : <span class="hljs-string">"34351"</span>, 
    <span class="hljs-string">"_id"</span> : <span class="hljs-string">"five/34351"</span>, 
    <span class="hljs-string">"_rev"</span> : <span class="hljs-string">"_VO3wXye---"</span>, 
    <span class="hljs-string">"name"</span> : <span class="hljs-string">"two"</span> 
  }, 
  { 
    <span class="hljs-string">"_key"</span> : <span class="hljs-string">"34347"</span>, 
    <span class="hljs-string">"_id"</span> : <span class="hljs-string">"five/34347"</span>, 
    <span class="hljs-string">"_rev"</span> : <span class="hljs-string">"_VO3wXya---"</span>, 
    <span class="hljs-string">"name"</span> : <span class="hljs-string">"one"</span> 
  }, 
  { 
    <span class="hljs-string">"_key"</span> : <span class="hljs-string">"34354"</span>, 
    <span class="hljs-string">"_id"</span> : <span class="hljs-string">"five/34354"</span>, 
    <span class="hljs-string">"_rev"</span> : <span class="hljs-string">"_VO3wXye--_"</span>, 
    <span class="hljs-string">"name"</span> : <span class="hljs-string">"three"</span> 
  }, 
  { 
    <span class="hljs-string">"_key"</span> : <span class="hljs-string">"34357"</span>, 
    <span class="hljs-string">"_id"</span> : <span class="hljs-string">"five/34357"</span>, 
    <span class="hljs-string">"_rev"</span> : <span class="hljs-string">"_VO3wXyi---"</span>, 
    <span class="hljs-string">"name"</span> : <span class="hljs-string">"four"</span> 
  }, 
  { 
    <span class="hljs-string">"_key"</span> : <span class="hljs-string">"34360"</span>, 
    <span class="hljs-string">"_id"</span> : <span class="hljs-string">"five/34360"</span>, 
    <span class="hljs-string">"_rev"</span> : <span class="hljs-string">"_VO3wXyi--_"</span>, 
    <span class="hljs-string">"name"</span> : <span class="hljs-string">"five"</span> 
=======
    <span class="hljs-string">"_key"</span> : <span class="hljs-string">"34206"</span>, 
    <span class="hljs-string">"_id"</span> : <span class="hljs-string">"five/34206"</span>, 
    <span class="hljs-string">"_rev"</span> : <span class="hljs-string">"_VRerxxm---"</span>, 
    <span class="hljs-string">"name"</span> : <span class="hljs-string">"one"</span> 
  }, 
  { 
    <span class="hljs-string">"_key"</span> : <span class="hljs-string">"34210"</span>, 
    <span class="hljs-string">"_id"</span> : <span class="hljs-string">"five/34210"</span>, 
    <span class="hljs-string">"_rev"</span> : <span class="hljs-string">"_VRerxxq---"</span>, 
    <span class="hljs-string">"name"</span> : <span class="hljs-string">"two"</span> 
  }, 
  { 
    <span class="hljs-string">"_key"</span> : <span class="hljs-string">"34219"</span>, 
    <span class="hljs-string">"_id"</span> : <span class="hljs-string">"five/34219"</span>, 
    <span class="hljs-string">"_rev"</span> : <span class="hljs-string">"_VRerxxu--_"</span>, 
    <span class="hljs-string">"name"</span> : <span class="hljs-string">"five"</span> 
  }, 
  { 
    <span class="hljs-string">"_key"</span> : <span class="hljs-string">"34216"</span>, 
    <span class="hljs-string">"_id"</span> : <span class="hljs-string">"five/34216"</span>, 
    <span class="hljs-string">"_rev"</span> : <span class="hljs-string">"_VRerxxu---"</span>, 
    <span class="hljs-string">"name"</span> : <span class="hljs-string">"four"</span> 
  }, 
  { 
    <span class="hljs-string">"_key"</span> : <span class="hljs-string">"34213"</span>, 
    <span class="hljs-string">"_id"</span> : <span class="hljs-string">"five/34213"</span>, 
    <span class="hljs-string">"_rev"</span> : <span class="hljs-string">"_VRerxxq--_"</span>, 
    <span class="hljs-string">"name"</span> : <span class="hljs-string">"three"</span> 
>>>>>>> a692577f
  } 
]
arangosh&gt; db.five.all().limit(<span class="hljs-number">2</span>).toArray();
[ 
  { 
<<<<<<< HEAD
    <span class="hljs-string">"_key"</span> : <span class="hljs-string">"34351"</span>, 
    <span class="hljs-string">"_id"</span> : <span class="hljs-string">"five/34351"</span>, 
    <span class="hljs-string">"_rev"</span> : <span class="hljs-string">"_VO3wXye---"</span>, 
    <span class="hljs-string">"name"</span> : <span class="hljs-string">"two"</span> 
  }, 
  { 
    <span class="hljs-string">"_key"</span> : <span class="hljs-string">"34347"</span>, 
    <span class="hljs-string">"_id"</span> : <span class="hljs-string">"five/34347"</span>, 
    <span class="hljs-string">"_rev"</span> : <span class="hljs-string">"_VO3wXya---"</span>, 
    <span class="hljs-string">"name"</span> : <span class="hljs-string">"one"</span> 
=======
    <span class="hljs-string">"_key"</span> : <span class="hljs-string">"34206"</span>, 
    <span class="hljs-string">"_id"</span> : <span class="hljs-string">"five/34206"</span>, 
    <span class="hljs-string">"_rev"</span> : <span class="hljs-string">"_VRerxxm---"</span>, 
    <span class="hljs-string">"name"</span> : <span class="hljs-string">"one"</span> 
  }, 
  { 
    <span class="hljs-string">"_key"</span> : <span class="hljs-string">"34210"</span>, 
    <span class="hljs-string">"_id"</span> : <span class="hljs-string">"five/34210"</span>, 
    <span class="hljs-string">"_rev"</span> : <span class="hljs-string">"_VRerxxq---"</span>, 
    <span class="hljs-string">"name"</span> : <span class="hljs-string">"two"</span> 
>>>>>>> a692577f
  } 
]<|MERGE_RESOLUTION|>--- conflicted
+++ resolved
@@ -1,36 +1,6 @@
 arangosh&gt; db.five.all().toArray();
 [ 
   { 
-<<<<<<< HEAD
-    <span class="hljs-string">"_key"</span> : <span class="hljs-string">"34351"</span>, 
-    <span class="hljs-string">"_id"</span> : <span class="hljs-string">"five/34351"</span>, 
-    <span class="hljs-string">"_rev"</span> : <span class="hljs-string">"_VO3wXye---"</span>, 
-    <span class="hljs-string">"name"</span> : <span class="hljs-string">"two"</span> 
-  }, 
-  { 
-    <span class="hljs-string">"_key"</span> : <span class="hljs-string">"34347"</span>, 
-    <span class="hljs-string">"_id"</span> : <span class="hljs-string">"five/34347"</span>, 
-    <span class="hljs-string">"_rev"</span> : <span class="hljs-string">"_VO3wXya---"</span>, 
-    <span class="hljs-string">"name"</span> : <span class="hljs-string">"one"</span> 
-  }, 
-  { 
-    <span class="hljs-string">"_key"</span> : <span class="hljs-string">"34354"</span>, 
-    <span class="hljs-string">"_id"</span> : <span class="hljs-string">"five/34354"</span>, 
-    <span class="hljs-string">"_rev"</span> : <span class="hljs-string">"_VO3wXye--_"</span>, 
-    <span class="hljs-string">"name"</span> : <span class="hljs-string">"three"</span> 
-  }, 
-  { 
-    <span class="hljs-string">"_key"</span> : <span class="hljs-string">"34357"</span>, 
-    <span class="hljs-string">"_id"</span> : <span class="hljs-string">"five/34357"</span>, 
-    <span class="hljs-string">"_rev"</span> : <span class="hljs-string">"_VO3wXyi---"</span>, 
-    <span class="hljs-string">"name"</span> : <span class="hljs-string">"four"</span> 
-  }, 
-  { 
-    <span class="hljs-string">"_key"</span> : <span class="hljs-string">"34360"</span>, 
-    <span class="hljs-string">"_id"</span> : <span class="hljs-string">"five/34360"</span>, 
-    <span class="hljs-string">"_rev"</span> : <span class="hljs-string">"_VO3wXyi--_"</span>, 
-    <span class="hljs-string">"name"</span> : <span class="hljs-string">"five"</span> 
-=======
     <span class="hljs-string">"_key"</span> : <span class="hljs-string">"34206"</span>, 
     <span class="hljs-string">"_id"</span> : <span class="hljs-string">"five/34206"</span>, 
     <span class="hljs-string">"_rev"</span> : <span class="hljs-string">"_VRerxxm---"</span>, 
@@ -59,24 +29,11 @@
     <span class="hljs-string">"_id"</span> : <span class="hljs-string">"five/34213"</span>, 
     <span class="hljs-string">"_rev"</span> : <span class="hljs-string">"_VRerxxq--_"</span>, 
     <span class="hljs-string">"name"</span> : <span class="hljs-string">"three"</span> 
->>>>>>> a692577f
   } 
 ]
 arangosh&gt; db.five.all().limit(<span class="hljs-number">2</span>).toArray();
 [ 
   { 
-<<<<<<< HEAD
-    <span class="hljs-string">"_key"</span> : <span class="hljs-string">"34351"</span>, 
-    <span class="hljs-string">"_id"</span> : <span class="hljs-string">"five/34351"</span>, 
-    <span class="hljs-string">"_rev"</span> : <span class="hljs-string">"_VO3wXye---"</span>, 
-    <span class="hljs-string">"name"</span> : <span class="hljs-string">"two"</span> 
-  }, 
-  { 
-    <span class="hljs-string">"_key"</span> : <span class="hljs-string">"34347"</span>, 
-    <span class="hljs-string">"_id"</span> : <span class="hljs-string">"five/34347"</span>, 
-    <span class="hljs-string">"_rev"</span> : <span class="hljs-string">"_VO3wXya---"</span>, 
-    <span class="hljs-string">"name"</span> : <span class="hljs-string">"one"</span> 
-=======
     <span class="hljs-string">"_key"</span> : <span class="hljs-string">"34206"</span>, 
     <span class="hljs-string">"_id"</span> : <span class="hljs-string">"five/34206"</span>, 
     <span class="hljs-string">"_rev"</span> : <span class="hljs-string">"_VRerxxm---"</span>, 
@@ -87,6 +44,5 @@
     <span class="hljs-string">"_id"</span> : <span class="hljs-string">"five/34210"</span>, 
     <span class="hljs-string">"_rev"</span> : <span class="hljs-string">"_VRerxxq---"</span>, 
     <span class="hljs-string">"name"</span> : <span class="hljs-string">"two"</span> 
->>>>>>> a692577f
   } 
 ]