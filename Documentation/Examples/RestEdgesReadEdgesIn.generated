--- conflicted
+++ resolved
@@ -8,11 +8,7 @@
     { 
       "_id" : "edges/6", 
       "_key" : "6", 
-<<<<<<< HEAD
-      "_rev" : "1313029282", 
-=======
       "_rev" : "1472253171", 
->>>>>>> 25aa2a58
       "_from" : "vertices/2", 
       "_to" : "vertices/1", 
       "$label" : "v2 -> v1" 
@@ -20,11 +16,7 @@
     { 
       "_id" : "edges/7", 
       "_key" : "7", 
-<<<<<<< HEAD
-      "_rev" : "1313553570", 
-=======
       "_rev" : "1472777459", 
->>>>>>> 25aa2a58
       "_from" : "vertices/4", 
       "_to" : "vertices/1", 
       "$label" : "v4 -> v1" 
