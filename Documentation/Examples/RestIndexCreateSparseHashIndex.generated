shell> curl -X POST --data-binary @- --dump - http://localhost:8529/_api/index?collection=products <<EOF
{ 
  "type" : "hash", 
  "unique" : false, 
  "sparse" : true, 
  "fields" : [ 
    "a" 
  ] 
}
EOF

HTTP/1.1 201 Created
content-type: application/json; charset=utf-8

{ 
<<<<<<< HEAD
  "id" : "products/1394818210", 
=======
  "id" : "products/1263389939", 
>>>>>>> 25aa2a58
  "type" : "hash", 
  "fields" : [ 
    "a" 
  ], 
  "selectivityEstimate" : 1, 
  "unique" : false, 
  "sparse" : true, 
  "isNewlyCreated" : true, 
  "error" : false, 
  "code" : 201 
}<|MERGE_RESOLUTION|>--- conflicted
+++ resolved
@@ -13,11 +13,7 @@
 content-type: application/json; charset=utf-8
 
 { 
-<<<<<<< HEAD
-  "id" : "products/1394818210", 
-=======
   "id" : "products/1263389939", 
->>>>>>> 25aa2a58
   "type" : "hash", 
   "fields" : [ 
     "a" 
