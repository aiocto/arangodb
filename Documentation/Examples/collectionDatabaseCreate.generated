--- conflicted
+++ resolved
@@ -1,9 +1,5 @@
 arangosh> c = db._create("users");
-<<<<<<< HEAD
-[ArangoCollection 454900898, "users" (type document, status loaded)]
-=======
 [ArangoCollection 458476787, "users" (type document, status loaded)]
->>>>>>> 25aa2a58
 arangosh> c.properties();
 { 
   "doCompact" : true, 
