arangosh&gt; <span class="hljs-keyword">var</span> examples = <span class="hljs-built_in">require</span>(<span class="hljs-string">"org/arangodb/graph-examples/example-graph.js"</span>);
arangosh&gt; <span class="hljs-keyword">var</span> graph = examples.loadGraph(<span class="hljs-string">"social"</span>);
arangosh&gt; <span class="hljs-keyword">var</span> query = graph._vertices([{name: <span class="hljs-string">"Alice"</span>}, {name: <span class="hljs-string">"Bob"</span>}]);
arangosh&gt; query.outEdges({type: <span class="hljs-string">"married"</span>}).toArray();
[ 
  { 
<<<<<<< HEAD
    "_id" : "relation/aliceAndBob", 
    "_key" : "aliceAndBob", 
    "_rev" : "1453532097", 
    "_from" : "female/alice", 
    "_to" : "male/bob", 
    "type" : "married" 
=======
    <span class="hljs-string">"_id"</span> : <span class="hljs-string">"relation/aliceAndBob"</span>, 
    <span class="hljs-string">"_key"</span> : <span class="hljs-string">"aliceAndBob"</span>, 
    <span class="hljs-string">"_rev"</span> : <span class="hljs-string">"1464929826"</span>, 
    <span class="hljs-string">"_from"</span> : <span class="hljs-string">"female/alice"</span>, 
    <span class="hljs-string">"_to"</span> : <span class="hljs-string">"male/bob"</span>, 
    <span class="hljs-string">"type"</span> : <span class="hljs-string">"married"</span> 
>>>>>>> 1a748b46
  } 
]<|MERGE_RESOLUTION|>--- conflicted
+++ resolved
@@ -4,20 +4,11 @@
 arangosh&gt; query.outEdges({type: <span class="hljs-string">"married"</span>}).toArray();
 [ 
   { 
-<<<<<<< HEAD
-    "_id" : "relation/aliceAndBob", 
-    "_key" : "aliceAndBob", 
-    "_rev" : "1453532097", 
-    "_from" : "female/alice", 
-    "_to" : "male/bob", 
-    "type" : "married" 
-=======
     <span class="hljs-string">"_id"</span> : <span class="hljs-string">"relation/aliceAndBob"</span>, 
     <span class="hljs-string">"_key"</span> : <span class="hljs-string">"aliceAndBob"</span>, 
     <span class="hljs-string">"_rev"</span> : <span class="hljs-string">"1464929826"</span>, 
     <span class="hljs-string">"_from"</span> : <span class="hljs-string">"female/alice"</span>, 
     <span class="hljs-string">"_to"</span> : <span class="hljs-string">"male/bob"</span>, 
     <span class="hljs-string">"type"</span> : <span class="hljs-string">"married"</span> 
->>>>>>> 1a748b46
   } 
 ]