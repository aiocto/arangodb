--- conflicted
+++ resolved
@@ -5,13 +5,8 @@
     <span class="hljs-string">"location.latitude"</span>, 
     <span class="hljs-string">"location.longitude"</span> 
   ], 
-<<<<<<< HEAD
-  <span class="hljs-string">"id"</span> : <span class="hljs-string">"geo2/30916"</span>, 
-  <span class="hljs-string">"ignoreNull"</span> : <span class="hljs-literal">true</span>, 
-=======
   <span class="hljs-string">"geoJson"</span> : <span class="hljs-literal">false</span>, 
   <span class="hljs-string">"id"</span> : <span class="hljs-string">"geo2/121241"</span>, 
->>>>>>> 948820e4
   <span class="hljs-string">"isNewlyCreated"</span> : <span class="hljs-literal">true</span>, 
   <span class="hljs-string">"maxNumCoverCells"</span> : <span class="hljs-number">8</span>, 
   <span class="hljs-string">"sparse"</span> : <span class="hljs-literal">true</span>, 
@@ -28,15 +23,9 @@
 arangosh&gt; db.geo2.near(<span class="hljs-number">0</span>, <span class="hljs-number">0</span>).limit(<span class="hljs-number">3</span>).toArray();
 [ 
   { 
-<<<<<<< HEAD
-    <span class="hljs-string">"_key"</span> : <span class="hljs-string">"31973"</span>, 
-    <span class="hljs-string">"_id"</span> : <span class="hljs-string">"geo2/31973"</span>, 
-    <span class="hljs-string">"_rev"</span> : <span class="hljs-string">"_WQyaO-y--J"</span>, 
-=======
     <span class="hljs-string">"_key"</span> : <span class="hljs-string">"122298"</span>, 
     <span class="hljs-string">"_id"</span> : <span class="hljs-string">"geo2/122298"</span>, 
     <span class="hljs-string">"_rev"</span> : <span class="hljs-string">"_XUJzVx6--B"</span>, 
->>>>>>> 948820e4
     <span class="hljs-string">"name"</span> : <span class="hljs-string">"Name/0/0"</span>, 
     <span class="hljs-string">"location"</span> : { 
       <span class="hljs-string">"latitude"</span> : <span class="hljs-number">0</span>, 
@@ -44,34 +33,20 @@
     } 
   }, 
   { 
-<<<<<<< HEAD
-    <span class="hljs-string">"_key"</span> : <span class="hljs-string">"31976"</span>, 
-    <span class="hljs-string">"_id"</span> : <span class="hljs-string">"geo2/31976"</span>, 
-    <span class="hljs-string">"_rev"</span> : <span class="hljs-string">"_WQyaO-2--_"</span>, 
-    <span class="hljs-string">"name"</span> : <span class="hljs-string">"Name/0/10"</span>, 
-=======
     <span class="hljs-string">"_key"</span> : <span class="hljs-string">"122187"</span>, 
     <span class="hljs-string">"_id"</span> : <span class="hljs-string">"geo2/122187"</span>, 
     <span class="hljs-string">"_rev"</span> : <span class="hljs-string">"_XUJzVxW--D"</span>, 
     <span class="hljs-string">"name"</span> : <span class="hljs-string">"Name/-10/0"</span>, 
->>>>>>> 948820e4
     <span class="hljs-string">"location"</span> : { 
       <span class="hljs-string">"latitude"</span> : <span class="hljs-number">-10</span>, 
       <span class="hljs-string">"longitude"</span> : <span class="hljs-number">0</span> 
     } 
   }, 
   { 
-<<<<<<< HEAD
-    <span class="hljs-string">"_key"</span> : <span class="hljs-string">"31862"</span>, 
-    <span class="hljs-string">"_id"</span> : <span class="hljs-string">"geo2/31862"</span>, 
-    <span class="hljs-string">"_rev"</span> : <span class="hljs-string">"_WQyaO-a--D"</span>, 
-    <span class="hljs-string">"name"</span> : <span class="hljs-string">"Name/-10/0"</span>, 
-=======
     <span class="hljs-string">"_key"</span> : <span class="hljs-string">"122295"</span>, 
     <span class="hljs-string">"_id"</span> : <span class="hljs-string">"geo2/122295"</span>, 
     <span class="hljs-string">"_rev"</span> : <span class="hljs-string">"_XUJzVx6--_"</span>, 
     <span class="hljs-string">"name"</span> : <span class="hljs-string">"Name/0/-10"</span>, 
->>>>>>> 948820e4
     <span class="hljs-string">"location"</span> : { 
       <span class="hljs-string">"latitude"</span> : <span class="hljs-number">0</span>, 
       <span class="hljs-string">"longitude"</span> : <span class="hljs-number">-10</span> 
