arangosh> a1 = db.example.insert({"a" : 1});
{ 
<<<<<<< HEAD
  "_id" : "example/491797666", 
  "_rev" : "491797666", 
  "_key" : "491797666" 
=======
  "_id" : "example/495439091", 
  "_rev" : "495439091", 
  "_key" : "495439091" 
>>>>>>> 25aa2a58
}
arangosh> a2 = db.example.update("example/18612115", { "x" : 1, "y" : 2 });
{ 
  "_id" : "example/18612115", 
<<<<<<< HEAD
  "_rev" : "492190882", 
=======
  "_rev" : "495832307", 
>>>>>>> 25aa2a58
  "_key" : "18612115" 
}<|MERGE_RESOLUTION|>--- conflicted
+++ resolved
@@ -1,22 +1,12 @@
 arangosh> a1 = db.example.insert({"a" : 1});
 { 
-<<<<<<< HEAD
-  "_id" : "example/491797666", 
-  "_rev" : "491797666", 
-  "_key" : "491797666" 
-=======
   "_id" : "example/495439091", 
   "_rev" : "495439091", 
   "_key" : "495439091" 
->>>>>>> 25aa2a58
 }
 arangosh> a2 = db.example.update("example/18612115", { "x" : 1, "y" : 2 });
 { 
   "_id" : "example/18612115", 
-<<<<<<< HEAD
-  "_rev" : "492190882", 
-=======
   "_rev" : "495832307", 
->>>>>>> 25aa2a58
   "_key" : "18612115" 
 }