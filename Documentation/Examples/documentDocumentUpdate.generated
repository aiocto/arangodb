arangosh&gt; a1 = db.example.insert({ a : <span class="hljs-number">1</span> });
{ 
<<<<<<< HEAD
  "_id" : "example/1145512897", 
  "_rev" : "1145512897", 
  "_key" : "1145512897" 
=======
  <span class="hljs-string">"_id"</span> : <span class="hljs-string">"example/1155599906"</span>, 
  <span class="hljs-string">"_rev"</span> : <span class="hljs-string">"1155599906"</span>, 
  <span class="hljs-string">"_key"</span> : <span class="hljs-string">"1155599906"</span> 
>>>>>>> 1a748b46
}
arangosh&gt; a2 = db._update(a1, { b : <span class="hljs-number">2</span> });
{ 
<<<<<<< HEAD
  "_id" : "example/1145512897", 
  "_rev" : "1145840577", 
  "_key" : "1145512897" 
=======
  <span class="hljs-string">"_id"</span> : <span class="hljs-string">"example/1155599906"</span>, 
  <span class="hljs-string">"_rev"</span> : <span class="hljs-string">"1155927586"</span>, 
  <span class="hljs-string">"_key"</span> : <span class="hljs-string">"1155599906"</span> 
>>>>>>> 1a748b46
}
arangosh&gt; a3 = db._update(a1, { c : <span class="hljs-number">3</span> });
[ArangoError <span class="hljs-number">1200</span>: precondition failed]<|MERGE_RESOLUTION|>--- conflicted
+++ resolved
@@ -1,26 +1,14 @@
 arangosh&gt; a1 = db.example.insert({ a : <span class="hljs-number">1</span> });
 { 
-<<<<<<< HEAD
-  "_id" : "example/1145512897", 
-  "_rev" : "1145512897", 
-  "_key" : "1145512897" 
-=======
   <span class="hljs-string">"_id"</span> : <span class="hljs-string">"example/1155599906"</span>, 
   <span class="hljs-string">"_rev"</span> : <span class="hljs-string">"1155599906"</span>, 
   <span class="hljs-string">"_key"</span> : <span class="hljs-string">"1155599906"</span> 
->>>>>>> 1a748b46
 }
 arangosh&gt; a2 = db._update(a1, { b : <span class="hljs-number">2</span> });
 { 
-<<<<<<< HEAD
-  "_id" : "example/1145512897", 
-  "_rev" : "1145840577", 
-  "_key" : "1145512897" 
-=======
   <span class="hljs-string">"_id"</span> : <span class="hljs-string">"example/1155599906"</span>, 
   <span class="hljs-string">"_rev"</span> : <span class="hljs-string">"1155927586"</span>, 
   <span class="hljs-string">"_key"</span> : <span class="hljs-string">"1155599906"</span> 
->>>>>>> 1a748b46
 }
 arangosh&gt; a3 = db._update(a1, { c : <span class="hljs-number">3</span> });
 [ArangoError <span class="hljs-number">1200</span>: precondition failed]