shell> curl -X POST --data-binary @- --dump - http://localhost:8529/_api/graph/graph/edges <<EOF
{ 
  "batchSize" : 100 
}
EOF

HTTP/1.1 201 Created
content-type: application/json; charset=utf-8

{ 
  "result" : [ 
    { 
      "_id" : "edges/edge2", 
      "_key" : "edge2", 
<<<<<<< HEAD
      "_rev" : "1340808418", 
=======
      "_rev" : "512161966789", 
>>>>>>> 096ad46f
      "_from" : "vertices/v1", 
      "_to" : "vertices/v3", 
      "$label" : null, 
      "optional1" : "val1" 
    }, 
    { 
      "_id" : "edges/edge3", 
      "_key" : "edge3", 
<<<<<<< HEAD
      "_rev" : "1341332706", 
=======
      "_rev" : "512162491077", 
>>>>>>> 096ad46f
      "_from" : "vertices/v2", 
      "_to" : "vertices/v4", 
      "$label" : null, 
      "optional1" : "val1" 
    }, 
    { 
      "_id" : "edges/edge1", 
      "_key" : "edge1", 
<<<<<<< HEAD
      "_rev" : "1340284130", 
=======
      "_rev" : "512161442501", 
>>>>>>> 096ad46f
      "_from" : "vertices/v1", 
      "_to" : "vertices/v2", 
      "$label" : null, 
      "optional1" : "val1" 
    }, 
    { 
      "_id" : "edges/edge4", 
      "_key" : "edge4", 
<<<<<<< HEAD
      "_rev" : "1341856994", 
=======
      "_rev" : "512163015365", 
>>>>>>> 096ad46f
      "_from" : "vertices/v1", 
      "_to" : "vertices/v5", 
      "$label" : null, 
      "optional1" : "val1" 
    } 
  ], 
  "hasMore" : false, 
  "extra" : { 
    "stats" : { 
      "writesExecuted" : 0, 
      "writesIgnored" : 0, 
      "scannedFull" : 4, 
      "scannedIndex" : 0, 
      "filtered" : 0 
    }, 
    "warnings" : [ ] 
  }, 
  "error" : false, 
  "code" : 201 
}<|MERGE_RESOLUTION|>--- conflicted
+++ resolved
@@ -12,11 +12,7 @@
     { 
       "_id" : "edges/edge2", 
       "_key" : "edge2", 
-<<<<<<< HEAD
-      "_rev" : "1340808418", 
-=======
       "_rev" : "512161966789", 
->>>>>>> 096ad46f
       "_from" : "vertices/v1", 
       "_to" : "vertices/v3", 
       "$label" : null, 
@@ -25,11 +21,7 @@
     { 
       "_id" : "edges/edge3", 
       "_key" : "edge3", 
-<<<<<<< HEAD
-      "_rev" : "1341332706", 
-=======
       "_rev" : "512162491077", 
->>>>>>> 096ad46f
       "_from" : "vertices/v2", 
       "_to" : "vertices/v4", 
       "$label" : null, 
@@ -38,11 +30,7 @@
     { 
       "_id" : "edges/edge1", 
       "_key" : "edge1", 
-<<<<<<< HEAD
-      "_rev" : "1340284130", 
-=======
       "_rev" : "512161442501", 
->>>>>>> 096ad46f
       "_from" : "vertices/v1", 
       "_to" : "vertices/v2", 
       "$label" : null, 
@@ -51,11 +39,7 @@
     { 
       "_id" : "edges/edge4", 
       "_key" : "edge4", 
-<<<<<<< HEAD
-      "_rev" : "1341856994", 
-=======
       "_rev" : "512163015365", 
->>>>>>> 096ad46f
       "_from" : "vertices/v1", 
       "_to" : "vertices/v5", 
       "$label" : null, 
