--- conflicted
+++ resolved
@@ -14,15 +14,9 @@
 { 
   <span class="hljs-string">"result"</span> : [ 
     { 
-<<<<<<< HEAD
-      <span class="hljs-string">"_key"</span> : <span class="hljs-string">"12264"</span>, 
-      <span class="hljs-string">"_id"</span> : <span class="hljs-string">"products/12264"</span>, 
-      <span class="hljs-string">"_rev"</span> : <span class="hljs-string">"_WQyaICy--_"</span>, 
-=======
       <span class="hljs-string">"_key"</span> : <span class="hljs-string">"104612"</span>, 
       <span class="hljs-string">"_id"</span> : <span class="hljs-string">"products/104612"</span>, 
       <span class="hljs-string">"_rev"</span> : <span class="hljs-string">"_XUJzEz6--_"</span>, 
->>>>>>> 948820e4
       <span class="hljs-string">"a"</span> : { 
         <span class="hljs-string">"k"</span> : <span class="hljs-number">1</span>, 
         <span class="hljs-string">"j"</span> : <span class="hljs-number">1</span> 
@@ -30,15 +24,9 @@
       <span class="hljs-string">"i"</span> : <span class="hljs-number">1</span> 
     }, 
     { 
-<<<<<<< HEAD
-      <span class="hljs-string">"_key"</span> : <span class="hljs-string">"12268"</span>, 
-      <span class="hljs-string">"_id"</span> : <span class="hljs-string">"products/12268"</span>, 
-      <span class="hljs-string">"_rev"</span> : <span class="hljs-string">"_WQyaICy--B"</span>, 
-=======
       <span class="hljs-string">"_key"</span> : <span class="hljs-string">"104616"</span>, 
       <span class="hljs-string">"_id"</span> : <span class="hljs-string">"products/104616"</span>, 
       <span class="hljs-string">"_rev"</span> : <span class="hljs-string">"_XUJzEz6--B"</span>, 
->>>>>>> 948820e4
       <span class="hljs-string">"a"</span> : { 
         <span class="hljs-string">"j"</span> : <span class="hljs-number">1</span> 
       }, 
