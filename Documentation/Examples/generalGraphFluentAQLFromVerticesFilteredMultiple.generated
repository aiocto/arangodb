--- conflicted
+++ resolved
@@ -6,81 +6,49 @@
   { 
     <span class="hljs-string">"_id"</span> : <span class="hljs-string">"female/diana"</span>, 
     <span class="hljs-string">"_key"</span> : <span class="hljs-string">"diana"</span>, 
-<<<<<<< HEAD
-    <span class="hljs-string">"_rev"</span> : <span class="hljs-string">"1406723321"</span>, 
-=======
     <span class="hljs-string">"_rev"</span> : <span class="hljs-string">"1405854252"</span>, 
->>>>>>> 1b8e6ddf
     <span class="hljs-string">"name"</span> : <span class="hljs-string">"Diana"</span> 
   }, 
   { 
     <span class="hljs-string">"_id"</span> : <span class="hljs-string">"female/alice"</span>, 
     <span class="hljs-string">"_key"</span> : <span class="hljs-string">"alice"</span>, 
-<<<<<<< HEAD
-    <span class="hljs-string">"_rev"</span> : <span class="hljs-string">"1406002425"</span>, 
-=======
     <span class="hljs-string">"_rev"</span> : <span class="hljs-string">"1405133356"</span>, 
->>>>>>> 1b8e6ddf
     <span class="hljs-string">"name"</span> : <span class="hljs-string">"Alice"</span> 
   }, 
   { 
     <span class="hljs-string">"_id"</span> : <span class="hljs-string">"male/bob"</span>, 
     <span class="hljs-string">"_key"</span> : <span class="hljs-string">"bob"</span>, 
-<<<<<<< HEAD
-    <span class="hljs-string">"_rev"</span> : <span class="hljs-string">"1406330105"</span>, 
-=======
     <span class="hljs-string">"_rev"</span> : <span class="hljs-string">"1405461036"</span>, 
->>>>>>> 1b8e6ddf
     <span class="hljs-string">"name"</span> : <span class="hljs-string">"Bob"</span> 
   }, 
   { 
     <span class="hljs-string">"_id"</span> : <span class="hljs-string">"male/charly"</span>, 
     <span class="hljs-string">"_key"</span> : <span class="hljs-string">"charly"</span>, 
-<<<<<<< HEAD
-    <span class="hljs-string">"_rev"</span> : <span class="hljs-string">"1406526713"</span>, 
-=======
     <span class="hljs-string">"_rev"</span> : <span class="hljs-string">"1405657644"</span>, 
->>>>>>> 1b8e6ddf
     <span class="hljs-string">"name"</span> : <span class="hljs-string">"Charly"</span> 
   }, 
   { 
     <span class="hljs-string">"_id"</span> : <span class="hljs-string">"female/diana"</span>, 
     <span class="hljs-string">"_key"</span> : <span class="hljs-string">"diana"</span>, 
-<<<<<<< HEAD
-    <span class="hljs-string">"_rev"</span> : <span class="hljs-string">"1406723321"</span>, 
-=======
     <span class="hljs-string">"_rev"</span> : <span class="hljs-string">"1405854252"</span>, 
->>>>>>> 1b8e6ddf
     <span class="hljs-string">"name"</span> : <span class="hljs-string">"Diana"</span> 
   }, 
   { 
     <span class="hljs-string">"_id"</span> : <span class="hljs-string">"female/alice"</span>, 
     <span class="hljs-string">"_key"</span> : <span class="hljs-string">"alice"</span>, 
-<<<<<<< HEAD
-    <span class="hljs-string">"_rev"</span> : <span class="hljs-string">"1406002425"</span>, 
-=======
     <span class="hljs-string">"_rev"</span> : <span class="hljs-string">"1405133356"</span>, 
->>>>>>> 1b8e6ddf
     <span class="hljs-string">"name"</span> : <span class="hljs-string">"Alice"</span> 
   }, 
   { 
     <span class="hljs-string">"_id"</span> : <span class="hljs-string">"male/bob"</span>, 
     <span class="hljs-string">"_key"</span> : <span class="hljs-string">"bob"</span>, 
-<<<<<<< HEAD
-    <span class="hljs-string">"_rev"</span> : <span class="hljs-string">"1406330105"</span>, 
-=======
     <span class="hljs-string">"_rev"</span> : <span class="hljs-string">"1405461036"</span>, 
->>>>>>> 1b8e6ddf
     <span class="hljs-string">"name"</span> : <span class="hljs-string">"Bob"</span> 
   }, 
   { 
     <span class="hljs-string">"_id"</span> : <span class="hljs-string">"male/charly"</span>, 
     <span class="hljs-string">"_key"</span> : <span class="hljs-string">"charly"</span>, 
-<<<<<<< HEAD
-    <span class="hljs-string">"_rev"</span> : <span class="hljs-string">"1406526713"</span>, 
-=======
     <span class="hljs-string">"_rev"</span> : <span class="hljs-string">"1405657644"</span>, 
->>>>>>> 1b8e6ddf
     <span class="hljs-string">"name"</span> : <span class="hljs-string">"Charly"</span> 
   } 
 ]