shell> curl -X POST --data-binary @- --dump - http://localhost:8529/_api/traversal <<EOF
{ "startVertex": "persons/alice", "graphName" : "knows_graph", "direction" : "outbound"}
EOF

HTTP/1.1 200 OK
content-type: application/json; charset=utf-8

{ 
  "result" : { 
    "visited" : { 
      "vertices" : [ 
        { 
          "_id" : "persons/alice", 
          "_key" : "alice", 
<<<<<<< HEAD
          "_rev" : "1455439010", 
=======
          "_rev" : "1267322099", 
>>>>>>> 25aa2a58
          "name" : "Alice" 
        }, 
        { 
          "_id" : "persons/bob", 
          "_key" : "bob", 
<<<<<<< HEAD
          "_rev" : "1455635618", 
=======
          "_rev" : "1267518707", 
>>>>>>> 25aa2a58
          "name" : "Bob" 
        }, 
        { 
          "_id" : "persons/charlie", 
          "_key" : "charlie", 
<<<<<<< HEAD
          "_rev" : "1455897762", 
=======
          "_rev" : "1267780851", 
>>>>>>> 25aa2a58
          "name" : "Charlie" 
        }, 
        { 
          "_id" : "persons/dave", 
          "_key" : "dave", 
<<<<<<< HEAD
          "_rev" : "1456094370", 
=======
          "_rev" : "1267977459", 
>>>>>>> 25aa2a58
          "name" : "Dave" 
        } 
      ], 
      "paths" : [ 
        { 
          "edges" : [ ], 
          "vertices" : [ 
            { 
              "_id" : "persons/alice", 
              "_key" : "alice", 
<<<<<<< HEAD
              "_rev" : "1455439010", 
=======
              "_rev" : "1267322099", 
>>>>>>> 25aa2a58
              "name" : "Alice" 
            } 
          ] 
        }, 
        { 
          "edges" : [ 
            { 
<<<<<<< HEAD
              "_id" : "knows/1456553122", 
              "_key" : "1456553122", 
              "_rev" : "1456553122", 
=======
              "_id" : "knows/1268436211", 
              "_key" : "1268436211", 
              "_rev" : "1268436211", 
>>>>>>> 25aa2a58
              "_from" : "persons/alice", 
              "_to" : "persons/bob" 
            } 
          ], 
          "vertices" : [ 
            { 
              "_id" : "persons/alice", 
              "_key" : "alice", 
<<<<<<< HEAD
              "_rev" : "1455439010", 
=======
              "_rev" : "1267322099", 
>>>>>>> 25aa2a58
              "name" : "Alice" 
            }, 
            { 
              "_id" : "persons/bob", 
              "_key" : "bob", 
<<<<<<< HEAD
              "_rev" : "1455635618", 
=======
              "_rev" : "1267518707", 
>>>>>>> 25aa2a58
              "name" : "Bob" 
            } 
          ] 
        }, 
        { 
          "edges" : [ 
            { 
<<<<<<< HEAD
              "_id" : "knows/1456553122", 
              "_key" : "1456553122", 
              "_rev" : "1456553122", 
=======
              "_id" : "knows/1268436211", 
              "_key" : "1268436211", 
              "_rev" : "1268436211", 
>>>>>>> 25aa2a58
              "_from" : "persons/alice", 
              "_to" : "persons/bob" 
            }, 
            { 
<<<<<<< HEAD
              "_id" : "knows/1456749730", 
              "_key" : "1456749730", 
              "_rev" : "1456749730", 
=======
              "_id" : "knows/1268632819", 
              "_key" : "1268632819", 
              "_rev" : "1268632819", 
>>>>>>> 25aa2a58
              "_from" : "persons/bob", 
              "_to" : "persons/charlie" 
            } 
          ], 
          "vertices" : [ 
            { 
              "_id" : "persons/alice", 
              "_key" : "alice", 
<<<<<<< HEAD
              "_rev" : "1455439010", 
=======
              "_rev" : "1267322099", 
>>>>>>> 25aa2a58
              "name" : "Alice" 
            }, 
            { 
              "_id" : "persons/bob", 
              "_key" : "bob", 
<<<<<<< HEAD
              "_rev" : "1455635618", 
=======
              "_rev" : "1267518707", 
>>>>>>> 25aa2a58
              "name" : "Bob" 
            }, 
            { 
              "_id" : "persons/charlie", 
              "_key" : "charlie", 
<<<<<<< HEAD
              "_rev" : "1455897762", 
=======
              "_rev" : "1267780851", 
>>>>>>> 25aa2a58
              "name" : "Charlie" 
            } 
          ] 
        }, 
        { 
          "edges" : [ 
            { 
<<<<<<< HEAD
              "_id" : "knows/1456553122", 
              "_key" : "1456553122", 
              "_rev" : "1456553122", 
=======
              "_id" : "knows/1268436211", 
              "_key" : "1268436211", 
              "_rev" : "1268436211", 
>>>>>>> 25aa2a58
              "_from" : "persons/alice", 
              "_to" : "persons/bob" 
            }, 
            { 
<<<<<<< HEAD
              "_id" : "knows/1456946338", 
              "_key" : "1456946338", 
              "_rev" : "1456946338", 
=======
              "_id" : "knows/1268829427", 
              "_key" : "1268829427", 
              "_rev" : "1268829427", 
>>>>>>> 25aa2a58
              "_from" : "persons/bob", 
              "_to" : "persons/dave" 
            } 
          ], 
          "vertices" : [ 
            { 
              "_id" : "persons/alice", 
              "_key" : "alice", 
<<<<<<< HEAD
              "_rev" : "1455439010", 
=======
              "_rev" : "1267322099", 
>>>>>>> 25aa2a58
              "name" : "Alice" 
            }, 
            { 
              "_id" : "persons/bob", 
              "_key" : "bob", 
<<<<<<< HEAD
              "_rev" : "1455635618", 
=======
              "_rev" : "1267518707", 
>>>>>>> 25aa2a58
              "name" : "Bob" 
            }, 
            { 
              "_id" : "persons/dave", 
              "_key" : "dave", 
<<<<<<< HEAD
              "_rev" : "1456094370", 
=======
              "_rev" : "1267977459", 
>>>>>>> 25aa2a58
              "name" : "Dave" 
            } 
          ] 
        } 
      ] 
    } 
  }, 
  "error" : false, 
  "code" : 200 
}<|MERGE_RESOLUTION|>--- conflicted
+++ resolved
@@ -12,41 +12,25 @@
         { 
           "_id" : "persons/alice", 
           "_key" : "alice", 
-<<<<<<< HEAD
-          "_rev" : "1455439010", 
-=======
           "_rev" : "1267322099", 
->>>>>>> 25aa2a58
           "name" : "Alice" 
         }, 
         { 
           "_id" : "persons/bob", 
           "_key" : "bob", 
-<<<<<<< HEAD
-          "_rev" : "1455635618", 
-=======
           "_rev" : "1267518707", 
->>>>>>> 25aa2a58
           "name" : "Bob" 
         }, 
         { 
           "_id" : "persons/charlie", 
           "_key" : "charlie", 
-<<<<<<< HEAD
-          "_rev" : "1455897762", 
-=======
           "_rev" : "1267780851", 
->>>>>>> 25aa2a58
           "name" : "Charlie" 
         }, 
         { 
           "_id" : "persons/dave", 
           "_key" : "dave", 
-<<<<<<< HEAD
-          "_rev" : "1456094370", 
-=======
           "_rev" : "1267977459", 
->>>>>>> 25aa2a58
           "name" : "Dave" 
         } 
       ], 
@@ -57,11 +41,7 @@
             { 
               "_id" : "persons/alice", 
               "_key" : "alice", 
-<<<<<<< HEAD
-              "_rev" : "1455439010", 
-=======
               "_rev" : "1267322099", 
->>>>>>> 25aa2a58
               "name" : "Alice" 
             } 
           ] 
@@ -69,15 +49,9 @@
         { 
           "edges" : [ 
             { 
-<<<<<<< HEAD
-              "_id" : "knows/1456553122", 
-              "_key" : "1456553122", 
-              "_rev" : "1456553122", 
-=======
               "_id" : "knows/1268436211", 
               "_key" : "1268436211", 
               "_rev" : "1268436211", 
->>>>>>> 25aa2a58
               "_from" : "persons/alice", 
               "_to" : "persons/bob" 
             } 
@@ -86,21 +60,13 @@
             { 
               "_id" : "persons/alice", 
               "_key" : "alice", 
-<<<<<<< HEAD
-              "_rev" : "1455439010", 
-=======
               "_rev" : "1267322099", 
->>>>>>> 25aa2a58
               "name" : "Alice" 
             }, 
             { 
               "_id" : "persons/bob", 
               "_key" : "bob", 
-<<<<<<< HEAD
-              "_rev" : "1455635618", 
-=======
               "_rev" : "1267518707", 
->>>>>>> 25aa2a58
               "name" : "Bob" 
             } 
           ] 
@@ -108,28 +74,16 @@
         { 
           "edges" : [ 
             { 
-<<<<<<< HEAD
-              "_id" : "knows/1456553122", 
-              "_key" : "1456553122", 
-              "_rev" : "1456553122", 
-=======
               "_id" : "knows/1268436211", 
               "_key" : "1268436211", 
               "_rev" : "1268436211", 
->>>>>>> 25aa2a58
               "_from" : "persons/alice", 
               "_to" : "persons/bob" 
             }, 
             { 
-<<<<<<< HEAD
-              "_id" : "knows/1456749730", 
-              "_key" : "1456749730", 
-              "_rev" : "1456749730", 
-=======
               "_id" : "knows/1268632819", 
               "_key" : "1268632819", 
               "_rev" : "1268632819", 
->>>>>>> 25aa2a58
               "_from" : "persons/bob", 
               "_to" : "persons/charlie" 
             } 
@@ -138,31 +92,19 @@
             { 
               "_id" : "persons/alice", 
               "_key" : "alice", 
-<<<<<<< HEAD
-              "_rev" : "1455439010", 
-=======
               "_rev" : "1267322099", 
->>>>>>> 25aa2a58
               "name" : "Alice" 
             }, 
             { 
               "_id" : "persons/bob", 
               "_key" : "bob", 
-<<<<<<< HEAD
-              "_rev" : "1455635618", 
-=======
               "_rev" : "1267518707", 
->>>>>>> 25aa2a58
               "name" : "Bob" 
             }, 
             { 
               "_id" : "persons/charlie", 
               "_key" : "charlie", 
-<<<<<<< HEAD
-              "_rev" : "1455897762", 
-=======
               "_rev" : "1267780851", 
->>>>>>> 25aa2a58
               "name" : "Charlie" 
             } 
           ] 
@@ -170,28 +112,16 @@
         { 
           "edges" : [ 
             { 
-<<<<<<< HEAD
-              "_id" : "knows/1456553122", 
-              "_key" : "1456553122", 
-              "_rev" : "1456553122", 
-=======
               "_id" : "knows/1268436211", 
               "_key" : "1268436211", 
               "_rev" : "1268436211", 
->>>>>>> 25aa2a58
               "_from" : "persons/alice", 
               "_to" : "persons/bob" 
             }, 
             { 
-<<<<<<< HEAD
-              "_id" : "knows/1456946338", 
-              "_key" : "1456946338", 
-              "_rev" : "1456946338", 
-=======
               "_id" : "knows/1268829427", 
               "_key" : "1268829427", 
               "_rev" : "1268829427", 
->>>>>>> 25aa2a58
               "_from" : "persons/bob", 
               "_to" : "persons/dave" 
             } 
@@ -200,31 +130,19 @@
             { 
               "_id" : "persons/alice", 
               "_key" : "alice", 
-<<<<<<< HEAD
-              "_rev" : "1455439010", 
-=======
               "_rev" : "1267322099", 
->>>>>>> 25aa2a58
               "name" : "Alice" 
             }, 
             { 
               "_id" : "persons/bob", 
               "_key" : "bob", 
-<<<<<<< HEAD
-              "_rev" : "1455635618", 
-=======
               "_rev" : "1267518707", 
->>>>>>> 25aa2a58
               "name" : "Bob" 
             }, 
             { 
               "_id" : "persons/dave", 
               "_key" : "dave", 
-<<<<<<< HEAD
-              "_rev" : "1456094370", 
-=======
               "_rev" : "1267977459", 
->>>>>>> 25aa2a58
               "name" : "Dave" 
             } 
           ] 
