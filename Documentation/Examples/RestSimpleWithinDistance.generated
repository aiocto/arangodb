--- conflicted
+++ resolved
@@ -17,15 +17,9 @@
   <span class="hljs-string">"result"</span> : [ 
     { 
       <span class="hljs-string">"distance"</span> : <span class="hljs-number">222.38985328911744</span>, 
-<<<<<<< HEAD
-      <span class="hljs-string">"_id"</span> : <span class="hljs-string">"products/11664"</span>, 
-      <span class="hljs-string">"_key"</span> : <span class="hljs-string">"11664"</span>, 
-      <span class="hljs-string">"_rev"</span> : <span class="hljs-string">"11664"</span>, 
-=======
       <span class="hljs-string">"_id"</span> : <span class="hljs-string">"products/11652"</span>, 
       <span class="hljs-string">"_key"</span> : <span class="hljs-string">"11652"</span>, 
       <span class="hljs-string">"_rev"</span> : <span class="hljs-string">"11652"</span>, 
->>>>>>> ca897dce
       <span class="hljs-string">"loc"</span> : [ 
         <span class="hljs-number">-0.002</span>, 
         <span class="hljs-number">0</span> 
@@ -34,15 +28,9 @@
     }, 
     { 
       <span class="hljs-string">"distance"</span> : <span class="hljs-number">222.38985328911744</span>, 
-<<<<<<< HEAD
-      <span class="hljs-string">"_id"</span> : <span class="hljs-string">"products/11670"</span>, 
-      <span class="hljs-string">"_key"</span> : <span class="hljs-string">"11670"</span>, 
-      <span class="hljs-string">"_rev"</span> : <span class="hljs-string">"11670"</span>, 
-=======
       <span class="hljs-string">"_id"</span> : <span class="hljs-string">"products/11658"</span>, 
       <span class="hljs-string">"_key"</span> : <span class="hljs-string">"11658"</span>, 
       <span class="hljs-string">"_rev"</span> : <span class="hljs-string">"11658"</span>, 
->>>>>>> ca897dce
       <span class="hljs-string">"loc"</span> : [ 
         <span class="hljs-number">0.002</span>, 
         <span class="hljs-number">0</span> 
@@ -51,15 +39,9 @@
     }, 
     { 
       <span class="hljs-string">"distance"</span> : <span class="hljs-number">444.779706578235</span>, 
-<<<<<<< HEAD
-      <span class="hljs-string">"_id"</span> : <span class="hljs-string">"products/11661"</span>, 
-      <span class="hljs-string">"_key"</span> : <span class="hljs-string">"11661"</span>, 
-      <span class="hljs-string">"_rev"</span> : <span class="hljs-string">"11661"</span>, 
-=======
       <span class="hljs-string">"_id"</span> : <span class="hljs-string">"products/11649"</span>, 
       <span class="hljs-string">"_key"</span> : <span class="hljs-string">"11649"</span>, 
       <span class="hljs-string">"_rev"</span> : <span class="hljs-string">"11649"</span>, 
->>>>>>> ca897dce
       <span class="hljs-string">"loc"</span> : [ 
         <span class="hljs-number">-0.004</span>, 
         <span class="hljs-number">0</span> 
