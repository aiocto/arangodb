--- conflicted
+++ resolved
@@ -17,20 +17,12 @@
     { 
       <span class="hljs-string">"user"</span> : <span class="hljs-string">"tester"</span>, 
       <span class="hljs-string">"active"</span> : <span class="hljs-literal">false</span>, 
-<<<<<<< HEAD
-      <span class="hljs-string">"changePassword"</span> : <span class="hljs-literal">false</span>, 
-=======
->>>>>>> a692577f
       <span class="hljs-string">"extra"</span> : { 
       } 
     }, 
     { 
       <span class="hljs-string">"user"</span> : <span class="hljs-string">"admin"</span>, 
       <span class="hljs-string">"active"</span> : <span class="hljs-literal">true</span>, 
-<<<<<<< HEAD
-      <span class="hljs-string">"changePassword"</span> : <span class="hljs-literal">false</span>, 
-=======
->>>>>>> a692577f
       <span class="hljs-string">"extra"</span> : { 
       } 
     } 
