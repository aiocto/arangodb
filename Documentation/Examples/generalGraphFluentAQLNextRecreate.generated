--- conflicted
+++ resolved
@@ -5,11 +5,7 @@
 { 
   "_id" : "female/diana", 
   "_key" : "diana", 
-<<<<<<< HEAD
-  "_rev" : "783498402", 
-=======
   "_rev" : "788188403", 
->>>>>>> 25aa2a58
   "name" : "Diana" 
 }
 arangosh> query.edges();
@@ -20,11 +16,7 @@
 { 
   "_id" : "relation/charlyAndDiana", 
   "_key" : "charlyAndDiana", 
-<<<<<<< HEAD
-  "_rev" : "784284834", 
-=======
   "_rev" : "788974835", 
->>>>>>> 25aa2a58
   "_from" : "male/charly", 
   "_to" : "female/diana", 
   "type" : "married" 
