--- conflicted
+++ resolved
@@ -8,28 +8,6 @@
 { 
   <span class="hljs-string">"result"</span> : [ 
     { 
-<<<<<<< HEAD
-      <span class="hljs-string">"_key"</span> : <span class="hljs-string">"10951"</span>, 
-      <span class="hljs-string">"_id"</span> : <span class="hljs-string">"products/10951"</span>, 
-      <span class="hljs-string">"_rev"</span> : <span class="hljs-string">"10951"</span>, 
-      <span class="hljs-string">"Hello4"</span> : <span class="hljs-string">"World4"</span> 
-    }, 
-    { 
-      <span class="hljs-string">"_key"</span> : <span class="hljs-string">"10941"</span>, 
-      <span class="hljs-string">"_id"</span> : <span class="hljs-string">"products/10941"</span>, 
-      <span class="hljs-string">"_rev"</span> : <span class="hljs-string">"10941"</span>, 
-      <span class="hljs-string">"Hello1"</span> : <span class="hljs-string">"World1"</span> 
-    }, 
-    { 
-      <span class="hljs-string">"_key"</span> : <span class="hljs-string">"10948"</span>, 
-      <span class="hljs-string">"_id"</span> : <span class="hljs-string">"products/10948"</span>, 
-      <span class="hljs-string">"_rev"</span> : <span class="hljs-string">"10948"</span>, 
-      <span class="hljs-string">"Hello3"</span> : <span class="hljs-string">"World3"</span> 
-    } 
-  ], 
-  <span class="hljs-string">"hasMore"</span> : <span class="hljs-literal">true</span>, 
-  <span class="hljs-string">"id"</span> : <span class="hljs-string">"10957"</span>, 
-=======
       <span class="hljs-string">"_key"</span> : <span class="hljs-string">"10955"</span>, 
       <span class="hljs-string">"_id"</span> : <span class="hljs-string">"products/10955"</span>, 
       <span class="hljs-string">"_rev"</span> : <span class="hljs-string">"10955"</span>, 
@@ -50,7 +28,6 @@
   ], 
   <span class="hljs-string">"hasMore"</span> : <span class="hljs-literal">true</span>, 
   <span class="hljs-string">"id"</span> : <span class="hljs-string">"10961"</span>, 
->>>>>>> 7e16f1ff
   <span class="hljs-string">"count"</span> : <span class="hljs-number">5</span>, 
   <span class="hljs-string">"extra"</span> : { 
     <span class="hljs-string">"stats"</span> : { 
@@ -59,11 +36,7 @@
       <span class="hljs-string">"scannedFull"</span> : <span class="hljs-number">5</span>, 
       <span class="hljs-string">"scannedIndex"</span> : <span class="hljs-number">0</span>, 
       <span class="hljs-string">"filtered"</span> : <span class="hljs-number">0</span>, 
-<<<<<<< HEAD
-      <span class="hljs-string">"executionTime"</span> : <span class="hljs-number">0.0002498626708984375</span> 
-=======
       <span class="hljs-string">"executionTime"</span> : <span class="hljs-number">0.00008106231689453125</span> 
->>>>>>> 7e16f1ff
     }, 
     <span class="hljs-string">"warnings"</span> : [ ] 
   }, 
