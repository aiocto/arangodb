--- conflicted
+++ resolved
@@ -11,8 +11,6 @@
 
 * avoid name resolution when given connection string is a valid ip address
 
-<<<<<<< HEAD
-=======
 * resolved issue #1482, bug in COLLECT statement in connection with LIMIT.
 
 * fix locking bug in cluster traversals
@@ -20,7 +18,7 @@
 * increase lock timeout defaults
 
 * increase various cluster timeouts
->>>>>>> 9cded8a0
+
 
 v3.1.15 (2017-03-20)
 --------------------
