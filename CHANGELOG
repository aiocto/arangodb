--- conflicted
+++ resolved
@@ -15,11 +15,9 @@
 
   `--translate` works for CSV and TSV inputs only.
 
-<<<<<<< HEAD
 * changed default value for `--server.max-packet-size` from 128 MB to 256 MB
-=======
+
 * fixed issue #2350
->>>>>>> 573c346f
 
 * fixed issue #2349
 
