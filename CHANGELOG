--- conflicted
+++ resolved
@@ -17,28 +17,28 @@
 
   make the AQL query optimizer inject filter condition expressions referred to by variables during filter condition aggregation.
   for example, in the following query
-  
+
       FOR doc IN collection
 	LET cond1 = (doc.value == 1)
 	LET cond2 = (doc.value == 2)
 	FILTER cond1 || cond2
 	RETURN { doc, cond1, cond2 }
-  
-  the optimizer will now inject the conditions for `cond1` and `cond2` into the filter condition `cond1 || cond2`, expanding it to 
+
+  the optimizer will now inject the conditions for `cond1` and `cond2` into the filter condition `cond1 || cond2`, expanding it to
   `(doc.value == 1) || (doc.value == 2)` and making these conditions available for index searching.
 
-  note that the optimizer previously already injected some conditions into other conditions, but only if the variable that defined 
+  note that the optimizer previously already injected some conditions into other conditions, but only if the variable that defined
   the condition was not used elsewhere. for example, the filter condition in the query
-  
+
       FOR doc IN collection
 	LET cond = (doc.value == 1)
 	FILTER cond
 	RETURN { doc }
-  
-  already got optimized before because `cond` was only used once in the query and the optimizer decided to inject it into the 
+
+  already got optimized before because `cond` was only used once in the query and the optimizer decided to inject it into the
   place where it was used.
-  
-  this only worked for variables that were referred to once in the query. when a variable was used multiple times, the condition 
+
+  this only worked for variables that were referred to once in the query. when a variable was used multiple times, the condition
   was not injected as in the following query
 
       FOR doc IN collection
@@ -145,14 +145,12 @@
 
 * Agency bug fix for handling of empty json objects as values.
 
-<<<<<<< HEAD
-=======
+	
 v3.0.11 (2016-XX-XX)
 --------------------
 
 * fixed issue #2038
 
->>>>>>> b5312cd9
 
 v3.0.10 (XXXX-XX-XX)
 --------------------
@@ -280,7 +278,7 @@
 
 * fixed issue #1941
 
-* fixed array index batch insertion issues for hash indexes that caused problems when 
+* fixed array index batch insertion issues for hash indexes that caused problems when
   no elements remained for insertion
 
 * fixed AQL MERGE() function with External objects originating from traversals
@@ -300,7 +298,7 @@
 
 * fixed assertion failure in case multiple remove operations were used in the same query
 
-* fixed upsert behavior in case upsert was used in a loop with the same document example 
+* fixed upsert behavior in case upsert was used in a loop with the same document example
 
 * fixed issue #1930
 
@@ -317,10 +315,10 @@
 
 * honor presence of persistent index for sorting
 
-* make AQL query optimizer not skip "use-indexes-rule", even if enough 
+* make AQL query optimizer not skip "use-indexes-rule", even if enough
   plans have been created already
 
-* make AQL optimizer not skip "use-indexes-rule", even if enough execution plans 
+* make AQL optimizer not skip "use-indexes-rule", even if enough execution plans
   have been created already
 
 * fix double precision value loss in VelocyPack JSON parser
@@ -357,10 +355,10 @@
 
 * fixed issue #1914: fix unterminated buffer
 
-* don't remove lockfile if we are the same (now stale) pid    
+* don't remove lockfile if we are the same (now stale) pid
   fixes docker setups (our pid will always be 1)
 
-* do not use revision id comparisons in compaction for determining whether a 
+* do not use revision id comparisons in compaction for determining whether a
   revision is obsolete, but marker memory addresses
   this ensures revision ids don't matter when compacting documents
 
@@ -425,10 +423,10 @@
 v3.0.0-rc1 (2015-06-10)
 -----------------------
 
-* forward ported V8 Comparator bugfix for inline heuristics from 
+* forward ported V8 Comparator bugfix for inline heuristics from
   https://github.com/v8/v8/commit/5ff7901e24c2c6029114567de5a08ed0f1494c81
 
-* changed to-string conversion for AQL objects and arrays, used by the AQL 
+* changed to-string conversion for AQL objects and arrays, used by the AQL
   function `TO_STRING()` and implicit to-string casts in AQL
 
   - arrays are now converted into their JSON-stringify equivalents, e.g.
@@ -436,7 +434,7 @@
     - `[ ]` is now converted to `[]`
     - `[ 1, 2, 3 ]` is now converted to `[1,2,3]`
     - `[ "test", 1, 2 ] is now converted to `["test",1,2]`
-    
+
     Previous versions of ArangoDB converted arrays with no members into the
     empty string, and non-empty arrays into a comma-separated list of member
     values, without the surrounding angular brackets. Additionally, string
@@ -445,19 +443,19 @@
     - `[ ]` was converted to ``
     - `[ 1, 2, 3 ]` was converted to `1,2,3`
     - `[ "test", 1, 2 ] was converted to `test,1,2`
-  
+
   - objects are now converted to their JSON-stringify equivalents, e.g.
 
     - `{ }` is converted to `{}`
     - `{ a: 1, b: 2 }` is converted to `{"a":1,"b":2}`
     - `{ "test" : "foobar" }` is converted to `{"test":"foobar"}`
-    
+
     Previous versions of ArangoDB always converted objects into the string
-    `[object Object]`  
+    `[object Object]`
 
   This change affects also the AQL functions `CONCAT()` and `CONCAT_SEPARATOR()`
   which treated array values differently in previous versions. Previous versions
-  of ArangoDB automatically flattened array values on the first level of the array, 
+  of ArangoDB automatically flattened array values on the first level of the array,
   e.g. `CONCAT([1, 2, 3, [ 4, 5, 6 ]])` produced `1,2,3,4,5,6`. Now this will produce
   `[1,2,3,[4,5,6]]`. To flatten array members on the top level, you can now use
   the more explicit `CONCAT(FLATTEN([1, 2, 3, [4, 5, 6]], 1))`.
@@ -478,7 +476,7 @@
   Additionally the `db` object's `_listEndpoints()` function was renamed to just
   `_endpoints()`.
 
-* changed default value of `--server.authentication` from `false` to `true` in 
+* changed default value of `--server.authentication` from `false` to `true` in
   configuration files etc/relative/arangod.conf and etc/arangodb/arangod.conf.in.
   This means the server will be started with authentication enabled by default,
   requiring all client connections to provide authentication data when connecting
@@ -488,7 +486,7 @@
 
 * Changed result format for querying all collections via the API GET `/_api/collection`.
 
-  Previous versions of ArangoDB returned an object with an attribute named `collections` 
+  Previous versions of ArangoDB returned an object with an attribute named `collections`
   and an attribute named `names`. Both contained all available collections, but
   `collections` contained the collections as an array, and `names` contained the
   collections again, contained in an object in which the attribute names were the
@@ -556,28 +554,28 @@
   loop one level higher, eliminating the subquery completely. For example, the query
 
       FOR i IN (FOR j IN [1,2,3] RETURN j) RETURN i
-      
+
   will be transformed by the rule to:
-   
+
       FOR i IN [1,2,3] RETURN i
-      
+
   The query
 
       FOR name IN (FOR doc IN _users FILTER doc.status == 1 RETURN doc.name) LIMIT 2 RETURN name
-      
+
   will be transformed into
-  
+
       FOR tmp IN _users FILTER tmp.status == 1 LIMIT 2 RETURN tmp.name
-       
+
   The rule will only fire when the subquery is used as an operand to a `FOR` loop, and
   if the subquery does not contain a `COLLECT` with an `INTO` variable.
 
 * added new endpoint "srv://" for DNS service records
 
-* The result order of the AQL functions VALUES and ATTRIBUTES has never been 
-  guaranteed and it only had the "correct" ordering by accident when iterating 
-  over objects that were not loaded from the database. This accidental behavior 
-  is now changed by introduction of VelocyPack. No ordering is guaranteed unless 
+* The result order of the AQL functions VALUES and ATTRIBUTES has never been
+  guaranteed and it only had the "correct" ordering by accident when iterating
+  over objects that were not loaded from the database. This accidental behavior
+  is now changed by introduction of VelocyPack. No ordering is guaranteed unless
   you specify the sort parameter.
 
 * removed configure option `--enable-logger`
@@ -757,16 +755,16 @@
 v2.8.8 (2016-04-19)
 -------------------
 
-* fixed issue #1805: Query: internal error (location: arangod/Aql/AqlValue.cpp:182). 
+* fixed issue #1805: Query: internal error (location: arangod/Aql/AqlValue.cpp:182).
   Please report this error to arangodb.com (while executing)
 
 * allow specifying collection name prefixes for `_from` and `_to` in arangoimp:
 
   To avoid specifying complete document ids (consisting of collection names and document
   keys) for *_from* and *_to* values when importing edges with arangoimp, there are now
-  the options *--from-collection-prefix* and *--to-collection-prefix*. 
-  
-  If specified, these values will be automatically prepended to each value in *_from* 
+  the options *--from-collection-prefix* and *--to-collection-prefix*.
+
+  If specified, these values will be automatically prepended to each value in *_from*
   (or *_to* resp.). This allows specifying only document keys inside *_from* and/or *_to*.
 
   *Example*
@@ -819,7 +817,7 @@
   `#!arangosh --javascript.execute`:
 
       > cat /path/to/script.js
-      #!arangosh --javascript.execute 
+      #!arangosh --javascript.execute
       print("hello from script.js");
 
   If the script file is made executable
@@ -827,15 +825,15 @@
       > chmod a+x /path/to/script.js
 
   it can be invoked on the shell directly and use arangosh for its execution:
-      
+
       > /path/to/script.js
       hello from script.js
-  
+
   This did not work in previous versions of ArangoDB, as the whole script contents
-  (including the shebang) were treated as JavaScript code. 
-  Now shebangs in script files will now be ignored for all files passed to arangosh's 
+  (including the shebang) were treated as JavaScript code.
+  Now shebangs in script files will now be ignored for all files passed to arangosh's
   `--javascript.execute` parameter.
-  
+
   The alternative way of executing a JavaScript file with arangosh still works:
 
       > arangosh --javascript.execute /path/to/script.js
