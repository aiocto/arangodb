v1.1.x (XXXX-XX-XX)
-------------------
<<<<<<< HEAD
* changed implementation of TRI_BlockCrc32 algorithm to use 8 bytes at a time

* fixed Unicode unescaping bugs for \f and surrogate pairs in BasicsC/strings.c

* fixed issue #126: Access-Shaper must be cached
=======
* INCOMPATIBLE CHANGE: renamed parameters "connect-timeout" and "request-timeout" 
  for arangosh and arangoimp to "--server.connect-timeout" and "--server.request-timeout"

* INCOMPATIBLE CHANGE: authorization is now required on the server side
  Clients sending requests without HTTP autorization will be rejected with HTTP 401
  To allow backwards compatibility, the server can be started with the option
  "--server.disable-authentication"

* added options "--server.username" and "--server.password" for arangosh and arangoimp
  These parameters must be used to specify the user and password to be used when
  connecting to the server. If no password is given on the command line, arangosh/
  arangoimp will interactively prompt for a password.
  If no user name is specified on the command line, the default user "root" will be
  used.

* added startup option "--server.ssl-cipher-list" to determine which ciphers to
  use in SSL context. also added SSL_OP_CIPHER_SERVER_PREFERENCE to SSL default 
  options so ciphers are tried in server and not in client order

* changed default SSL protocol to TLSv1 instead of SSLv2

* changed log-level of SSL-related messages

* added SSL connections if server is compiled with OpenSSL support. Use --help-ssl

* INCOMPATIBLE CHANGE: removed startup option "--server.admin-port". 
  The new endpoints feature (see --server.endpoint) allows opening multiple endpoints 
  anyway, and the distinction between admin and "other" endpoints can be emulated 
  later using privileges

* INCOMPATIBLE CHANGE: removed startup options "--port", "--server.port", and 
  "--server.http-port" for arangod. 
  These options have been replaced by the new "--server.endpoint" parameter
  
* INCOMPATIBLE CHANGE: removed startup option "--server" for arangosh and arangoimp.
  These options have been replaced by the new "--server.endpoint" parameter

* Added "--server.endpoint" option to arangod, arangosh, and arangoimp.
  For arangod, this option allows specifying the bind endpoints for the server
  The server can be bound to one or multiple endpoints at once. For arangosh
  and arangoimp, the option specifies the server endpoint to connect to.
  The following endpoint syntax is currently supported:
  - tcp://host:port or http@tcp://host:port (HTTP over IPv4)
  - tcp://[host]:port or http@tcp://[host]:port (HTTP over IPv6)
  - ssl://host:port or http@tcp://host:port (HTTP over SSL-encrypted IPv4)
  - ssl://[host]:port or http@tcp://[host]:port (HTTP over SSL-encrypted IPv6)
  - unix://path/to/socket or http@unix:///path/to/socket (HTTP over UNIX socket)

  If no port is specified, the default port of 8529 will be used.

* INCOMPATIBLE CHANGE: removed startup options "--server.require-keep-alive" and 
  "--server.secure-require-keep-alive". 
  The server will now behave as follows which should be more conforming to the 
  HTTP standard:
  * if a client sends a "Connection: close" header, the server will close the
    connection
  * if a client sends a "Connection: keep-alive" header, the server will not
    close the connection
  * if a client does not send any "Connection" header, the server will assume
    "keep-alive" if the request was an HTTP/1.1 request, and "close" if the
    request was an HTTP/1.0 request

* (minimal) internal optimisations for HTTP request parsing and response header 
  handling

* changed implementation of TRI_BlockCrc32 algorithm to use 8 bytes at a time

* fixed Unicode unescaping bugs for \f and surrogate pairs in BasicsC/strings.c
>>>>>>> 924ee44a

* fixed issue #122: arangod doesn't start if <log.file> cannot be created

* fixed issue #121: wrong collection size reported

* fixed issue #98: Unable to change journalSize

* fixed issue #88: fds not closed

* fixed escaping of document data in HTML admin front end

* added HTTP basic authentication, this is always turned on

* added server startup option --server.disable-admin-interface to turn off the
  HTML admin interface

* honor server startup option --database.maximal-journal-size when creating new
  collections without specific journalsize setting. Previously, these
  collections were always created with journal file sizes of 32 MB and the
  --database.maximal-journal-size setting was ignored

* added server startup option --database.wait-for-sync to control the default
  behavior

* renamed "--unit-tests" to "--javascript.unit-tests"

v1.0.alpha3 (2012-06-30)
------------------------

* fixed issue #116: createCollection=create option doesn't work

* fixed issue #115: Compilation issue under OSX 10.7 Lion & 10.8 Mountain Lion
  (homebrew)

* fixed issue #114: image not found

* fixed issue #111: crash during "make unittests"

* fixed issue #104: client.js -> ARANGO_QUIET is not defined


v1.0.alpha2 (2012-06-24)
------------------------

* fixed issue #112: do not accept document with duplicate attribute names

* fixed issue #103: Should we cleanup the directory structure

* fixed issue #100: "count" attribute exists in cursor response with "count:
  false"

* fixed issue #84 explain command 

* added new MRuby version (2012-06-02)

* added --log.filter

* cleanup of command line options:
** --startup.directory => --javascript.startup-directory
** --quite => --quiet
** --gc.interval => --javascript.gc-interval
** --startup.modules-path => --javascript.modules-path
** --action.system-directory => --javascript.action-directory
** --javascript.action-threads => removed (is now the same pool as --server.threads)

* various bug-fixes

* support for import

* added option SKIP_RANGES=1 for make unittests

* fixed several range-related assertion failures in the AQL query optimiser

* fixed AQL query optimisations for some edge cases (e.g. nested subqueries with
  invalid constant filter expressions)


v1.0.alpha1 (2012-05-28)
------------------------

Alpha Release of ArangoDB 1.0<|MERGE_RESOLUTION|>--- conflicted
+++ resolved
@@ -1,12 +1,8 @@
 v1.1.x (XXXX-XX-XX)
 -------------------
-<<<<<<< HEAD
-* changed implementation of TRI_BlockCrc32 algorithm to use 8 bytes at a time
-
-* fixed Unicode unescaping bugs for \f and surrogate pairs in BasicsC/strings.c
 
 * fixed issue #126: Access-Shaper must be cached
-=======
+
 * INCOMPATIBLE CHANGE: renamed parameters "connect-timeout" and "request-timeout" 
   for arangosh and arangoimp to "--server.connect-timeout" and "--server.request-timeout"
 
@@ -72,10 +68,9 @@
 * (minimal) internal optimisations for HTTP request parsing and response header 
   handling
 
+* fixed Unicode unescaping bugs for \f and surrogate pairs in BasicsC/strings.c
+
 * changed implementation of TRI_BlockCrc32 algorithm to use 8 bytes at a time
-
-* fixed Unicode unescaping bugs for \f and surrogate pairs in BasicsC/strings.c
->>>>>>> 924ee44a
 
 * fixed issue #122: arangod doesn't start if <log.file> cannot be created
 
