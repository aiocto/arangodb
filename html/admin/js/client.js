<<<<<<< HEAD
////////////////////////////////////////////////////////////////////////////////
/// @brief ArangoShell client API
///
/// @file
///
/// DISCLAIMER
///
/// Copyright 2012 triagens GmbH, Cologne, Germany
///
/// Licensed under the Apache License, Version 2.0 (the "License");
/// you may not use this file except in compliance with the License.
/// You may obtain a copy of the License at
///
///     http://www.apache.org/licenses/LICENSE-2.0
///
/// Unless required by applicable law or agreed to in writing, software
/// distributed under the License is distributed on an "AS IS" BASIS,
/// WITHOUT WARRANTIES OR CONDITIONS OF ANY KIND, either express or implied.
/// See the License for the specific language governing permissions and
/// limitations under the License.
///
/// Copyright holder is triAGENS GmbH, Cologne, Germany
///
/// @author Achim Brandt
/// @author Copyright 2012, triAGENS GmbH, Cologne, Germany
////////////////////////////////////////////////////////////////////////////////

////////////////////////////////////////////////////////////////////////////////
/// @addtogroup ArangoShell
/// @{
////////////////////////////////////////////////////////////////////////////////

// -----------------------------------------------------------------------------
// --SECTION--                                                  global variables
// -----------------------------------------------------------------------------

////////////////////////////////////////////////////////////////////////////////
/// @addtogroup ArangoShell
/// @{
////////////////////////////////////////////////////////////////////////////////

////////////////////////////////////////////////////////////////////////////////
/// @brief default collection for saving queries
////////////////////////////////////////////////////////////////////////////////

var DEFAULT_QUERY_COLLECTION = "query";

////////////////////////////////////////////////////////////////////////////////
/// @brief help texts
////////////////////////////////////////////////////////////////////////////////

var HELP = "";
var helpQueries = "";
var helpArangoDatabase = "";
var helpArangoCollection = "";
var helpArangoQueryCursor = "";
var helpArangoStoredStatement = "";
var helpArangoStatement = "";
var helpExtended = "";

////////////////////////////////////////////////////////////////////////////////
/// @}
////////////////////////////////////////////////////////////////////////////////

// -----------------------------------------------------------------------------
// --SECTION--                                                 private functions
// -----------------------------------------------------------------------------

////////////////////////////////////////////////////////////////////////////////
/// @addtogroup ArangoShell
/// @{
////////////////////////////////////////////////////////////////////////////////

////////////////////////////////////////////////////////////////////////////////
/// @brief return a formatted type string for object
/// 
/// If the object has an id, it will be included in the string.
////////////////////////////////////////////////////////////////////////////////

function TRI_GetIdString (object, typeName) {
  var result = "[object " + typeName;
  
  if (object._id) {
    result += ":" + object._id;
  }
  else if (object.data && object.data._id) {
    result += ":" + object.data._id;
  }

  result += "]";

  return result;
}

////////////////////////////////////////////////////////////////////////////////
/// @brief handles error results
/// 
/// throws an exception in case of an an error
////////////////////////////////////////////////////////////////////////////////

function TRI_CheckRequestResult (requestResult) {
  if (requestResult == undefined) {    
    requestResult = {
      "error" : true,
      "code"  : 0,
      "errorNum" : 0,
      "errorMessage" : "Unknown error. Request result is empty"
    }    
  }
  
  if (requestResult["error"] != undefined && requestResult["error"]) {    
    throw new ArangoError(requestResult);
  }  
}

////////////////////////////////////////////////////////////////////////////////
/// @brief create a formatted headline text 
////////////////////////////////////////////////////////////////////////////////

function TRI_CreateHelpHeadline (text) {
  var x = parseInt(Math.abs(78 - text.length) / 2);
  
  var p = "";
  for (var i = 0; i < x; ++i) {
    p += "-";
  }
  
  return "\n" + p + " " + text + " " + p + "\n";
}

////////////////////////////////////////////////////////////////////////////////
/// @}
////////////////////////////////////////////////////////////////////////////////

// -----------------------------------------------------------------------------
// --SECTION--                                                  public functions
// -----------------------------------------------------------------------------

////////////////////////////////////////////////////////////////////////////////
/// @addtogroup ArangoShell
/// @{
////////////////////////////////////////////////////////////////////////////////

////////////////////////////////////////////////////////////////////////////////
/// @brief turn off pretty print2ing
////////////////////////////////////////////////////////////////////////////////

function print2_plain (data) {
  var p = PRETTY_PRINT;
  PRETTY_PRINT = false;
  var c;
  if (typeof(COLOR_OUTPUT) != undefined) {
    c = COLOR_OUTPUT;
    COLOR_OUTPUT = undefined;
  }
  
  try {
    print2(data);
    PRETTY_PRINT = p;
    if (typeof(c) != undefined) {
      COLOR_OUTPUT = c;
    }   
  }
  catch (e) {
    PRETTY_PRINT = p;
    if (typeof(c) != undefined) {
      COLOR_OUTPUT = c;
    }   
    throw e.message;    
  }  
}

////////////////////////////////////////////////////////////////////////////////
/// @brief start pretty print2ing
////////////////////////////////////////////////////////////////////////////////

function start_pretty_print2 () {
  print2("use pretty print2ing");
  PRETTY_PRINT=true;
  return undefined;
}

////////////////////////////////////////////////////////////////////////////////
/// @brief stop pretty print2ing
////////////////////////////////////////////////////////////////////////////////

function stop_pretty_print2 () {
  print2("stop pretty print2ing");
  PRETTY_PRINT=false;
  return undefined;
}

////////////////////////////////////////////////////////////////////////////////
/// @brief start pretty print2ing with optional color
////////////////////////////////////////////////////////////////////////////////

function start_color_print2 (color) {
  if (typeof(color) == "string") {
    COLOR_OUTPUT = color;
  }
  else {
    COLOR_OUTPUT = COLOR_BRIGHT;
  }
  print2("start " + COLOR_OUTPUT + "color" + COLOR_OUTPUT_RESET + " print2ing");
  return undefined;
}

////////////////////////////////////////////////////////////////////////////////
/// @brief stop pretty print2ing
////////////////////////////////////////////////////////////////////////////////

function stop_color_print2 () {
  print2("stop color print2ing");
  COLOR_OUTPUT = undefined;
  return undefined;
}

////////////////////////////////////////////////////////////////////////////////
/// @brief print2 the overall help
////////////////////////////////////////////////////////////////////////////////

function help () {
  print2(HELP);
  print2(helpQueries);
  print2(helpArangoDatabase);
  print2(helpArangoCollection);
  print2(helpArangoStatement);
  print2(helpArangoQueryCursor);
  print2(helpExtended);
}

////////////////////////////////////////////////////////////////////////////////
/// @}
////////////////////////////////////////////////////////////////////////////////

// -----------------------------------------------------------------------------
// --SECTION--                                                 Module "internal"
// -----------------------------------------------------------------------------

////////////////////////////////////////////////////////////////////////////////
/// @addtogroup ArangoShell
/// @{
////////////////////////////////////////////////////////////////////////////////

////////////////////////////////////////////////////////////////////////////////
/// @brief change internal.output to shell output
////////////////////////////////////////////////////////////////////////////////
/*
ModuleCache["/internal"].exports.output = TRI_SYS_OUTPUT;

////////////////////////////////////////////////////////////////////////////////
/// @brief log function
////////////////////////////////////////////////////////////////////////////////

ModuleCache["/internal"].exports.log = function(level, msg) {
  internal.output(level, ": ", msg, "\n");
}

////////////////////////////////////////////////////////////////////////////////
/// @brief starts the pager
////////////////////////////////////////////////////////////////////////////////

ModuleCache["/internal"].exports.start_pager = SYS_START_PAGER;

////////////////////////////////////////////////////////////////////////////////
/// @brief stops the pager
////////////////////////////////////////////////////////////////////////////////

ModuleCache["/internal"].exports.stop_pager = SYS_STOP_PAGER;
*/
////////////////////////////////////////////////////////////////////////////////
/// @}
////////////////////////////////////////////////////////////////////////////////

// -----------------------------------------------------------------------------
// --SECTION--                                                      ArangoError
// -----------------------------------------------------------------------------

// -----------------------------------------------------------------------------
// --SECTION--                                      constructors and destructors
// -----------------------------------------------------------------------------

////////////////////////////////////////////////////////////////////////////////
/// @addtogroup ArangoShell
/// @{
////////////////////////////////////////////////////////////////////////////////

////////////////////////////////////////////////////////////////////////////////
/// @brief constructor
////////////////////////////////////////////////////////////////////////////////

function ArangoError (error) {
  this.error = error.error;
  this.code = error.code;
  this.errorNum = error.errorNum;
  this.errorMessage = error.errorMessage;
}

////////////////////////////////////////////////////////////////////////////////
/// @}
////////////////////////////////////////////////////////////////////////////////

// -----------------------------------------------------------------------------
// --SECTION--                                                 private functions
// -----------------------------------------------------------------------------

////////////////////////////////////////////////////////////////////////////////
/// @addtogroup ArangoShell
/// @{
////////////////////////////////////////////////////////////////////////////////

////////////////////////////////////////////////////////////////////////////////
/// @brief print2s an error
////////////////////////////////////////////////////////////////////////////////

ArangoError.prototype._PRINT = function() {
  internal.output(this.toString());
}

////////////////////////////////////////////////////////////////////////////////
/// @brief toString function
////////////////////////////////////////////////////////////////////////////////

ArangoError.prototype.toString = function() {
  var result = "";
  if (typeof(COLOR_BRIGHT) != "undefined") {
    result = COLOR_BRIGHT + "Error: " + COLOR_OUTPUT_RESET;
  }
  else  {
    result = "Error: ";
  }

  result += "[" + this.code + ":" + this.errorNum + "] " + this.errorMessage;
  
  return result;
}

////////////////////////////////////////////////////////////////////////////////
/// @brief print2s an error
////////////////////////////////////////////////////////////////////////////////

ArangoError.prototype.toString = function() {
  var errorNum = this.errorNum;
  var errorMessage = this.errorMessage;

  return "[ArangoError " + errorNum + ": " + errorMessage + "]";
}

////////////////////////////////////////////////////////////////////////////////
/// @}
////////////////////////////////////////////////////////////////////////////////

// -----------------------------------------------------------------------------
// --SECTION--                                                   ArangoDatabase
// -----------------------------------------------------------------------------

// -----------------------------------------------------------------------------
// --SECTION--                                      constructors and destructors
// -----------------------------------------------------------------------------

////////////////////////////////////////////////////////////////////////////////
/// @addtogroup ArangoShell
/// @{
////////////////////////////////////////////////////////////////////////////////

////////////////////////////////////////////////////////////////////////////////
/// @brief constructor
////////////////////////////////////////////////////////////////////////////////

function ArangoDatabase (connection) {
  this._connection = connection;
  this._collectionConstructor = ArangoCollection;
}

////////////////////////////////////////////////////////////////////////////////
/// @}
////////////////////////////////////////////////////////////////////////////////

// -----------------------------------------------------------------------------
// --SECTION--                                                 private functions
// -----------------------------------------------------------------------------

////////////////////////////////////////////////////////////////////////////////
/// @addtogroup ArangoShell
/// @{
////////////////////////////////////////////////////////////////////////////////

////////////////////////////////////////////////////////////////////////////////
/// @brief help for ArangoDatabase
////////////////////////////////////////////////////////////////////////////////

helpArangoDatabase = TRI_CreateHelpHeadline("ArangoDatabase help") +
'ArangoDatabase constructor:                                        ' + "\n" +
' > db = new ArangoDatabase(connection);                            ' + "\n" +
'                                                                    ' + "\n" +
'Administration Functions:                                           ' + "\n" +
'  _help();                       this help                          ' + "\n" +
'                                                                    ' + "\n" +
'Collection Functions:                                               ' + "\n" +
'  _collections()                 list all collections               ' + "\n" +
'  _collection(<identifier>)      get collection by identifier/name  ' + "\n" +
'  _create(<name>, <props>)       creates a new collection           ' + "\n" +
'  _truncate(<name>)              delete all documents               ' + "\n" +
'  _drop(<name>)                  delete a collection                ' + "\n" +
'                                                                    ' + "\n" +
'Document Functions:                                                 ' + "\n" +
'  _document(<id>)                 get document by handle            ' + "\n" +
'  _replace(<id>, <data>)          over-writes document              ' + "\n" +
'  _delete(<id>)                   deletes document                  ' + "\n" +
'                                                                    ' + "\n" +
'Query Functions:                                                    ' + "\n" +
'  _createStatement(<data>);      create and return select query     ' + "\n" +
'                                                                    ' + "\n" +
'Attributes:                                                         ' + "\n" +
'  <collection names>             collection with the given name     ';

////////////////////////////////////////////////////////////////////////////////
/// @brief print2 the help for ArangoDatabase
////////////////////////////////////////////////////////////////////////////////

ArangoDatabase.prototype._help = function () {  
  print2(helpArangoDatabase);
}

////////////////////////////////////////////////////////////////////////////////
/// @brief return a string representation of the database object
////////////////////////////////////////////////////////////////////////////////

ArangoDatabase.prototype.toString = function () {  
  return "[object ArangoDatabase]";
}

////////////////////////////////////////////////////////////////////////////////
/// @}
////////////////////////////////////////////////////////////////////////////////

// -----------------------------------------------------------------------------
// --SECTION--                                              collection functions
// -----------------------------------------------------------------------------

////////////////////////////////////////////////////////////////////////////////
/// @addtogroup ArangoShell
/// @{
////////////////////////////////////////////////////////////////////////////////

////////////////////////////////////////////////////////////////////////////////
/// @brief return all collections from the database
////////////////////////////////////////////////////////////////////////////////

ArangoDatabase.prototype._collections = function () {
  var requestResult = this._connection.get("/_api/collection");
  
  TRI_CheckRequestResult(requestResult);

  if (requestResult["collections"] != undefined) {
    var collections = requestResult["collections"];
    var result = []
    
    // add all collentions to object
    for (var i = 0;  i < collections.length;  ++i) {
      var collection = new this._collectionConstructor(this, collections[i]);

      this[collection._name] = collection;
      result.push(collection);
    }
      
    return result;
  }
  
  return undefined;
}

////////////////////////////////////////////////////////////////////////////////
/// @brief return a single collection, identified by its id or name
////////////////////////////////////////////////////////////////////////////////

ArangoDatabase.prototype._collection = function (id) {
  var requestResult = this._connection.get("/_api/collection/" + encodeURIComponent(id));
  
  // return null in case of not found
  if (requestResult != null
      && requestResult.error == true 
      && requestResult.errorNum == internal.errors.ERROR_ARANGO_COLLECTION_NOT_FOUND.code) {
    return null;
  }

  // check all other errors and throw them
  TRI_CheckRequestResult(requestResult);

  var name = requestResult["name"];

  if (name != undefined) {
    return this[name] = new this._collectionConstructor(this, requestResult);
  }
  
  return undefined;
}

////////////////////////////////////////////////////////////////////////////////
/// @brief creates a new collection
////////////////////////////////////////////////////////////////////////////////

ArangoDatabase.prototype._create = function (name, properties) {
  var body = {
    "name" : name
  };

  if (properties != null) {
    if (properties.hasOwnProperty("waitForSync")) {
      body.waitForSync = properties.waitForSync;
    }

    if (properties.hasOwnProperty("journalSize")) {
      body.journalSize = properties.journalSize;
    }
  }

  var requestResult = this._connection.post("/_api/collection", JSON.stringify(body));

  TRI_CheckRequestResult(requestResult);

  var name = requestResult["name"];

  if (name != undefined) {
    return this[name] = new this._collectionConstructor(this, requestResult);
  }
  
  return undefined;
}

////////////////////////////////////////////////////////////////////////////////
/// @brief truncates a collection
////////////////////////////////////////////////////////////////////////////////

ArangoDatabase.prototype._truncate = function (id) {
  for (var name in this) {
    if (this.hasOwnProperty(name)) {
      var collection = this[name];

      if (collection instanceof this._collectionConstructor) {
        if (collection._id == id || collection._name == id) {
          return collection.truncate();
        }
      }
    }
  }

  return undefined;
}

////////////////////////////////////////////////////////////////////////////////
/// @brief drops a collection
////////////////////////////////////////////////////////////////////////////////

ArangoDatabase.prototype._drop = function (id) {
  for (var name in this) {
    if (this.hasOwnProperty(name)) {
      var collection = this[name];

      if (collection instanceof this._collectionConstructor) {
        if (collection._id == id || collection._name == id) {
          return collection.drop();
        }
      }
    }
  }

  return undefined;
}

////////////////////////////////////////////////////////////////////////////////
/// @}
////////////////////////////////////////////////////////////////////////////////

// -----------------------------------------------------------------------------
// --SECTION--                                                document functions
// -----------------------------------------------------------------------------

////////////////////////////////////////////////////////////////////////////////
/// @addtogroup ArangoShell
/// @{
////////////////////////////////////////////////////////////////////////////////

////////////////////////////////////////////////////////////////////////////////
/// @brief return a single document from the collection, identified by its id
////////////////////////////////////////////////////////////////////////////////

ArangoDatabase.prototype._document = function (id) {
  var rev = null;
  var requestResult;

  if (id.hasOwnProperty("_id")) {
    if (id.hasOwnProperty("_rev")) {
      rev = id._rev;
    }

    id = id._id;
  }

  if (rev == null) {
    requestResult = this._connection.get("/_api/document/" + id);
  }
  else {
    requestResult = this._connection.get("/_api/document/" + id, {'if-match' : '"' + rev + '"' });
  }

  if (requestResult != null
      && requestResult.error == true 
      && requestResult.errorNum == internal.errors.ERROR_ARANGO_COLLECTION_NOT_FOUND.code) {
    var s = id.split("/");

    if (s.length != 2) {
      requestResult.errorNum = internal.errors.ERROR_ARANGO_DOCUMENT_HANDLE_BAD.code;
    }

    throw new ArangoError(requestResult);
  }

  TRI_CheckRequestResult(requestResult);

  return requestResult;
}

////////////////////////////////////////////////////////////////////////////////
/// @brief delete a document in the collection, identified by its id
////////////////////////////////////////////////////////////////////////////////

ArangoDatabase.prototype._delete = function (id, overwrite) {
  var rev = null;
  var requestResult;

  if (id.hasOwnProperty("_id")) {
    if (id.hasOwnProperty("_rev")) {
      rev = id._rev;
    }

    id = id._id;
  }

  var policy = "";

  if (overwrite) {
    policy = "?policy=last";
  }

  if (rev == null) {
    requestResult = this._connection.delete("/_api/document/" + id + policy);
  }
  else {
    requestResult = this._connection.delete("/_api/document/" + id + policy, {'if-match' : '"' + rev + '"' });
  }

  if (requestResult != null && requestResult.error == true) {
    var s = id.split("/");

    if (s.length != 2) {
      requestResult.errorNum = internal.errors.ERROR_ARANGO_DOCUMENT_HANDLE_BAD.code;
    }

    if (overwrite) {
      if (requestResult.errorNum == internal.errors.ERROR_ARANGO_DOCUMENT_NOT_FOUND.code) {
        return false;
      }
    }

    throw new ArangoError(requestResult);
  }

  TRI_CheckRequestResult(requestResult);

  return true;
}

////////////////////////////////////////////////////////////////////////////////
/// @brief update a document in the collection, identified by its id
////////////////////////////////////////////////////////////////////////////////

ArangoDatabase.prototype._replace = function (id, data, overwrite) { 
  var rev = null;
  var requestResult;

  if (id.hasOwnProperty("_id")) {
    if (id.hasOwnProperty("_rev")) {
      rev = id._rev;
    }

    id = id._id;
  }

  var policy = "";

  if (overwrite) {
    policy = "?policy=last";
  }

  if (rev == null) {
    requestResult = this._connection.put("/_api/document/" + id + policy, JSON.stringify(data));
  }
  else {
    requestResult = this._connection.put("/_api/document/" + id + policy, JSON.stringify(data), {'if-match' : '"' + rev + '"' });
  }

  if (requestResult != null && requestResult.error == true) {
    var s = id.split("/");

    if (s.length != 2) {
      requestResult.errorNum = internal.errors.ERROR_ARANGO_DOCUMENT_HANDLE_BAD.code;
    }

    throw new ArangoError(requestResult);
  }

  TRI_CheckRequestResult(requestResult);

  return requestResult;
}

////////////////////////////////////////////////////////////////////////////////
/// @}
////////////////////////////////////////////////////////////////////////////////

// -----------------------------------------------------------------------------
// --SECTION--                                                   query functions
// -----------------------------------------------------------------------------

////////////////////////////////////////////////////////////////////////////////
/// @addtogroup ArangoShell
/// @{
////////////////////////////////////////////////////////////////////////////////

////////////////////////////////////////////////////////////////////////////////
/// @brief factory method to create a new statement
////////////////////////////////////////////////////////////////////////////////

ArangoDatabase.prototype._createStatement = function (data) {  
  return new ArangoStatement(this, data);
}

////////////////////////////////////////////////////////////////////////////////
/// @}
////////////////////////////////////////////////////////////////////////////////

// -----------------------------------------------------------------------------
// --SECTION--                                                      ArangoEdges
// -----------------------------------------------------------------------------

// -----------------------------------------------------------------------------
// --SECTION--                                      constructors and destructors
// -----------------------------------------------------------------------------

////////////////////////////////////////////////////////////////////////////////
/// @addtogroup ArangoShell
/// @{
////////////////////////////////////////////////////////////////////////////////

////////////////////////////////////////////////////////////////////////////////
/// @brief constructor
////////////////////////////////////////////////////////////////////////////////

function ArangoEdges (connection) {
  this._connection = connection;
  this._collectionConstructor = ArangoEdgesCollection;
}

ArangoEdges.prototype = new ArangoDatabase();

////////////////////////////////////////////////////////////////////////////////
/// @}
////////////////////////////////////////////////////////////////////////////////

// -----------------------------------------------------------------------------
// --SECTION--                                                 private functions
// -----------------------------------------------------------------------------

////////////////////////////////////////////////////////////////////////////////
/// @addtogroup ArangoShell
/// @{
////////////////////////////////////////////////////////////////////////////////

////////////////////////////////////////////////////////////////////////////////
/// @brief help for ArangoEdges
////////////////////////////////////////////////////////////////////////////////

helpArangoEdges = TRI_CreateHelpHeadline("ArangoEdges help") +
'ArangoEdges constructor:                                           ' + "\n" +
' > edges = new ArangoEdges(connection);                            ' + "\n" +
'                                                                    ' + "\n" +
'Administration Functions:                                           ' + "\n" +
'  _help();                       this help                          ' + "\n" +
'                                                                    ' + "\n" +
'Attributes:                                                         ' + "\n" +
'  <collection names>             collection with the given name     ';

////////////////////////////////////////////////////////////////////////////////
/// @brief print2 the help for ArangoEdges
////////////////////////////////////////////////////////////////////////////////

ArangoEdges.prototype._help = function () {  
  print2(helpArangoEdges);
}

////////////////////////////////////////////////////////////////////////////////
/// @brief return a string representation of the database object
////////////////////////////////////////////////////////////////////////////////

ArangoEdges.prototype.toString = function () {  
  return "[object ArangoEdges]";
}

////////////////////////////////////////////////////////////////////////////////
/// @}
////////////////////////////////////////////////////////////////////////////////

// -----------------------------------------------------------------------------
// --SECTION--                                                 ArangoCollection
// -----------------------------------------------------------------------------

// -----------------------------------------------------------------------------
// --SECTION--                                      constructors and destructors
// -----------------------------------------------------------------------------

////////////////////////////////////////////////////////////////////////////////
/// @addtogroup ArangoShell
/// @{
////////////////////////////////////////////////////////////////////////////////

////////////////////////////////////////////////////////////////////////////////
/// @brief constructor
////////////////////////////////////////////////////////////////////////////////

function ArangoCollection (database, data) {
  this._database = database;

  if (typeof data === "string") {
    this._name = data;
  }
  else if (data != null) {
    this._id = data.id;
    this._name = data.name;
    this._status = data.status;
  }
}

////////////////////////////////////////////////////////////////////////////////
/// @}
////////////////////////////////////////////////////////////////////////////////

// -----------------------------------------------------------------------------
// --SECTION--                                                         constants
// -----------------------------------------------------------------------------

////////////////////////////////////////////////////////////////////////////////
/// @addtogroup ArangoShell
/// @{
////////////////////////////////////////////////////////////////////////////////

////////////////////////////////////////////////////////////////////////////////
/// @brief collection is corrupted
////////////////////////////////////////////////////////////////////////////////

ArangoCollection.STATUS_CORRUPTED = 0;

////////////////////////////////////////////////////////////////////////////////
/// @brief collection is new born
////////////////////////////////////////////////////////////////////////////////

ArangoCollection.STATUS_NEW_BORN = 1;

////////////////////////////////////////////////////////////////////////////////
/// @brief collection is unloaded
////////////////////////////////////////////////////////////////////////////////

ArangoCollection.STATUS_UNLOADED = 2;

////////////////////////////////////////////////////////////////////////////////
/// @brief collection is loaded
////////////////////////////////////////////////////////////////////////////////

ArangoCollection.STATUS_LOADED = 3;

////////////////////////////////////////////////////////////////////////////////
/// @brief collection is unloading
////////////////////////////////////////////////////////////////////////////////

ArangoCollection.STATUS_UNLOADING = 4;

////////////////////////////////////////////////////////////////////////////////
/// @brief collection is deleted
////////////////////////////////////////////////////////////////////////////////

ArangoCollection.STATUS_DELETED = 5;

////////////////////////////////////////////////////////////////////////////////
/// @}
////////////////////////////////////////////////////////////////////////////////

// -----------------------------------------------------------------------------
// --SECTION--                                                 private functions
// -----------------------------------------------------------------------------

////////////////////////////////////////////////////////////////////////////////
/// @addtogroup ArangoShell
/// @{
////////////////////////////////////////////////////////////////////////////////

////////////////////////////////////////////////////////////////////////////////
/// @brief help for ArangoCollection
////////////////////////////////////////////////////////////////////////////////

helpArangoCollection = TRI_CreateHelpHeadline("ArangoCollection help") +
'ArangoCollection constructor:                                      ' + "\n" +
' > col = db.mycoll;                                                 ' + "\n" +
' > col = db._create("mycoll");                                      ' + "\n" +
'                                                                    ' + "\n" +
'Administration Functions:                                           ' + "\n" +
'  name()                          collection name                   ' + "\n" +
'  status()                        status of the collection          ' + "\n" +
'  truncate()                      delete all documents              ' + "\n" +
'  properties()                    show collection properties        ' + "\n" +
'  drop()                          delete a collection               ' + "\n" +
'  load()                          load a collection into memeory    ' + "\n" +
'  unload()                        unload a collection from memory   ' + "\n" +
'  rename(new-name)                renames a collection              ' + "\n" +
'  refresh()                       refreshes the status and name     ' + "\n" +
'  _help();                        this help                         ' + "\n" +
'                                                                    ' + "\n" +
'Document Functions:                                                 ' + "\n" +
'  count()                         number of documents               ' + "\n" +
'  save(<data>)                    create document and return handle ' + "\n" +
'  document(<id>)                  get document by handle            ' + "\n" +
'  replace(<id>, <data>)           over-writes document              ' + "\n" +
'  delete(<id>)                    deletes document                  ' + "\n" +
'                                                                    ' + "\n" +
'Attributes:                                                         ' + "\n" +
'  _database                       database object                   ' + "\n" +
'  _id                             collection identifier             ';

////////////////////////////////////////////////////////////////////////////////
/// @brief return a string representation of the collection
////////////////////////////////////////////////////////////////////////////////

ArangoCollection.prototype.toString = function () {  
  return TRI_GetIdString(this, "ArangoCollection");
}

////////////////////////////////////////////////////////////////////////////////
/// @brief print2s the collection
////////////////////////////////////////////////////////////////////////////////

ArangoCollection.prototype._PRINT = function () {  
  var status = "unknown";

  switch (this.status()) {
    case ArangoCollection.STATUS_NEW_BORN: status = "new born"; break;
    case ArangoCollection.STATUS_UNLOADED: status = "unloaded"; break;
    case ArangoCollection.STATUS_UNLOADING: status = "unloading"; break;
    case ArangoCollection.STATUS_LOADED: status = "loaded"; break;
    case ArangoCollection.STATUS_CORRUPTED: status = "corrupted"; break;
    case ArangoCollection.STATUS_DELETED: status = "deleted"; break;
  }
  
  internal.output("[ArangoCollection ", this._id, ", \"", this.name(), "\" (status " + status + ")]");
}

////////////////////////////////////////////////////////////////////////////////
/// @brief print2 the help for ArangoCollection
////////////////////////////////////////////////////////////////////////////////

ArangoCollection.prototype._help = function () {  
  print2(helpArangoCollection);
}

////////////////////////////////////////////////////////////////////////////////
/// @}
////////////////////////////////////////////////////////////////////////////////

// -----------------------------------------------------------------------------
// --SECTION--                                                  public functions
// -----------------------------------------------------------------------------

////////////////////////////////////////////////////////////////////////////////
/// @addtogroup ArangoShell
/// @{
////////////////////////////////////////////////////////////////////////////////

////////////////////////////////////////////////////////////////////////////////
/// @brief returns the name of a collection
////////////////////////////////////////////////////////////////////////////////

ArangoCollection.prototype.name = function () {
  if (this._name == null) {
    this.refresh();
  }

  return this._name;
}

////////////////////////////////////////////////////////////////////////////////
/// @brief returns the status of a collection
////////////////////////////////////////////////////////////////////////////////

ArangoCollection.prototype.status = function () {
  if (this._status == null) {
    this.refresh();
  }

  return this._status;
}

////////////////////////////////////////////////////////////////////////////////
/// @brief gets or sets the properties of a collection
////////////////////////////////////////////////////////////////////////////////

ArangoCollection.prototype.properties = function (properties) {
  var requestResult;

  if (properties == null) {
    requestResult = this._database._connection.get("/_api/collection/" + encodeURIComponent(this._id) + "/properties");

    TRI_CheckRequestResult(requestResult);
  }
  else {
    var body = {};

    if (properties.hasOwnProperty("waitForSync")) {
      body.waitForSync = properties.waitForSync;
    }

    requestResult = this._database._connection.put("/_api/collection/" + encodeURIComponent(this._id) + "/properties", JSON.stringify(body));

    TRI_CheckRequestResult(requestResult);
  }

  return { 
    waitForSync : requestResult.waitForSync,
    journalSize : requestResult.journalSize
  };
}

////////////////////////////////////////////////////////////////////////////////
/// @brief gets the figures of a collection
////////////////////////////////////////////////////////////////////////////////

ArangoCollection.prototype.figures = function () {
  var requestResult = this._database._connection.get("/_api/collection/" + encodeURIComponent(this._id) + "/figures");

  TRI_CheckRequestResult(requestResult);

  return requestResult.figures;
}

////////////////////////////////////////////////////////////////////////////////
/// @brief drops a collection
////////////////////////////////////////////////////////////////////////////////

ArangoCollection.prototype.drop = function () {
  var requestResult = this._database._connection.delete("/_api/collection/" + encodeURIComponent(this._id));

  TRI_CheckRequestResult(requestResult);

  this._status = ArangoCollection.STATUS_DELETED;

  var database = this._database;

  for (var name in database) {
    if (database.hasOwnProperty(name)) {
      var collection = database[name];

      if (collection instanceof ArangoCollection) {
        if (collection._id == this._id) {
          delete database[name];
        }
      }
    }
  }
}

////////////////////////////////////////////////////////////////////////////////
/// @brief truncates a collection
////////////////////////////////////////////////////////////////////////////////

ArangoCollection.prototype.truncate = function () {
  var requestResult = this._database._connection.put("/_api/collection/" + encodeURIComponent(this._id) + "/truncate", "");

  TRI_CheckRequestResult(requestResult);

  this._status = null;
}

////////////////////////////////////////////////////////////////////////////////
/// @brief loads a collection
////////////////////////////////////////////////////////////////////////////////

ArangoCollection.prototype.load = function () {
  var requestResult = this._database._connection.put("/_api/collection/" + encodeURIComponent(this._id) + "/load", "");

  TRI_CheckRequestResult(requestResult);

  this._status = null;
}

////////////////////////////////////////////////////////////////////////////////
/// @brief unloads a collection
////////////////////////////////////////////////////////////////////////////////

ArangoCollection.prototype.unload = function () {
  var requestResult = this._database._connection.put("/_api/collection/" + encodeURIComponent(this._id) + "/unload", "");

  TRI_CheckRequestResult(requestResult);

  this._status = null;
}

////////////////////////////////////////////////////////////////////////////////
/// @brief renames a collection
////////////////////////////////////////////////////////////////////////////////

ArangoCollection.prototype.rename = function (name) {
  var body = { name : name };
  var requestResult = this._database._connection.put("/_api/collection/" + encodeURIComponent(this._id) + "/rename", JSON.stringify(body));

  TRI_CheckRequestResult(requestResult);

  delete this._database[this._name];
  this._database[name] = this;

  this._status = null;
  this._name = null;
}

////////////////////////////////////////////////////////////////////////////////
/// @brief refreshes a collection status and name
////////////////////////////////////////////////////////////////////////////////

ArangoCollection.prototype.refresh = function () {
  var requestResult = this._database._connection.get("/_api/collection/" + encodeURIComponent(this._id));

  TRI_CheckRequestResult(requestResult);

  this._name = requestResult['name'];
  this._status = requestResult['status'];
}

////////////////////////////////////////////////////////////////////////////////
/// @}
////////////////////////////////////////////////////////////////////////////////

// -----------------------------------------------------------------------------
// --SECTION--                                                document functions
// -----------------------------------------------------------------------------

////////////////////////////////////////////////////////////////////////////////
/// @addtogroup ArangoShell
/// @{
////////////////////////////////////////////////////////////////////////////////

////////////////////////////////////////////////////////////////////////////////
/// @brief returns the number of documents
////////////////////////////////////////////////////////////////////////////////

ArangoCollection.prototype.count = function () {
  var requestResult = this._database._connection.get("/_api/collection/" + encodeURIComponent(this._id) + "/count");

  TRI_CheckRequestResult(requestResult);

  return requestResult["count"];
}

////////////////////////////////////////////////////////////////////////////////
/// @brief return all documents from the collection
////////////////////////////////////////////////////////////////////////////////

ArangoCollection.prototype.all = function () {
  var data = {
    collection : this._id
  }  
  
  var requestResult = this._database._connection.put("/_api/simple/all", JSON.stringify(data));

  TRI_CheckRequestResult(requestResult);

  return requestResult;
}

////////////////////////////////////////////////////////////////////////////////
/// @brief return a single document from the collection, identified by its id
////////////////////////////////////////////////////////////////////////////////

ArangoCollection.prototype.document = function (id) {
  var rev = null;
  var requestResult;

  if (id.hasOwnProperty("_id")) {
    if (id.hasOwnProperty("_rev")) {
      rev = id._rev;
    }

    id = id._id;
  }

  if (rev == null) {
    requestResult = this._database._connection.get("/_api/document/" + id);
  }
  else {
    requestResult = this._database._connection.get("/_api/document/" + id, {'if-match' : '"' + rev + '"' });
  }

  if (requestResult != null
      && requestResult.error == true 
      && requestResult.errorNum == internal.errors.ERROR_ARANGO_COLLECTION_NOT_FOUND.code) {
    var s = id.split("/");

    if (s.length != 2) {
      requestResult.errorNum = internal.errors.ERROR_ARANGO_DOCUMENT_HANDLE_BAD.code;
    }
    else if (s[0] != this._id) {
      requestResult.errorNum = internal.errors.ERROR_ARANGO_CROSS_COLLECTION_REQUEST.code;
    }

    throw new ArangoError(requestResult);
  }

  TRI_CheckRequestResult(requestResult);

  return requestResult;
}

////////////////////////////////////////////////////////////////////////////////
/// @brief save a document in the collection, return its id
////////////////////////////////////////////////////////////////////////////////

ArangoCollection.prototype.save = function (data) {    
  var requestResult = this._database._connection.post("/_api/document?collection=" + encodeURIComponent(this._id), JSON.stringify(data));
  
  TRI_CheckRequestResult(requestResult);

  return requestResult;
}

////////////////////////////////////////////////////////////////////////////////
/// @brief delete a document in the collection, identified by its id
////////////////////////////////////////////////////////////////////////////////

ArangoCollection.prototype.delete = function (id, overwrite) {
  var rev = null;
  var requestResult;

  if (id.hasOwnProperty("_id")) {
    if (id.hasOwnProperty("_rev")) {
      rev = id._rev;
    }

    id = id._id;
  }

  var policy = "";

  if (overwrite) {
    policy = "?policy=last";
  }

  if (rev == null) {
    requestResult = this._database._connection.delete("/_api/document/" + id + policy);
  }
  else {
    requestResult = this._database._connection.delete("/_api/document/" + id + policy, {'if-match' : '"' + rev + '"' });
  }

  if (requestResult != null && requestResult.error == true) {
    var s = id.split("/");

    if (s.length != 2) {
      requestResult.errorNum = internal.errors.ERROR_ARANGO_DOCUMENT_HANDLE_BAD.code;
    }
    else if (s[0] != this._id) {
      requestResult.errorNum = internal.errors.ERROR_ARANGO_CROSS_COLLECTION_REQUEST.code;
    }

    if (overwrite) {
      if (requestResult.errorNum == internal.errors.ERROR_ARANGO_DOCUMENT_NOT_FOUND.code) {
        return false;
      }
    }

    throw new ArangoError(requestResult);
  }

  TRI_CheckRequestResult(requestResult);

  return true;
}

////////////////////////////////////////////////////////////////////////////////
/// @brief update a document in the collection, identified by its id
////////////////////////////////////////////////////////////////////////////////

ArangoCollection.prototype.replace = function (id, data, overwrite) { 
  var rev = null;
  var requestResult;

  if (id.hasOwnProperty("_id")) {
    if (id.hasOwnProperty("_rev")) {
      rev = id._rev;
    }

    id = id._id;
  }

  var policy = "";

  if (overwrite) {
    policy = "?policy=last";
  }

  if (rev == null) {
    requestResult = this._database._connection.put("/_api/document/" + id + policy, JSON.stringify(data));
  }
  else {
    requestResult = this._database._connection.put("/_api/document/" + id + policy, JSON.stringify(data), {'if-match' : '"' + rev + '"' });
  }

  if (requestResult != null && requestResult.error == true) {
    var s = id.split("/");

    if (s.length != 2) {
      requestResult.errorNum = internal.errors.ERROR_ARANGO_DOCUMENT_HANDLE_BAD.code;
    }
    else if (s[0] != this._id) {
      requestResult.errorNum = internal.errors.ERROR_ARANGO_CROSS_COLLECTION_REQUEST.code;
    }

    throw new ArangoError(requestResult);
  }

  TRI_CheckRequestResult(requestResult);

  return requestResult;
}

////////////////////////////////////////////////////////////////////////////////
/// @}
////////////////////////////////////////////////////////////////////////////////

// -----------------------------------------------------------------------------
// --SECTION--                                            ArangoEdgesCollection
// -----------------------------------------------------------------------------

// -----------------------------------------------------------------------------
// --SECTION--                                      constructors and destructors
// -----------------------------------------------------------------------------

////////////////////////////////////////////////////////////////////////////////
/// @addtogroup ArangoShell
/// @{
////////////////////////////////////////////////////////////////////////////////

////////////////////////////////////////////////////////////////////////////////
/// @brief constructor
////////////////////////////////////////////////////////////////////////////////

function ArangoEdgesCollection (database, data) {
  this._database = database;

  if (typeof data === "string") {
    this._name = data;
  }
  else {
    this._id = data.id;
    this._name = data.name;
    this._status = data.status;
  }
}

ArangoEdgesCollection.prototype = new ArangoCollection();

////////////////////////////////////////////////////////////////////////////////
/// @}
////////////////////////////////////////////////////////////////////////////////

// -----------------------------------------------------------------------------
// --SECTION--                                                 private functions
// -----------------------------------------------------------------------------

////////////////////////////////////////////////////////////////////////////////
/// @addtogroup ArangoShell
/// @{
////////////////////////////////////////////////////////////////////////////////

////////////////////////////////////////////////////////////////////////////////
/// @brief help for ArangoCollection
////////////////////////////////////////////////////////////////////////////////

helpArangoEdgesCollection = TRI_CreateHelpHeadline("ArangoEdgesCollection help") +
'ArangoEdgesCollection constructor:                                 ' + "\n" +
' > col = edges.mycoll;                                              ' + "\n" +
' > col = db._create("mycoll");                                      ' + "\n" +
'                                                                    ' + "\n" +
'Attributes:                                                         ' + "\n" +
'  _database                       database object                   ' + "\n" +
'  _id                             collection identifier             ';

////////////////////////////////////////////////////////////////////////////////
/// @brief return a string representation of the collection
////////////////////////////////////////////////////////////////////////////////

ArangoEdgesCollection.prototype.toString = function () {  
  return TRI_GetIdString(this, "ArangoEdgesCollection");
}

////////////////////////////////////////////////////////////////////////////////
/// @brief print2s the collection
////////////////////////////////////////////////////////////////////////////////

ArangoEdgesCollection.prototype._PRINT = function () {  
  var status = "unknown";

  switch (this.status()) {
    case ArangoCollection.STATUS_NEW_BORN: status = "new born"; break;
    case ArangoCollection.STATUS_UNLOADED: status = "unloaded"; break;
    case ArangoCollection.STATUS_UNLOADING: status = "unloading"; break;
    case ArangoCollection.STATUS_LOADED: status = "loaded"; break;
    case ArangoCollection.STATUS_CORRUPTED: status = "corrupted"; break;
    case ArangoCollection.STATUS_DELETED: status = "deleted"; break;
  }
  
  internal.output("[ArangoEdgesCollection ", this._id, ", \"", this.name(), "\" (status " + status + ")]");
}

////////////////////////////////////////////////////////////////////////////////
/// @brief print2 the help for ArangoCollection
////////////////////////////////////////////////////////////////////////////////

ArangoEdgesCollection.prototype._help = function () {  
  print2(helpArangoEdgesCollection);
}

////////////////////////////////////////////////////////////////////////////////
/// @}
////////////////////////////////////////////////////////////////////////////////

// -----------------------------------------------------------------------------
// --SECTION--                                                document functions
// -----------------------------------------------------------------------------

////////////////////////////////////////////////////////////////////////////////
/// @addtogroup ArangoShell
/// @{
////////////////////////////////////////////////////////////////////////////////

////////////////////////////////////////////////////////////////////////////////
/// @brief save a document in the collection, return its id
////////////////////////////////////////////////////////////////////////////////

ArangoEdgesCollection.prototype.save = function (from, to, data) {    
  if (from.hasOwnProperty("_id")) {
    from = from._id;
  }

  if (to.hasOwnProperty("_id")) {
    to = to._id;
  }

  var url = "/edge?collection=" + encodeURIComponent(this._id)
          + "&from=" + encodeURIComponent(from)
          + "&to=" + encodeURIComponent(to);

  var requestResult = this._database._connection.post(url, JSON.stringify(data));
  
  TRI_CheckRequestResult(requestResult);

  return requestResult;
}

////////////////////////////////////////////////////////////////////////////////
/// @brief returns the edges starting or ending in a vertex
////////////////////////////////////////////////////////////////////////////////

ArangoEdgesCollection.prototype.edges = function (vertex) {

  // if vertex is a list, iterator and concat
  if (vertex instanceof Array) {
    var edges = [];

    for (var i = 0;  i < vertex.length;  ++i) {
      var e = this.edges(vertex[i]);
      
      edges.push.apply(edges, e);
    }

    return edges;
  }

  if (vertex.hasOwnProperty("_id")) {
    vertex = vertex._id;
  }

  // get the edges
  requestResult = this._database._connection.get("/edges/" + encodeURIComponent(this._id) + "?vertex=" + encodeURIComponent(vertex));
  
  TRI_CheckRequestResult(requestResult);

  return requestResult['edges'];
}

////////////////////////////////////////////////////////////////////////////////
/// @brief returns the edges ending in a vertex
////////////////////////////////////////////////////////////////////////////////

ArangoEdgesCollection.prototype.inEdges = function (vertex) {

  // if vertex is a list, iterator and concat
  if (vertex instanceof Array) {
    var edges = [];

    for (var i = 0;  i < vertex.length;  ++i) {
      var e = this.inEdges(vertex[i]);
      
      edges.push.apply(edges, e);
    }

    return edges;
  }

  if (vertex.hasOwnProperty("_id")) {
    vertex = vertex._id;
  }

  // get the edges
  requestResult = this._database._connection.get("/edges/" + encodeURIComponent(this._id) + "?direction=in&vertex=" + encodeURIComponent(vertex));
  
  TRI_CheckRequestResult(requestResult);

  return requestResult['edges'];
}

////////////////////////////////////////////////////////////////////////////////
/// @brief returns the edges starting in a vertex
////////////////////////////////////////////////////////////////////////////////

ArangoEdgesCollection.prototype.outEdges = function (vertex) {

  // if vertex is a list, iterator and concat
  if (vertex instanceof Array) {
    var edges = [];

    for (var i = 0;  i < vertex.length;  ++i) {
      var e = this.outEdges(vertex[i]);
      
      edges.push.apply(edges, e);
    }

    return edges;
  }

  if (vertex.hasOwnProperty("_id")) {
    vertex = vertex._id;
  }

  // get the edges
  requestResult = this._database._connection.get("/edges/" + encodeURIComponent(this._id) + "?direction=out&vertex=" + encodeURIComponent(vertex));
  
  TRI_CheckRequestResult(requestResult);

  return requestResult['edges'];
}

////////////////////////////////////////////////////////////////////////////////
/// @}
////////////////////////////////////////////////////////////////////////////////

// -----------------------------------------------------------------------------
// --SECTION--                                                ArangoQueryCursor
// -----------------------------------------------------------------------------

// -----------------------------------------------------------------------------
// --SECTION--                                      constructors and destructors
// -----------------------------------------------------------------------------

////////////////////////////////////////////////////////////////////////////////
/// @addtogroup ArangoShell
/// @{
////////////////////////////////////////////////////////////////////////////////

////////////////////////////////////////////////////////////////////////////////
/// @brief constructor
////////////////////////////////////////////////////////////////////////////////

function ArangoQueryCursor (database, data) {
  this._database = database;
  this.data = data;
  this._hasNext = false;
  this._hasMore = false;
  this._pos = 0;
  this._count = 0;
  this._total = 0;
  
  if (data.result != undefined) {
    this._count = data.result.length;
    
    if (this._pos < this._count) {
      this._hasNext = true;
    }
    
    if (data.hasMore != undefined && data.hasMore) {
      this._hasMore = true;
    }    
  }
}

////////////////////////////////////////////////////////////////////////////////
/// @}
////////////////////////////////////////////////////////////////////////////////

// -----------------------------------------------------------------------------
// --SECTION--                                                 private functions
// -----------------------------------------------------------------------------

////////////////////////////////////////////////////////////////////////////////
/// @addtogroup ArangoShell
/// @{
////////////////////////////////////////////////////////////////////////////////

////////////////////////////////////////////////////////////////////////////////
/// @brief help for ArangoQueryCursor
////////////////////////////////////////////////////////////////////////////////

helpArangoQueryCursor = TRI_CreateHelpHeadline("ArangoQueryCursor help") +
'ArangoQueryCursor constructor:                                     ' + "\n" +
' > cu1 = qi1.execute();                                             ' + "\n" +
'Functions:                                                          ' + "\n" +
'  hasMore();                            returns true if there       ' + "\n" +
'                                        are more results            ' + "\n" +
'  next();                               returns the next document   ' + "\n" +
'  elements();                           returns all documents       ' + "\n" +
'  _help();                              this help                   ' + "\n" +
'Attributes:                                                         ' + "\n" +
'  _database                             database object             ' + "\n" +
'Example:                                                            ' + "\n" +
' > st = db._createStatement({ "query" : "select a from colA a" });  ' + "\n" +
' > c = st.execute();                                                ' + "\n" +
' > documents = c.elements();                                        ' + "\n" +
' > c = st.execute();                                                ' + "\n" +
' > while (c.hasNext()) { print2( c.next() ); }                       ';

////////////////////////////////////////////////////////////////////////////////
/// @brief print2 the help for the cursor
////////////////////////////////////////////////////////////////////////////////

ArangoQueryCursor.prototype._help = function () {
  print2(helpArangoQueryCursor);
}

////////////////////////////////////////////////////////////////////////////////
/// @brief return a string representation of the cursor
////////////////////////////////////////////////////////////////////////////////

ArangoQueryCursor.prototype.toString = function () {  
  return TRI_GetIdString(this, "ArangoQueryCursor");
}

////////////////////////////////////////////////////////////////////////////////
/// @}
////////////////////////////////////////////////////////////////////////////////

// -----------------------------------------------------------------------------
// --SECTION--                                                  public functions
// -----------------------------------------------------------------------------

////////////////////////////////////////////////////////////////////////////////
/// @addtogroup ArangoShell
/// @{
////////////////////////////////////////////////////////////////////////////////

////////////////////////////////////////////////////////////////////////////////
/// @brief return whether there are more results available in the cursor
////////////////////////////////////////////////////////////////////////////////

ArangoQueryCursor.prototype.hasNext = function () {
  return this._hasNext;
}

////////////////////////////////////////////////////////////////////////////////
/// @brief return the next result document from the cursor
///
/// If no more results are available locally but more results are available on
/// the server, this function will make a roundtrip to the server
////////////////////////////////////////////////////////////////////////////////

ArangoQueryCursor.prototype.next = function () {
  if (!this._hasNext) {
    throw "No more results";
  }
 
  var result = this.data.result[this._pos];
  this._pos++;
    
  // reached last result
  if (this._pos == this._count) {
    this._hasNext = false;
    this._pos = 0;
    
    if (this._hasMore && this.data._id) {
      this._hasMore = false;
      
      // load more results      
      var requestResult = this._database._connection.put("/_api/cursor/"+ encodeURIComponent(this.data._id),  "");
    
      TRI_CheckRequestResult(requestResult);
      
      this.data = requestResult;
      this._count = requestResult.result.length;
    
      if (this._pos < this._count) {
        this._hasNext = true;
      }
    
      if (requestResult.hasMore != undefined && requestResult.hasMore) {
        this._hasMore = true;
      }                
    }    
  }
    
  return result;
}

////////////////////////////////////////////////////////////////////////////////
/// @brief return all remaining result documents from the cursor
///
/// If no more results are available locally but more results are available on
/// the server, this function will make one or multiple roundtrips to the 
/// server. Calling this function will also fully exhaust the cursor.
////////////////////////////////////////////////////////////////////////////////

ArangoQueryCursor.prototype.elements = function () {  
  var result = [];
  
  while (this.hasNext()) { 
    result.push( this.next() ); 
  }
  
  return result;
}

////////////////////////////////////////////////////////////////////////////////
/// @brief explicitly dispose the cursor
///
/// Calling this function will mark the cursor as deleted on the server. It will
/// therefore make a roundtrip to the server. Using a cursor after it has been
/// disposed is considered a user error
////////////////////////////////////////////////////////////////////////////////

ArangoQueryCursor.prototype.dispose = function () {
  if (!this.data._id) {
    // client side only cursor
    return;
  }

  var requestResult = this._database._connection.delete("/_api/cursor/"+ encodeURIComponent(this.data._id), "");
    
  TRI_CheckRequestResult(requestResult);

  this.data._id = undefined;
}

////////////////////////////////////////////////////////////////////////////////
/// @brief return the total number of documents in the cursor
///
/// The number will remain the same regardless how much result documents have
/// already been fetched from the cursor.
///
/// This function will return the number only if the cursor was constructed 
/// with the "doCount" attribute. Otherwise it will return undefined.
////////////////////////////////////////////////////////////////////////////////

ArangoQueryCursor.prototype.count = function () {
  if (!this.data._id) {
    throw "cursor has been disposed";
  }

  return this.data.count;
}

////////////////////////////////////////////////////////////////////////////////
/// @}
////////////////////////////////////////////////////////////////////////////////

// -----------------------------------------------------------------------------
// --SECTION--                                                  ArangoStatement
// -----------------------------------------------------------------------------

// -----------------------------------------------------------------------------
// --SECTION--                                      constructors and destructors
// -----------------------------------------------------------------------------

////////////////////////////////////////////////////////////////////////////////
/// @addtogroup ArangoShell
/// @{
////////////////////////////////////////////////////////////////////////////////

////////////////////////////////////////////////////////////////////////////////
/// @brief constructor
////////////////////////////////////////////////////////////////////////////////

function ArangoStatement (database, data) {
  this._database = database;
  this._doCount = false;
  this._batchSize = null;
  this._bindVars = {};
  
  if (!(data instanceof Object)) {
    throw "ArangoStatement needs initial data";
  }
    
  if (data.query == undefined || data.query == "") {
    throw "ArangoStatement needs a valid query attribute";
  }
  this.setQuery(data.query);

  if (data.count != undefined) {
    this.setCount(data.count);
  }
  if (data.batchSize != undefined) {
    this.setBatchSize(data.batchSize);
  }
}

////////////////////////////////////////////////////////////////////////////////
/// @}
////////////////////////////////////////////////////////////////////////////////

// -----------------------------------------------------------------------------
// --SECTION--                                                 private functions
// -----------------------------------------------------------------------------

////////////////////////////////////////////////////////////////////////////////
/// @addtogroup ArangoShell
/// @{
////////////////////////////////////////////////////////////////////////////////

////////////////////////////////////////////////////////////////////////////////
/// @brief help for ArangoStatement
////////////////////////////////////////////////////////////////////////////////

helpArangoStatement = TRI_CreateHelpHeadline("ArangoStatement help") +
'ArangoStatement constructor:                                       ' + "\n" +
' > st = new ArangoStatement({ "query" : "select..." });            ' + "\n" +
' > st = db._createStatement({ "query" : "select ...." });           ' + "\n" +
'Functions:                                                          ' + "\n" +
'  bind(<key>, <value>);          bind single variable               ' + "\n" +
'  bind(<values>);                bind multiple variables            ' + "\n" +
'  setBatchSize(<max>);           set max. number of results         ' + "\n" +
'                                 to be transferred per roundtrip    ' + "\n" +
'  setCount(<value>);             set count flag (return number of   ' + "\n" +
'                                 results in "count" attribute)      ' + "\n" +
'  getBatchSize();                return max. number of results      ' + "\n" +
'                                 to be transferred per roundtrip    ' + "\n" +
'  getCount();                    return count flag (return number of' + "\n" +
'                                 results in "count" attribute)      ' + "\n" +
'  getQuery();                    return query string                ' + "\n" +
'  execute();                     execute query and return cursor    ' + "\n" +
'  _help();                       this help                          ' + "\n" +
'Attributes:                                                         ' + "\n" +
'  _database                      database object                    ' + "\n" +
'Example:                                                            ' + "\n" +
' > st = db._createStatement({ "query" : "select a from colA a       ' + "\n" +
'                              where a.x = @a@ and a.y = @b@" });    ' + "\n" +
' > st.bind("a", "hello");                                           ' + "\n" +
' > st.bind("b", "world");                                           ' + "\n" +
' > c = st.execute();                                                ' + "\n" +
' > print2(c.elements());                                             ';

////////////////////////////////////////////////////////////////////////////////
/// @brief print2 the help for ArangoStatement
////////////////////////////////////////////////////////////////////////////////

ArangoStatement.prototype._help = function () {
  print2(helpArangoStatement);
}

////////////////////////////////////////////////////////////////////////////////
/// @brief return a string representation of the statement
////////////////////////////////////////////////////////////////////////////////

ArangoStatement.prototype.toString = function () {  
  return TRI_GetIdString(this, "ArangoStatement");
}

////////////////////////////////////////////////////////////////////////////////
/// @}
////////////////////////////////////////////////////////////////////////////////

// -----------------------------------------------------------------------------
// --SECTION--                                                  public functions
// -----------------------------------------------------------------------------

////////////////////////////////////////////////////////////////////////////////
/// @addtogroup ArangoShell
/// @{
////////////////////////////////////////////////////////////////////////////////

////////////////////////////////////////////////////////////////////////////////
/// @brief bind a parameter to the statement
///
/// This function can be called multiple times, once for each bind parameter.
/// All bind parameters will be transferred to the server in one go when 
/// execute() is called.
////////////////////////////////////////////////////////////////////////////////

ArangoStatement.prototype.bind = function (key, value) {
  if (key instanceof Object) {
    if (value != undefined) {
      throw "invalid bind parameter declaration";
    }
    this._bindVars = key;
  }
  else if (typeof(key) == "string") {
    if (this._bindVars[key] != undefined) {
      throw "redeclaration of bind parameter";
    }
    this._bindVars[key] = value;
  }
  else if (typeof(key) == "number") {
    var strKey = String(parseInt(key));
    if (strKey != String(key)) {
      throw "invalid bind parameter declaration";
    }
    if (this._bindVars[strKey] != undefined) {
      throw "redeclaration of bind parameter";
    }
    this._bindVars[strKey] = value;
  }
  else {
    throw "invalid bind parameter declaration";
  }
}

////////////////////////////////////////////////////////////////////////////////
/// @brief return the bind variables already set
////////////////////////////////////////////////////////////////////////////////

ArangoStatement.prototype.getBindVariables = function () {
  return this._bindVars;
}

////////////////////////////////////////////////////////////////////////////////
/// @brief get the count flag for the statement
////////////////////////////////////////////////////////////////////////////////

ArangoStatement.prototype.getCount = function () {
  return this._doCount;
}

////////////////////////////////////////////////////////////////////////////////
/// @brief get the maximum number of results documents the cursor will return
/// in a single server roundtrip.
////////////////////////////////////////////////////////////////////////////////

ArangoStatement.prototype.getBatchSize = function () {
  return this._batchSize;
}

////////////////////////////////////////////////////////////////////////////////
/// @brief get query string
////////////////////////////////////////////////////////////////////////////////

ArangoStatement.prototype.getQuery = function () {
  return this._query;
}

////////////////////////////////////////////////////////////////////////////////
/// @brief set the count flag for the statement
///
/// Setting the count flag will make the statement's result cursor return the
/// total number of result documents. The count flag is not set by default.
////////////////////////////////////////////////////////////////////////////////

ArangoStatement.prototype.setCount = function (bool) {
  this._doCount = bool ? true : false;
}

////////////////////////////////////////////////////////////////////////////////
/// @brief set the maximum number of results documents the cursor will return
/// in a single server roundtrip.
/// The higher this number is, the less server roundtrips will be made when
/// iterating over the result documents of a cursor.
////////////////////////////////////////////////////////////////////////////////

ArangoStatement.prototype.setBatchSize = function (value) {
  if (parseInt(value) > 0) {
    this._batchSize = parseInt(value);
  }
}

////////////////////////////////////////////////////////////////////////////////
/// @brief set the query string
////////////////////////////////////////////////////////////////////////////////

ArangoStatement.prototype.setQuery = function (query) {
  this._query = query;
}

////////////////////////////////////////////////////////////////////////////////
/// @brief parse a query and return the results
////////////////////////////////////////////////////////////////////////////////

ArangoStatement.prototype.parse = function () {
  var body = {
    "query" : this._query,
  }

  var requestResult = this._database._connection.post("/_api/query", JSON.stringify(body));
    
  TRI_CheckRequestResult(requestResult);

  return true;
}

////////////////////////////////////////////////////////////////////////////////
/// @brief execute the query
///
/// Invoking execute() will transfer the query and all bind parameters to the
/// server. It will return a cursor with the query results in case of success.
/// In case of an error, the error will be print2ed
////////////////////////////////////////////////////////////////////////////////

ArangoStatement.prototype.execute = function () {
  var body = {
    "query" : this._query,
    "count" : this._doCount,
    "bindVars" : this._bindVars
  }

  if (this._batchSize) {
    body["batchSize"] = this._batchSize;
  }

  var requestResult = this._database._connection.post("/_api/cursor", JSON.stringify(body));
    
  TRI_CheckRequestResult(requestResult);

  return new ArangoQueryCursor(this._database, requestResult);
}

////////////////////////////////////////////////////////////////////////////////
/// @}
////////////////////////////////////////////////////////////////////////////////

// -----------------------------------------------------------------------------
// --SECTION--                                                      initialisers
// -----------------------------------------------------------------------------

////////////////////////////////////////////////////////////////////////////////
/// @brief general help
////////////////////////////////////////////////////////////////////////////////

HELP = TRI_CreateHelpHeadline("Help") +
'Predefined objects:                                                 ' + "\n" +
'  arango:                               ArangoConnection          ' + "\n" +
'  db:                                    ArangoDatabase            ' + "\n" +
'Example:                                                            ' + "\n" +
' > db._collections();                    list all collections       ' + "\n" +
' > db.<coll_name>.all();                 list all documents         ' + "\n" +
' > id = db.<coll_name>.save({ ... });    save a document            ' + "\n" +
' > db.<coll_name>.delete(<_id>);         delete a document          ' + "\n" +
' > db.<coll_name>.document(<_id>);       get a document             ' + "\n" +
' > help                                  show help pages            ' + "\n" +
' > helpQueries                           query help                 ' + "\n" +
' > exit                                                             ';

////////////////////////////////////////////////////////////////////////////////
/// @brief query help
////////////////////////////////////////////////////////////////////////////////

helpQueries = TRI_CreateHelpHeadline("Select query help") +
'Create a select query:                                              ' + "\n" +
' > st = new ArangoStatement(db, { "query" : "select..." });        ' + "\n" +
' > st = db._createStatement({ "query" : "select..." });             ' + "\n" +
'Set query options:                                                  ' + "\n" +
' > st.setBatchSize(<value>);     set the max. number of results     ' + "\n" +
'                                 to be transferred per roundtrip    ' + "\n" +
' > st.setCount(<value>);         set count flag (return number of   ' + "\n" +
'                                 results in "count" attribute)      ' + "\n" +
'Get query options:                                                  ' + "\n" +
' > st.setBatchSize();            return the max. number of results  ' + "\n" +
'                                 to be transferred per roundtrip    ' + "\n" +
' > st.getCount();                return count flag (return number of' + "\n" +
'                                 results in "count" attribute)      ' + "\n" +
' > st.getQuery();                return query string                ' + "\n" +
'                                 results in "count" attribute)      ' + "\n" +
'Bind parameters to a query:                                         ' + "\n" +
' > st.bind(<key>, <value>);      bind single variable               ' + "\n" +
' > st.bind(<values>);            bind multiple variables            ' + "\n" +
'Execute query:                                                      ' + "\n" +
' > c = st.execute();             returns a cursor                   ' + "\n" +
'Get all results in an array:                                        ' + "\n" +
' > e = c.elements();                                                ' + "\n" +
'Or loop over the result set:                                        ' + "\n" +
' > while (c.hasNext()) { print2( c.next() ); }                       ';

////////////////////////////////////////////////////////////////////////////////
/// @brief extended help
////////////////////////////////////////////////////////////////////////////////

helpExtended = TRI_CreateHelpHeadline("More help") +
'Pager:                                                              ' + "\n" +
' > internal.stop_pager()               stop the pager output        ' + "\n" +
' > internal.start_pager()              start the pager              ' + "\n" +
'Pretty print2ing:                                                    ' + "\n" +
' > stop_pretty_print2()                 stop pretty print2ing         ' + "\n" +
' > start_pretty_print2()                start pretty print2ing        ' + "\n" +
'Color output:                                                       ' + "\n" +
' > stop_color_print2()                  stop color print2ing          ' + "\n" +
' > start_color_print2()                 start color print2ing         ' + "\n" +
' > start_color_print2(COLOR_BLUE)       set color                    ' + "\n" +
'Print function:                                                     ' + "\n" +
' > print2(x)                            std. print2 function          ' + "\n" +
' > print2_plain(x)                      print2 without pretty print2ing' + "\n" +
'                                       and without colors           ';

////////////////////////////////////////////////////////////////////////////////
/// @brief create the global db object and load the collections
////////////////////////////////////////////////////////////////////////////////

try {

  // default databases
  db = new ArangoDatabase(arango);
  edges = new ArangoEdges(arango);

  // load collection data
  db._collections();
  edges._collections();

  // export to internal
  ModuleCache["/internal"].exports.db = db;
  ModuleCache["/internal"].exports.edges = db;

  print2(HELP);
}
catch (err) {
  console.log(err);
}

////////////////////////////////////////////////////////////////////////////////
/// @}
////////////////////////////////////////////////////////////////////////////////

// Local Variables:
// mode: outline-minor
// outline-regexp: "^\\(/// @brief\\|/// @addtogroup\\|// --SECTION--\\|/// @page\\|/// @}\\)"
// End:
=======
../../../js/client/client.js
>>>>>>> 8e35069c
<|MERGE_RESOLUTION|>--- conflicted
+++ resolved
@@ -1,2155 +1 @@
-<<<<<<< HEAD
-////////////////////////////////////////////////////////////////////////////////
-/// @brief ArangoShell client API
-///
-/// @file
-///
-/// DISCLAIMER
-///
-/// Copyright 2012 triagens GmbH, Cologne, Germany
-///
-/// Licensed under the Apache License, Version 2.0 (the "License");
-/// you may not use this file except in compliance with the License.
-/// You may obtain a copy of the License at
-///
-///     http://www.apache.org/licenses/LICENSE-2.0
-///
-/// Unless required by applicable law or agreed to in writing, software
-/// distributed under the License is distributed on an "AS IS" BASIS,
-/// WITHOUT WARRANTIES OR CONDITIONS OF ANY KIND, either express or implied.
-/// See the License for the specific language governing permissions and
-/// limitations under the License.
-///
-/// Copyright holder is triAGENS GmbH, Cologne, Germany
-///
-/// @author Achim Brandt
-/// @author Copyright 2012, triAGENS GmbH, Cologne, Germany
-////////////////////////////////////////////////////////////////////////////////
-
-////////////////////////////////////////////////////////////////////////////////
-/// @addtogroup ArangoShell
-/// @{
-////////////////////////////////////////////////////////////////////////////////
-
-// -----------------------------------------------------------------------------
-// --SECTION--                                                  global variables
-// -----------------------------------------------------------------------------
-
-////////////////////////////////////////////////////////////////////////////////
-/// @addtogroup ArangoShell
-/// @{
-////////////////////////////////////////////////////////////////////////////////
-
-////////////////////////////////////////////////////////////////////////////////
-/// @brief default collection for saving queries
-////////////////////////////////////////////////////////////////////////////////
-
-var DEFAULT_QUERY_COLLECTION = "query";
-
-////////////////////////////////////////////////////////////////////////////////
-/// @brief help texts
-////////////////////////////////////////////////////////////////////////////////
-
-var HELP = "";
-var helpQueries = "";
-var helpArangoDatabase = "";
-var helpArangoCollection = "";
-var helpArangoQueryCursor = "";
-var helpArangoStoredStatement = "";
-var helpArangoStatement = "";
-var helpExtended = "";
-
-////////////////////////////////////////////////////////////////////////////////
-/// @}
-////////////////////////////////////////////////////////////////////////////////
-
-// -----------------------------------------------------------------------------
-// --SECTION--                                                 private functions
-// -----------------------------------------------------------------------------
-
-////////////////////////////////////////////////////////////////////////////////
-/// @addtogroup ArangoShell
-/// @{
-////////////////////////////////////////////////////////////////////////////////
-
-////////////////////////////////////////////////////////////////////////////////
-/// @brief return a formatted type string for object
-/// 
-/// If the object has an id, it will be included in the string.
-////////////////////////////////////////////////////////////////////////////////
-
-function TRI_GetIdString (object, typeName) {
-  var result = "[object " + typeName;
-  
-  if (object._id) {
-    result += ":" + object._id;
-  }
-  else if (object.data && object.data._id) {
-    result += ":" + object.data._id;
-  }
-
-  result += "]";
-
-  return result;
-}
-
-////////////////////////////////////////////////////////////////////////////////
-/// @brief handles error results
-/// 
-/// throws an exception in case of an an error
-////////////////////////////////////////////////////////////////////////////////
-
-function TRI_CheckRequestResult (requestResult) {
-  if (requestResult == undefined) {    
-    requestResult = {
-      "error" : true,
-      "code"  : 0,
-      "errorNum" : 0,
-      "errorMessage" : "Unknown error. Request result is empty"
-    }    
-  }
-  
-  if (requestResult["error"] != undefined && requestResult["error"]) {    
-    throw new ArangoError(requestResult);
-  }  
-}
-
-////////////////////////////////////////////////////////////////////////////////
-/// @brief create a formatted headline text 
-////////////////////////////////////////////////////////////////////////////////
-
-function TRI_CreateHelpHeadline (text) {
-  var x = parseInt(Math.abs(78 - text.length) / 2);
-  
-  var p = "";
-  for (var i = 0; i < x; ++i) {
-    p += "-";
-  }
-  
-  return "\n" + p + " " + text + " " + p + "\n";
-}
-
-////////////////////////////////////////////////////////////////////////////////
-/// @}
-////////////////////////////////////////////////////////////////////////////////
-
-// -----------------------------------------------------------------------------
-// --SECTION--                                                  public functions
-// -----------------------------------------------------------------------------
-
-////////////////////////////////////////////////////////////////////////////////
-/// @addtogroup ArangoShell
-/// @{
-////////////////////////////////////////////////////////////////////////////////
-
-////////////////////////////////////////////////////////////////////////////////
-/// @brief turn off pretty print2ing
-////////////////////////////////////////////////////////////////////////////////
-
-function print2_plain (data) {
-  var p = PRETTY_PRINT;
-  PRETTY_PRINT = false;
-  var c;
-  if (typeof(COLOR_OUTPUT) != undefined) {
-    c = COLOR_OUTPUT;
-    COLOR_OUTPUT = undefined;
-  }
-  
-  try {
-    print2(data);
-    PRETTY_PRINT = p;
-    if (typeof(c) != undefined) {
-      COLOR_OUTPUT = c;
-    }   
-  }
-  catch (e) {
-    PRETTY_PRINT = p;
-    if (typeof(c) != undefined) {
-      COLOR_OUTPUT = c;
-    }   
-    throw e.message;    
-  }  
-}
-
-////////////////////////////////////////////////////////////////////////////////
-/// @brief start pretty print2ing
-////////////////////////////////////////////////////////////////////////////////
-
-function start_pretty_print2 () {
-  print2("use pretty print2ing");
-  PRETTY_PRINT=true;
-  return undefined;
-}
-
-////////////////////////////////////////////////////////////////////////////////
-/// @brief stop pretty print2ing
-////////////////////////////////////////////////////////////////////////////////
-
-function stop_pretty_print2 () {
-  print2("stop pretty print2ing");
-  PRETTY_PRINT=false;
-  return undefined;
-}
-
-////////////////////////////////////////////////////////////////////////////////
-/// @brief start pretty print2ing with optional color
-////////////////////////////////////////////////////////////////////////////////
-
-function start_color_print2 (color) {
-  if (typeof(color) == "string") {
-    COLOR_OUTPUT = color;
-  }
-  else {
-    COLOR_OUTPUT = COLOR_BRIGHT;
-  }
-  print2("start " + COLOR_OUTPUT + "color" + COLOR_OUTPUT_RESET + " print2ing");
-  return undefined;
-}
-
-////////////////////////////////////////////////////////////////////////////////
-/// @brief stop pretty print2ing
-////////////////////////////////////////////////////////////////////////////////
-
-function stop_color_print2 () {
-  print2("stop color print2ing");
-  COLOR_OUTPUT = undefined;
-  return undefined;
-}
-
-////////////////////////////////////////////////////////////////////////////////
-/// @brief print2 the overall help
-////////////////////////////////////////////////////////////////////////////////
-
-function help () {
-  print2(HELP);
-  print2(helpQueries);
-  print2(helpArangoDatabase);
-  print2(helpArangoCollection);
-  print2(helpArangoStatement);
-  print2(helpArangoQueryCursor);
-  print2(helpExtended);
-}
-
-////////////////////////////////////////////////////////////////////////////////
-/// @}
-////////////////////////////////////////////////////////////////////////////////
-
-// -----------------------------------------------------------------------------
-// --SECTION--                                                 Module "internal"
-// -----------------------------------------------------------------------------
-
-////////////////////////////////////////////////////////////////////////////////
-/// @addtogroup ArangoShell
-/// @{
-////////////////////////////////////////////////////////////////////////////////
-
-////////////////////////////////////////////////////////////////////////////////
-/// @brief change internal.output to shell output
-////////////////////////////////////////////////////////////////////////////////
-/*
-ModuleCache["/internal"].exports.output = TRI_SYS_OUTPUT;
-
-////////////////////////////////////////////////////////////////////////////////
-/// @brief log function
-////////////////////////////////////////////////////////////////////////////////
-
-ModuleCache["/internal"].exports.log = function(level, msg) {
-  internal.output(level, ": ", msg, "\n");
-}
-
-////////////////////////////////////////////////////////////////////////////////
-/// @brief starts the pager
-////////////////////////////////////////////////////////////////////////////////
-
-ModuleCache["/internal"].exports.start_pager = SYS_START_PAGER;
-
-////////////////////////////////////////////////////////////////////////////////
-/// @brief stops the pager
-////////////////////////////////////////////////////////////////////////////////
-
-ModuleCache["/internal"].exports.stop_pager = SYS_STOP_PAGER;
-*/
-////////////////////////////////////////////////////////////////////////////////
-/// @}
-////////////////////////////////////////////////////////////////////////////////
-
-// -----------------------------------------------------------------------------
-// --SECTION--                                                      ArangoError
-// -----------------------------------------------------------------------------
-
-// -----------------------------------------------------------------------------
-// --SECTION--                                      constructors and destructors
-// -----------------------------------------------------------------------------
-
-////////////////////////////////////////////////////////////////////////////////
-/// @addtogroup ArangoShell
-/// @{
-////////////////////////////////////////////////////////////////////////////////
-
-////////////////////////////////////////////////////////////////////////////////
-/// @brief constructor
-////////////////////////////////////////////////////////////////////////////////
-
-function ArangoError (error) {
-  this.error = error.error;
-  this.code = error.code;
-  this.errorNum = error.errorNum;
-  this.errorMessage = error.errorMessage;
-}
-
-////////////////////////////////////////////////////////////////////////////////
-/// @}
-////////////////////////////////////////////////////////////////////////////////
-
-// -----------------------------------------------------------------------------
-// --SECTION--                                                 private functions
-// -----------------------------------------------------------------------------
-
-////////////////////////////////////////////////////////////////////////////////
-/// @addtogroup ArangoShell
-/// @{
-////////////////////////////////////////////////////////////////////////////////
-
-////////////////////////////////////////////////////////////////////////////////
-/// @brief print2s an error
-////////////////////////////////////////////////////////////////////////////////
-
-ArangoError.prototype._PRINT = function() {
-  internal.output(this.toString());
-}
-
-////////////////////////////////////////////////////////////////////////////////
-/// @brief toString function
-////////////////////////////////////////////////////////////////////////////////
-
-ArangoError.prototype.toString = function() {
-  var result = "";
-  if (typeof(COLOR_BRIGHT) != "undefined") {
-    result = COLOR_BRIGHT + "Error: " + COLOR_OUTPUT_RESET;
-  }
-  else  {
-    result = "Error: ";
-  }
-
-  result += "[" + this.code + ":" + this.errorNum + "] " + this.errorMessage;
-  
-  return result;
-}
-
-////////////////////////////////////////////////////////////////////////////////
-/// @brief print2s an error
-////////////////////////////////////////////////////////////////////////////////
-
-ArangoError.prototype.toString = function() {
-  var errorNum = this.errorNum;
-  var errorMessage = this.errorMessage;
-
-  return "[ArangoError " + errorNum + ": " + errorMessage + "]";
-}
-
-////////////////////////////////////////////////////////////////////////////////
-/// @}
-////////////////////////////////////////////////////////////////////////////////
-
-// -----------------------------------------------------------------------------
-// --SECTION--                                                   ArangoDatabase
-// -----------------------------------------------------------------------------
-
-// -----------------------------------------------------------------------------
-// --SECTION--                                      constructors and destructors
-// -----------------------------------------------------------------------------
-
-////////////////////////////////////////////////////////////////////////////////
-/// @addtogroup ArangoShell
-/// @{
-////////////////////////////////////////////////////////////////////////////////
-
-////////////////////////////////////////////////////////////////////////////////
-/// @brief constructor
-////////////////////////////////////////////////////////////////////////////////
-
-function ArangoDatabase (connection) {
-  this._connection = connection;
-  this._collectionConstructor = ArangoCollection;
-}
-
-////////////////////////////////////////////////////////////////////////////////
-/// @}
-////////////////////////////////////////////////////////////////////////////////
-
-// -----------------------------------------------------------------------------
-// --SECTION--                                                 private functions
-// -----------------------------------------------------------------------------
-
-////////////////////////////////////////////////////////////////////////////////
-/// @addtogroup ArangoShell
-/// @{
-////////////////////////////////////////////////////////////////////////////////
-
-////////////////////////////////////////////////////////////////////////////////
-/// @brief help for ArangoDatabase
-////////////////////////////////////////////////////////////////////////////////
-
-helpArangoDatabase = TRI_CreateHelpHeadline("ArangoDatabase help") +
-'ArangoDatabase constructor:                                        ' + "\n" +
-' > db = new ArangoDatabase(connection);                            ' + "\n" +
-'                                                                    ' + "\n" +
-'Administration Functions:                                           ' + "\n" +
-'  _help();                       this help                          ' + "\n" +
-'                                                                    ' + "\n" +
-'Collection Functions:                                               ' + "\n" +
-'  _collections()                 list all collections               ' + "\n" +
-'  _collection(<identifier>)      get collection by identifier/name  ' + "\n" +
-'  _create(<name>, <props>)       creates a new collection           ' + "\n" +
-'  _truncate(<name>)              delete all documents               ' + "\n" +
-'  _drop(<name>)                  delete a collection                ' + "\n" +
-'                                                                    ' + "\n" +
-'Document Functions:                                                 ' + "\n" +
-'  _document(<id>)                 get document by handle            ' + "\n" +
-'  _replace(<id>, <data>)          over-writes document              ' + "\n" +
-'  _delete(<id>)                   deletes document                  ' + "\n" +
-'                                                                    ' + "\n" +
-'Query Functions:                                                    ' + "\n" +
-'  _createStatement(<data>);      create and return select query     ' + "\n" +
-'                                                                    ' + "\n" +
-'Attributes:                                                         ' + "\n" +
-'  <collection names>             collection with the given name     ';
-
-////////////////////////////////////////////////////////////////////////////////
-/// @brief print2 the help for ArangoDatabase
-////////////////////////////////////////////////////////////////////////////////
-
-ArangoDatabase.prototype._help = function () {  
-  print2(helpArangoDatabase);
-}
-
-////////////////////////////////////////////////////////////////////////////////
-/// @brief return a string representation of the database object
-////////////////////////////////////////////////////////////////////////////////
-
-ArangoDatabase.prototype.toString = function () {  
-  return "[object ArangoDatabase]";
-}
-
-////////////////////////////////////////////////////////////////////////////////
-/// @}
-////////////////////////////////////////////////////////////////////////////////
-
-// -----------------------------------------------------------------------------
-// --SECTION--                                              collection functions
-// -----------------------------------------------------------------------------
-
-////////////////////////////////////////////////////////////////////////////////
-/// @addtogroup ArangoShell
-/// @{
-////////////////////////////////////////////////////////////////////////////////
-
-////////////////////////////////////////////////////////////////////////////////
-/// @brief return all collections from the database
-////////////////////////////////////////////////////////////////////////////////
-
-ArangoDatabase.prototype._collections = function () {
-  var requestResult = this._connection.get("/_api/collection");
-  
-  TRI_CheckRequestResult(requestResult);
-
-  if (requestResult["collections"] != undefined) {
-    var collections = requestResult["collections"];
-    var result = []
-    
-    // add all collentions to object
-    for (var i = 0;  i < collections.length;  ++i) {
-      var collection = new this._collectionConstructor(this, collections[i]);
-
-      this[collection._name] = collection;
-      result.push(collection);
-    }
-      
-    return result;
-  }
-  
-  return undefined;
-}
-
-////////////////////////////////////////////////////////////////////////////////
-/// @brief return a single collection, identified by its id or name
-////////////////////////////////////////////////////////////////////////////////
-
-ArangoDatabase.prototype._collection = function (id) {
-  var requestResult = this._connection.get("/_api/collection/" + encodeURIComponent(id));
-  
-  // return null in case of not found
-  if (requestResult != null
-      && requestResult.error == true 
-      && requestResult.errorNum == internal.errors.ERROR_ARANGO_COLLECTION_NOT_FOUND.code) {
-    return null;
-  }
-
-  // check all other errors and throw them
-  TRI_CheckRequestResult(requestResult);
-
-  var name = requestResult["name"];
-
-  if (name != undefined) {
-    return this[name] = new this._collectionConstructor(this, requestResult);
-  }
-  
-  return undefined;
-}
-
-////////////////////////////////////////////////////////////////////////////////
-/// @brief creates a new collection
-////////////////////////////////////////////////////////////////////////////////
-
-ArangoDatabase.prototype._create = function (name, properties) {
-  var body = {
-    "name" : name
-  };
-
-  if (properties != null) {
-    if (properties.hasOwnProperty("waitForSync")) {
-      body.waitForSync = properties.waitForSync;
-    }
-
-    if (properties.hasOwnProperty("journalSize")) {
-      body.journalSize = properties.journalSize;
-    }
-  }
-
-  var requestResult = this._connection.post("/_api/collection", JSON.stringify(body));
-
-  TRI_CheckRequestResult(requestResult);
-
-  var name = requestResult["name"];
-
-  if (name != undefined) {
-    return this[name] = new this._collectionConstructor(this, requestResult);
-  }
-  
-  return undefined;
-}
-
-////////////////////////////////////////////////////////////////////////////////
-/// @brief truncates a collection
-////////////////////////////////////////////////////////////////////////////////
-
-ArangoDatabase.prototype._truncate = function (id) {
-  for (var name in this) {
-    if (this.hasOwnProperty(name)) {
-      var collection = this[name];
-
-      if (collection instanceof this._collectionConstructor) {
-        if (collection._id == id || collection._name == id) {
-          return collection.truncate();
-        }
-      }
-    }
-  }
-
-  return undefined;
-}
-
-////////////////////////////////////////////////////////////////////////////////
-/// @brief drops a collection
-////////////////////////////////////////////////////////////////////////////////
-
-ArangoDatabase.prototype._drop = function (id) {
-  for (var name in this) {
-    if (this.hasOwnProperty(name)) {
-      var collection = this[name];
-
-      if (collection instanceof this._collectionConstructor) {
-        if (collection._id == id || collection._name == id) {
-          return collection.drop();
-        }
-      }
-    }
-  }
-
-  return undefined;
-}
-
-////////////////////////////////////////////////////////////////////////////////
-/// @}
-////////////////////////////////////////////////////////////////////////////////
-
-// -----------------------------------------------------------------------------
-// --SECTION--                                                document functions
-// -----------------------------------------------------------------------------
-
-////////////////////////////////////////////////////////////////////////////////
-/// @addtogroup ArangoShell
-/// @{
-////////////////////////////////////////////////////////////////////////////////
-
-////////////////////////////////////////////////////////////////////////////////
-/// @brief return a single document from the collection, identified by its id
-////////////////////////////////////////////////////////////////////////////////
-
-ArangoDatabase.prototype._document = function (id) {
-  var rev = null;
-  var requestResult;
-
-  if (id.hasOwnProperty("_id")) {
-    if (id.hasOwnProperty("_rev")) {
-      rev = id._rev;
-    }
-
-    id = id._id;
-  }
-
-  if (rev == null) {
-    requestResult = this._connection.get("/_api/document/" + id);
-  }
-  else {
-    requestResult = this._connection.get("/_api/document/" + id, {'if-match' : '"' + rev + '"' });
-  }
-
-  if (requestResult != null
-      && requestResult.error == true 
-      && requestResult.errorNum == internal.errors.ERROR_ARANGO_COLLECTION_NOT_FOUND.code) {
-    var s = id.split("/");
-
-    if (s.length != 2) {
-      requestResult.errorNum = internal.errors.ERROR_ARANGO_DOCUMENT_HANDLE_BAD.code;
-    }
-
-    throw new ArangoError(requestResult);
-  }
-
-  TRI_CheckRequestResult(requestResult);
-
-  return requestResult;
-}
-
-////////////////////////////////////////////////////////////////////////////////
-/// @brief delete a document in the collection, identified by its id
-////////////////////////////////////////////////////////////////////////////////
-
-ArangoDatabase.prototype._delete = function (id, overwrite) {
-  var rev = null;
-  var requestResult;
-
-  if (id.hasOwnProperty("_id")) {
-    if (id.hasOwnProperty("_rev")) {
-      rev = id._rev;
-    }
-
-    id = id._id;
-  }
-
-  var policy = "";
-
-  if (overwrite) {
-    policy = "?policy=last";
-  }
-
-  if (rev == null) {
-    requestResult = this._connection.delete("/_api/document/" + id + policy);
-  }
-  else {
-    requestResult = this._connection.delete("/_api/document/" + id + policy, {'if-match' : '"' + rev + '"' });
-  }
-
-  if (requestResult != null && requestResult.error == true) {
-    var s = id.split("/");
-
-    if (s.length != 2) {
-      requestResult.errorNum = internal.errors.ERROR_ARANGO_DOCUMENT_HANDLE_BAD.code;
-    }
-
-    if (overwrite) {
-      if (requestResult.errorNum == internal.errors.ERROR_ARANGO_DOCUMENT_NOT_FOUND.code) {
-        return false;
-      }
-    }
-
-    throw new ArangoError(requestResult);
-  }
-
-  TRI_CheckRequestResult(requestResult);
-
-  return true;
-}
-
-////////////////////////////////////////////////////////////////////////////////
-/// @brief update a document in the collection, identified by its id
-////////////////////////////////////////////////////////////////////////////////
-
-ArangoDatabase.prototype._replace = function (id, data, overwrite) { 
-  var rev = null;
-  var requestResult;
-
-  if (id.hasOwnProperty("_id")) {
-    if (id.hasOwnProperty("_rev")) {
-      rev = id._rev;
-    }
-
-    id = id._id;
-  }
-
-  var policy = "";
-
-  if (overwrite) {
-    policy = "?policy=last";
-  }
-
-  if (rev == null) {
-    requestResult = this._connection.put("/_api/document/" + id + policy, JSON.stringify(data));
-  }
-  else {
-    requestResult = this._connection.put("/_api/document/" + id + policy, JSON.stringify(data), {'if-match' : '"' + rev + '"' });
-  }
-
-  if (requestResult != null && requestResult.error == true) {
-    var s = id.split("/");
-
-    if (s.length != 2) {
-      requestResult.errorNum = internal.errors.ERROR_ARANGO_DOCUMENT_HANDLE_BAD.code;
-    }
-
-    throw new ArangoError(requestResult);
-  }
-
-  TRI_CheckRequestResult(requestResult);
-
-  return requestResult;
-}
-
-////////////////////////////////////////////////////////////////////////////////
-/// @}
-////////////////////////////////////////////////////////////////////////////////
-
-// -----------------------------------------------------------------------------
-// --SECTION--                                                   query functions
-// -----------------------------------------------------------------------------
-
-////////////////////////////////////////////////////////////////////////////////
-/// @addtogroup ArangoShell
-/// @{
-////////////////////////////////////////////////////////////////////////////////
-
-////////////////////////////////////////////////////////////////////////////////
-/// @brief factory method to create a new statement
-////////////////////////////////////////////////////////////////////////////////
-
-ArangoDatabase.prototype._createStatement = function (data) {  
-  return new ArangoStatement(this, data);
-}
-
-////////////////////////////////////////////////////////////////////////////////
-/// @}
-////////////////////////////////////////////////////////////////////////////////
-
-// -----------------------------------------------------------------------------
-// --SECTION--                                                      ArangoEdges
-// -----------------------------------------------------------------------------
-
-// -----------------------------------------------------------------------------
-// --SECTION--                                      constructors and destructors
-// -----------------------------------------------------------------------------
-
-////////////////////////////////////////////////////////////////////////////////
-/// @addtogroup ArangoShell
-/// @{
-////////////////////////////////////////////////////////////////////////////////
-
-////////////////////////////////////////////////////////////////////////////////
-/// @brief constructor
-////////////////////////////////////////////////////////////////////////////////
-
-function ArangoEdges (connection) {
-  this._connection = connection;
-  this._collectionConstructor = ArangoEdgesCollection;
-}
-
-ArangoEdges.prototype = new ArangoDatabase();
-
-////////////////////////////////////////////////////////////////////////////////
-/// @}
-////////////////////////////////////////////////////////////////////////////////
-
-// -----------------------------------------------------------------------------
-// --SECTION--                                                 private functions
-// -----------------------------------------------------------------------------
-
-////////////////////////////////////////////////////////////////////////////////
-/// @addtogroup ArangoShell
-/// @{
-////////////////////////////////////////////////////////////////////////////////
-
-////////////////////////////////////////////////////////////////////////////////
-/// @brief help for ArangoEdges
-////////////////////////////////////////////////////////////////////////////////
-
-helpArangoEdges = TRI_CreateHelpHeadline("ArangoEdges help") +
-'ArangoEdges constructor:                                           ' + "\n" +
-' > edges = new ArangoEdges(connection);                            ' + "\n" +
-'                                                                    ' + "\n" +
-'Administration Functions:                                           ' + "\n" +
-'  _help();                       this help                          ' + "\n" +
-'                                                                    ' + "\n" +
-'Attributes:                                                         ' + "\n" +
-'  <collection names>             collection with the given name     ';
-
-////////////////////////////////////////////////////////////////////////////////
-/// @brief print2 the help for ArangoEdges
-////////////////////////////////////////////////////////////////////////////////
-
-ArangoEdges.prototype._help = function () {  
-  print2(helpArangoEdges);
-}
-
-////////////////////////////////////////////////////////////////////////////////
-/// @brief return a string representation of the database object
-////////////////////////////////////////////////////////////////////////////////
-
-ArangoEdges.prototype.toString = function () {  
-  return "[object ArangoEdges]";
-}
-
-////////////////////////////////////////////////////////////////////////////////
-/// @}
-////////////////////////////////////////////////////////////////////////////////
-
-// -----------------------------------------------------------------------------
-// --SECTION--                                                 ArangoCollection
-// -----------------------------------------------------------------------------
-
-// -----------------------------------------------------------------------------
-// --SECTION--                                      constructors and destructors
-// -----------------------------------------------------------------------------
-
-////////////////////////////////////////////////////////////////////////////////
-/// @addtogroup ArangoShell
-/// @{
-////////////////////////////////////////////////////////////////////////////////
-
-////////////////////////////////////////////////////////////////////////////////
-/// @brief constructor
-////////////////////////////////////////////////////////////////////////////////
-
-function ArangoCollection (database, data) {
-  this._database = database;
-
-  if (typeof data === "string") {
-    this._name = data;
-  }
-  else if (data != null) {
-    this._id = data.id;
-    this._name = data.name;
-    this._status = data.status;
-  }
-}
-
-////////////////////////////////////////////////////////////////////////////////
-/// @}
-////////////////////////////////////////////////////////////////////////////////
-
-// -----------------------------------------------------------------------------
-// --SECTION--                                                         constants
-// -----------------------------------------------------------------------------
-
-////////////////////////////////////////////////////////////////////////////////
-/// @addtogroup ArangoShell
-/// @{
-////////////////////////////////////////////////////////////////////////////////
-
-////////////////////////////////////////////////////////////////////////////////
-/// @brief collection is corrupted
-////////////////////////////////////////////////////////////////////////////////
-
-ArangoCollection.STATUS_CORRUPTED = 0;
-
-////////////////////////////////////////////////////////////////////////////////
-/// @brief collection is new born
-////////////////////////////////////////////////////////////////////////////////
-
-ArangoCollection.STATUS_NEW_BORN = 1;
-
-////////////////////////////////////////////////////////////////////////////////
-/// @brief collection is unloaded
-////////////////////////////////////////////////////////////////////////////////
-
-ArangoCollection.STATUS_UNLOADED = 2;
-
-////////////////////////////////////////////////////////////////////////////////
-/// @brief collection is loaded
-////////////////////////////////////////////////////////////////////////////////
-
-ArangoCollection.STATUS_LOADED = 3;
-
-////////////////////////////////////////////////////////////////////////////////
-/// @brief collection is unloading
-////////////////////////////////////////////////////////////////////////////////
-
-ArangoCollection.STATUS_UNLOADING = 4;
-
-////////////////////////////////////////////////////////////////////////////////
-/// @brief collection is deleted
-////////////////////////////////////////////////////////////////////////////////
-
-ArangoCollection.STATUS_DELETED = 5;
-
-////////////////////////////////////////////////////////////////////////////////
-/// @}
-////////////////////////////////////////////////////////////////////////////////
-
-// -----------------------------------------------------------------------------
-// --SECTION--                                                 private functions
-// -----------------------------------------------------------------------------
-
-////////////////////////////////////////////////////////////////////////////////
-/// @addtogroup ArangoShell
-/// @{
-////////////////////////////////////////////////////////////////////////////////
-
-////////////////////////////////////////////////////////////////////////////////
-/// @brief help for ArangoCollection
-////////////////////////////////////////////////////////////////////////////////
-
-helpArangoCollection = TRI_CreateHelpHeadline("ArangoCollection help") +
-'ArangoCollection constructor:                                      ' + "\n" +
-' > col = db.mycoll;                                                 ' + "\n" +
-' > col = db._create("mycoll");                                      ' + "\n" +
-'                                                                    ' + "\n" +
-'Administration Functions:                                           ' + "\n" +
-'  name()                          collection name                   ' + "\n" +
-'  status()                        status of the collection          ' + "\n" +
-'  truncate()                      delete all documents              ' + "\n" +
-'  properties()                    show collection properties        ' + "\n" +
-'  drop()                          delete a collection               ' + "\n" +
-'  load()                          load a collection into memeory    ' + "\n" +
-'  unload()                        unload a collection from memory   ' + "\n" +
-'  rename(new-name)                renames a collection              ' + "\n" +
-'  refresh()                       refreshes the status and name     ' + "\n" +
-'  _help();                        this help                         ' + "\n" +
-'                                                                    ' + "\n" +
-'Document Functions:                                                 ' + "\n" +
-'  count()                         number of documents               ' + "\n" +
-'  save(<data>)                    create document and return handle ' + "\n" +
-'  document(<id>)                  get document by handle            ' + "\n" +
-'  replace(<id>, <data>)           over-writes document              ' + "\n" +
-'  delete(<id>)                    deletes document                  ' + "\n" +
-'                                                                    ' + "\n" +
-'Attributes:                                                         ' + "\n" +
-'  _database                       database object                   ' + "\n" +
-'  _id                             collection identifier             ';
-
-////////////////////////////////////////////////////////////////////////////////
-/// @brief return a string representation of the collection
-////////////////////////////////////////////////////////////////////////////////
-
-ArangoCollection.prototype.toString = function () {  
-  return TRI_GetIdString(this, "ArangoCollection");
-}
-
-////////////////////////////////////////////////////////////////////////////////
-/// @brief print2s the collection
-////////////////////////////////////////////////////////////////////////////////
-
-ArangoCollection.prototype._PRINT = function () {  
-  var status = "unknown";
-
-  switch (this.status()) {
-    case ArangoCollection.STATUS_NEW_BORN: status = "new born"; break;
-    case ArangoCollection.STATUS_UNLOADED: status = "unloaded"; break;
-    case ArangoCollection.STATUS_UNLOADING: status = "unloading"; break;
-    case ArangoCollection.STATUS_LOADED: status = "loaded"; break;
-    case ArangoCollection.STATUS_CORRUPTED: status = "corrupted"; break;
-    case ArangoCollection.STATUS_DELETED: status = "deleted"; break;
-  }
-  
-  internal.output("[ArangoCollection ", this._id, ", \"", this.name(), "\" (status " + status + ")]");
-}
-
-////////////////////////////////////////////////////////////////////////////////
-/// @brief print2 the help for ArangoCollection
-////////////////////////////////////////////////////////////////////////////////
-
-ArangoCollection.prototype._help = function () {  
-  print2(helpArangoCollection);
-}
-
-////////////////////////////////////////////////////////////////////////////////
-/// @}
-////////////////////////////////////////////////////////////////////////////////
-
-// -----------------------------------------------------------------------------
-// --SECTION--                                                  public functions
-// -----------------------------------------------------------------------------
-
-////////////////////////////////////////////////////////////////////////////////
-/// @addtogroup ArangoShell
-/// @{
-////////////////////////////////////////////////////////////////////////////////
-
-////////////////////////////////////////////////////////////////////////////////
-/// @brief returns the name of a collection
-////////////////////////////////////////////////////////////////////////////////
-
-ArangoCollection.prototype.name = function () {
-  if (this._name == null) {
-    this.refresh();
-  }
-
-  return this._name;
-}
-
-////////////////////////////////////////////////////////////////////////////////
-/// @brief returns the status of a collection
-////////////////////////////////////////////////////////////////////////////////
-
-ArangoCollection.prototype.status = function () {
-  if (this._status == null) {
-    this.refresh();
-  }
-
-  return this._status;
-}
-
-////////////////////////////////////////////////////////////////////////////////
-/// @brief gets or sets the properties of a collection
-////////////////////////////////////////////////////////////////////////////////
-
-ArangoCollection.prototype.properties = function (properties) {
-  var requestResult;
-
-  if (properties == null) {
-    requestResult = this._database._connection.get("/_api/collection/" + encodeURIComponent(this._id) + "/properties");
-
-    TRI_CheckRequestResult(requestResult);
-  }
-  else {
-    var body = {};
-
-    if (properties.hasOwnProperty("waitForSync")) {
-      body.waitForSync = properties.waitForSync;
-    }
-
-    requestResult = this._database._connection.put("/_api/collection/" + encodeURIComponent(this._id) + "/properties", JSON.stringify(body));
-
-    TRI_CheckRequestResult(requestResult);
-  }
-
-  return { 
-    waitForSync : requestResult.waitForSync,
-    journalSize : requestResult.journalSize
-  };
-}
-
-////////////////////////////////////////////////////////////////////////////////
-/// @brief gets the figures of a collection
-////////////////////////////////////////////////////////////////////////////////
-
-ArangoCollection.prototype.figures = function () {
-  var requestResult = this._database._connection.get("/_api/collection/" + encodeURIComponent(this._id) + "/figures");
-
-  TRI_CheckRequestResult(requestResult);
-
-  return requestResult.figures;
-}
-
-////////////////////////////////////////////////////////////////////////////////
-/// @brief drops a collection
-////////////////////////////////////////////////////////////////////////////////
-
-ArangoCollection.prototype.drop = function () {
-  var requestResult = this._database._connection.delete("/_api/collection/" + encodeURIComponent(this._id));
-
-  TRI_CheckRequestResult(requestResult);
-
-  this._status = ArangoCollection.STATUS_DELETED;
-
-  var database = this._database;
-
-  for (var name in database) {
-    if (database.hasOwnProperty(name)) {
-      var collection = database[name];
-
-      if (collection instanceof ArangoCollection) {
-        if (collection._id == this._id) {
-          delete database[name];
-        }
-      }
-    }
-  }
-}
-
-////////////////////////////////////////////////////////////////////////////////
-/// @brief truncates a collection
-////////////////////////////////////////////////////////////////////////////////
-
-ArangoCollection.prototype.truncate = function () {
-  var requestResult = this._database._connection.put("/_api/collection/" + encodeURIComponent(this._id) + "/truncate", "");
-
-  TRI_CheckRequestResult(requestResult);
-
-  this._status = null;
-}
-
-////////////////////////////////////////////////////////////////////////////////
-/// @brief loads a collection
-////////////////////////////////////////////////////////////////////////////////
-
-ArangoCollection.prototype.load = function () {
-  var requestResult = this._database._connection.put("/_api/collection/" + encodeURIComponent(this._id) + "/load", "");
-
-  TRI_CheckRequestResult(requestResult);
-
-  this._status = null;
-}
-
-////////////////////////////////////////////////////////////////////////////////
-/// @brief unloads a collection
-////////////////////////////////////////////////////////////////////////////////
-
-ArangoCollection.prototype.unload = function () {
-  var requestResult = this._database._connection.put("/_api/collection/" + encodeURIComponent(this._id) + "/unload", "");
-
-  TRI_CheckRequestResult(requestResult);
-
-  this._status = null;
-}
-
-////////////////////////////////////////////////////////////////////////////////
-/// @brief renames a collection
-////////////////////////////////////////////////////////////////////////////////
-
-ArangoCollection.prototype.rename = function (name) {
-  var body = { name : name };
-  var requestResult = this._database._connection.put("/_api/collection/" + encodeURIComponent(this._id) + "/rename", JSON.stringify(body));
-
-  TRI_CheckRequestResult(requestResult);
-
-  delete this._database[this._name];
-  this._database[name] = this;
-
-  this._status = null;
-  this._name = null;
-}
-
-////////////////////////////////////////////////////////////////////////////////
-/// @brief refreshes a collection status and name
-////////////////////////////////////////////////////////////////////////////////
-
-ArangoCollection.prototype.refresh = function () {
-  var requestResult = this._database._connection.get("/_api/collection/" + encodeURIComponent(this._id));
-
-  TRI_CheckRequestResult(requestResult);
-
-  this._name = requestResult['name'];
-  this._status = requestResult['status'];
-}
-
-////////////////////////////////////////////////////////////////////////////////
-/// @}
-////////////////////////////////////////////////////////////////////////////////
-
-// -----------------------------------------------------------------------------
-// --SECTION--                                                document functions
-// -----------------------------------------------------------------------------
-
-////////////////////////////////////////////////////////////////////////////////
-/// @addtogroup ArangoShell
-/// @{
-////////////////////////////////////////////////////////////////////////////////
-
-////////////////////////////////////////////////////////////////////////////////
-/// @brief returns the number of documents
-////////////////////////////////////////////////////////////////////////////////
-
-ArangoCollection.prototype.count = function () {
-  var requestResult = this._database._connection.get("/_api/collection/" + encodeURIComponent(this._id) + "/count");
-
-  TRI_CheckRequestResult(requestResult);
-
-  return requestResult["count"];
-}
-
-////////////////////////////////////////////////////////////////////////////////
-/// @brief return all documents from the collection
-////////////////////////////////////////////////////////////////////////////////
-
-ArangoCollection.prototype.all = function () {
-  var data = {
-    collection : this._id
-  }  
-  
-  var requestResult = this._database._connection.put("/_api/simple/all", JSON.stringify(data));
-
-  TRI_CheckRequestResult(requestResult);
-
-  return requestResult;
-}
-
-////////////////////////////////////////////////////////////////////////////////
-/// @brief return a single document from the collection, identified by its id
-////////////////////////////////////////////////////////////////////////////////
-
-ArangoCollection.prototype.document = function (id) {
-  var rev = null;
-  var requestResult;
-
-  if (id.hasOwnProperty("_id")) {
-    if (id.hasOwnProperty("_rev")) {
-      rev = id._rev;
-    }
-
-    id = id._id;
-  }
-
-  if (rev == null) {
-    requestResult = this._database._connection.get("/_api/document/" + id);
-  }
-  else {
-    requestResult = this._database._connection.get("/_api/document/" + id, {'if-match' : '"' + rev + '"' });
-  }
-
-  if (requestResult != null
-      && requestResult.error == true 
-      && requestResult.errorNum == internal.errors.ERROR_ARANGO_COLLECTION_NOT_FOUND.code) {
-    var s = id.split("/");
-
-    if (s.length != 2) {
-      requestResult.errorNum = internal.errors.ERROR_ARANGO_DOCUMENT_HANDLE_BAD.code;
-    }
-    else if (s[0] != this._id) {
-      requestResult.errorNum = internal.errors.ERROR_ARANGO_CROSS_COLLECTION_REQUEST.code;
-    }
-
-    throw new ArangoError(requestResult);
-  }
-
-  TRI_CheckRequestResult(requestResult);
-
-  return requestResult;
-}
-
-////////////////////////////////////////////////////////////////////////////////
-/// @brief save a document in the collection, return its id
-////////////////////////////////////////////////////////////////////////////////
-
-ArangoCollection.prototype.save = function (data) {    
-  var requestResult = this._database._connection.post("/_api/document?collection=" + encodeURIComponent(this._id), JSON.stringify(data));
-  
-  TRI_CheckRequestResult(requestResult);
-
-  return requestResult;
-}
-
-////////////////////////////////////////////////////////////////////////////////
-/// @brief delete a document in the collection, identified by its id
-////////////////////////////////////////////////////////////////////////////////
-
-ArangoCollection.prototype.delete = function (id, overwrite) {
-  var rev = null;
-  var requestResult;
-
-  if (id.hasOwnProperty("_id")) {
-    if (id.hasOwnProperty("_rev")) {
-      rev = id._rev;
-    }
-
-    id = id._id;
-  }
-
-  var policy = "";
-
-  if (overwrite) {
-    policy = "?policy=last";
-  }
-
-  if (rev == null) {
-    requestResult = this._database._connection.delete("/_api/document/" + id + policy);
-  }
-  else {
-    requestResult = this._database._connection.delete("/_api/document/" + id + policy, {'if-match' : '"' + rev + '"' });
-  }
-
-  if (requestResult != null && requestResult.error == true) {
-    var s = id.split("/");
-
-    if (s.length != 2) {
-      requestResult.errorNum = internal.errors.ERROR_ARANGO_DOCUMENT_HANDLE_BAD.code;
-    }
-    else if (s[0] != this._id) {
-      requestResult.errorNum = internal.errors.ERROR_ARANGO_CROSS_COLLECTION_REQUEST.code;
-    }
-
-    if (overwrite) {
-      if (requestResult.errorNum == internal.errors.ERROR_ARANGO_DOCUMENT_NOT_FOUND.code) {
-        return false;
-      }
-    }
-
-    throw new ArangoError(requestResult);
-  }
-
-  TRI_CheckRequestResult(requestResult);
-
-  return true;
-}
-
-////////////////////////////////////////////////////////////////////////////////
-/// @brief update a document in the collection, identified by its id
-////////////////////////////////////////////////////////////////////////////////
-
-ArangoCollection.prototype.replace = function (id, data, overwrite) { 
-  var rev = null;
-  var requestResult;
-
-  if (id.hasOwnProperty("_id")) {
-    if (id.hasOwnProperty("_rev")) {
-      rev = id._rev;
-    }
-
-    id = id._id;
-  }
-
-  var policy = "";
-
-  if (overwrite) {
-    policy = "?policy=last";
-  }
-
-  if (rev == null) {
-    requestResult = this._database._connection.put("/_api/document/" + id + policy, JSON.stringify(data));
-  }
-  else {
-    requestResult = this._database._connection.put("/_api/document/" + id + policy, JSON.stringify(data), {'if-match' : '"' + rev + '"' });
-  }
-
-  if (requestResult != null && requestResult.error == true) {
-    var s = id.split("/");
-
-    if (s.length != 2) {
-      requestResult.errorNum = internal.errors.ERROR_ARANGO_DOCUMENT_HANDLE_BAD.code;
-    }
-    else if (s[0] != this._id) {
-      requestResult.errorNum = internal.errors.ERROR_ARANGO_CROSS_COLLECTION_REQUEST.code;
-    }
-
-    throw new ArangoError(requestResult);
-  }
-
-  TRI_CheckRequestResult(requestResult);
-
-  return requestResult;
-}
-
-////////////////////////////////////////////////////////////////////////////////
-/// @}
-////////////////////////////////////////////////////////////////////////////////
-
-// -----------------------------------------------------------------------------
-// --SECTION--                                            ArangoEdgesCollection
-// -----------------------------------------------------------------------------
-
-// -----------------------------------------------------------------------------
-// --SECTION--                                      constructors and destructors
-// -----------------------------------------------------------------------------
-
-////////////////////////////////////////////////////////////////////////////////
-/// @addtogroup ArangoShell
-/// @{
-////////////////////////////////////////////////////////////////////////////////
-
-////////////////////////////////////////////////////////////////////////////////
-/// @brief constructor
-////////////////////////////////////////////////////////////////////////////////
-
-function ArangoEdgesCollection (database, data) {
-  this._database = database;
-
-  if (typeof data === "string") {
-    this._name = data;
-  }
-  else {
-    this._id = data.id;
-    this._name = data.name;
-    this._status = data.status;
-  }
-}
-
-ArangoEdgesCollection.prototype = new ArangoCollection();
-
-////////////////////////////////////////////////////////////////////////////////
-/// @}
-////////////////////////////////////////////////////////////////////////////////
-
-// -----------------------------------------------------------------------------
-// --SECTION--                                                 private functions
-// -----------------------------------------------------------------------------
-
-////////////////////////////////////////////////////////////////////////////////
-/// @addtogroup ArangoShell
-/// @{
-////////////////////////////////////////////////////////////////////////////////
-
-////////////////////////////////////////////////////////////////////////////////
-/// @brief help for ArangoCollection
-////////////////////////////////////////////////////////////////////////////////
-
-helpArangoEdgesCollection = TRI_CreateHelpHeadline("ArangoEdgesCollection help") +
-'ArangoEdgesCollection constructor:                                 ' + "\n" +
-' > col = edges.mycoll;                                              ' + "\n" +
-' > col = db._create("mycoll");                                      ' + "\n" +
-'                                                                    ' + "\n" +
-'Attributes:                                                         ' + "\n" +
-'  _database                       database object                   ' + "\n" +
-'  _id                             collection identifier             ';
-
-////////////////////////////////////////////////////////////////////////////////
-/// @brief return a string representation of the collection
-////////////////////////////////////////////////////////////////////////////////
-
-ArangoEdgesCollection.prototype.toString = function () {  
-  return TRI_GetIdString(this, "ArangoEdgesCollection");
-}
-
-////////////////////////////////////////////////////////////////////////////////
-/// @brief print2s the collection
-////////////////////////////////////////////////////////////////////////////////
-
-ArangoEdgesCollection.prototype._PRINT = function () {  
-  var status = "unknown";
-
-  switch (this.status()) {
-    case ArangoCollection.STATUS_NEW_BORN: status = "new born"; break;
-    case ArangoCollection.STATUS_UNLOADED: status = "unloaded"; break;
-    case ArangoCollection.STATUS_UNLOADING: status = "unloading"; break;
-    case ArangoCollection.STATUS_LOADED: status = "loaded"; break;
-    case ArangoCollection.STATUS_CORRUPTED: status = "corrupted"; break;
-    case ArangoCollection.STATUS_DELETED: status = "deleted"; break;
-  }
-  
-  internal.output("[ArangoEdgesCollection ", this._id, ", \"", this.name(), "\" (status " + status + ")]");
-}
-
-////////////////////////////////////////////////////////////////////////////////
-/// @brief print2 the help for ArangoCollection
-////////////////////////////////////////////////////////////////////////////////
-
-ArangoEdgesCollection.prototype._help = function () {  
-  print2(helpArangoEdgesCollection);
-}
-
-////////////////////////////////////////////////////////////////////////////////
-/// @}
-////////////////////////////////////////////////////////////////////////////////
-
-// -----------------------------------------------------------------------------
-// --SECTION--                                                document functions
-// -----------------------------------------------------------------------------
-
-////////////////////////////////////////////////////////////////////////////////
-/// @addtogroup ArangoShell
-/// @{
-////////////////////////////////////////////////////////////////////////////////
-
-////////////////////////////////////////////////////////////////////////////////
-/// @brief save a document in the collection, return its id
-////////////////////////////////////////////////////////////////////////////////
-
-ArangoEdgesCollection.prototype.save = function (from, to, data) {    
-  if (from.hasOwnProperty("_id")) {
-    from = from._id;
-  }
-
-  if (to.hasOwnProperty("_id")) {
-    to = to._id;
-  }
-
-  var url = "/edge?collection=" + encodeURIComponent(this._id)
-          + "&from=" + encodeURIComponent(from)
-          + "&to=" + encodeURIComponent(to);
-
-  var requestResult = this._database._connection.post(url, JSON.stringify(data));
-  
-  TRI_CheckRequestResult(requestResult);
-
-  return requestResult;
-}
-
-////////////////////////////////////////////////////////////////////////////////
-/// @brief returns the edges starting or ending in a vertex
-////////////////////////////////////////////////////////////////////////////////
-
-ArangoEdgesCollection.prototype.edges = function (vertex) {
-
-  // if vertex is a list, iterator and concat
-  if (vertex instanceof Array) {
-    var edges = [];
-
-    for (var i = 0;  i < vertex.length;  ++i) {
-      var e = this.edges(vertex[i]);
-      
-      edges.push.apply(edges, e);
-    }
-
-    return edges;
-  }
-
-  if (vertex.hasOwnProperty("_id")) {
-    vertex = vertex._id;
-  }
-
-  // get the edges
-  requestResult = this._database._connection.get("/edges/" + encodeURIComponent(this._id) + "?vertex=" + encodeURIComponent(vertex));
-  
-  TRI_CheckRequestResult(requestResult);
-
-  return requestResult['edges'];
-}
-
-////////////////////////////////////////////////////////////////////////////////
-/// @brief returns the edges ending in a vertex
-////////////////////////////////////////////////////////////////////////////////
-
-ArangoEdgesCollection.prototype.inEdges = function (vertex) {
-
-  // if vertex is a list, iterator and concat
-  if (vertex instanceof Array) {
-    var edges = [];
-
-    for (var i = 0;  i < vertex.length;  ++i) {
-      var e = this.inEdges(vertex[i]);
-      
-      edges.push.apply(edges, e);
-    }
-
-    return edges;
-  }
-
-  if (vertex.hasOwnProperty("_id")) {
-    vertex = vertex._id;
-  }
-
-  // get the edges
-  requestResult = this._database._connection.get("/edges/" + encodeURIComponent(this._id) + "?direction=in&vertex=" + encodeURIComponent(vertex));
-  
-  TRI_CheckRequestResult(requestResult);
-
-  return requestResult['edges'];
-}
-
-////////////////////////////////////////////////////////////////////////////////
-/// @brief returns the edges starting in a vertex
-////////////////////////////////////////////////////////////////////////////////
-
-ArangoEdgesCollection.prototype.outEdges = function (vertex) {
-
-  // if vertex is a list, iterator and concat
-  if (vertex instanceof Array) {
-    var edges = [];
-
-    for (var i = 0;  i < vertex.length;  ++i) {
-      var e = this.outEdges(vertex[i]);
-      
-      edges.push.apply(edges, e);
-    }
-
-    return edges;
-  }
-
-  if (vertex.hasOwnProperty("_id")) {
-    vertex = vertex._id;
-  }
-
-  // get the edges
-  requestResult = this._database._connection.get("/edges/" + encodeURIComponent(this._id) + "?direction=out&vertex=" + encodeURIComponent(vertex));
-  
-  TRI_CheckRequestResult(requestResult);
-
-  return requestResult['edges'];
-}
-
-////////////////////////////////////////////////////////////////////////////////
-/// @}
-////////////////////////////////////////////////////////////////////////////////
-
-// -----------------------------------------------------------------------------
-// --SECTION--                                                ArangoQueryCursor
-// -----------------------------------------------------------------------------
-
-// -----------------------------------------------------------------------------
-// --SECTION--                                      constructors and destructors
-// -----------------------------------------------------------------------------
-
-////////////////////////////////////////////////////////////////////////////////
-/// @addtogroup ArangoShell
-/// @{
-////////////////////////////////////////////////////////////////////////////////
-
-////////////////////////////////////////////////////////////////////////////////
-/// @brief constructor
-////////////////////////////////////////////////////////////////////////////////
-
-function ArangoQueryCursor (database, data) {
-  this._database = database;
-  this.data = data;
-  this._hasNext = false;
-  this._hasMore = false;
-  this._pos = 0;
-  this._count = 0;
-  this._total = 0;
-  
-  if (data.result != undefined) {
-    this._count = data.result.length;
-    
-    if (this._pos < this._count) {
-      this._hasNext = true;
-    }
-    
-    if (data.hasMore != undefined && data.hasMore) {
-      this._hasMore = true;
-    }    
-  }
-}
-
-////////////////////////////////////////////////////////////////////////////////
-/// @}
-////////////////////////////////////////////////////////////////////////////////
-
-// -----------------------------------------------------------------------------
-// --SECTION--                                                 private functions
-// -----------------------------------------------------------------------------
-
-////////////////////////////////////////////////////////////////////////////////
-/// @addtogroup ArangoShell
-/// @{
-////////////////////////////////////////////////////////////////////////////////
-
-////////////////////////////////////////////////////////////////////////////////
-/// @brief help for ArangoQueryCursor
-////////////////////////////////////////////////////////////////////////////////
-
-helpArangoQueryCursor = TRI_CreateHelpHeadline("ArangoQueryCursor help") +
-'ArangoQueryCursor constructor:                                     ' + "\n" +
-' > cu1 = qi1.execute();                                             ' + "\n" +
-'Functions:                                                          ' + "\n" +
-'  hasMore();                            returns true if there       ' + "\n" +
-'                                        are more results            ' + "\n" +
-'  next();                               returns the next document   ' + "\n" +
-'  elements();                           returns all documents       ' + "\n" +
-'  _help();                              this help                   ' + "\n" +
-'Attributes:                                                         ' + "\n" +
-'  _database                             database object             ' + "\n" +
-'Example:                                                            ' + "\n" +
-' > st = db._createStatement({ "query" : "select a from colA a" });  ' + "\n" +
-' > c = st.execute();                                                ' + "\n" +
-' > documents = c.elements();                                        ' + "\n" +
-' > c = st.execute();                                                ' + "\n" +
-' > while (c.hasNext()) { print2( c.next() ); }                       ';
-
-////////////////////////////////////////////////////////////////////////////////
-/// @brief print2 the help for the cursor
-////////////////////////////////////////////////////////////////////////////////
-
-ArangoQueryCursor.prototype._help = function () {
-  print2(helpArangoQueryCursor);
-}
-
-////////////////////////////////////////////////////////////////////////////////
-/// @brief return a string representation of the cursor
-////////////////////////////////////////////////////////////////////////////////
-
-ArangoQueryCursor.prototype.toString = function () {  
-  return TRI_GetIdString(this, "ArangoQueryCursor");
-}
-
-////////////////////////////////////////////////////////////////////////////////
-/// @}
-////////////////////////////////////////////////////////////////////////////////
-
-// -----------------------------------------------------------------------------
-// --SECTION--                                                  public functions
-// -----------------------------------------------------------------------------
-
-////////////////////////////////////////////////////////////////////////////////
-/// @addtogroup ArangoShell
-/// @{
-////////////////////////////////////////////////////////////////////////////////
-
-////////////////////////////////////////////////////////////////////////////////
-/// @brief return whether there are more results available in the cursor
-////////////////////////////////////////////////////////////////////////////////
-
-ArangoQueryCursor.prototype.hasNext = function () {
-  return this._hasNext;
-}
-
-////////////////////////////////////////////////////////////////////////////////
-/// @brief return the next result document from the cursor
-///
-/// If no more results are available locally but more results are available on
-/// the server, this function will make a roundtrip to the server
-////////////////////////////////////////////////////////////////////////////////
-
-ArangoQueryCursor.prototype.next = function () {
-  if (!this._hasNext) {
-    throw "No more results";
-  }
- 
-  var result = this.data.result[this._pos];
-  this._pos++;
-    
-  // reached last result
-  if (this._pos == this._count) {
-    this._hasNext = false;
-    this._pos = 0;
-    
-    if (this._hasMore && this.data._id) {
-      this._hasMore = false;
-      
-      // load more results      
-      var requestResult = this._database._connection.put("/_api/cursor/"+ encodeURIComponent(this.data._id),  "");
-    
-      TRI_CheckRequestResult(requestResult);
-      
-      this.data = requestResult;
-      this._count = requestResult.result.length;
-    
-      if (this._pos < this._count) {
-        this._hasNext = true;
-      }
-    
-      if (requestResult.hasMore != undefined && requestResult.hasMore) {
-        this._hasMore = true;
-      }                
-    }    
-  }
-    
-  return result;
-}
-
-////////////////////////////////////////////////////////////////////////////////
-/// @brief return all remaining result documents from the cursor
-///
-/// If no more results are available locally but more results are available on
-/// the server, this function will make one or multiple roundtrips to the 
-/// server. Calling this function will also fully exhaust the cursor.
-////////////////////////////////////////////////////////////////////////////////
-
-ArangoQueryCursor.prototype.elements = function () {  
-  var result = [];
-  
-  while (this.hasNext()) { 
-    result.push( this.next() ); 
-  }
-  
-  return result;
-}
-
-////////////////////////////////////////////////////////////////////////////////
-/// @brief explicitly dispose the cursor
-///
-/// Calling this function will mark the cursor as deleted on the server. It will
-/// therefore make a roundtrip to the server. Using a cursor after it has been
-/// disposed is considered a user error
-////////////////////////////////////////////////////////////////////////////////
-
-ArangoQueryCursor.prototype.dispose = function () {
-  if (!this.data._id) {
-    // client side only cursor
-    return;
-  }
-
-  var requestResult = this._database._connection.delete("/_api/cursor/"+ encodeURIComponent(this.data._id), "");
-    
-  TRI_CheckRequestResult(requestResult);
-
-  this.data._id = undefined;
-}
-
-////////////////////////////////////////////////////////////////////////////////
-/// @brief return the total number of documents in the cursor
-///
-/// The number will remain the same regardless how much result documents have
-/// already been fetched from the cursor.
-///
-/// This function will return the number only if the cursor was constructed 
-/// with the "doCount" attribute. Otherwise it will return undefined.
-////////////////////////////////////////////////////////////////////////////////
-
-ArangoQueryCursor.prototype.count = function () {
-  if (!this.data._id) {
-    throw "cursor has been disposed";
-  }
-
-  return this.data.count;
-}
-
-////////////////////////////////////////////////////////////////////////////////
-/// @}
-////////////////////////////////////////////////////////////////////////////////
-
-// -----------------------------------------------------------------------------
-// --SECTION--                                                  ArangoStatement
-// -----------------------------------------------------------------------------
-
-// -----------------------------------------------------------------------------
-// --SECTION--                                      constructors and destructors
-// -----------------------------------------------------------------------------
-
-////////////////////////////////////////////////////////////////////////////////
-/// @addtogroup ArangoShell
-/// @{
-////////////////////////////////////////////////////////////////////////////////
-
-////////////////////////////////////////////////////////////////////////////////
-/// @brief constructor
-////////////////////////////////////////////////////////////////////////////////
-
-function ArangoStatement (database, data) {
-  this._database = database;
-  this._doCount = false;
-  this._batchSize = null;
-  this._bindVars = {};
-  
-  if (!(data instanceof Object)) {
-    throw "ArangoStatement needs initial data";
-  }
-    
-  if (data.query == undefined || data.query == "") {
-    throw "ArangoStatement needs a valid query attribute";
-  }
-  this.setQuery(data.query);
-
-  if (data.count != undefined) {
-    this.setCount(data.count);
-  }
-  if (data.batchSize != undefined) {
-    this.setBatchSize(data.batchSize);
-  }
-}
-
-////////////////////////////////////////////////////////////////////////////////
-/// @}
-////////////////////////////////////////////////////////////////////////////////
-
-// -----------------------------------------------------------------------------
-// --SECTION--                                                 private functions
-// -----------------------------------------------------------------------------
-
-////////////////////////////////////////////////////////////////////////////////
-/// @addtogroup ArangoShell
-/// @{
-////////////////////////////////////////////////////////////////////////////////
-
-////////////////////////////////////////////////////////////////////////////////
-/// @brief help for ArangoStatement
-////////////////////////////////////////////////////////////////////////////////
-
-helpArangoStatement = TRI_CreateHelpHeadline("ArangoStatement help") +
-'ArangoStatement constructor:                                       ' + "\n" +
-' > st = new ArangoStatement({ "query" : "select..." });            ' + "\n" +
-' > st = db._createStatement({ "query" : "select ...." });           ' + "\n" +
-'Functions:                                                          ' + "\n" +
-'  bind(<key>, <value>);          bind single variable               ' + "\n" +
-'  bind(<values>);                bind multiple variables            ' + "\n" +
-'  setBatchSize(<max>);           set max. number of results         ' + "\n" +
-'                                 to be transferred per roundtrip    ' + "\n" +
-'  setCount(<value>);             set count flag (return number of   ' + "\n" +
-'                                 results in "count" attribute)      ' + "\n" +
-'  getBatchSize();                return max. number of results      ' + "\n" +
-'                                 to be transferred per roundtrip    ' + "\n" +
-'  getCount();                    return count flag (return number of' + "\n" +
-'                                 results in "count" attribute)      ' + "\n" +
-'  getQuery();                    return query string                ' + "\n" +
-'  execute();                     execute query and return cursor    ' + "\n" +
-'  _help();                       this help                          ' + "\n" +
-'Attributes:                                                         ' + "\n" +
-'  _database                      database object                    ' + "\n" +
-'Example:                                                            ' + "\n" +
-' > st = db._createStatement({ "query" : "select a from colA a       ' + "\n" +
-'                              where a.x = @a@ and a.y = @b@" });    ' + "\n" +
-' > st.bind("a", "hello");                                           ' + "\n" +
-' > st.bind("b", "world");                                           ' + "\n" +
-' > c = st.execute();                                                ' + "\n" +
-' > print2(c.elements());                                             ';
-
-////////////////////////////////////////////////////////////////////////////////
-/// @brief print2 the help for ArangoStatement
-////////////////////////////////////////////////////////////////////////////////
-
-ArangoStatement.prototype._help = function () {
-  print2(helpArangoStatement);
-}
-
-////////////////////////////////////////////////////////////////////////////////
-/// @brief return a string representation of the statement
-////////////////////////////////////////////////////////////////////////////////
-
-ArangoStatement.prototype.toString = function () {  
-  return TRI_GetIdString(this, "ArangoStatement");
-}
-
-////////////////////////////////////////////////////////////////////////////////
-/// @}
-////////////////////////////////////////////////////////////////////////////////
-
-// -----------------------------------------------------------------------------
-// --SECTION--                                                  public functions
-// -----------------------------------------------------------------------------
-
-////////////////////////////////////////////////////////////////////////////////
-/// @addtogroup ArangoShell
-/// @{
-////////////////////////////////////////////////////////////////////////////////
-
-////////////////////////////////////////////////////////////////////////////////
-/// @brief bind a parameter to the statement
-///
-/// This function can be called multiple times, once for each bind parameter.
-/// All bind parameters will be transferred to the server in one go when 
-/// execute() is called.
-////////////////////////////////////////////////////////////////////////////////
-
-ArangoStatement.prototype.bind = function (key, value) {
-  if (key instanceof Object) {
-    if (value != undefined) {
-      throw "invalid bind parameter declaration";
-    }
-    this._bindVars = key;
-  }
-  else if (typeof(key) == "string") {
-    if (this._bindVars[key] != undefined) {
-      throw "redeclaration of bind parameter";
-    }
-    this._bindVars[key] = value;
-  }
-  else if (typeof(key) == "number") {
-    var strKey = String(parseInt(key));
-    if (strKey != String(key)) {
-      throw "invalid bind parameter declaration";
-    }
-    if (this._bindVars[strKey] != undefined) {
-      throw "redeclaration of bind parameter";
-    }
-    this._bindVars[strKey] = value;
-  }
-  else {
-    throw "invalid bind parameter declaration";
-  }
-}
-
-////////////////////////////////////////////////////////////////////////////////
-/// @brief return the bind variables already set
-////////////////////////////////////////////////////////////////////////////////
-
-ArangoStatement.prototype.getBindVariables = function () {
-  return this._bindVars;
-}
-
-////////////////////////////////////////////////////////////////////////////////
-/// @brief get the count flag for the statement
-////////////////////////////////////////////////////////////////////////////////
-
-ArangoStatement.prototype.getCount = function () {
-  return this._doCount;
-}
-
-////////////////////////////////////////////////////////////////////////////////
-/// @brief get the maximum number of results documents the cursor will return
-/// in a single server roundtrip.
-////////////////////////////////////////////////////////////////////////////////
-
-ArangoStatement.prototype.getBatchSize = function () {
-  return this._batchSize;
-}
-
-////////////////////////////////////////////////////////////////////////////////
-/// @brief get query string
-////////////////////////////////////////////////////////////////////////////////
-
-ArangoStatement.prototype.getQuery = function () {
-  return this._query;
-}
-
-////////////////////////////////////////////////////////////////////////////////
-/// @brief set the count flag for the statement
-///
-/// Setting the count flag will make the statement's result cursor return the
-/// total number of result documents. The count flag is not set by default.
-////////////////////////////////////////////////////////////////////////////////
-
-ArangoStatement.prototype.setCount = function (bool) {
-  this._doCount = bool ? true : false;
-}
-
-////////////////////////////////////////////////////////////////////////////////
-/// @brief set the maximum number of results documents the cursor will return
-/// in a single server roundtrip.
-/// The higher this number is, the less server roundtrips will be made when
-/// iterating over the result documents of a cursor.
-////////////////////////////////////////////////////////////////////////////////
-
-ArangoStatement.prototype.setBatchSize = function (value) {
-  if (parseInt(value) > 0) {
-    this._batchSize = parseInt(value);
-  }
-}
-
-////////////////////////////////////////////////////////////////////////////////
-/// @brief set the query string
-////////////////////////////////////////////////////////////////////////////////
-
-ArangoStatement.prototype.setQuery = function (query) {
-  this._query = query;
-}
-
-////////////////////////////////////////////////////////////////////////////////
-/// @brief parse a query and return the results
-////////////////////////////////////////////////////////////////////////////////
-
-ArangoStatement.prototype.parse = function () {
-  var body = {
-    "query" : this._query,
-  }
-
-  var requestResult = this._database._connection.post("/_api/query", JSON.stringify(body));
-    
-  TRI_CheckRequestResult(requestResult);
-
-  return true;
-}
-
-////////////////////////////////////////////////////////////////////////////////
-/// @brief execute the query
-///
-/// Invoking execute() will transfer the query and all bind parameters to the
-/// server. It will return a cursor with the query results in case of success.
-/// In case of an error, the error will be print2ed
-////////////////////////////////////////////////////////////////////////////////
-
-ArangoStatement.prototype.execute = function () {
-  var body = {
-    "query" : this._query,
-    "count" : this._doCount,
-    "bindVars" : this._bindVars
-  }
-
-  if (this._batchSize) {
-    body["batchSize"] = this._batchSize;
-  }
-
-  var requestResult = this._database._connection.post("/_api/cursor", JSON.stringify(body));
-    
-  TRI_CheckRequestResult(requestResult);
-
-  return new ArangoQueryCursor(this._database, requestResult);
-}
-
-////////////////////////////////////////////////////////////////////////////////
-/// @}
-////////////////////////////////////////////////////////////////////////////////
-
-// -----------------------------------------------------------------------------
-// --SECTION--                                                      initialisers
-// -----------------------------------------------------------------------------
-
-////////////////////////////////////////////////////////////////////////////////
-/// @brief general help
-////////////////////////////////////////////////////////////////////////////////
-
-HELP = TRI_CreateHelpHeadline("Help") +
-'Predefined objects:                                                 ' + "\n" +
-'  arango:                               ArangoConnection          ' + "\n" +
-'  db:                                    ArangoDatabase            ' + "\n" +
-'Example:                                                            ' + "\n" +
-' > db._collections();                    list all collections       ' + "\n" +
-' > db.<coll_name>.all();                 list all documents         ' + "\n" +
-' > id = db.<coll_name>.save({ ... });    save a document            ' + "\n" +
-' > db.<coll_name>.delete(<_id>);         delete a document          ' + "\n" +
-' > db.<coll_name>.document(<_id>);       get a document             ' + "\n" +
-' > help                                  show help pages            ' + "\n" +
-' > helpQueries                           query help                 ' + "\n" +
-' > exit                                                             ';
-
-////////////////////////////////////////////////////////////////////////////////
-/// @brief query help
-////////////////////////////////////////////////////////////////////////////////
-
-helpQueries = TRI_CreateHelpHeadline("Select query help") +
-'Create a select query:                                              ' + "\n" +
-' > st = new ArangoStatement(db, { "query" : "select..." });        ' + "\n" +
-' > st = db._createStatement({ "query" : "select..." });             ' + "\n" +
-'Set query options:                                                  ' + "\n" +
-' > st.setBatchSize(<value>);     set the max. number of results     ' + "\n" +
-'                                 to be transferred per roundtrip    ' + "\n" +
-' > st.setCount(<value>);         set count flag (return number of   ' + "\n" +
-'                                 results in "count" attribute)      ' + "\n" +
-'Get query options:                                                  ' + "\n" +
-' > st.setBatchSize();            return the max. number of results  ' + "\n" +
-'                                 to be transferred per roundtrip    ' + "\n" +
-' > st.getCount();                return count flag (return number of' + "\n" +
-'                                 results in "count" attribute)      ' + "\n" +
-' > st.getQuery();                return query string                ' + "\n" +
-'                                 results in "count" attribute)      ' + "\n" +
-'Bind parameters to a query:                                         ' + "\n" +
-' > st.bind(<key>, <value>);      bind single variable               ' + "\n" +
-' > st.bind(<values>);            bind multiple variables            ' + "\n" +
-'Execute query:                                                      ' + "\n" +
-' > c = st.execute();             returns a cursor                   ' + "\n" +
-'Get all results in an array:                                        ' + "\n" +
-' > e = c.elements();                                                ' + "\n" +
-'Or loop over the result set:                                        ' + "\n" +
-' > while (c.hasNext()) { print2( c.next() ); }                       ';
-
-////////////////////////////////////////////////////////////////////////////////
-/// @brief extended help
-////////////////////////////////////////////////////////////////////////////////
-
-helpExtended = TRI_CreateHelpHeadline("More help") +
-'Pager:                                                              ' + "\n" +
-' > internal.stop_pager()               stop the pager output        ' + "\n" +
-' > internal.start_pager()              start the pager              ' + "\n" +
-'Pretty print2ing:                                                    ' + "\n" +
-' > stop_pretty_print2()                 stop pretty print2ing         ' + "\n" +
-' > start_pretty_print2()                start pretty print2ing        ' + "\n" +
-'Color output:                                                       ' + "\n" +
-' > stop_color_print2()                  stop color print2ing          ' + "\n" +
-' > start_color_print2()                 start color print2ing         ' + "\n" +
-' > start_color_print2(COLOR_BLUE)       set color                    ' + "\n" +
-'Print function:                                                     ' + "\n" +
-' > print2(x)                            std. print2 function          ' + "\n" +
-' > print2_plain(x)                      print2 without pretty print2ing' + "\n" +
-'                                       and without colors           ';
-
-////////////////////////////////////////////////////////////////////////////////
-/// @brief create the global db object and load the collections
-////////////////////////////////////////////////////////////////////////////////
-
-try {
-
-  // default databases
-  db = new ArangoDatabase(arango);
-  edges = new ArangoEdges(arango);
-
-  // load collection data
-  db._collections();
-  edges._collections();
-
-  // export to internal
-  ModuleCache["/internal"].exports.db = db;
-  ModuleCache["/internal"].exports.edges = db;
-
-  print2(HELP);
-}
-catch (err) {
-  console.log(err);
-}
-
-////////////////////////////////////////////////////////////////////////////////
-/// @}
-////////////////////////////////////////////////////////////////////////////////
-
-// Local Variables:
-// mode: outline-minor
-// outline-regexp: "^\\(/// @brief\\|/// @addtogroup\\|// --SECTION--\\|/// @page\\|/// @}\\)"
-// End:
-=======
-../../../js/client/client.js
->>>>>>> 8e35069c
+../../../js/client/client.js