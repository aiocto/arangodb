////////////////////////////////////////////////////////////////////////////////
/// DISCLAIMER
///
/// Copyright 2016 ArangoDB GmbH, Cologne, Germany
///
/// Licensed under the Apache License, Version 2.0 (the "License");
/// you may not use this file except in compliance with the License.
/// You may obtain a copy of the License at
///
///     http://www.apache.org/licenses/LICENSE-2.0
///
/// Unless required by applicable law or agreed to in writing, software
/// distributed under the License is distributed on an "AS IS" BASIS,
/// WITHOUT WARRANTIES OR CONDITIONS OF ANY KIND, either express or implied.
/// See the License for the specific language governing permissions and
/// limitations under the License.
///
/// Copyright holder is ArangoDB GmbH, Cologne, Germany
///
/// @author Dr. Frank Celler
////////////////////////////////////////////////////////////////////////////////

#include "ApplicationFeatures/LanguageFeature.h"
#include "Basics/ArangoGlobalContext.h"

#include "Basics/Utf8Helper.h"
#include "Basics/files.h"
#include "Basics/directories.h"
#include "Logger/Logger.h"
#include "ProgramOptions/ProgramOptions.h"
#include "ProgramOptions/Section.h"

using namespace arangodb;
using namespace arangodb::basics;
using namespace arangodb::options;

LanguageFeature::~LanguageFeature() {
  TRI_Free(TRI_UNKNOWN_MEM_ZONE, _icuDataPtr);
}

LanguageFeature::LanguageFeature(
    application_features::ApplicationServer* server)
  : 
    ApplicationFeature(server, "Language"),
<<<<<<< HEAD
    _binaryPath(server->getBinaryPath()){
=======
    _binaryPath(server->getBinaryPath()),
    _icuDataPtr(nullptr) {
>>>>>>> 4edba27b
  setOptional(false);
  requiresElevatedPrivileges(false);
  startsAfter("Logger");
}

LanguageFeature::~LanguageFeature() {
  if (_icuDataPtr != nullptr) {
    TRI_Free(TRI_UNKNOWN_MEM_ZONE, _icuDataPtr);
  }
}


void LanguageFeature::collectOptions(
    std::shared_ptr<options::ProgramOptions> options) {
  options->addHiddenOption("--default-language", "ISO-639 language code",
                           new StringParameter(&_language));
}

<<<<<<< HEAD
void * LanguageFeature::prepareIcu(std::string const& binaryPath, std::string const& binaryExecutionPath, std::string & path) {
  void *icuDataPtr = nullptr;
  std::string fn("icudtl.dat");
  char const* icuDataEnv = getenv("ICU_DATA");

=======
void* LanguageFeature::prepareIcu(std::string const& binaryPath, std::string const& binaryExecutionPath, std::string& path, std::string const& binaryName) {
  char const* icuDataEnv = getenv("ICU_DATA");

  std::string fn("icudtl.dat");
>>>>>>> 4edba27b
  if (icuDataEnv != nullptr) {
    path = icuDataEnv + fn;
  }

<<<<<<< HEAD
  if (path.length() == 0 || !TRI_IsRegularFile(path.c_str())) {
    if (path.length() > 0) {
      LOG(WARN) << "failed to locate '"<< fn << "' at '"<< path << "'";
    }
    std::string bpfn = binaryExecutionPath + TRI_DIR_SEPARATOR_STR  + fn;
=======
  if (path.empty() || !TRI_IsRegularFile(path.c_str())) {
    if (!path.empty()) {
      LOG_TOPIC(WARN, arangodb::Logger::FIXME) << "failed to locate '" << fn << "' at '"<< path << "'";
    }
    std::string bpfn = binaryExecutionPath + TRI_DIR_SEPARATOR_STR  + fn;
    
>>>>>>> 4edba27b
    if (TRI_IsRegularFile(fn.c_str())) {
      path = fn;
    }
    else if (TRI_IsRegularFile(bpfn.c_str())) {
      path = bpfn;
    }
    else {
<<<<<<< HEAD
# if _WIN32
      path = TRI_LocateInstallDirectory(binaryPath.c_str());
#else
      path = TRI_DIR_SEPARATOR_STR;
# endif
      path += ICU_DESTINATION_DIRECTORY TRI_DIR_SEPARATOR_STR + fn;
    }
    if (! TRI_IsRegularFile(path.c_str())) {
      std::string msg =
        std::string("cannot locate ") + path + "; please make it is available; "
=======
      std::string argv_0 = binaryExecutionPath + TRI_DIR_SEPARATOR_STR + binaryName;
      path = TRI_LocateInstallDirectory(argv_0.c_str(), binaryPath.c_str());
      path += ICU_DESTINATION_DIRECTORY TRI_DIR_SEPARATOR_STR + fn;
    }
    if (!TRI_IsRegularFile(path.c_str())) {
      std::string msg =
        std::string("cannot locate '") + path + "'; please make sure it is available; "
>>>>>>> 4edba27b
        "the variable ICU_DATA='";
      if (getenv("ICU_DATA") != nullptr) {
        msg += getenv("ICU_DATA");
      }
<<<<<<< HEAD
      msg += "' should point the directory containing " + fn;

      LOG(FATAL) << msg;
=======
      msg += "' should point to the directory containing '" + fn + "'";

      LOG_TOPIC(FATAL, arangodb::Logger::FIXME) << msg;
>>>>>>> 4edba27b
      FATAL_ERROR_EXIT();
    }
  }

<<<<<<< HEAD
  icuDataPtr = TRI_SlurpFile(TRI_UNKNOWN_MEM_ZONE, path.c_str(), nullptr);

  if (icuDataPtr == nullptr) {
    LOG(FATAL) << "failed to load " << fn << " at '" << path << "' - " << TRI_last_error();
    FATAL_ERROR_EXIT();
  }
  return icuDataPtr;
=======
  void* icuDataPtr = TRI_SlurpFile(TRI_UNKNOWN_MEM_ZONE, path.c_str(), nullptr);

  if (icuDataPtr == nullptr) {
    LOG_TOPIC(FATAL, arangodb::Logger::FIXME) << "failed to load '" << fn << "' at '" << path << "' - " << TRI_last_error();
    FATAL_ERROR_EXIT();
  }
  return icuDataPtr;
}

void LanguageFeature::prepare() {
  std::string p;
  auto context = ArangoGlobalContext::CONTEXT;
  std::string binaryExecutionPath = context->getBinaryPath();
  std::string binaryName = context->binaryName();
  _icuDataPtr = LanguageFeature::prepareIcu(_binaryPath, binaryExecutionPath, p, binaryName);

  if (!Utf8Helper::DefaultUtf8Helper.setCollatorLanguage(_language, _icuDataPtr)) {
    LOG_TOPIC(FATAL, arangodb::Logger::FIXME) << "error initializing ICU with the contents of '" << p << "'";
    FATAL_ERROR_EXIT();    
  }
>>>>>>> 4edba27b
}

void LanguageFeature::prepare() {
  auto context = ArangoGlobalContext::CONTEXT;
  std::string p;
  std::string binaryExecutionPath = context->getBinaryPath();
  _icuDataPtr = LanguageFeature::prepareIcu(_binaryPath, binaryExecutionPath, p);
  if(!Utf8Helper::DefaultUtf8Helper.setCollatorLanguage(_language, _icuDataPtr)) {
    LOG(FATAL) << "error initializing ICU with the contents of '" << p;
    FATAL_ERROR_EXIT();    
  }
}
void LanguageFeature::start() {
  std::string languageName;

  if (Utf8Helper::DefaultUtf8Helper.getCollatorCountry() != "") {
    languageName =
        std::string(Utf8Helper::DefaultUtf8Helper.getCollatorLanguage() + "_" +
                    Utf8Helper::DefaultUtf8Helper.getCollatorCountry());
  } else {
    languageName = Utf8Helper::DefaultUtf8Helper.getCollatorLanguage();
  }

  LOG_TOPIC(DEBUG, arangodb::Logger::FIXME) << "using default language '" << languageName << "'";
}<|MERGE_RESOLUTION|>--- conflicted
+++ resolved
@@ -34,20 +34,12 @@
 using namespace arangodb::basics;
 using namespace arangodb::options;
 
-LanguageFeature::~LanguageFeature() {
-  TRI_Free(TRI_UNKNOWN_MEM_ZONE, _icuDataPtr);
-}
-
 LanguageFeature::LanguageFeature(
     application_features::ApplicationServer* server)
   : 
     ApplicationFeature(server, "Language"),
-<<<<<<< HEAD
-    _binaryPath(server->getBinaryPath()){
-=======
     _binaryPath(server->getBinaryPath()),
     _icuDataPtr(nullptr) {
->>>>>>> 4edba27b
   setOptional(false);
   requiresElevatedPrivileges(false);
   startsAfter("Logger");
@@ -66,36 +58,20 @@
                            new StringParameter(&_language));
 }
 
-<<<<<<< HEAD
-void * LanguageFeature::prepareIcu(std::string const& binaryPath, std::string const& binaryExecutionPath, std::string & path) {
-  void *icuDataPtr = nullptr;
-  std::string fn("icudtl.dat");
-  char const* icuDataEnv = getenv("ICU_DATA");
-
-=======
 void* LanguageFeature::prepareIcu(std::string const& binaryPath, std::string const& binaryExecutionPath, std::string& path, std::string const& binaryName) {
   char const* icuDataEnv = getenv("ICU_DATA");
 
   std::string fn("icudtl.dat");
->>>>>>> 4edba27b
   if (icuDataEnv != nullptr) {
     path = icuDataEnv + fn;
   }
 
-<<<<<<< HEAD
-  if (path.length() == 0 || !TRI_IsRegularFile(path.c_str())) {
-    if (path.length() > 0) {
-      LOG(WARN) << "failed to locate '"<< fn << "' at '"<< path << "'";
-    }
-    std::string bpfn = binaryExecutionPath + TRI_DIR_SEPARATOR_STR  + fn;
-=======
   if (path.empty() || !TRI_IsRegularFile(path.c_str())) {
     if (!path.empty()) {
       LOG_TOPIC(WARN, arangodb::Logger::FIXME) << "failed to locate '" << fn << "' at '"<< path << "'";
     }
     std::string bpfn = binaryExecutionPath + TRI_DIR_SEPARATOR_STR  + fn;
     
->>>>>>> 4edba27b
     if (TRI_IsRegularFile(fn.c_str())) {
       path = fn;
     }
@@ -103,18 +79,6 @@
       path = bpfn;
     }
     else {
-<<<<<<< HEAD
-# if _WIN32
-      path = TRI_LocateInstallDirectory(binaryPath.c_str());
-#else
-      path = TRI_DIR_SEPARATOR_STR;
-# endif
-      path += ICU_DESTINATION_DIRECTORY TRI_DIR_SEPARATOR_STR + fn;
-    }
-    if (! TRI_IsRegularFile(path.c_str())) {
-      std::string msg =
-        std::string("cannot locate ") + path + "; please make it is available; "
-=======
       std::string argv_0 = binaryExecutionPath + TRI_DIR_SEPARATOR_STR + binaryName;
       path = TRI_LocateInstallDirectory(argv_0.c_str(), binaryPath.c_str());
       path += ICU_DESTINATION_DIRECTORY TRI_DIR_SEPARATOR_STR + fn;
@@ -122,33 +86,17 @@
     if (!TRI_IsRegularFile(path.c_str())) {
       std::string msg =
         std::string("cannot locate '") + path + "'; please make sure it is available; "
->>>>>>> 4edba27b
         "the variable ICU_DATA='";
       if (getenv("ICU_DATA") != nullptr) {
         msg += getenv("ICU_DATA");
       }
-<<<<<<< HEAD
-      msg += "' should point the directory containing " + fn;
-
-      LOG(FATAL) << msg;
-=======
       msg += "' should point to the directory containing '" + fn + "'";
 
       LOG_TOPIC(FATAL, arangodb::Logger::FIXME) << msg;
->>>>>>> 4edba27b
       FATAL_ERROR_EXIT();
     }
   }
 
-<<<<<<< HEAD
-  icuDataPtr = TRI_SlurpFile(TRI_UNKNOWN_MEM_ZONE, path.c_str(), nullptr);
-
-  if (icuDataPtr == nullptr) {
-    LOG(FATAL) << "failed to load " << fn << " at '" << path << "' - " << TRI_last_error();
-    FATAL_ERROR_EXIT();
-  }
-  return icuDataPtr;
-=======
   void* icuDataPtr = TRI_SlurpFile(TRI_UNKNOWN_MEM_ZONE, path.c_str(), nullptr);
 
   if (icuDataPtr == nullptr) {
@@ -169,19 +117,8 @@
     LOG_TOPIC(FATAL, arangodb::Logger::FIXME) << "error initializing ICU with the contents of '" << p << "'";
     FATAL_ERROR_EXIT();    
   }
->>>>>>> 4edba27b
 }
 
-void LanguageFeature::prepare() {
-  auto context = ArangoGlobalContext::CONTEXT;
-  std::string p;
-  std::string binaryExecutionPath = context->getBinaryPath();
-  _icuDataPtr = LanguageFeature::prepareIcu(_binaryPath, binaryExecutionPath, p);
-  if(!Utf8Helper::DefaultUtf8Helper.setCollatorLanguage(_language, _icuDataPtr)) {
-    LOG(FATAL) << "error initializing ICU with the contents of '" << p;
-    FATAL_ERROR_EXIT();    
-  }
-}
 void LanguageFeature::start() {
   std::string languageName;
 
