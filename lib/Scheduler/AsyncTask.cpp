////////////////////////////////////////////////////////////////////////////////
/// @brief tasks used to handle asynchronous events
///
/// @file
///
/// DISCLAIMER
///
/// Copyright 2004-2012 triagens GmbH, Cologne, Germany
///
/// Licensed under the Apache License, Version 2.0 (the "License");
/// you may not use this file except in compliance with the License.
/// You may obtain a copy of the License at
///
///     http://www.apache.org/licenses/LICENSE-2.0
///
/// Unless required by applicable law or agreed to in writing, software
/// distributed under the License is distributed on an "AS IS" BASIS,
/// WITHOUT WARRANTIES OR CONDITIONS OF ANY KIND, either express or implied.
/// See the License for the specific language governing permissions and
/// limitations under the License.
///
/// Copyright holder is triAGENS GmbH, Cologne, Germany
///
/// @author Dr. Frank Celler
/// @author Achim Brandt
/// @author Copyright 2008-2012, triAGENS GmbH, Cologne, Germany
////////////////////////////////////////////////////////////////////////////////

#include "AsyncTask.h"

#include "Scheduler/Scheduler.h"
#include "Logger/Logger.h"

using namespace triagens::rest;

// -----------------------------------------------------------------------------
// constructors and destructors
// -----------------------------------------------------------------------------

AsyncTask::AsyncTask ()
  : Task("AsyncTask"),
    watcher(0) {
}



AsyncTask::~AsyncTask () {
}

// -----------------------------------------------------------------------------
// public methods
// -----------------------------------------------------------------------------

void AsyncTask::signal () {
  scheduler->sendAsync(watcher);
}

// -----------------------------------------------------------------------------
// Task methods
// -----------------------------------------------------------------------------

bool AsyncTask::setup (Scheduler* scheduler, EventLoop loop) {
  this->scheduler = scheduler;
  this->loop = loop;
  watcher = scheduler->installAsyncEvent(loop, this);
  if (watcher == -1) {
    return false;
  }
  return true;
}



void AsyncTask::cleanup () {
  if (scheduler == 0) {
<<<<<<< HEAD
    LOGGER_WARNING << "In AsyncTask::cleanup the scheduler has disappeared -- invalid pointer";
    watcher = 0;
=======
>>>>>>> 2a06f6c5
    return;
  }
  scheduler->uninstallEvent(watcher);
  watcher = 0;
}



bool AsyncTask::handleEvent (EventToken token, EventType revents) {
  bool result = true;
  
  if (watcher == token && (revents & EVENT_ASYNC)) {
    result = handleAsync();
  }
  
  return result;
}<|MERGE_RESOLUTION|>--- conflicted
+++ resolved
@@ -73,11 +73,8 @@
 
 void AsyncTask::cleanup () {
   if (scheduler == 0) {
-<<<<<<< HEAD
-    LOGGER_WARNING << "In AsyncTask::cleanup the scheduler has disappeared -- invalid pointer";
+    LOGGER_WARNING("In AsyncTask::cleanup the scheduler has disappeared -- invalid pointer");
     watcher = 0;
-=======
->>>>>>> 2a06f6c5
     return;
   }
   scheduler->uninstallEvent(watcher);
