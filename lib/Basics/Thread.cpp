--- conflicted
+++ resolved
@@ -58,26 +58,13 @@
 using namespace arangodb::application_features;
 using namespace arangodb::basics;
 
-<<<<<<< HEAD
-/// @brief local thread number
-=======
 namespace {
->>>>>>> 49366be9
 
 #ifndef _WIN32
 // ever-increasing counter for thread numbers.
 // not used on Windows
 std::atomic<uint64_t> NEXT_THREAD_ID(1);
 #endif
-<<<<<<< HEAD
-struct ThreadNumber {
-  ThreadNumber()
-      :
-#ifdef _WIN32
-        value((uint64_t)GetCurrentThreadId())
-#else
-        value(NEXT_THREAD_ID.fetch_add(1, std::memory_order_seq_cst))
-=======
 
 // helper struct to assign and retrieve a thread id
 struct ThreadNumber {
@@ -89,26 +76,14 @@
 #else
         value(NEXT_THREAD_ID.fetch_add(1, std::memory_order_seq_cst)) {
   }
->>>>>>> 49366be9
-#endif
-  {
-  }
+#endif
+
   uint64_t get() const noexcept { return value; }
 
-<<<<<<< HEAD
-=======
-  uint64_t get() const noexcept { return value; }
-
->>>>>>> 49366be9
  private:
   uint64_t value;
 };
 
-<<<<<<< HEAD
-static thread_local ThreadNumber LOCAL_THREAD_NUMBER;
-static thread_local char const* LOCAL_THREAD_NAME = nullptr;
-
-=======
 }  // namespace
 
 /// @brief local thread number
@@ -146,7 +121,6 @@
   return {&_buffer[0]};
 }
 
->>>>>>> 49366be9
 /// @brief static started with access to the private variables
 void Thread::startThread(void* arg) {
   TRI_ASSERT(arg != nullptr);
@@ -192,17 +166,9 @@
 }
 
 /// @brief returns the thread process id
-<<<<<<< HEAD
-uint64_t Thread::currentThreadNumber() { return LOCAL_THREAD_NUMBER.get(); }
-
-/// @brief returns the name of the current thread, if set
-/// note that this function may return a nullptr
-char const* Thread::currentThreadName() { return LOCAL_THREAD_NAME; }
-=======
 uint64_t Thread::currentThreadNumber() noexcept {
   return LOCAL_THREAD_NUMBER.get();
 }
->>>>>>> 49366be9
 
 /// @brief returns the thread id
 TRI_tid_t Thread::currentThreadId() {
