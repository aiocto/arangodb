--- conflicted
+++ resolved
@@ -46,13 +46,8 @@
 
   public:
 
-<<<<<<< HEAD
-    Searcher (Traverser* traverser, Traverser::ThreadInfo& myInfo, 
+    SearcherTwoThreads (Traverser* traverser, Traverser::ThreadInfo& myInfo, 
               Traverser::ThreadInfo& peerInfo, VertexId& start,
-=======
-    SearcherTwoThreads (Traverser* traverser, Traverser::ThreadInfo& myInfo, 
-              Traverser::ThreadInfo& peerInfo, Traverser::VertexId start,
->>>>>>> 24d04148
               Traverser::ExpanderFunction expander, string id)
       : _traverser(traverser), _myInfo(myInfo), 
         _peerInfo(peerInfo), _start(std::move(start)), _expander(expander), _id(id) {
