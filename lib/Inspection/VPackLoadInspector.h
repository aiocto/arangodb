////////////////////////////////////////////////////////////////////////////////
/// DISCLAIMER
///
/// Copyright 2014-2022 ArangoDB GmbH, Cologne, Germany
/// Copyright 2004-2014 triAGENS GmbH, Cologne, Germany
///
/// Licensed under the Apache License, Version 2.0 (the "License");
/// you may not use this file except in compliance with the License.
/// You may obtain a copy of the License at
///
///     http://www.apache.org/licenses/LICENSE-2.0
///
/// Unless required by applicable law or agreed to in writing, software
/// distributed under the License is distributed on an "AS IS" BASIS,
/// WITHOUT WARRANTIES OR CONDITIONS OF ANY KIND, either express or implied.
/// See the License for the specific language governing permissions and
/// limitations under the License.
///
/// Copyright holder is ArangoDB GmbH, Cologne, Germany
///
/// @author Manuel Pöter
////////////////////////////////////////////////////////////////////////////////

#pragma once

#include <limits>
#include <optional>
#include <string_view>
#include <tuple>
#include <type_traits>
#include <utility>
#include <variant>

#include <velocypack/Builder.h>
#include <velocypack/Iterator.h>
#include <velocypack/Slice.h>
#include <velocypack/Value.h>

#include "Inspection/InspectorBase.h"

namespace arangodb::inspection {

struct ParseOptions {
  bool ignoreUnknownFields = false;
};

template<bool AllowUnsafeTypes>
struct VPackLoadInspectorImpl
    : InspectorBase<VPackLoadInspectorImpl<AllowUnsafeTypes>> {
  static constexpr bool isLoading = true;

  explicit VPackLoadInspectorImpl(velocypack::Builder& builder,
                                  ParseOptions options = {})
      : VPackLoadInspectorImpl(builder.slice(), options) {}
  explicit VPackLoadInspectorImpl(velocypack::Slice slice, ParseOptions options)
      : _slice(slice), _options(options) {}

  template<class T, class = std::enable_if_t<std::is_integral_v<T>>>
  [[nodiscard]] Status value(T& v) {
    try {
      v = _slice.getNumber<T>();
      return {};
    } catch (velocypack::Exception& e) {
      return {e.what()};
    }
  }

  [[nodiscard]] Status value(double& v) {
    try {
      v = _slice.getNumber<double>();
      return {};
    } catch (velocypack::Exception& e) {
      return {e.what()};
    }
  }

  [[nodiscard]] Status value(std::string& v) {
    if (!_slice.isString()) {
      return {"Expecting type String"};
    }
    v = _slice.copyString();
    return {};
  }

  [[nodiscard]] Status value(std::string_view& v) {
    static_assert(AllowUnsafeTypes);
    if (!_slice.isString()) {
      return {"Expecting type String"};
    }
    v = _slice.stringView();
    return {};
  }

  [[nodiscard]] Status value(velocypack::HashedStringRef& v) {
    static_assert(AllowUnsafeTypes);
    if (!_slice.isString()) {
      return {"Expecting type String"};
    }
    auto s = _slice.stringView();
    if (s.size() > std::numeric_limits<uint32_t>::max()) {
      return {"String value too long to store In HashedStringRef"};
    }
    v = velocypack::HashedStringRef(s.data(), static_cast<uint32_t>(s.size()));
    return {};
  }

  [[nodiscard]] Status::Success value(velocypack::Slice& v) {
    static_assert(AllowUnsafeTypes);
    v = _slice;
    return {};
  }

  [[nodiscard]] Status value(bool& v) {
    if (!_slice.isBool()) {
      return {"Expecting type Bool"};
    }
    v = _slice.isTrue();
    return {};
  }

  [[nodiscard]] Status beginObject() {
    if (!_slice.isObject()) {
      return {"Expecting type Object"};
    }
    return {};
  }

  [[nodiscard]] Status::Success endObject() { return {}; }

  [[nodiscard]] Status beginArray() {
    if (!_slice.isArray()) {
      return {"Expecting type Array"};
    }
    return {};
  }

  [[nodiscard]] Status::Success endArray() { return {}; }

  template<class T>
  [[nodiscard]] Status list(T& list) {
    return beginArray()                           //
           | [&]() { return processList(list); }  //
           | [&]() { return endArray(); };        //
  }

  template<class T>
  [[nodiscard]] Status map(T& map) {
    return beginObject()                        //
           | [&]() { return processMap(map); }  //
           | [&]() { return endObject(); };     //
  }

  template<class T>
  [[nodiscard]] Status tuple(T& data) {
    constexpr auto arrayLength = std::tuple_size_v<T>;

    return beginArray()                                            //
           | [&]() { return checkArrayLength(arrayLength); }       //
           | [&]() { return processTuple<0, arrayLength>(data); }  //
           | [&]() { return endArray(); };                         //
  }

  template<class T, size_t N>
  [[nodiscard]] Status tuple(T (&data)[N]) {
    return beginArray()                             //
           | [&]() { return checkArrayLength(N); }  //
           | [&]() { return processArray(data); }   //
           | [&]() { return endArray(); };          //
  }

  [[nodiscard]] Status::Success parseField(
      velocypack::Slice, typename VPackLoadInspectorImpl::IgnoreField&&) {
    return {};
  }

  template<class T>
  [[nodiscard]] Status parseField(velocypack::Slice slice, T&& field) {
    VPackLoadInspectorImpl ff(slice, _options);
    auto name = VPackLoadInspectorImpl::getFieldName(field);
    auto& value = VPackLoadInspectorImpl::getFieldValue(field);
    auto load = [&]() {
      auto isPresent = !slice.isNone();
      using FallbackField =
          decltype(VPackLoadInspectorImpl::getFallbackField(field));
      if constexpr (!std::is_void_v<FallbackField>) {
        auto applyFallback = [&](auto& val) {
          VPackLoadInspectorImpl::getFallbackField(field).apply(val);
        };
        if constexpr (!std::is_void_v<
                          decltype(VPackLoadInspectorImpl::getTransformer(
                              field))>) {
          return loadTransformedField(
              ff, name, isPresent, value, std::move(applyFallback),
              VPackLoadInspectorImpl::getTransformer(field));
        } else {
          return loadField(ff, name, isPresent, value,
                           std::move(applyFallback));
        }
      } else {
        if constexpr (!std::is_void_v<
                          decltype(VPackLoadInspectorImpl::getTransformer(
                              field))>) {
          return loadTransformedField(
              ff, name, isPresent, value,
              VPackLoadInspectorImpl::getTransformer(field));
        } else {
          return loadField(ff, name, isPresent, value);
        }
      }
    };

    auto res = load()                                      //
               | [&]() { return checkInvariant(field); };  //

    if (!res.ok()) {
      return {std::move(res), name, Status::AttributeTag{}};
    }
    return res;
  }

  velocypack::Slice slice() noexcept { return _slice; }

  ParseOptions options() const noexcept { return _options; }

  template<class U>
  struct ActualFallbackContainer {
    explicit ActualFallbackContainer(U&& val) : fallbackValue(std::move(val)) {}
    template<class T>
    void apply(T& val) const noexcept {
      if constexpr (std::is_assignable_v<T, U>) {
        val = fallbackValue;
      } else {
        val = T{fallbackValue};
      }
    }

   private:
    U fallbackValue;
  };

  struct EmptyFallbackContainer {
    explicit EmptyFallbackContainer(typename VPackLoadInspectorImpl::Keep&&) {}
    template<class T>
    void apply(T&) const noexcept {}
  };

  template<class U>
  using FallbackContainer = std::conditional_t<
      std::is_same_v<U, typename VPackLoadInspectorImpl::Keep>,
      EmptyFallbackContainer, ActualFallbackContainer<U>>;

  template<class Invariant>
  struct InvariantContainer {
    explicit InvariantContainer(Invariant&& invariant)
        : invariantFunc(std::move(invariant)) {}
    Invariant invariantFunc;

    static constexpr const char InvariantFailedError[] =
        "Field invariant failed";
  };

  template<class... Args>
  Status applyFields(Args&&... args) {
    std::array<std::string_view, sizeof...(args)> names{
        VPackLoadInspectorImpl::getFieldName(args)...};
    std::array<velocypack::Slice, sizeof...(args)> slices;
    for (auto [k, v] : VPackObjectIterator(slice())) {
      auto it = std::find(names.begin(), names.end(), k.stringView());
      if (it != names.end()) {
        slices[std::distance(names.begin(), it)] = v;
      } else if (_options.ignoreUnknownFields) {
        continue;
      } else {
        return {"Found unexpected attribute '" + k.copyString() + "'"};
      }
    }
    return parseFields(slices.data(), std::forward<Args>(args)...);
  }

  template<class... Ts, class... Args>
  auto processVariant(
      typename VPackLoadInspectorImpl::template UnqualifiedVariant<Ts...>&
          variant,
      Args&&... args) {
    auto loadVariant = [&]() -> Status {
      VPackObjectIterator it(_slice);
      if (!it.valid()) {
        return {"Missing unqualified variant data"};
      }
      auto [type, value] = *it;
      TRI_ASSERT(type.isString());
      return parseType(type.stringView(), value, variant.value,
                       std::forward<Args>(args)...);
    };
    return beginObject()                     //
           | loadVariant                     //
           | [&]() { return endObject(); };  //
  }

  template<class... Ts, class... Args>
  auto processVariant(
      typename VPackLoadInspectorImpl::template QualifiedVariant<Ts...>&
          variant,
      Args&&... args) {
    auto loadVariant = [&]() -> Status {
      auto type = slice()[variant.typeField];
      if (!type.isString()) {
        if (type.isNone()) {
          return {"Variant type field \"" + std::string(variant.typeField) +
                  "\" is missing"};
        } else {
          return {"Variant type field \"" + std::string(variant.typeField) +
                  "\" must be a string"};
        }
      }

      auto value = slice()[variant.valueField];
      if (value.isNone()) {
        return {"Variant value field \"" + std::string(variant.valueField) +
                "\" is missing"};
      }

      return parseType(type.stringView(), value, variant.value,
                       std::forward<Args>(args)...);
    };
    return beginObject()                     //
           | loadVariant                     //
           | [&]() { return endObject(); };  //
  }

 protected:
  Status::Success parseFields(velocypack::Slice* slices) {
    return Status::Success{};
  }
<<<<<<< HEAD
=======

>>>>>>> 88ebb2c7
  template<class Arg>
  Status parseFields(velocypack::Slice* slices, Arg&& arg) {
    return parseField(*slices, std::forward<Arg>(arg));
  }

  template<class Arg, class... Args>
  Status parseFields(velocypack::Slice* slices, Arg&& arg, Args&&... args) {
    return parseField(*slices, std::forward<Arg>(arg)) |
           [&]() { return parseFields(++slices, std::forward<Args>(args)...); };
  }

  template<class... Ts, class Arg, class... Args>
  Status parseType(std::string_view tag, velocypack::Slice value,
                   std::variant<Ts...>& result, Arg&& arg, Args&&... args) {
    if (arg.tag == tag) {
      VPackLoadInspectorImpl inspector(value, _options);
      typename Arg::Type v;
      auto res = inspector.apply(v);
      if (res.ok()) {
        result = v;
        return res;
      } else {
        return {std::move(res), "value", Status::AttributeTag{}};
      }
    } else {
      if constexpr (sizeof...(Args) == 0) {
        return {"Found invalid type: " + std::string(tag)};
      } else {
        return parseType(tag, value, result, std::forward<Args>(args)...);
      }
    }
  }

  template<class T>
  Status processList(T& list) {
    std::size_t idx = 0;
    for (auto&& s : VPackArrayIterator(_slice)) {
      VPackLoadInspectorImpl ff(s, _options);
      typename T::value_type val;
      if (auto res = process(ff, val); !res.ok()) {
        return {std::move(res), std::to_string(idx), Status::ArrayTag{}};
      }
      list.push_back(std::move(val));
      ++idx;
    }
    return {};
  }

  template<class T>
  Status processMap(T& map) {
    for (auto&& pair : VPackObjectIterator(_slice)) {
      VPackLoadInspectorImpl ff(pair.value, _options);
      typename T::mapped_type val;
      if (auto res = process(ff, val); !res.ok()) {
        return {std::move(res), "'" + pair.key.copyString() + "'",
                Status::ArrayTag{}};
      }
      map.emplace(pair.key.copyString(), std::move(val));
    }
    return {};
  }

  template<class T, class U>
  Status checkInvariant(
      typename VPackLoadInspectorImpl::template InvariantField<T, U>& field) {
    using Field =
        typename VPackLoadInspectorImpl::template InvariantField<T, U>;
    return InspectorBase<VPackLoadInspectorImpl>::template checkInvariant<
        Field, Field::InvariantFailedError>(
        field.invariantFunc, VPackLoadInspectorImpl::getFieldValue(field));
  }

  template<class T>
  auto checkInvariant(T& field) {
    if constexpr (!InspectorBase<VPackLoadInspectorImpl>::template IsRawField<
                      std::remove_cvref_t<T>>::value) {
      return checkInvariant(field.inner);
    } else {
      return Status::Success{};
    }
  }

  template<std::size_t Idx, std::size_t End, class T>
  [[nodiscard]] Status processTuple(T& data) {
    if constexpr (Idx < End) {
      VPackLoadInspectorImpl ff{_slice[Idx], _options};
      if (auto res = process(ff, std::get<Idx>(data)); !res.ok()) {
        return {std::move(res), std::to_string(Idx), Status::ArrayTag{}};
      }
      return {processTuple<Idx + 1, End>(data)};
    } else {
      return {};
    }
  }

  template<class T, size_t N>
  [[nodiscard]] Status processArray(T (&data)[N]) {
    std::size_t index = 0;
    for (auto&& v : VPackArrayIterator(_slice)) {
      VPackLoadInspectorImpl ff(v, _options);
      if (auto res = process(ff, data[index]); !res.ok()) {
        return {std::move(res), std::to_string(index), Status::ArrayTag{}};
      }
      ++index;
    }
    return {};
  }

  Status checkArrayLength(std::size_t arrayLength) {
    if (_slice.length() != arrayLength) {
      return {"Expected array of length " + std::to_string(arrayLength)};
    }
    return {};
  }

  velocypack::Slice _slice;
  ParseOptions _options;
};

using VPackLoadInspector = VPackLoadInspectorImpl<false>;
using VPackUnsafeLoadInspector = VPackLoadInspectorImpl<true>;

}  // namespace arangodb::inspection<|MERGE_RESOLUTION|>--- conflicted
+++ resolved
@@ -332,10 +332,7 @@
   Status::Success parseFields(velocypack::Slice* slices) {
     return Status::Success{};
   }
-<<<<<<< HEAD
-=======
-
->>>>>>> 88ebb2c7
+
   template<class Arg>
   Status parseFields(velocypack::Slice* slices, Arg&& arg) {
     return parseField(*slices, std::forward<Arg>(arg));
