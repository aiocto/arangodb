////////////////////////////////////////////////////////////////////////////////
/// DISCLAIMER
///
/// Copyright 2014-2016 ArangoDB GmbH, Cologne, Germany
/// Copyright 2004-2014 triAGENS GmbH, Cologne, Germany
///
/// Licensed under the Apache License, Version 2.0 (the "License");
/// you may not use this file except in compliance with the License.
/// You may obtain a copy of the License at
///
///     http://www.apache.org/licenses/LICENSE-2.0
///
/// Unless required by applicable law or agreed to in writing, software
/// distributed under the License is distributed on an "AS IS" BASIS,
/// WITHOUT WARRANTIES OR CONDITIONS OF ANY KIND, either express or implied.
/// See the License for the specific language governing permissions and
/// limitations under the License.
///
/// Copyright holder is ArangoDB GmbH, Cologne, Germany
///
/// @author Dr. Frank Celler
////////////////////////////////////////////////////////////////////////////////

#ifndef ARANGODB_REST_COMMON_DEFINES_H
#define ARANGODB_REST_COMMON_DEFINES_H 1

namespace arangodb {
namespace rest {

<<<<<<< HEAD
// VSTREAM_CRED: This method is used for sending Authentication
// request,i.e; username and password.
=======
// enum class ContentType {
//   CUSTOM,  // use Content-Type from _headers
//   JSON,    // application/json
//   VPACK,   // application/x-velocypack
//   TEXT,    // text/plain
//   HTML,    // text/html
//   DUMP,    // application/x-arango-dump
//   UNSET
// };
>>>>>>> b2f99ada
//
// enum class ProtocolVersion { HTTP_1_0, HTTP_1_1, VPP_1_0, UNKNOWN };
//
<<<<<<< HEAD
// VSTREAM_STATUS: Returns STATUS code and message for a given
// request
enum class RequestType {
  DELETE_REQ = 0,  // windows redefines DELETE
  GET,
  POST,
  PUT,
  HEAD,
  PATCH,
  OPTIONS,
  VSTREAM_CRED,
  VSTREAM_REGISTER,
  VSTREAM_STATUS,
  ILLEGAL  // must be last
};

enum class ContentType {
  CUSTOM,  // use Content-Type from _headers
  JSON,    // application/json
  VPACK,   // application/x-velocypack
  TEXT,    // text/plain
  HTML,    // text/html
  DUMP,    // application/x-arango-dump
  UNSET
};

enum class ProtocolVersion { HTTP_1_0, HTTP_1_1, VPP_1_0, UNKNOWN };

enum ConnectionType {
  CONNECTION_NONE,
  CONNECTION_KEEP_ALIVE,
  CONNECTION_CLOSE
};

enum class ResponseCode {
  CONTINUE = 100,
  SWITCHING_PROTOCOLS = 101,
  PROCESSING = 102,

  OK = 200,
  CREATED = 201,
  ACCEPTED = 202,
  PARTIAL = 203,
  NO_CONTENT = 204,
  RESET_CONTENT = 205,
  PARTIAL_CONTENT = 206,

  MOVED_PERMANENTLY = 301,
  FOUND = 302,
  SEE_OTHER = 303,
  NOT_MODIFIED = 304,
  TEMPORARY_REDIRECT = 307,
  PERMANENT_REDIRECT = 308,

  BAD = 400,
  UNAUTHORIZED = 401,
  PAYMENT_REQUIRED = 402,
  FORBIDDEN = 403,
  NOT_FOUND = 404,
  METHOD_NOT_ALLOWED = 405,
  NOT_ACCEPTABLE = 406,
  REQUEST_TIMEOUT = 408,
  CONFLICT = 409,
  GONE = 410,
  LENGTH_REQUIRED = 411,
  PRECONDITION_FAILED = 412,
  REQUEST_ENTITY_TOO_LARGE = 413,
  REQUEST_URI_TOO_LONG = 414,
  UNSUPPORTED_MEDIA_TYPE = 415,
  REQUESTED_RANGE_NOT_SATISFIABLE = 416,
  EXPECTATION_FAILED = 417,
  I_AM_A_TEAPOT = 418,
  UNPROCESSABLE_ENTITY = 422,
  LOCKED = 423,
  PRECONDITION_REQUIRED = 428,
  TOO_MANY_REQUESTS = 429,
  REQUEST_HEADER_FIELDS_TOO_LARGE = 431,
  UNAVAILABLE_FOR_LEGAL_REASONS = 451,

  SERVER_ERROR = 500,
  NOT_IMPLEMENTED = 501,
  BAD_GATEWAY = 502,
  SERVICE_UNAVAILABLE = 503,
  HTTP_VERSION_NOT_SUPPORTED = 505,
  BANDWIDTH_LIMIT_EXCEEDED = 509,
  NOT_EXTENDED = 510
};
=======
// enum ConnectionType {
//   CONNECTION_NONE,
//   CONNECTION_KEEP_ALIVE,
//   CONNECTION_CLOSE
// };
// // VSTREAM_CRED: This method is used for sending Authentication
// // request,i.e; username and password.
// //
// // VSTREAM_REGISTER: This Method is used for registering event of
// // some kind
// //
// // VSTREAM_STATUS: Returns STATUS code and message for a given
// // request
// enum class RequestType {
//   DELETE_REQ = 0,  // windows redefines DELETE
//   GET,
//   HEAD,
//   OPTIONS,
//   POST,
//   PUT,
//   PATCH,
//   VSTREAM_CRED,
//   VSTREAM_REGISTER,
//   VSTREAM_STATUS,
//   ILLEGAL  // must be last
// };
//
// enum class ResponseCode {
//   CONTINUE = 100,
//   SWITCHING_PROTOCOLS = 101,
//   PROCESSING = 102,
//
//   OK = 200,
//   CREATED = 201,
//   ACCEPTED = 202,
//   PARTIAL = 203,
//   NO_CONTENT = 204,
//   RESET_CONTENT = 205,
//   PARTIAL_CONTENT = 206,
//
//   MOVED_PERMANENTLY = 301,
//   FOUND = 302,
//   SEE_OTHER = 303,
//   NOT_MODIFIED = 304,
//   TEMPORARY_REDIRECT = 307,
//   PERMANENT_REDIRECT = 308,
//
//   BAD = 400,
//   UNAUTHORIZED = 401,
//   PAYMENT_REQUIRED = 402,
//   FORBIDDEN = 403,
//   NOT_FOUND = 404,
//   METHOD_NOT_ALLOWED = 405,
//   NOT_ACCEPTABLE = 406,
//   REQUEST_TIMEOUT = 408,
//   CONFLICT = 409,
//   GONE = 410,
//   LENGTH_REQUIRED = 411,
//   PRECONDITION_FAILED = 412,
//   REQUEST_ENTITY_TOO_LARGE = 413,
//   REQUEST_URI_TOO_LONG = 414,
//   UNSUPPORTED_MEDIA_TYPE = 415,
//   REQUESTED_RANGE_NOT_SATISFIABLE = 416,
//   EXPECTATION_FAILED = 417,
//   I_AM_A_TEAPOT = 418,
//   UNPROCESSABLE_ENTITY = 422,
//   LOCKED = 423,
//   PRECONDITION_REQUIRED = 428,
//   TOO_MANY_REQUESTS = 429,
//   REQUEST_HEADER_FIELDS_TOO_LARGE = 431,
//   UNAVAILABLE_FOR_LEGAL_REASONS = 451,
//
//   SERVER_ERROR = 500,
//   NOT_IMPLEMENTED = 501,
//   BAD_GATEWAY = 502,
//   SERVICE_UNAVAILABLE = 503,
//   HTTP_VERSION_NOT_SUPPORTED = 505,
//   BANDWIDTH_LIMIT_EXCEEDED = 509,
//   NOT_EXTENDED = 510
// };
>>>>>>> b2f99ada
}
}
#endif<|MERGE_RESOLUTION|>--- conflicted
+++ resolved
@@ -27,24 +27,12 @@
 namespace arangodb {
 namespace rest {
 
-<<<<<<< HEAD
 // VSTREAM_CRED: This method is used for sending Authentication
 // request,i.e; username and password.
-=======
-// enum class ContentType {
-//   CUSTOM,  // use Content-Type from _headers
-//   JSON,    // application/json
-//   VPACK,   // application/x-velocypack
-//   TEXT,    // text/plain
-//   HTML,    // text/html
-//   DUMP,    // application/x-arango-dump
-//   UNSET
-// };
->>>>>>> b2f99ada
 //
-// enum class ProtocolVersion { HTTP_1_0, HTTP_1_1, VPP_1_0, UNKNOWN };
+// VSTREAM_REGISTER: This Method is used for registering event of
+// some kind
 //
-<<<<<<< HEAD
 // VSTREAM_STATUS: Returns STATUS code and message for a given
 // request
 enum class RequestType {
@@ -61,6 +49,7 @@
   ILLEGAL  // must be last
 };
 
+
 enum class ContentType {
   CUSTOM,  // use Content-Type from _headers
   JSON,    // application/json
@@ -70,6 +59,7 @@
   DUMP,    // application/x-arango-dump
   UNSET
 };
+
 
 enum class ProtocolVersion { HTTP_1_0, HTTP_1_1, VPP_1_0, UNKNOWN };
 
@@ -132,88 +122,6 @@
   BANDWIDTH_LIMIT_EXCEEDED = 509,
   NOT_EXTENDED = 510
 };
-=======
-// enum ConnectionType {
-//   CONNECTION_NONE,
-//   CONNECTION_KEEP_ALIVE,
-//   CONNECTION_CLOSE
-// };
-// // VSTREAM_CRED: This method is used for sending Authentication
-// // request,i.e; username and password.
-// //
-// // VSTREAM_REGISTER: This Method is used for registering event of
-// // some kind
-// //
-// // VSTREAM_STATUS: Returns STATUS code and message for a given
-// // request
-// enum class RequestType {
-//   DELETE_REQ = 0,  // windows redefines DELETE
-//   GET,
-//   HEAD,
-//   OPTIONS,
-//   POST,
-//   PUT,
-//   PATCH,
-//   VSTREAM_CRED,
-//   VSTREAM_REGISTER,
-//   VSTREAM_STATUS,
-//   ILLEGAL  // must be last
-// };
-//
-// enum class ResponseCode {
-//   CONTINUE = 100,
-//   SWITCHING_PROTOCOLS = 101,
-//   PROCESSING = 102,
-//
-//   OK = 200,
-//   CREATED = 201,
-//   ACCEPTED = 202,
-//   PARTIAL = 203,
-//   NO_CONTENT = 204,
-//   RESET_CONTENT = 205,
-//   PARTIAL_CONTENT = 206,
-//
-//   MOVED_PERMANENTLY = 301,
-//   FOUND = 302,
-//   SEE_OTHER = 303,
-//   NOT_MODIFIED = 304,
-//   TEMPORARY_REDIRECT = 307,
-//   PERMANENT_REDIRECT = 308,
-//
-//   BAD = 400,
-//   UNAUTHORIZED = 401,
-//   PAYMENT_REQUIRED = 402,
-//   FORBIDDEN = 403,
-//   NOT_FOUND = 404,
-//   METHOD_NOT_ALLOWED = 405,
-//   NOT_ACCEPTABLE = 406,
-//   REQUEST_TIMEOUT = 408,
-//   CONFLICT = 409,
-//   GONE = 410,
-//   LENGTH_REQUIRED = 411,
-//   PRECONDITION_FAILED = 412,
-//   REQUEST_ENTITY_TOO_LARGE = 413,
-//   REQUEST_URI_TOO_LONG = 414,
-//   UNSUPPORTED_MEDIA_TYPE = 415,
-//   REQUESTED_RANGE_NOT_SATISFIABLE = 416,
-//   EXPECTATION_FAILED = 417,
-//   I_AM_A_TEAPOT = 418,
-//   UNPROCESSABLE_ENTITY = 422,
-//   LOCKED = 423,
-//   PRECONDITION_REQUIRED = 428,
-//   TOO_MANY_REQUESTS = 429,
-//   REQUEST_HEADER_FIELDS_TOO_LARGE = 431,
-//   UNAVAILABLE_FOR_LEGAL_REASONS = 451,
-//
-//   SERVER_ERROR = 500,
-//   NOT_IMPLEMENTED = 501,
-//   BAD_GATEWAY = 502,
-//   SERVICE_UNAVAILABLE = 503,
-//   HTTP_VERSION_NOT_SUPPORTED = 505,
-//   BANDWIDTH_LIMIT_EXCEEDED = 509,
-//   NOT_EXTENDED = 510
-// };
->>>>>>> b2f99ada
 }
 }
 #endif